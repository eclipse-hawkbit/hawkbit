/**
 * Copyright (c) 2015 Bosch Software Innovations GmbH and others.
 *
 * All rights reserved. This program and the accompanying materials
 * are made available under the terms of the Eclipse Public License v1.0
 * which accompanies this distribution, and is available at
 * http://www.eclipse.org/legal/epl-v10.html
 */
package org.eclipse.hawkbit.ddi.rest.resource;

import static org.fest.assertions.api.Assertions.assertThat;
import static org.hamcrest.CoreMatchers.equalTo;
import static org.hamcrest.Matchers.contains;
import static org.hamcrest.Matchers.startsWith;
import static org.springframework.test.web.servlet.request.MockMvcRequestBuilders.delete;
import static org.springframework.test.web.servlet.request.MockMvcRequestBuilders.get;
import static org.springframework.test.web.servlet.request.MockMvcRequestBuilders.post;
import static org.springframework.test.web.servlet.request.MockMvcRequestBuilders.put;
import static org.springframework.test.web.servlet.result.MockMvcResultMatchers.content;
import static org.springframework.test.web.servlet.result.MockMvcResultMatchers.jsonPath;
import static org.springframework.test.web.servlet.result.MockMvcResultMatchers.status;

import java.util.ArrayList;
import java.util.List;

import org.eclipse.hawkbit.repository.model.Action;
import org.eclipse.hawkbit.repository.model.Action.Status;
import org.eclipse.hawkbit.repository.model.DistributionSet;
import org.eclipse.hawkbit.repository.model.Target;
import org.eclipse.hawkbit.repository.test.util.TestdataFactory;
import org.eclipse.hawkbit.rest.AbstractRestIntegrationTest;
import org.eclipse.hawkbit.rest.util.JsonBuilder;
import org.eclipse.hawkbit.rest.util.MockMvcResultPrinter;
import org.junit.Test;
import org.springframework.http.MediaType;

import ru.yandex.qatools.allure.annotations.Description;
import ru.yandex.qatools.allure.annotations.Features;
import ru.yandex.qatools.allure.annotations.Stories;

/**
 * Test cancel action from the controller.
 */
@Features("Component Tests - Direct Device Integration API")
@Stories("Cancel Action Resource")
public class DdiCancelActionTest extends AbstractRestIntegrationTest {

    @Test
    @Description("Test of the controller can continue a started update even after a cancel command if it so desires.")
    public void rootRsCancelActionButContinueAnyway() throws Exception {
        // prepare test data
        final DistributionSet ds = testdataFactory.createDistributionSet("");
        final Target savedTarget = testdataFactory.createTarget();

        final Action updateAction = deploymentManagement.findActionWithDetails(
                assignDistributionSet(ds.getId(), savedTarget.getControllerId()).getActions().get(0));

        final Action cancelAction = deploymentManagement.cancelAction(updateAction,
                targetManagement.findTargetByControllerID(savedTarget.getControllerId()));

        // controller rejects cancelation
        mvc.perform(post("/{tenant}/controller/v1/" + TestdataFactory.DEFAULT_CONTROLLER_ID + "/cancelAction/"
                + cancelAction.getId() + "/feedback", tenantAware.getCurrentTenant())
                        .content(JsonBuilder.cancelActionFeedback(cancelAction.getId().toString(), "rejected"))
                        .contentType(MediaType.APPLICATION_JSON).accept(MediaType.APPLICATION_JSON))
                .andDo(MockMvcResultPrinter.print()).andExpect(status().isOk());

        final long current = System.currentTimeMillis();

        // get update action anyway
<<<<<<< HEAD
        mvc.perform(get("/{tenant}/controller/v1/" + TestdataFactory.DEFAULT_CONTROLLER_ID + "/deploymentBase/"
                + updateAction.getId(), tenantAware.getCurrentTenant()).accept(MediaType.APPLICATION_JSON))
                .andDo(MockMvcResultPrinter.print()).andExpect(status().isOk())
                .andExpect(content().contentType(MediaType.APPLICATION_JSON))
=======
        mvc.perform(get("/{tenant}/controller/v1/4712/deploymentBase/" + updateAction.getId(),
                tenantAware.getCurrentTenant()).accept(MediaType.APPLICATION_JSON)).andDo(MockMvcResultPrinter.print())
                .andExpect(status().isOk()).andExpect(content().contentType(MediaType.APPLICATION_JSON_UTF8_VALUE))
>>>>>>> 64a0eb7a
                .andExpect(jsonPath("$.id", equalTo(String.valueOf(updateAction.getId()))))
                .andExpect(jsonPath("$.deployment.download", equalTo("forced")))
                .andExpect(jsonPath("$.deployment.update", equalTo("forced")))
                .andExpect(jsonPath("$.deployment.chunks[?(@.part==jvm)].version",
                        contains(ds.findFirstModuleByType(runtimeType).getVersion())))
                .andExpect(jsonPath("$.deployment.chunks[?(@.part==os)].version",
                        contains(ds.findFirstModuleByType(osType).getVersion())))
                .andExpect(jsonPath("$.deployment.chunks[?(@.part==bApp)].version",
                        contains(ds.findFirstModuleByType(appType).getVersion())));

        // and finish it
        mvc.perform(post("/{tenant}/controller/v1/" + TestdataFactory.DEFAULT_CONTROLLER_ID + "/deploymentBase/"
                + updateAction.getId() + "/feedback", tenantAware.getCurrentTenant()).content(
                        JsonBuilder.deploymentActionFeedback(updateAction.getId().toString(), "closed", "success"))
                        .contentType(MediaType.APPLICATION_JSON).accept(MediaType.APPLICATION_JSON))
                .andDo(MockMvcResultPrinter.print()).andExpect(status().isOk());

        // check database after test
        assertThat(targetManagement.findTargetByControllerID(TestdataFactory.DEFAULT_CONTROLLER_ID)
                .getAssignedDistributionSet().getId()).isEqualTo(ds.getId());
        assertThat(targetManagement.findTargetByControllerIDWithDetails(TestdataFactory.DEFAULT_CONTROLLER_ID)
                .getTargetInfo().getInstalledDistributionSet().getId()).isEqualTo(ds.getId());
        assertThat(targetManagement.findTargetByControllerID(TestdataFactory.DEFAULT_CONTROLLER_ID).getTargetInfo()
                .getInstallationDate()).isGreaterThanOrEqualTo(current);

    }

    @Test
    @Description("Test for cancel operation of a update action.")
    public void rootRsCancelAction() throws Exception {
        final DistributionSet ds = testdataFactory.createDistributionSet("");
        final Target savedTarget = testdataFactory.createTarget();

        final Action updateAction = deploymentManagement.findActionWithDetails(
                assignDistributionSet(ds.getId(), savedTarget.getControllerId()).getActions().get(0));

        long current = System.currentTimeMillis();
<<<<<<< HEAD
        mvc.perform(get("/{tenant}/controller/v1/{controller}", tenantAware.getCurrentTenant(),
                TestdataFactory.DEFAULT_CONTROLLER_ID)).andDo(MockMvcResultPrinter.print()).andExpect(status().isOk())
                .andExpect(content().contentType(MediaTypes.HAL_JSON))
=======
        mvc.perform(get("/{tenant}/controller/v1/4712", tenantAware.getCurrentTenant()))
                .andDo(MockMvcResultPrinter.print()).andExpect(status().isOk())
                .andExpect(content().contentType(APPLICATION_JSON_HAL_UTF))
>>>>>>> 64a0eb7a
                .andExpect(jsonPath("$.config.polling.sleep", equalTo("00:01:00")))
                .andExpect(jsonPath("$._links.deploymentBase.href",
                        startsWith("http://localhost/" + tenantAware.getCurrentTenant() + "/controller/v1/"
                                + TestdataFactory.DEFAULT_CONTROLLER_ID + "/deploymentBase/" + updateAction.getId())));
        Thread.sleep(1); // is required: otherwise processing the next line is
        // often too fast and
        // the following assert will fail
        assertThat(targetManagement.findTargetByControllerID(TestdataFactory.DEFAULT_CONTROLLER_ID).getTargetInfo()
                .getLastTargetQuery()).isLessThanOrEqualTo(System.currentTimeMillis());
        assertThat(targetManagement.findTargetByControllerID(TestdataFactory.DEFAULT_CONTROLLER_ID).getTargetInfo()
                .getLastTargetQuery()).isGreaterThanOrEqualTo(current);

        // Retrieved is reported

        List<Action> activeActionsByTarget = deploymentManagement.findActiveActionsByTarget(savedTarget);

        assertThat(activeActionsByTarget).hasSize(1);
        assertThat(activeActionsByTarget.get(0).getStatus()).isEqualTo(Status.RUNNING);
        final Action cancelAction = deploymentManagement.cancelAction(updateAction,
                targetManagement.findTargetByControllerID(savedTarget.getControllerId()));

        activeActionsByTarget = deploymentManagement.findActiveActionsByTarget(savedTarget);

        // the canceled action should still be active!
        assertThat(cancelAction.isActive()).isTrue();
        assertThat(activeActionsByTarget).hasSize(1);
        assertThat(activeActionsByTarget.get(0).getStatus()).isEqualTo(Status.CANCELING);

        current = System.currentTimeMillis();
<<<<<<< HEAD
        mvc.perform(get("/{tenant}/controller/v1/{controller}", tenantAware.getCurrentTenant(),
                TestdataFactory.DEFAULT_CONTROLLER_ID)).andDo(MockMvcResultPrinter.print()).andExpect(status().isOk())
                .andExpect(content().contentType(MediaTypes.HAL_JSON))
=======
        mvc.perform(get("/{tenant}/controller/v1/4712", tenantAware.getCurrentTenant()))
                .andDo(MockMvcResultPrinter.print()).andExpect(status().isOk())
                .andExpect(content().contentType(APPLICATION_JSON_HAL_UTF))
>>>>>>> 64a0eb7a
                .andExpect(jsonPath("$.config.polling.sleep", equalTo("00:01:00")))
                .andExpect(jsonPath("$._links.cancelAction.href",
                        equalTo("http://localhost/" + tenantAware.getCurrentTenant() + "/controller/v1/"
                                + TestdataFactory.DEFAULT_CONTROLLER_ID + "/cancelAction/" + cancelAction.getId())));
        Thread.sleep(1); // is required: otherwise processing the next line is
        // often too fast and
        // the following assert will fail
        assertThat(targetManagement.findTargetByControllerID(TestdataFactory.DEFAULT_CONTROLLER_ID).getTargetInfo()
                .getLastTargetQuery()).isLessThanOrEqualTo(System.currentTimeMillis());
        assertThat(targetManagement.findTargetByControllerID(TestdataFactory.DEFAULT_CONTROLLER_ID).getTargetInfo()
                .getLastTargetQuery()).isGreaterThanOrEqualTo(current);

        current = System.currentTimeMillis();
        assertThat(targetManagement.findTargetByControllerID(TestdataFactory.DEFAULT_CONTROLLER_ID).getTargetInfo()
                .getLastTargetQuery()).isLessThanOrEqualTo(System.currentTimeMillis());
        mvc.perform(get("/{tenant}/controller/v1/" + TestdataFactory.DEFAULT_CONTROLLER_ID + "/cancelAction/"
                + cancelAction.getId(), tenantAware.getCurrentTenant()).accept(MediaType.APPLICATION_JSON))
                .andDo(MockMvcResultPrinter.print()).andExpect(status().isOk())
                .andExpect(content().contentType(MediaType.APPLICATION_JSON_UTF8))
                .andExpect(jsonPath("$.id", equalTo(String.valueOf(cancelAction.getId()))))
                .andExpect(jsonPath("$.cancelAction.stopId", equalTo(String.valueOf(updateAction.getId()))));
        assertThat(targetManagement.findTargetByControllerID(TestdataFactory.DEFAULT_CONTROLLER_ID).getTargetInfo()
                .getLastTargetQuery()).isLessThanOrEqualTo(System.currentTimeMillis());
        assertThat(targetManagement.findTargetByControllerID(TestdataFactory.DEFAULT_CONTROLLER_ID).getTargetInfo()
                .getLastTargetQuery()).isGreaterThanOrEqualTo(current);

        // controller confirmed cancelled action, should not be active anymore
        mvc.perform(post("/{tenant}/controller/v1/" + TestdataFactory.DEFAULT_CONTROLLER_ID + "/cancelAction/"
                + cancelAction.getId() + "/feedback", tenantAware.getCurrentTenant()).accept(MediaType.APPLICATION_JSON)
                        .content(JsonBuilder.cancelActionFeedback(updateAction.getId().toString(), "closed"))
                        .contentType(MediaType.APPLICATION_JSON).accept(MediaType.APPLICATION_JSON))
                .andDo(MockMvcResultPrinter.print()).andExpect(status().isOk());

        activeActionsByTarget = deploymentManagement.findActiveActionsByTarget(savedTarget);
        assertThat(activeActionsByTarget).hasSize(0);
        final Action canceledAction = deploymentManagement.findAction(cancelAction.getId());
        assertThat(canceledAction.isActive()).isFalse();
        assertThat(canceledAction.getStatus()).isEqualTo(Status.CANCELED);

    }

    @Test
    @Description("Tests various bad requests and if the server handles them as expected.")
    public void badCancelAction() throws Exception {

        // not allowed methods
        mvc.perform(post("/{tenant}/controller/v1/" + TestdataFactory.DEFAULT_CONTROLLER_ID + "/cancelAction/1",
                tenantAware.getCurrentTenant())).andDo(MockMvcResultPrinter.print())
                .andExpect(status().isMethodNotAllowed());

        mvc.perform(put("/{tenant}/controller/v1/" + TestdataFactory.DEFAULT_CONTROLLER_ID + "/cancelAction/1",
                tenantAware.getCurrentTenant())).andDo(MockMvcResultPrinter.print())
                .andExpect(status().isMethodNotAllowed());

        mvc.perform(delete("/{tenant}/controller/v1/" + TestdataFactory.DEFAULT_CONTROLLER_ID + "/cancelAction/1",
                tenantAware.getCurrentTenant())).andDo(MockMvcResultPrinter.print())
                .andExpect(status().isMethodNotAllowed());

        // non existing target
        mvc.perform(get("/{tenant}/controller/v1/34534543/cancelAction/1", tenantAware.getCurrentTenant())
                .accept(MediaType.APPLICATION_JSON)).andDo(MockMvcResultPrinter.print())
                .andExpect(status().isNotFound());

        createCancelAction("34534543");

        // wrong media type
        mvc.perform(get("/{tenant}/controller/v1/34534543/cancelAction/1", tenantAware.getCurrentTenant())
                .accept(MediaType.APPLICATION_ATOM_XML)).andDo(MockMvcResultPrinter.print())
                .andExpect(status().isNotAcceptable());

    }

    private Action createCancelAction(final String targetid) {
        final DistributionSet ds = testdataFactory.createDistributionSet(targetid);
        final Target savedTarget = testdataFactory.createTarget(targetid);
        final List<Target> toAssign = new ArrayList<>();
        toAssign.add(savedTarget);
        final Action updateAction = deploymentManagement
                .findActionWithDetails(assignDistributionSet(ds, toAssign).getActions().get(0));

        return deploymentManagement.cancelAction(updateAction,
                targetManagement.findTargetByControllerID(savedTarget.getControllerId()));
    }

    @Test
    @Description("Tests the feedback channel of the cancel operation.")
    public void rootRsCancelActionFeedback() throws Exception {

        final DistributionSet ds = testdataFactory.createDistributionSet("");

        final Target savedTarget = testdataFactory.createTarget();

        final Action updateAction = deploymentManagement.findActionWithDetails(
                assignDistributionSet(ds.getId(), TestdataFactory.DEFAULT_CONTROLLER_ID).getActions().get(0));

        // cancel action manually
        final Action cancelAction = deploymentManagement.cancelAction(updateAction,
                targetManagement.findTargetByControllerID(savedTarget.getControllerId()));
        assertThat(deploymentManagement.countActionStatusAll()).isEqualTo(2);

        assertThat(deploymentManagement.findActiveActionsByTarget(savedTarget)).hasSize(1);
        long current = System.currentTimeMillis();
        mvc.perform(post("/{tenant}/controller/v1/" + TestdataFactory.DEFAULT_CONTROLLER_ID + "/cancelAction/"
                + cancelAction.getId() + "/feedback", tenantAware.getCurrentTenant())
                        .content(JsonBuilder.cancelActionFeedback(cancelAction.getId().toString(), "proceeding"))
                        .contentType(MediaType.APPLICATION_JSON).accept(MediaType.APPLICATION_JSON))
                .andDo(MockMvcResultPrinter.print()).andExpect(status().isOk());
        assertThat(targetManagement.findTargetByControllerID(TestdataFactory.DEFAULT_CONTROLLER_ID).getTargetInfo()
                .getLastTargetQuery()).isGreaterThanOrEqualTo(current);

        assertThat(deploymentManagement.findActiveActionsByTarget(savedTarget)).hasSize(1);
        assertThat(deploymentManagement.countActionStatusAll()).isEqualTo(3);

        current = System.currentTimeMillis();
        mvc.perform(post("/{tenant}/controller/v1/" + TestdataFactory.DEFAULT_CONTROLLER_ID + "/cancelAction/"
                + cancelAction.getId() + "/feedback", tenantAware.getCurrentTenant())
                        .content(JsonBuilder.cancelActionFeedback(cancelAction.getId().toString(), "resumed"))
                        .contentType(MediaType.APPLICATION_JSON).accept(MediaType.APPLICATION_JSON))
                .andDo(MockMvcResultPrinter.print()).andExpect(status().isOk());
        assertThat(targetManagement.findTargetByControllerID(TestdataFactory.DEFAULT_CONTROLLER_ID).getTargetInfo()
                .getLastTargetQuery()).isGreaterThanOrEqualTo(current);
        assertThat(deploymentManagement.findActiveActionsByTarget(savedTarget)).hasSize(1);
        assertThat(deploymentManagement.countActionStatusAll()).isEqualTo(4);

        current = System.currentTimeMillis();
        mvc.perform(post("/{tenant}/controller/v1/" + TestdataFactory.DEFAULT_CONTROLLER_ID + "/cancelAction/"
                + cancelAction.getId() + "/feedback", tenantAware.getCurrentTenant())
                        .content(JsonBuilder.cancelActionFeedback(cancelAction.getId().toString(), "scheduled"))
                        .contentType(MediaType.APPLICATION_JSON).accept(MediaType.APPLICATION_JSON))
                .andDo(MockMvcResultPrinter.print()).andExpect(status().isOk());
        assertThat(targetManagement.findTargetByControllerID(TestdataFactory.DEFAULT_CONTROLLER_ID).getTargetInfo()
                .getLastTargetQuery()).isGreaterThanOrEqualTo(current);
        assertThat(deploymentManagement.countActionStatusAll()).isEqualTo(5);
        assertThat(deploymentManagement.findActiveActionsByTarget(savedTarget)).hasSize(1);

        // cancelation canceled -> should remove the action from active
        assertThat(deploymentManagement.findActiveActionsByTarget(savedTarget)).hasSize(1);
        current = System.currentTimeMillis();
        mvc.perform(post("/{tenant}/controller/v1/" + TestdataFactory.DEFAULT_CONTROLLER_ID + "/cancelAction/"
                + cancelAction.getId() + "/feedback", tenantAware.getCurrentTenant())
                        .content(JsonBuilder.cancelActionFeedback(cancelAction.getId().toString(), "canceled"))
                        .contentType(MediaType.APPLICATION_JSON).accept(MediaType.APPLICATION_JSON))
                .andDo(MockMvcResultPrinter.print()).andExpect(status().isOk());
        assertThat(targetManagement.findTargetByControllerID(TestdataFactory.DEFAULT_CONTROLLER_ID).getTargetInfo()
                .getLastTargetQuery()).isGreaterThanOrEqualTo(current);
        assertThat(deploymentManagement.countActionStatusAll()).isEqualTo(6);
        assertThat(deploymentManagement.findActiveActionsByTarget(savedTarget)).hasSize(1);

        // cancelation rejected -> action still active until controller close it
        // with finished or
        // error
        assertThat(deploymentManagement.findActiveActionsByTarget(savedTarget)).hasSize(1);
        current = System.currentTimeMillis();
        mvc.perform(post("/{tenant}/controller/v1/" + TestdataFactory.DEFAULT_CONTROLLER_ID + "/cancelAction/"
                + cancelAction.getId() + "/feedback", tenantAware.getCurrentTenant())
                        .content(JsonBuilder.cancelActionFeedback(cancelAction.getId().toString(), "rejected"))
                        .contentType(MediaType.APPLICATION_JSON).accept(MediaType.APPLICATION_JSON))
                .andDo(MockMvcResultPrinter.print()).andExpect(status().isOk());
        assertThat(targetManagement.findTargetByControllerID(TestdataFactory.DEFAULT_CONTROLLER_ID).getTargetInfo()
                .getLastTargetQuery()).isGreaterThanOrEqualTo(current);
        assertThat(deploymentManagement.countActionStatusAll()).isEqualTo(7);
        assertThat(deploymentManagement.findActiveActionsByTarget(savedTarget)).hasSize(1);

        // cancelaction closed -> should remove the action from active
        current = System.currentTimeMillis();
        mvc.perform(post("/{tenant}/controller/v1/" + TestdataFactory.DEFAULT_CONTROLLER_ID + "/cancelAction/"
                + cancelAction.getId() + "/feedback", tenantAware.getCurrentTenant())
                        .content(JsonBuilder.cancelActionFeedback(cancelAction.getId().toString(), "closed"))
                        .contentType(MediaType.APPLICATION_JSON).accept(MediaType.APPLICATION_JSON))
                .andDo(MockMvcResultPrinter.print()).andExpect(status().isOk());
        assertThat(targetManagement.findTargetByControllerID(TestdataFactory.DEFAULT_CONTROLLER_ID).getTargetInfo()
                .getLastTargetQuery()).isGreaterThanOrEqualTo(current);
        assertThat(deploymentManagement.countActionStatusAll()).isEqualTo(8);
        assertThat(deploymentManagement.findActiveActionsByTarget(savedTarget)).hasSize(0);
    }

    @Test
    @Description("Tests the feeback chanel of for multiple open cancel operations on the same target.")
    public void multipleCancelActionFeedback() throws Exception {
        final DistributionSet ds = testdataFactory.createDistributionSet("", true);
        final DistributionSet ds2 = testdataFactory.createDistributionSet("2", true);
        final DistributionSet ds3 = testdataFactory.createDistributionSet("3", true);

        final Target savedTarget = testdataFactory.createTarget();

        final Action updateAction = deploymentManagement.findActionWithDetails(
                assignDistributionSet(ds.getId(), TestdataFactory.DEFAULT_CONTROLLER_ID).getActions().get(0));
        final Action updateAction2 = deploymentManagement.findActionWithDetails(
                assignDistributionSet(ds2.getId(), TestdataFactory.DEFAULT_CONTROLLER_ID).getActions().get(0));
        final Action updateAction3 = deploymentManagement.findActionWithDetails(
                assignDistributionSet(ds3.getId(), TestdataFactory.DEFAULT_CONTROLLER_ID).getActions().get(0));

        assertThat(deploymentManagement.countActionStatusAll()).isEqualTo(3);

        // 3 update actions, 0 cancel actions
        assertThat(deploymentManagement.findActiveActionsByTarget(savedTarget)).hasSize(3);
        assertThat(deploymentManagement.findActiveActionsByTarget(savedTarget)).hasSize(3);
        final Action cancelAction = deploymentManagement.cancelAction(updateAction,
                targetManagement.findTargetByControllerID(savedTarget.getControllerId()));
        final Action cancelAction2 = deploymentManagement.cancelAction(updateAction2,
                targetManagement.findTargetByControllerID(savedTarget.getControllerId()));

        assertThat(deploymentManagement.findActiveActionsByTarget(savedTarget)).hasSize(3);
        assertThat(deploymentManagement.findActionsByTarget(savedTarget)).hasSize(3);
        mvc.perform(get("/{tenant}/controller/v1/" + TestdataFactory.DEFAULT_CONTROLLER_ID + "/cancelAction/"
                + cancelAction.getId(), tenantAware.getCurrentTenant()).accept(MediaType.APPLICATION_JSON))
                .andDo(MockMvcResultPrinter.print()).andExpect(status().isOk())
                .andExpect(content().contentType(MediaType.APPLICATION_JSON_UTF8_VALUE))
                .andExpect(jsonPath("$.id", equalTo(String.valueOf(cancelAction.getId()))))
                .andExpect(jsonPath("$.cancelAction.stopId", equalTo(String.valueOf(updateAction.getId()))));
        assertThat(deploymentManagement.countActionStatusAll()).isEqualTo(6);

<<<<<<< HEAD
        mvc.perform(get("/{tenant}/controller/v1/{controllerId}", tenantAware.getCurrentTenant(),
                TestdataFactory.DEFAULT_CONTROLLER_ID)).andDo(MockMvcResultPrinter.print()).andExpect(status().isOk())
                .andExpect(content().contentType(MediaTypes.HAL_JSON))
=======
        mvc.perform(get("/{tenant}/controller/v1/4712", tenantAware.getCurrentTenant()))
                .andDo(MockMvcResultPrinter.print()).andExpect(status().isOk())
                .andExpect(content().contentType(APPLICATION_JSON_HAL_UTF))
>>>>>>> 64a0eb7a
                .andExpect(jsonPath("$.config.polling.sleep", equalTo("00:01:00")))
                .andExpect(jsonPath("$._links.cancelAction.href",
                        equalTo("http://localhost/" + tenantAware.getCurrentTenant() + "/controller/v1/"
                                + TestdataFactory.DEFAULT_CONTROLLER_ID + "/cancelAction/" + cancelAction.getId())));

        // now lets return feedback for the first cancelation
        mvc.perform(post("/{tenant}/controller/v1/" + TestdataFactory.DEFAULT_CONTROLLER_ID + "/cancelAction/"
                + cancelAction.getId() + "/feedback", tenantAware.getCurrentTenant())
                        .content(JsonBuilder.cancelActionFeedback(cancelAction.getId().toString(), "closed"))
                        .contentType(MediaType.APPLICATION_JSON).accept(MediaType.APPLICATION_JSON))
                .andDo(MockMvcResultPrinter.print()).andExpect(status().isOk());
        assertThat(deploymentManagement.countActionStatusAll()).isEqualTo(7);

        // 1 update actions, 1 cancel actions
        assertThat(deploymentManagement.findActiveActionsByTarget(savedTarget)).hasSize(2);
        assertThat(deploymentManagement.findActionsByTarget(savedTarget)).hasSize(3);
<<<<<<< HEAD
        mvc.perform(get("/{tenant}/controller/v1/" + TestdataFactory.DEFAULT_CONTROLLER_ID + "/cancelAction/"
                + cancelAction2.getId(), tenantAware.getCurrentTenant()).accept(MediaType.APPLICATION_JSON))
                .andDo(MockMvcResultPrinter.print()).andExpect(status().isOk())
                .andExpect(content().contentType(MediaType.APPLICATION_JSON))
=======
        mvc.perform(get("/{tenant}/controller/v1/4712/cancelAction/" + cancelAction2.getId(),
                tenantAware.getCurrentTenant()).accept(MediaType.APPLICATION_JSON)).andDo(MockMvcResultPrinter.print())
                .andExpect(status().isOk()).andExpect(content().contentType(MediaType.APPLICATION_JSON_UTF8))
>>>>>>> 64a0eb7a
                .andExpect(jsonPath("$.id", equalTo(String.valueOf(cancelAction2.getId()))))
                .andExpect(jsonPath("$.cancelAction.stopId", equalTo(String.valueOf(updateAction2.getId()))));
        assertThat(deploymentManagement.countActionStatusAll()).isEqualTo(8);

<<<<<<< HEAD
        mvc.perform(get("/{tenant}/controller/v1/{controller}", tenantAware.getCurrentTenant(),
                TestdataFactory.DEFAULT_CONTROLLER_ID)).andDo(MockMvcResultPrinter.print()).andExpect(status().isOk())
                .andExpect(content().contentType(MediaTypes.HAL_JSON))
=======
        mvc.perform(get("/{tenant}/controller/v1/4712", tenantAware.getCurrentTenant()))
                .andDo(MockMvcResultPrinter.print()).andExpect(status().isOk())
                .andExpect(content().contentType(APPLICATION_JSON_HAL_UTF))
>>>>>>> 64a0eb7a
                .andExpect(jsonPath("$.config.polling.sleep", equalTo("00:01:00")))
                .andExpect(jsonPath("$._links.cancelAction.href",
                        equalTo("http://localhost/" + tenantAware.getCurrentTenant() + "/controller/v1/"
                                + TestdataFactory.DEFAULT_CONTROLLER_ID + "/cancelAction/" + cancelAction2.getId())));

        // now lets return feedback for the second cancelation
        mvc.perform(post("/{tenant}/controller/v1/" + TestdataFactory.DEFAULT_CONTROLLER_ID + "/cancelAction/"
                + cancelAction2.getId() + "/feedback", tenantAware.getCurrentTenant())
                        .content(JsonBuilder.cancelActionFeedback(cancelAction2.getId().toString(), "closed"))
                        .contentType(MediaType.APPLICATION_JSON).accept(MediaType.APPLICATION_JSON))
                .andDo(MockMvcResultPrinter.print()).andExpect(status().isOk());
        assertThat(deploymentManagement.countActionStatusAll()).isEqualTo(9);

        assertThat(targetManagement.findTargetByControllerID(TestdataFactory.DEFAULT_CONTROLLER_ID)
                .getAssignedDistributionSet()).isEqualTo(ds3);
        mvc.perform(get("/{tenant}/controller/v1/" + TestdataFactory.DEFAULT_CONTROLLER_ID + "/deploymentBase/"
                + updateAction3.getId(), tenantAware.getCurrentTenant())).andDo(MockMvcResultPrinter.print())
                .andExpect(status().isOk());
        assertThat(deploymentManagement.countActionStatusAll()).isEqualTo(10);

        // 1 update actions, 0 cancel actions
        assertThat(deploymentManagement.findActiveActionsByTarget(savedTarget)).hasSize(1);

        final Action cancelAction3 = deploymentManagement.cancelAction(
                deploymentManagement.findAction(updateAction3.getId()),
                targetManagement.findTargetByControllerID(savedTarget.getControllerId()));

        // action is in cancelling state
        assertThat(deploymentManagement.findActiveActionsByTarget(savedTarget)).hasSize(1);
        assertThat(deploymentManagement.findActionsByTarget(savedTarget)).hasSize(3);
        assertThat(targetManagement.findTargetByControllerID(TestdataFactory.DEFAULT_CONTROLLER_ID)
                .getAssignedDistributionSet()).isEqualTo(ds3);

<<<<<<< HEAD
        mvc.perform(get("/{tenant}/controller/v1/" + TestdataFactory.DEFAULT_CONTROLLER_ID + "/cancelAction/"
                + cancelAction3.getId(), tenantAware.getCurrentTenant()).accept(MediaType.APPLICATION_JSON))
                .andDo(MockMvcResultPrinter.print()).andExpect(status().isOk())
                .andExpect(content().contentType(MediaType.APPLICATION_JSON))
=======
        mvc.perform(get("/{tenant}/controller/v1/4712/cancelAction/" + cancelAction3.getId(),
                tenantAware.getCurrentTenant()).accept(MediaType.APPLICATION_JSON)).andDo(MockMvcResultPrinter.print())
                .andExpect(status().isOk()).andExpect(content().contentType(MediaType.APPLICATION_JSON_UTF8))
>>>>>>> 64a0eb7a
                .andExpect(jsonPath("$.id", equalTo(String.valueOf(cancelAction3.getId()))))
                .andExpect(jsonPath("$.cancelAction.stopId", equalTo(String.valueOf(updateAction3.getId()))));
        assertThat(deploymentManagement.countActionStatusAll()).isEqualTo(12);

        // now lets return feedback for the third cancelation
        mvc.perform(post("/{tenant}/controller/v1/" + TestdataFactory.DEFAULT_CONTROLLER_ID + "/cancelAction/"
                + cancelAction3.getId() + "/feedback", tenantAware.getCurrentTenant())
                        .content(JsonBuilder.cancelActionFeedback(cancelAction3.getId().toString(), "closed"))
                        .contentType(MediaType.APPLICATION_JSON).accept(MediaType.APPLICATION_JSON_UTF8))
                .andDo(MockMvcResultPrinter.print()).andExpect(status().isOk());
        assertThat(deploymentManagement.countActionStatusAll()).isEqualTo(13);

        // final status
        assertThat(deploymentManagement.findActiveActionsByTarget(savedTarget)).hasSize(0);
        assertThat(deploymentManagement.findActionsByTarget(savedTarget)).hasSize(3);
    }

    @Test
    @Description("Tests the feeback channel closing for too many feedbacks, i.e. denial of service prevention.")
    public void tooMuchCancelActionFeedback() throws Exception {
        final Target target = testdataFactory.createTarget();
        final DistributionSet ds = testdataFactory.createDistributionSet("");

        final Action action = deploymentManagement.findActionWithDetails(
                assignDistributionSet(ds.getId(), TestdataFactory.DEFAULT_CONTROLLER_ID).getActions().get(0));

        final Action cancelAction = deploymentManagement.cancelAction(action,
                targetManagement.findTargetByControllerID(target.getControllerId()));

        final String feedback = JsonBuilder.cancelActionFeedback(cancelAction.getId().toString(), "proceeding");
        // assignDistributionSet creates an ActionStatus and cancel action
        // stores an action status, so
        // only 97 action status left
        for (int i = 0; i < 98; i++) {
            mvc.perform(post("/{tenant}/controller/v1/" + TestdataFactory.DEFAULT_CONTROLLER_ID + "/cancelAction/"
                    + cancelAction.getId() + "/feedback", tenantAware.getCurrentTenant()).content(feedback)
                            .contentType(MediaType.APPLICATION_JSON).accept(MediaType.APPLICATION_JSON))
                    .andExpect(status().isOk());
        }

        mvc.perform(post("/{tenant}/controller/v1/" + TestdataFactory.DEFAULT_CONTROLLER_ID + "/cancelAction/"
                + cancelAction.getId() + "/feedback", tenantAware.getCurrentTenant()).content(feedback)
                        .contentType(MediaType.APPLICATION_JSON).accept(MediaType.APPLICATION_JSON))
                .andExpect(status().isForbidden());
    }

    @Test
    @Description("test the correct rejection of various invalid feedback requests")
    public void badCancelActionFeedback() throws Exception {
        final Action cancelAction = createCancelAction(TestdataFactory.DEFAULT_CONTROLLER_ID);
        final Action cancelAction2 = createCancelAction("4715");

        // not allowed methods
        mvc.perform(put("/{tenant}/controller/v1/" + TestdataFactory.DEFAULT_CONTROLLER_ID + "/cancelAction/"
                + cancelAction.getId() + "/feedback", tenantAware.getCurrentTenant())
                        .content(JsonBuilder.cancelActionFeedback(cancelAction.getId().toString(), "closed"))
                        .contentType(MediaType.APPLICATION_JSON).accept(MediaType.APPLICATION_JSON))
                .andDo(MockMvcResultPrinter.print()).andExpect(status().isMethodNotAllowed());

        mvc.perform(delete("/{tenant}/controller/v1/" + TestdataFactory.DEFAULT_CONTROLLER_ID + "/cancelAction/"
                + cancelAction.getId() + "/feedback", tenantAware.getCurrentTenant()))
                .andDo(MockMvcResultPrinter.print()).andExpect(status().isMethodNotAllowed());

        mvc.perform(get("/{tenant}/controller/v1/" + TestdataFactory.DEFAULT_CONTROLLER_ID + "/cancelAction/"
                + cancelAction.getId() + "/feedback", tenantAware.getCurrentTenant()))
                .andDo(MockMvcResultPrinter.print()).andExpect(status().isMethodNotAllowed());

        // bad content type
        mvc.perform(post("/{tenant}/controller/v1/" + TestdataFactory.DEFAULT_CONTROLLER_ID + "/cancelAction/"
                + cancelAction.getId() + "/feedback", tenantAware.getCurrentTenant())
                        .content(JsonBuilder.cancelActionFeedback(cancelAction.getId().toString(), "closed"))
                        .contentType(MediaType.APPLICATION_ATOM_XML).accept(MediaType.APPLICATION_JSON))
                .andDo(MockMvcResultPrinter.print()).andExpect(status().isUnsupportedMediaType());

        // bad body
        mvc.perform(post("/{tenant}/controller/v1/" + TestdataFactory.DEFAULT_CONTROLLER_ID + "/cancelAction/"
                + cancelAction.getId() + "/feedback", tenantAware.getCurrentTenant())
                        .content(JsonBuilder.cancelActionFeedback(cancelAction.getId().toString(), "546456456"))
                        .contentType(MediaType.APPLICATION_JSON).accept(MediaType.APPLICATION_JSON))
                .andDo(MockMvcResultPrinter.print()).andExpect(status().isBadRequest());

        // non existing target
        mvc.perform(post("/{tenant}/controller/v1/12345/cancelAction/" + cancelAction.getId() + "/feedback",
                tenantAware.getCurrentTenant())
                        .content(JsonBuilder.cancelActionFeedback(cancelAction.getId().toString(), "closed"))
                        .contentType(MediaType.APPLICATION_JSON).accept(MediaType.APPLICATION_JSON))
                .andDo(MockMvcResultPrinter.print()).andExpect(status().isNotFound());

        // invalid action
        mvc.perform(post("/{tenant}/controller/v1/" + TestdataFactory.DEFAULT_CONTROLLER_ID + "/cancelAction/"
                + cancelAction.getId() + "/feedback", tenantAware.getCurrentTenant())
                        .content(JsonBuilder.cancelActionFeedback("sdfsdfsdfs", "closed"))
                        .contentType(MediaType.APPLICATION_JSON).accept(MediaType.APPLICATION_JSON))
                .andDo(MockMvcResultPrinter.print()).andExpect(status().isBadRequest());
        mvc.perform(post("/{tenant}/controller/v1/" + TestdataFactory.DEFAULT_CONTROLLER_ID + "/cancelAction/"
                + cancelAction.getId() + "/feedback", tenantAware.getCurrentTenant())
                        .content(JsonBuilder.cancelActionFeedback("1234", "closed"))
                        .contentType(MediaType.APPLICATION_JSON).accept(MediaType.APPLICATION_JSON))
                .andDo(MockMvcResultPrinter.print()).andExpect(status().isNotFound());

        // right action but for wrong target
        mvc.perform(post("/{tenant}/controller/v1/" + TestdataFactory.DEFAULT_CONTROLLER_ID + "/cancelAction/"
                + cancelAction.getId() + "/feedback", tenantAware.getCurrentTenant())
                        .content(JsonBuilder.cancelActionFeedback(cancelAction2.getId().toString(), "closed"))
                        .contentType(MediaType.APPLICATION_JSON).accept(MediaType.APPLICATION_JSON))
                .andDo(MockMvcResultPrinter.print()).andExpect(status().isNotFound());

        // finally get it right :)
        mvc.perform(post("/{tenant}/controller/v1/" + TestdataFactory.DEFAULT_CONTROLLER_ID + "/cancelAction/"
                + cancelAction.getId() + "/feedback", tenantAware.getCurrentTenant())
                        .content(JsonBuilder.cancelActionFeedback(cancelAction.getId().toString(), "closed"))
                        .contentType(MediaType.APPLICATION_JSON).accept(MediaType.APPLICATION_JSON))
                .andDo(MockMvcResultPrinter.print()).andExpect(status().isOk());

    }
}<|MERGE_RESOLUTION|>--- conflicted
+++ resolved
@@ -68,16 +68,10 @@
         final long current = System.currentTimeMillis();
 
         // get update action anyway
-<<<<<<< HEAD
         mvc.perform(get("/{tenant}/controller/v1/" + TestdataFactory.DEFAULT_CONTROLLER_ID + "/deploymentBase/"
                 + updateAction.getId(), tenantAware.getCurrentTenant()).accept(MediaType.APPLICATION_JSON))
                 .andDo(MockMvcResultPrinter.print()).andExpect(status().isOk())
                 .andExpect(content().contentType(MediaType.APPLICATION_JSON))
-=======
-        mvc.perform(get("/{tenant}/controller/v1/4712/deploymentBase/" + updateAction.getId(),
-                tenantAware.getCurrentTenant()).accept(MediaType.APPLICATION_JSON)).andDo(MockMvcResultPrinter.print())
-                .andExpect(status().isOk()).andExpect(content().contentType(MediaType.APPLICATION_JSON_UTF8_VALUE))
->>>>>>> 64a0eb7a
                 .andExpect(jsonPath("$.id", equalTo(String.valueOf(updateAction.getId()))))
                 .andExpect(jsonPath("$.deployment.download", equalTo("forced")))
                 .andExpect(jsonPath("$.deployment.update", equalTo("forced")))
@@ -115,15 +109,9 @@
                 assignDistributionSet(ds.getId(), savedTarget.getControllerId()).getActions().get(0));
 
         long current = System.currentTimeMillis();
-<<<<<<< HEAD
         mvc.perform(get("/{tenant}/controller/v1/{controller}", tenantAware.getCurrentTenant(),
                 TestdataFactory.DEFAULT_CONTROLLER_ID)).andDo(MockMvcResultPrinter.print()).andExpect(status().isOk())
-                .andExpect(content().contentType(MediaTypes.HAL_JSON))
-=======
-        mvc.perform(get("/{tenant}/controller/v1/4712", tenantAware.getCurrentTenant()))
-                .andDo(MockMvcResultPrinter.print()).andExpect(status().isOk())
                 .andExpect(content().contentType(APPLICATION_JSON_HAL_UTF))
->>>>>>> 64a0eb7a
                 .andExpect(jsonPath("$.config.polling.sleep", equalTo("00:01:00")))
                 .andExpect(jsonPath("$._links.deploymentBase.href",
                         startsWith("http://localhost/" + tenantAware.getCurrentTenant() + "/controller/v1/"
@@ -153,15 +141,9 @@
         assertThat(activeActionsByTarget.get(0).getStatus()).isEqualTo(Status.CANCELING);
 
         current = System.currentTimeMillis();
-<<<<<<< HEAD
         mvc.perform(get("/{tenant}/controller/v1/{controller}", tenantAware.getCurrentTenant(),
                 TestdataFactory.DEFAULT_CONTROLLER_ID)).andDo(MockMvcResultPrinter.print()).andExpect(status().isOk())
-                .andExpect(content().contentType(MediaTypes.HAL_JSON))
-=======
-        mvc.perform(get("/{tenant}/controller/v1/4712", tenantAware.getCurrentTenant()))
-                .andDo(MockMvcResultPrinter.print()).andExpect(status().isOk())
                 .andExpect(content().contentType(APPLICATION_JSON_HAL_UTF))
->>>>>>> 64a0eb7a
                 .andExpect(jsonPath("$.config.polling.sleep", equalTo("00:01:00")))
                 .andExpect(jsonPath("$._links.cancelAction.href",
                         equalTo("http://localhost/" + tenantAware.getCurrentTenant() + "/controller/v1/"
@@ -374,15 +356,9 @@
                 .andExpect(jsonPath("$.cancelAction.stopId", equalTo(String.valueOf(updateAction.getId()))));
         assertThat(deploymentManagement.countActionStatusAll()).isEqualTo(6);
 
-<<<<<<< HEAD
         mvc.perform(get("/{tenant}/controller/v1/{controllerId}", tenantAware.getCurrentTenant(),
                 TestdataFactory.DEFAULT_CONTROLLER_ID)).andDo(MockMvcResultPrinter.print()).andExpect(status().isOk())
-                .andExpect(content().contentType(MediaTypes.HAL_JSON))
-=======
-        mvc.perform(get("/{tenant}/controller/v1/4712", tenantAware.getCurrentTenant()))
-                .andDo(MockMvcResultPrinter.print()).andExpect(status().isOk())
                 .andExpect(content().contentType(APPLICATION_JSON_HAL_UTF))
->>>>>>> 64a0eb7a
                 .andExpect(jsonPath("$.config.polling.sleep", equalTo("00:01:00")))
                 .andExpect(jsonPath("$._links.cancelAction.href",
                         equalTo("http://localhost/" + tenantAware.getCurrentTenant() + "/controller/v1/"
@@ -399,29 +375,17 @@
         // 1 update actions, 1 cancel actions
         assertThat(deploymentManagement.findActiveActionsByTarget(savedTarget)).hasSize(2);
         assertThat(deploymentManagement.findActionsByTarget(savedTarget)).hasSize(3);
-<<<<<<< HEAD
         mvc.perform(get("/{tenant}/controller/v1/" + TestdataFactory.DEFAULT_CONTROLLER_ID + "/cancelAction/"
                 + cancelAction2.getId(), tenantAware.getCurrentTenant()).accept(MediaType.APPLICATION_JSON))
                 .andDo(MockMvcResultPrinter.print()).andExpect(status().isOk())
-                .andExpect(content().contentType(MediaType.APPLICATION_JSON))
-=======
-        mvc.perform(get("/{tenant}/controller/v1/4712/cancelAction/" + cancelAction2.getId(),
-                tenantAware.getCurrentTenant()).accept(MediaType.APPLICATION_JSON)).andDo(MockMvcResultPrinter.print())
-                .andExpect(status().isOk()).andExpect(content().contentType(MediaType.APPLICATION_JSON_UTF8))
->>>>>>> 64a0eb7a
+                .andExpect(content().contentType(MediaType.APPLICATION_JSON_UTF8))
                 .andExpect(jsonPath("$.id", equalTo(String.valueOf(cancelAction2.getId()))))
                 .andExpect(jsonPath("$.cancelAction.stopId", equalTo(String.valueOf(updateAction2.getId()))));
         assertThat(deploymentManagement.countActionStatusAll()).isEqualTo(8);
 
-<<<<<<< HEAD
         mvc.perform(get("/{tenant}/controller/v1/{controller}", tenantAware.getCurrentTenant(),
                 TestdataFactory.DEFAULT_CONTROLLER_ID)).andDo(MockMvcResultPrinter.print()).andExpect(status().isOk())
-                .andExpect(content().contentType(MediaTypes.HAL_JSON))
-=======
-        mvc.perform(get("/{tenant}/controller/v1/4712", tenantAware.getCurrentTenant()))
-                .andDo(MockMvcResultPrinter.print()).andExpect(status().isOk())
                 .andExpect(content().contentType(APPLICATION_JSON_HAL_UTF))
->>>>>>> 64a0eb7a
                 .andExpect(jsonPath("$.config.polling.sleep", equalTo("00:01:00")))
                 .andExpect(jsonPath("$._links.cancelAction.href",
                         equalTo("http://localhost/" + tenantAware.getCurrentTenant() + "/controller/v1/"
@@ -455,16 +419,10 @@
         assertThat(targetManagement.findTargetByControllerID(TestdataFactory.DEFAULT_CONTROLLER_ID)
                 .getAssignedDistributionSet()).isEqualTo(ds3);
 
-<<<<<<< HEAD
         mvc.perform(get("/{tenant}/controller/v1/" + TestdataFactory.DEFAULT_CONTROLLER_ID + "/cancelAction/"
                 + cancelAction3.getId(), tenantAware.getCurrentTenant()).accept(MediaType.APPLICATION_JSON))
                 .andDo(MockMvcResultPrinter.print()).andExpect(status().isOk())
-                .andExpect(content().contentType(MediaType.APPLICATION_JSON))
-=======
-        mvc.perform(get("/{tenant}/controller/v1/4712/cancelAction/" + cancelAction3.getId(),
-                tenantAware.getCurrentTenant()).accept(MediaType.APPLICATION_JSON)).andDo(MockMvcResultPrinter.print())
-                .andExpect(status().isOk()).andExpect(content().contentType(MediaType.APPLICATION_JSON_UTF8))
->>>>>>> 64a0eb7a
+                .andExpect(content().contentType(MediaType.APPLICATION_JSON_UTF8))
                 .andExpect(jsonPath("$.id", equalTo(String.valueOf(cancelAction3.getId()))))
                 .andExpect(jsonPath("$.cancelAction.stopId", equalTo(String.valueOf(updateAction3.getId()))));
         assertThat(deploymentManagement.countActionStatusAll()).isEqualTo(12);
