/**
 * Copyright (c) 2015 Bosch Software Innovations GmbH and others.
 *
 * All rights reserved. This program and the accompanying materials
 * are made available under the terms of the Eclipse Public License v1.0
 * which accompanies this distribution, and is available at
 * http://www.eclipse.org/legal/epl-v10.html
 */
package org.eclipse.hawkbit.ddi.rest.resource;

import static org.assertj.core.api.Assertions.assertThat;
import static org.hamcrest.CoreMatchers.equalTo;
import static org.hamcrest.Matchers.contains;
import static org.hamcrest.Matchers.hasSize;
import static org.hamcrest.Matchers.startsWith;
import static org.springframework.test.web.servlet.request.MockMvcRequestBuilders.delete;
import static org.springframework.test.web.servlet.request.MockMvcRequestBuilders.get;
import static org.springframework.test.web.servlet.request.MockMvcRequestBuilders.post;
import static org.springframework.test.web.servlet.request.MockMvcRequestBuilders.put;
import static org.springframework.test.web.servlet.result.MockMvcResultMatchers.content;
import static org.springframework.test.web.servlet.result.MockMvcResultMatchers.jsonPath;
import static org.springframework.test.web.servlet.result.MockMvcResultMatchers.status;

import java.io.ByteArrayInputStream;
import java.util.ArrayList;
import java.util.List;
import java.util.concurrent.TimeUnit;

import org.apache.commons.lang3.RandomUtils;
import org.assertj.core.api.Condition;
import org.eclipse.hawkbit.repository.event.remote.TargetAssignDistributionSetEvent;
import org.eclipse.hawkbit.repository.event.remote.entity.ActionCreatedEvent;
import org.eclipse.hawkbit.repository.event.remote.entity.DistributionSetCreatedEvent;
import org.eclipse.hawkbit.repository.event.remote.entity.SoftwareModuleCreatedEvent;
import org.eclipse.hawkbit.repository.event.remote.entity.TargetCreatedEvent;
import org.eclipse.hawkbit.repository.event.remote.entity.TargetUpdatedEvent;
import org.eclipse.hawkbit.repository.model.Action;
import org.eclipse.hawkbit.repository.model.Action.ActionType;
import org.eclipse.hawkbit.repository.model.Action.Status;
import org.eclipse.hawkbit.repository.model.ActionStatus;
import org.eclipse.hawkbit.repository.model.Artifact;
import org.eclipse.hawkbit.repository.model.DistributionSet;
import org.eclipse.hawkbit.repository.model.DistributionSetAssignmentResult;
import org.eclipse.hawkbit.repository.model.RepositoryModelConstants;
import org.eclipse.hawkbit.repository.model.Target;
import org.eclipse.hawkbit.repository.model.TargetUpdateStatus;
import org.eclipse.hawkbit.repository.test.matcher.Expect;
import org.eclipse.hawkbit.repository.test.matcher.ExpectEvents;
import org.eclipse.hawkbit.rest.util.JsonBuilder;
import org.eclipse.hawkbit.rest.util.MockMvcResultPrinter;
import org.junit.Test;
import org.springframework.data.domain.PageRequest;
import org.springframework.data.domain.Sort.Direction;
import org.springframework.http.MediaType;
import org.springframework.test.web.servlet.MvcResult;

import com.google.common.collect.Lists;
import com.jayway.jsonpath.JsonPath;

import ru.yandex.qatools.allure.annotations.Description;
import ru.yandex.qatools.allure.annotations.Features;
import ru.yandex.qatools.allure.annotations.Stories;

/**
 * Test deployment base from the controller.
 */
@Features("Component Tests - Direct Device Integration API")
@Stories("Deployment Action Resource")
public class DdiDeploymentBaseTest extends AbstractDDiApiIntegrationTest {

    private static final String HTTP_LOCALHOST = "http://localhost:8080/";

    @Test
    @Description("Ensures that artifacts are not found, when softare module does not exists.")
    public void artifactsNotFound() throws Exception {
        final Target target = testdataFactory.createTarget();
        final Long softwareModuleIdNotExist = 1l;
        mvc.perform(get("/{tenant}/controller/v1/{targetNotExist}/softwaremodules/{softwareModuleId}/artifacts",
                tenantAware.getCurrentTenant(), target.getName(), softwareModuleIdNotExist))
                .andDo(MockMvcResultPrinter.print()).andExpect(status().isNotFound());
    }

    @Test
    @Description("Ensures that artifacts are found, when software module exists.")
    public void artifactsExists() throws Exception {
        final Target target = testdataFactory.createTarget();
        final DistributionSet distributionSet = testdataFactory.createDistributionSet("");

        assignDistributionSet(distributionSet.getId(), target.getName());

        final Long softwareModuleId = distributionSet.getModules().stream().findAny().get().getId();
        mvc.perform(get("/{tenant}/controller/v1/{targetNotExist}/softwaremodules/{softwareModuleId}/artifacts",
                tenantAware.getCurrentTenant(), target.getName(), softwareModuleId)).andDo(MockMvcResultPrinter.print())
                .andExpect(status().isOk()).andExpect(jsonPath("$", hasSize(0)));

        testdataFactory.createArtifacts(softwareModuleId);

        mvc.perform(get("/{tenant}/controller/v1/{targetNotExist}/softwaremodules/{softwareModuleId}/artifacts",
                tenantAware.getCurrentTenant(), target.getName(), softwareModuleId)).andDo(MockMvcResultPrinter.print())
                .andExpect(status().isOk()).andExpect(jsonPath("$", hasSize(3)))
                .andExpect(jsonPath("$.[?(@.filename==filename0)]", hasSize(1)))
                .andExpect(jsonPath("$.[?(@.filename==filename1)]", hasSize(1)))
                .andExpect(jsonPath("$.[?(@.filename==filename2)]", hasSize(1)));

    }

    @Test
    @Description("Forced deployment to a controller. Checks if the resource reponse payload for a given deployment is as expected.")
    public void deplomentForceAction() throws Exception {
        // Prepare test data
        final DistributionSet ds = testdataFactory.createDistributionSet("", true);
        final DistributionSet ds2 = testdataFactory.createDistributionSet("2", true);

        final byte random[] = RandomUtils.nextBytes(5 * 1024);
        final Artifact artifact = artifactManagement.createArtifact(new ByteArrayInputStream(random), getOsModule(ds),
                "test1", false);
        final Artifact artifactSignature = artifactManagement.createArtifact(new ByteArrayInputStream(random),
                getOsModule(ds), "test1.signature", false);

        final Target savedTarget = testdataFactory.createTarget("4712");

        assertThat(deploymentManagement.findActiveActionsByTarget(pageReq, savedTarget.getControllerId())).isEmpty();
        assertThat(deploymentManagement.countActionsAll()).isEqualTo(0);
        assertThat(deploymentManagement.countActionStatusAll()).isEqualTo(0);

        List<Target> saved = deploymentManagement.assignDistributionSet(ds.getId(), ActionType.FORCED,
                RepositoryModelConstants.NO_FORCE_TIME, Lists.newArrayList(savedTarget.getControllerId()))
                .getAssignedEntity();
        assertThat(deploymentManagement.findActiveActionsByTarget(pageReq, savedTarget.getControllerId())).hasSize(1);

        final Action action = deploymentManagement.findActiveActionsByTarget(pageReq, savedTarget.getControllerId())
                .getContent().get(0);
        assertThat(deploymentManagement.countActionsAll()).isEqualTo(1);
        saved = assignDistributionSet(ds2, saved).getAssignedEntity();
        assertThat(deploymentManagement.findActiveActionsByTarget(pageReq, savedTarget.getControllerId())).hasSize(2);
        assertThat(deploymentManagement.countActionsAll()).isEqualTo(2);

        final Action uaction = deploymentManagement.findActiveActionsByTarget(pageReq, savedTarget.getControllerId())
                .getContent().get(0);
        assertThat(uaction.getDistributionSet()).isEqualTo(ds);
        assertThat(deploymentManagement.findActiveActionsByTarget(pageReq, savedTarget.getControllerId())).hasSize(2);

        // Run test
        long current = System.currentTimeMillis();
        mvc.perform(get("/{tenant}/controller/v1/4712", tenantAware.getCurrentTenant()))
                .andDo(MockMvcResultPrinter.print()).andExpect(status().isOk())
                .andExpect(content().contentType(APPLICATION_JSON_HAL_UTF))
                .andExpect(jsonPath("$.config.polling.sleep", equalTo("00:01:00")))
                .andExpect(jsonPath("$._links.deploymentBase.href", startsWith("http://localhost/"
                        + tenantAware.getCurrentTenant() + "/controller/v1/4712/deploymentBase/" + uaction.getId())));
        assertThat(targetManagement.findTargetByControllerID("4712").get().getLastTargetQuery())
                .isGreaterThanOrEqualTo(current);
        assertThat(targetManagement.findTargetByControllerID("4712").get().getLastTargetQuery())
                .isLessThanOrEqualTo(System.currentTimeMillis());
        assertThat(deploymentManagement.countActionStatusAll()).isEqualTo(2);

        current = System.currentTimeMillis();

        final DistributionSet findDistributionSetByAction = distributionSetManagement
                .findDistributionSetByAction(action.getId()).get();

        mvc.perform(
                get("/{tenant}/controller/v1/4712/deploymentBase/" + uaction.getId(), tenantAware.getCurrentTenant())
                        .accept(MediaType.APPLICATION_JSON))
                .andDo(MockMvcResultPrinter.print()).andExpect(status().isOk())
                .andExpect(content().contentType(MediaType.APPLICATION_JSON_UTF8))
                .andExpect(jsonPath("$.id", equalTo(String.valueOf(action.getId()))))
                .andExpect(jsonPath("$.deployment.download", equalTo("forced")))
                .andExpect(jsonPath("$.deployment.update", equalTo("forced")))
                .andExpect(jsonPath("$.deployment.chunks[?(@.part==jvm)].name",
                        contains(ds.findFirstModuleByType(runtimeType).get().getName())))
                .andExpect(jsonPath("$.deployment.chunks[?(@.part==jvm)].version",
                        contains(ds.findFirstModuleByType(runtimeType).get().getVersion())))
                .andExpect(jsonPath("$.deployment.chunks[?(@.part==os)].name",
                        contains(ds.findFirstModuleByType(osType).get().getName())))
                .andExpect(jsonPath("$.deployment.chunks[?(@.part==os)].version",
                        contains(ds.findFirstModuleByType(osType).get().getVersion())))
                .andExpect(jsonPath("$.deployment.chunks[?(@.part==os)].artifacts[0].size", contains(5 * 1024)))
                .andExpect(jsonPath("$.deployment.chunks[?(@.part==os)].artifacts[0].filename", contains("test1")))
                .andExpect(jsonPath("$.deployment.chunks[?(@.part==os)].artifacts[0].hashes.md5",
                        contains(artifact.getMd5Hash())))
                .andExpect(jsonPath("$.deployment.chunks[?(@.part==os)].artifacts[0].hashes.sha1",
                        contains(artifact.getSha1Hash())))
                .andExpect(jsonPath("$.deployment.chunks[?(@.part==os)].artifacts[0]._links.download.href",
                        contains(
                                HTTP_LOCALHOST + tenantAware.getCurrentTenant() + "/controller/v1/4712/softwaremodules/"
                                        + findDistributionSetByAction.findFirstModuleByType(osType).get().getId()
                                        + "/artifacts/test1")))
                .andExpect(jsonPath("$.deployment.chunks[?(@.part==os)].artifacts[0]._links.md5sum.href",
                        contains(
                                HTTP_LOCALHOST + tenantAware.getCurrentTenant() + "/controller/v1/4712/softwaremodules/"
                                        + findDistributionSetByAction.findFirstModuleByType(osType).get().getId()
                                        + "/artifacts/test1.MD5SUM")))

                .andExpect(jsonPath("$.deployment.chunks[?(@.part==os)].artifacts[1].size", contains(5 * 1024)))
                .andExpect(jsonPath("$.deployment.chunks[?(@.part==os)].artifacts[1].filename",
                        contains("test1.signature")))
                .andExpect(jsonPath("$.deployment.chunks[?(@.part==os)].artifacts[1].hashes.md5",
                        contains(artifactSignature.getMd5Hash())))
                .andExpect(jsonPath("$.deployment.chunks[?(@.part==os)].artifacts[1].hashes.sha1",
                        contains(artifactSignature.getSha1Hash())))

                .andExpect(
                        jsonPath("$.deployment.chunks[?(@.part==os)].artifacts[1]._links.download.href",
                                contains(HTTP_LOCALHOST + tenantAware.getCurrentTenant()
                                        + "/controller/v1/4712/softwaremodules/"
                                        + findDistributionSetByAction.findFirstModuleByType(osType).get().getId()
                                        + "/artifacts/test1.signature")))
                .andExpect(jsonPath("$.deployment.chunks[?(@.part==os)].artifacts[1]._links.md5sum.href",
                        contains(
                                HTTP_LOCALHOST + tenantAware.getCurrentTenant() + "/controller/v1/4712/softwaremodules/"
                                        + findDistributionSetByAction.findFirstModuleByType(osType).get().getId()
                                        + "/artifacts/test1.signature.MD5SUM")))
                .andExpect(jsonPath("$.deployment.chunks[?(@.part==bApp)].version",
                        contains(ds.findFirstModuleByType(appType).get().getVersion())))
                .andExpect(jsonPath("$.deployment.chunks[?(@.part==bApp)].name",
                        contains(ds.findFirstModuleByType(appType).get().getName())));

        // Retrieved is reported
        final Iterable<ActionStatus> actionStatusMessages = deploymentManagement
                .findActionStatusByAction(new PageRequest(0, 100, Direction.DESC, "id"), uaction.getId());
        assertThat(actionStatusMessages).hasSize(2);
        final ActionStatus actionStatusMessage = actionStatusMessages.iterator().next();
        assertThat(actionStatusMessage.getStatus()).isEqualTo(Status.RETRIEVED);
    }

    @Test
    @Description("Checks that the deployementBase URL changes when the action is switched from soft to forced in TIMEFORCED case.")
    public void changeEtagIfActionSwitchesFromSoftToForced() throws Exception {
        // Prepare test data
        final Target target = testdataFactory.createTarget("4712");
        final DistributionSet ds = testdataFactory.createDistributionSet("", true);

        final DistributionSetAssignmentResult result = deploymentManagement.assignDistributionSet(ds.getId(),
                ActionType.TIMEFORCED, System.currentTimeMillis() + 1_000,
                Lists.newArrayList(target.getControllerId()));

        final Action action = deploymentManagement
                .findActiveActionsByTarget(pageReq, result.getAssignedEntity().get(0).getControllerId()).getContent()
                .get(0);

        MvcResult mvcResult = mvc.perform(get("/{tenant}/controller/v1/4712", tenantAware.getCurrentTenant()))
                .andDo(MockMvcResultPrinter.print()).andExpect(status().isOk())
                .andExpect(content().contentType(APPLICATION_JSON_HAL_UTF)).andReturn();

        final String urlBeforeSwitch = JsonPath.compile("_links.deploymentBase.href")
                .read(mvcResult.getResponse().getContentAsString()).toString();

        // Time is not yet over, so we should see the same URL
        mvcResult = mvc.perform(get("/{tenant}/controller/v1/4712", tenantAware.getCurrentTenant()))
                .andDo(MockMvcResultPrinter.print()).andExpect(status().isOk())
                .andExpect(content().contentType(APPLICATION_JSON_HAL_UTF)).andReturn();
        assertThat(JsonPath.compile("_links.deploymentBase.href").read(mvcResult.getResponse().getContentAsString())
                .toString()).isEqualTo(urlBeforeSwitch)
                        .startsWith("http://localhost/" + tenantAware.getCurrentTenant()
                                + "/controller/v1/4712/deploymentBase/" + action.getId());

        // After the time is over we should see a new etag
        TimeUnit.MILLISECONDS.sleep(1_000);

        mvcResult = mvc.perform(get("/{tenant}/controller/v1/4712", tenantAware.getCurrentTenant()))
                .andDo(MockMvcResultPrinter.print()).andExpect(status().isOk())
                .andExpect(content().contentType(APPLICATION_JSON_HAL_UTF)).andReturn();

        assertThat(JsonPath.compile("_links.deploymentBase.href").read(mvcResult.getResponse().getContentAsString())
                .toString()).isNotEqualTo(urlBeforeSwitch);
    }

    @Test
    @Description("Attempt/soft deployment to a controller. Checks if the resource reponse payload  for a given deployment is as expected.")
    public void deplomentAttemptAction() throws Exception {
        // Prepare test data
        final DistributionSet ds = testdataFactory.createDistributionSet("", true);
        final DistributionSet ds2 = testdataFactory.createDistributionSet("2", true);

        final byte random[] = RandomUtils.nextBytes(5 * 1024);
        final Artifact artifact = artifactManagement.createArtifact(new ByteArrayInputStream(random), getOsModule(ds),
                "test1", false);
        final Artifact artifactSignature = artifactManagement.createArtifact(new ByteArrayInputStream(random),
                getOsModule(ds), "test1.signature", false);

        final Target savedTarget = testdataFactory.createTarget("4712");

        assertThat(deploymentManagement.findActiveActionsByTarget(pageReq, savedTarget.getControllerId())).isEmpty();
        assertThat(deploymentManagement.countActionsAll()).isEqualTo(0);
        assertThat(deploymentManagement.countActionStatusAll()).isEqualTo(0);

        List<Target> saved = deploymentManagement.assignDistributionSet(ds.getId(), ActionType.SOFT,
                RepositoryModelConstants.NO_FORCE_TIME, Lists.newArrayList(savedTarget.getControllerId()))
                .getAssignedEntity();
        assertThat(deploymentManagement.findActiveActionsByTarget(pageReq, savedTarget.getControllerId())).hasSize(1);

        final Action action = deploymentManagement.findActiveActionsByTarget(pageReq, savedTarget.getControllerId())
                .getContent().get(0);
        assertThat(deploymentManagement.countActionsAll()).isEqualTo(1);
        saved = assignDistributionSet(ds2, saved).getAssignedEntity();
        assertThat(deploymentManagement.findActiveActionsByTarget(pageReq, savedTarget.getControllerId())).hasSize(2);
        assertThat(deploymentManagement.countActionsAll()).isEqualTo(2);

        final Action uaction = deploymentManagement.findActiveActionsByTarget(pageReq, savedTarget.getControllerId())
                .getContent().get(0);
        assertThat(uaction.getDistributionSet()).isEqualTo(ds);
        assertThat(deploymentManagement.findActiveActionsByTarget(pageReq, savedTarget.getControllerId())).hasSize(2);

        // Run test

        final long current = System.currentTimeMillis();
        mvc.perform(get("/{tenant}/controller/v1/4712", tenantAware.getCurrentTenant()))
                .andDo(MockMvcResultPrinter.print()).andExpect(status().isOk())
                .andExpect(content().contentType(APPLICATION_JSON_HAL_UTF))
                .andExpect(jsonPath("$.config.polling.sleep", equalTo("00:01:00")))
                .andExpect(jsonPath("$._links.deploymentBase.href", startsWith("http://localhost/"
                        + tenantAware.getCurrentTenant() + "/controller/v1/4712/deploymentBase/" + uaction.getId())));
        assertThat(targetManagement.findTargetByControllerID("4712").get().getLastTargetQuery())
                .isGreaterThanOrEqualTo(current);
        assertThat(targetManagement.findTargetByControllerID("4712").get().getLastTargetQuery())
                .isLessThanOrEqualTo(System.currentTimeMillis());
        assertThat(deploymentManagement.countActionStatusAll()).isEqualTo(2);

        final DistributionSet findDistributionSetByAction = distributionSetManagement
                .findDistributionSetByAction(action.getId()).get();

        mvc.perform(
                get("/{tenant}/controller/v1/4712/deploymentBase/" + uaction.getId(), tenantAware.getCurrentTenant())
                        .accept(MediaType.APPLICATION_JSON))
                .andDo(MockMvcResultPrinter.print()).andExpect(status().isOk())
                .andExpect(content().contentType(MediaType.APPLICATION_JSON_UTF8))
                .andExpect(jsonPath("$.id", equalTo(String.valueOf(action.getId()))))
                .andExpect(jsonPath("$.deployment.download", equalTo("attempt")))
                .andExpect(jsonPath("$.deployment.update", equalTo("attempt")))
                .andExpect(jsonPath("$.deployment.chunks[?(@.part==jvm)].name",
                        contains(ds.findFirstModuleByType(runtimeType).get().getName())))
                .andExpect(jsonPath("$.deployment.chunks[?(@.part==jvm)].version",
                        contains(ds.findFirstModuleByType(runtimeType).get().getVersion())))
                .andExpect(jsonPath("$.deployment.chunks[?(@.part==os)].name",
                        contains(ds.findFirstModuleByType(osType).get().getName())))
                .andExpect(jsonPath("$.deployment.chunks[?(@.part==os)].version",
                        contains(ds.findFirstModuleByType(osType).get().getVersion())))
                .andExpect(jsonPath("$.deployment.chunks[?(@.part==os)].artifacts[0].size", contains(5 * 1024)))
                .andExpect(jsonPath("$.deployment.chunks[?(@.part==os)].artifacts[0].filename", contains("test1")))
                .andExpect(jsonPath("$.deployment.chunks[?(@.part==os)].artifacts[0].hashes.md5",
                        contains(artifact.getMd5Hash())))
                .andExpect(jsonPath("$.deployment.chunks[?(@.part==os)].artifacts[0].hashes.sha1",
                        contains(artifact.getSha1Hash())))
                .andExpect(
                        jsonPath("$.deployment.chunks[?(@.part==os)].artifacts[0]._links.download.href",
                                contains(HTTP_LOCALHOST + tenantAware.getCurrentTenant()
                                        + "/controller/v1/4712/softwaremodules/"
                                        + getOsModule(findDistributionSetByAction) + "/artifacts/test1")))
                .andExpect(
                        jsonPath("$.deployment.chunks[?(@.part==os)].artifacts[0]._links.md5sum.href",
                                contains(HTTP_LOCALHOST + tenantAware.getCurrentTenant()
                                        + "/controller/v1/4712/softwaremodules/"
                                        + getOsModule(findDistributionSetByAction) + "/artifacts/test1.MD5SUM")))
                .andExpect(jsonPath("$.deployment.chunks[?(@.part==os)].artifacts[1].size", contains(5 * 1024)))
                .andExpect(jsonPath("$.deployment.chunks[?(@.part==os)].artifacts[1].filename",
                        contains("test1.signature")))
                .andExpect(jsonPath("$.deployment.chunks[?(@.part==os)].artifacts[1].hashes.md5",
                        contains(artifactSignature.getMd5Hash())))
                .andExpect(jsonPath("$.deployment.chunks[?(@.part==os)].artifacts[1].hashes.sha1",
                        contains(artifactSignature.getSha1Hash())))
                .andExpect(
                        jsonPath("$.deployment.chunks[?(@.part==os)].artifacts[1]._links.download.href",
                                contains(HTTP_LOCALHOST + tenantAware.getCurrentTenant()
                                        + "/controller/v1/4712/softwaremodules/"
                                        + getOsModule(findDistributionSetByAction) + "/artifacts/test1.signature")))
                .andExpect(jsonPath("$.deployment.chunks[?(@.part==os)].artifacts[1]._links.md5sum.href",
                        contains(HTTP_LOCALHOST + tenantAware.getCurrentTenant()
                                + "/controller/v1/4712/softwaremodules/" + getOsModule(findDistributionSetByAction)
                                + "/artifacts/test1.signature.MD5SUM")))
                .andExpect(jsonPath("$.deployment.chunks[?(@.part==bApp)].version",
                        contains(ds.findFirstModuleByType(appType).get().getVersion())))
                .andExpect(jsonPath("$.deployment.chunks[?(@.part==bApp)].name",
                        contains(ds.findFirstModuleByType(appType).get().getName())));

        // Retrieved is reported
        final List<ActionStatus> actionStatusMessages = deploymentManagement
                .findActionStatusByAction(new PageRequest(0, 100, Direction.DESC, "id"), uaction.getId()).getContent();
        assertThat(actionStatusMessages).hasSize(2);
        final ActionStatus actionStatusMessage = actionStatusMessages.iterator().next();
        assertThat(actionStatusMessage.getStatus()).isEqualTo(Status.RETRIEVED);
    }

    @Test
    @Description("Attempt/soft deployment to a controller including automated switch to hard. Checks if the resource reponse payload  for a given deployment is as expected.")
    public void deplomentAutoForceAction() throws Exception {
        // Prepare test data
        final DistributionSet ds = testdataFactory.createDistributionSet("", true);
        final DistributionSet ds2 = testdataFactory.createDistributionSet("2", true);

        final byte random[] = RandomUtils.nextBytes(5 * 1024);
        final Artifact artifact = artifactManagement.createArtifact(new ByteArrayInputStream(random), getOsModule(ds),
                "test1", false);
        final Artifact artifactSignature = artifactManagement.createArtifact(new ByteArrayInputStream(random),
                getOsModule(ds), "test1.signature", false);

        final Target savedTarget = testdataFactory.createTarget("4712");

        assertThat(deploymentManagement.findActiveActionsByTarget(pageReq, savedTarget.getControllerId())).isEmpty();
        assertThat(deploymentManagement.countActionsAll()).isEqualTo(0);
        assertThat(deploymentManagement.countActionStatusAll()).isEqualTo(0);

        List<Target> saved = deploymentManagement.assignDistributionSet(ds.getId(), ActionType.TIMEFORCED,
                System.currentTimeMillis(), Lists.newArrayList(savedTarget.getControllerId())).getAssignedEntity();
        assertThat(deploymentManagement.findActiveActionsByTarget(pageReq, savedTarget.getControllerId())).hasSize(1);

        final Action action = deploymentManagement.findActiveActionsByTarget(pageReq, savedTarget.getControllerId())
                .getContent().get(0);
        assertThat(deploymentManagement.countActionsAll()).isEqualTo(1);
        saved = assignDistributionSet(ds2, saved).getAssignedEntity();
        assertThat(deploymentManagement.findActiveActionsByTarget(pageReq, savedTarget.getControllerId())).hasSize(2);
        assertThat(deploymentManagement.countActionStatusAll()).isEqualTo(2);

        final Action uaction = deploymentManagement.findActiveActionsByTarget(pageReq, savedTarget.getControllerId())
                .getContent().get(0);
        assertThat(uaction.getDistributionSet()).isEqualTo(ds);
        assertThat(deploymentManagement.findActiveActionsByTarget(pageReq, savedTarget.getControllerId())).hasSize(2);

        // Run test

        long current = System.currentTimeMillis();
        mvc.perform(get("/{tenant}/controller/v1/4712", tenantAware.getCurrentTenant()))
                .andDo(MockMvcResultPrinter.print()).andExpect(status().isOk())
                .andExpect(content().contentType(APPLICATION_JSON_HAL_UTF))
                .andExpect(jsonPath("$.config.polling.sleep", equalTo("00:01:00")))
                .andExpect(jsonPath("$._links.deploymentBase.href", startsWith("http://localhost/"
                        + tenantAware.getCurrentTenant() + "/controller/v1/4712/deploymentBase/" + uaction.getId())));
        assertThat(targetManagement.findTargetByControllerID("4712").get().getLastTargetQuery())
                .isGreaterThanOrEqualTo(current);
        assertThat(targetManagement.findTargetByControllerID("4712").get().getLastTargetQuery())
                .isLessThanOrEqualTo(System.currentTimeMillis());
        assertThat(deploymentManagement.countActionStatusAll()).isEqualTo(2);

        current = System.currentTimeMillis();

        final DistributionSet findDistributionSetByAction = distributionSetManagement
                .findDistributionSetByAction(action.getId()).get();

        mvc.perform(get("/{tenant}/controller/v1/4712/deploymentBase/{actionId}", tenantAware.getCurrentTenant(),
                uaction.getId()).accept(MediaType.APPLICATION_JSON)).andDo(MockMvcResultPrinter.print())
                .andExpect(status().isOk()).andExpect(content().contentType(MediaType.APPLICATION_JSON_UTF8))
                .andExpect(jsonPath("$.id", equalTo(String.valueOf(action.getId()))))
                .andExpect(jsonPath("$.deployment.download", equalTo("forced")))
                .andExpect(jsonPath("$.deployment.update", equalTo("forced")))
                .andExpect(jsonPath("$.deployment.chunks[?(@.part==jvm)].name",
                        contains(ds.findFirstModuleByType(runtimeType).get().getName())))
                .andExpect(jsonPath("$.deployment.chunks[?(@.part==jvm)].version",
                        contains(ds.findFirstModuleByType(runtimeType).get().getVersion())))
                .andExpect(jsonPath("$.deployment.chunks[?(@.part==os)].name",
                        contains(ds.findFirstModuleByType(osType).get().getName())))
                .andExpect(jsonPath("$.deployment.chunks[?(@.part==os)].version",
                        contains(ds.findFirstModuleByType(osType).get().getVersion())))
                .andExpect(jsonPath("$.deployment.chunks[?(@.part==os)].artifacts[0].size", contains(5 * 1024)))
                .andExpect(jsonPath("$.deployment.chunks[?(@.part==os)].artifacts[0].filename", contains("test1")))
                .andExpect(jsonPath("$.deployment.chunks[?(@.part==os)].artifacts[0].hashes.md5",
                        contains(artifact.getMd5Hash())))
                .andExpect(jsonPath("$.deployment.chunks[?(@.part==os)].artifacts[0].hashes.sha1",
                        contains(artifact.getSha1Hash())))
                .andExpect(jsonPath("$.deployment.chunks[?(@.part==os)].artifacts[0]._links.download.href",
                        contains(
                                HTTP_LOCALHOST + tenantAware.getCurrentTenant() + "/controller/v1/4712/softwaremodules/"
                                        + findDistributionSetByAction.findFirstModuleByType(osType).get().getId()
                                        + "/artifacts/test1")))
                .andExpect(jsonPath("$.deployment.chunks[?(@.part==os)].artifacts[0]._links.md5sum.href",
                        contains(
                                HTTP_LOCALHOST + tenantAware.getCurrentTenant() + "/controller/v1/4712/softwaremodules/"
                                        + findDistributionSetByAction.findFirstModuleByType(osType).get().getId()
                                        + "/artifacts/test1.MD5SUM")))

                .andExpect(jsonPath("$.deployment.chunks[?(@.part==os)].artifacts[1].size", contains(5 * 1024)))
                .andExpect(jsonPath("$.deployment.chunks[?(@.part==os)].artifacts[1].filename",
                        contains("test1.signature")))
                .andExpect(jsonPath("$.deployment.chunks[?(@.part==os)].artifacts[1].hashes.md5",
                        contains(artifactSignature.getMd5Hash())))
                .andExpect(jsonPath("$.deployment.chunks[?(@.part==os)].artifacts[1].hashes.sha1",
                        contains(artifactSignature.getSha1Hash())))
                .andExpect(jsonPath("$.deployment.chunks[?(@.part==os)].artifacts[1]._links.download.href",
                        contains(
                                HTTP_LOCALHOST + tenantAware.getCurrentTenant() + "/controller/v1/4712/softwaremodules/"
                                        + findDistributionSetByAction.findFirstModuleByType(osType).get().getId()
                                        + "/artifacts/test1.signature")))
                .andExpect(jsonPath("$.deployment.chunks[?(@.part==os)].artifacts[1]._links.md5sum.href",
                        contains(
                                HTTP_LOCALHOST + tenantAware.getCurrentTenant() + "/controller/v1/4712/softwaremodules/"
                                        + findDistributionSetByAction.findFirstModuleByType(osType).get().getId()
                                        + "/artifacts/test1.signature.MD5SUM")))

                .andExpect(jsonPath("$.deployment.chunks[?(@.part==bApp)].version",
                        contains(ds.findFirstModuleByType(appType).get().getVersion())))
                .andExpect(jsonPath("$.deployment.chunks[?(@.part==bApp)].name",
                        contains(ds.findFirstModuleByType(appType).get().getName())));

        // Retrieved is reported
        final Iterable<ActionStatus> actionStatusMessages = deploymentManagement
                .findActionStatusByAction(new PageRequest(0, 100, Direction.DESC, "id"), uaction.getId()).getContent();
        assertThat(actionStatusMessages).hasSize(2);
        final ActionStatus actionStatusMessage = actionStatusMessages.iterator().next();
        assertThat(actionStatusMessage.getStatus()).isEqualTo(Status.RETRIEVED);
    }

    @Test
    @Description("Test various invalid access attempts to the deployment resource und the expected behaviour of the server.")
    public void badDeploymentAction() throws Exception {
        final Target target = testdataFactory.createTarget("4712");

        // not allowed methods
        mvc.perform(post("/{tenant}/controller/v1/4712/deploymentBase/1", tenantAware.getCurrentTenant()))
                .andDo(MockMvcResultPrinter.print()).andExpect(status().isMethodNotAllowed());

        mvc.perform(put("/{tenant}/controller/v1/4712/deploymentBase/1", tenantAware.getCurrentTenant()))
                .andDo(MockMvcResultPrinter.print()).andExpect(status().isMethodNotAllowed());

        mvc.perform(delete("/{tenant}/controller/v1/4712/deploymentBase/1", tenantAware.getCurrentTenant()))
                .andDo(MockMvcResultPrinter.print()).andExpect(status().isMethodNotAllowed());

        // non existing target
        mvc.perform(get("/{tenant}/controller/v1/4715/deploymentBase/1", tenantAware.getCurrentTenant()))
                .andDo(MockMvcResultPrinter.print()).andExpect(status().isNotFound());

        // no deployment
        mvc.perform(get("/controller/v1/4712/deploymentBase/1", tenantAware.getCurrentTenant()))
                .andDo(MockMvcResultPrinter.print()).andExpect(status().isNotFound());

        // wrong media type
        final List<Target> toAssign = new ArrayList<>();
        toAssign.add(target);
        final DistributionSet savedSet = testdataFactory.createDistributionSet("");

        final Action action1 = deploymentManagement
                .findActionWithDetails(assignDistributionSet(savedSet, toAssign).getActions().get(0)).get();
        mvc.perform(
                get("/{tenant}/controller/v1/4712/deploymentBase/" + action1.getId(), tenantAware.getCurrentTenant()))
                .andDo(MockMvcResultPrinter.print()).andExpect(status().isOk());
        mvc.perform(
                get("/{tenant}/controller/v1/4712/deploymentBase/" + action1.getId(), tenantAware.getCurrentTenant())
                        .accept(MediaType.APPLICATION_ATOM_XML))
                .andDo(MockMvcResultPrinter.print()).andExpect(status().isNotAcceptable());
    }

    @Test
    @Description("The server protects itself against to many feedback upload attempts. The test verfies that "
            + "it is not possible to exceed the configured maximum number of feedback uplods.")
    public void toMuchDeplomentActionFeedback() throws Exception {
        final Target target = testdataFactory.createTarget("4712");
        final DistributionSet ds = testdataFactory.createDistributionSet("");

        assignDistributionSet(ds.getId(), "4712");
        final Action action = deploymentManagement.findActionsByTarget(target.getControllerId(), pageReq).getContent()
                .get(0);

        final String feedback = JsonBuilder.deploymentActionFeedback(action.getId().toString(), "proceeding");
        // assign distribution set creates an action status, so only 99 left
        for (int i = 0; i < 99; i++) {
            mvc.perform(post("/{tenant}/controller/v1/4712/deploymentBase/" + action.getId() + "/feedback",
                    tenantAware.getCurrentTenant()).content(feedback).contentType(MediaType.APPLICATION_JSON)
                            .accept(MediaType.APPLICATION_JSON))
                    .andExpect(status().isOk());
        }

        mvc.perform(post("/{tenant}/controller/v1/4712/deploymentBase/" + action.getId() + "/feedback",
                tenantAware.getCurrentTenant()).content(feedback).contentType(MediaType.APPLICATION_JSON)
                        .accept(MediaType.APPLICATION_JSON))
                .andExpect(status().isForbidden());
    }

    @Test
    @Description("Multiple uploads of deployment status feedback to the server.")
    public void multipleDeplomentActionFeedback() throws Exception {
        final Target savedTarget1 = testdataFactory.createTarget("4712");
        testdataFactory.createTarget("4713");
        testdataFactory.createTarget("4714");

        final DistributionSet ds1 = testdataFactory.createDistributionSet("1", true);
        final DistributionSet ds2 = testdataFactory.createDistributionSet("2", true);
        final DistributionSet ds3 = testdataFactory.createDistributionSet("3", true);

        final List<Target> toAssign = new ArrayList<>();
        toAssign.add(savedTarget1);

        final Action action1 = deploymentManagement
                .findActionWithDetails(assignDistributionSet(ds1.getId(), "4712").getActions().get(0)).get();
        final Action action2 = deploymentManagement
                .findActionWithDetails(assignDistributionSet(ds2.getId(), "4712").getActions().get(0)).get();
        final Action action3 = deploymentManagement
                .findActionWithDetails(assignDistributionSet(ds3.getId(), "4712").getActions().get(0)).get();

        Target myT = targetManagement.findTargetByControllerID("4712").get();
        assertThat(myT.getUpdateStatus()).isEqualTo(TargetUpdateStatus.PENDING);
        assertThat(deploymentManagement.findActiveActionsByTarget(pageReq, myT.getControllerId())).hasSize(3);
        assertThat(deploymentManagement.getAssignedDistributionSet(myT.getControllerId()).get()).isEqualTo(ds3);
        assertThat(deploymentManagement.getInstalledDistributionSet(myT.getControllerId())).isNotPresent();
        assertThat(targetManagement.findTargetByUpdateStatus(new PageRequest(0, 10), TargetUpdateStatus.UNKNOWN))
                .hasSize(2);

        // action1 done

        mvc.perform(post("/{tenant}/controller/v1/4712/deploymentBase/" + action1.getId() + "/feedback",
                tenantAware.getCurrentTenant())
                        .content(JsonBuilder.deploymentActionFeedback(action1.getId().toString(), "closed"))
                        .contentType(MediaType.APPLICATION_JSON).accept(MediaType.APPLICATION_JSON))
                .andDo(MockMvcResultPrinter.print()).andExpect(status().isOk());
        myT = targetManagement.findTargetByControllerID("4712").get();
        assertThat(myT.getUpdateStatus()).isEqualTo(TargetUpdateStatus.PENDING);
        assertThat(deploymentManagement.findActiveActionsByTarget(pageReq, myT.getControllerId())).hasSize(2);
        assertThat(deploymentManagement.getAssignedDistributionSet(myT.getControllerId()).get()).isEqualTo(ds3);
        assertThat(deploymentManagement.getInstalledDistributionSet(myT.getControllerId()).get()).isEqualTo(ds1);

        Iterable<ActionStatus> actionStatusMessages = deploymentManagement
                .findActionStatusAll(new PageRequest(0, 100, Direction.DESC, "id")).getContent();
        assertThat(actionStatusMessages).hasSize(4);
        assertThat(actionStatusMessages.iterator().next().getStatus()).isEqualTo(Status.FINISHED);

        // action2 done
        mvc.perform(post("/{tenant}/controller/v1/4712/deploymentBase/" + action2.getId() + "/feedback",
                tenantAware.getCurrentTenant())
                        .content(JsonBuilder.deploymentActionFeedback(action2.getId().toString(), "closed"))
                        .contentType(MediaType.APPLICATION_JSON).accept(MediaType.APPLICATION_JSON))
                .andDo(MockMvcResultPrinter.print()).andExpect(status().isOk());
        myT = targetManagement.findTargetByControllerID("4712").get();

        assertThat(myT.getUpdateStatus()).isEqualTo(TargetUpdateStatus.PENDING);
        assertThat(deploymentManagement.findActiveActionsByTarget(pageReq, myT.getControllerId())).hasSize(1);
        assertThat(deploymentManagement.getAssignedDistributionSet(myT.getControllerId()).get()).isEqualTo(ds3);
        assertThat(deploymentManagement.getInstalledDistributionSet(myT.getControllerId()).get()).isEqualTo(ds2);
        actionStatusMessages = deploymentManagement.findActionStatusAll(new PageRequest(0, 100, Direction.DESC, "id"))
                .getContent();
        assertThat(actionStatusMessages).hasSize(5);
        assertThat(actionStatusMessages).haveAtLeast(1, new ActionStatusCondition(Status.FINISHED));

        // action3 done
        mvc.perform(post("/{tenant}/controller/v1/4712/deploymentBase/" + action3.getId() + "/feedback",
                tenantAware.getCurrentTenant())
                        .content(JsonBuilder.deploymentActionFeedback(action3.getId().toString(), "closed"))
                        .contentType(MediaType.APPLICATION_JSON).accept(MediaType.APPLICATION_JSON))
                .andDo(MockMvcResultPrinter.print()).andExpect(status().isOk());
        myT = targetManagement.findTargetByControllerID("4712").get();
        assertThat(myT.getUpdateStatus()).isEqualTo(TargetUpdateStatus.IN_SYNC);
        assertThat(deploymentManagement.findActiveActionsByTarget(pageReq, myT.getControllerId())).hasSize(0);
        assertThat(deploymentManagement.getAssignedDistributionSet(myT.getControllerId()).get()).isEqualTo(ds3);
        assertThat(deploymentManagement.getInstalledDistributionSet(myT.getControllerId()).get()).isEqualTo(ds3);
        actionStatusMessages = deploymentManagement.findActionStatusAll(new PageRequest(0, 100, Direction.DESC, "id"))
                .getContent();
        assertThat(actionStatusMessages).hasSize(6);
        assertThat(actionStatusMessages).haveAtLeast(1, new ActionStatusCondition(Status.FINISHED));

    }

    @Test
    @Description("Verfies that an update action is correctly set to error if the controller provides error feedback.")
    public void rootRsSingleDeplomentActionWithErrorFeedback() throws Exception {
        DistributionSet ds = testdataFactory.createDistributionSet("");
        final Target savedTarget = testdataFactory.createTarget("4712");

        final List<Target> toAssign = new ArrayList<>();
        toAssign.add(savedTarget);

        assertThat(targetManagement.findTargetByControllerID("4712").get().getUpdateStatus())
                .isEqualTo(TargetUpdateStatus.UNKNOWN);
        assignDistributionSet(ds, toAssign);
        final Action action = deploymentManagement.findActionsByDistributionSet(pageReq, ds.getId()).getContent()
                .get(0);

        mvc.perform(post("/{tenant}/controller/v1/4712/deploymentBase/" + action.getId() + "/feedback",
                tenantAware.getCurrentTenant())
                        .content(JsonBuilder.deploymentActionFeedback(action.getId().toString(), "closed", "failure",
                                "error message"))
                        .contentType(MediaType.APPLICATION_JSON).accept(MediaType.APPLICATION_JSON))
                .andDo(MockMvcResultPrinter.print()).andExpect(status().isOk());
        Target myT = targetManagement.findTargetByControllerID("4712").get();
        assertThat(targetManagement.findTargetByControllerID("4712").get().getUpdateStatus())
                .isEqualTo(TargetUpdateStatus.ERROR);
        assertThat(targetManagement.findTargetByUpdateStatus(new PageRequest(0, 10), TargetUpdateStatus.PENDING))
                .hasSize(0);
        assertThat(targetManagement.findTargetByUpdateStatus(new PageRequest(0, 10), TargetUpdateStatus.ERROR))
                .hasSize(1);
        assertThat(targetManagement.findTargetByUpdateStatus(new PageRequest(0, 10), TargetUpdateStatus.IN_SYNC))
                .hasSize(0);
        assertThat(deploymentManagement.findActiveActionsByTarget(pageReq, myT.getControllerId())).hasSize(0);
        assertThat(deploymentManagement.countActionsByTarget(myT.getControllerId())).isEqualTo(1);
        final Iterable<ActionStatus> actionStatusMessages = deploymentManagement
                .findActionStatusAll(new PageRequest(0, 100, Direction.DESC, "id")).getContent();
        assertThat(actionStatusMessages).hasSize(2);
        assertThat(actionStatusMessages).haveAtLeast(1, new ActionStatusCondition(Status.ERROR));

        // redo
        ds = distributionSetManagement.findDistributionSetByIdWithDetails(ds.getId()).get();
        assignDistributionSet(ds, Lists.newArrayList(targetManagement.findTargetByControllerID("4712").get()));
<<<<<<< HEAD
        final Action action2 = deploymentManagement.findActiveActionsByTarget(pageReq, myT.getControllerId())
                .getContent().get(0);
        current = System.currentTimeMillis();
=======
        final Action action2 = deploymentManagement.findActiveActionsByTarget(myT.getControllerId()).get(0);
>>>>>>> 5958d147

        mvc.perform(post("/{tenant}/controller/v1/4712/deploymentBase/" + action2.getId() + "/feedback",
                tenantAware.getCurrentTenant())
                        .content(JsonBuilder.deploymentActionFeedback(action2.getId().toString(), "closed", "success"))
                        .contentType(MediaType.APPLICATION_JSON).accept(MediaType.APPLICATION_JSON))
                .andDo(MockMvcResultPrinter.print()).andExpect(status().isOk());

        myT = targetManagement.findTargetByControllerID("4712").get();
        assertThat(myT.getUpdateStatus()).isEqualTo(TargetUpdateStatus.IN_SYNC);
        assertThat(targetManagement.findTargetByUpdateStatus(new PageRequest(0, 10), TargetUpdateStatus.PENDING))
                .hasSize(0);
        assertThat(targetManagement.findTargetByUpdateStatus(new PageRequest(0, 10), TargetUpdateStatus.ERROR))
                .hasSize(0);
        assertThat(targetManagement.findTargetByUpdateStatus(new PageRequest(0, 10), TargetUpdateStatus.IN_SYNC))
                .hasSize(1);
        assertThat(deploymentManagement.findActiveActionsByTarget(pageReq, myT.getControllerId())).hasSize(0);
        assertThat(deploymentManagement.findInActiveActionsByTarget(pageReq, myT.getControllerId())).hasSize(2);
        assertThat(deploymentManagement.countActionStatusAll()).isEqualTo(4);
        assertThat(deploymentManagement.findActionStatusByAction(pageReq, action.getId()).getContent()).haveAtLeast(1,
                new ActionStatusCondition(Status.ERROR));
        assertThat(deploymentManagement.findActionStatusByAction(pageReq, action2.getId()).getContent()).haveAtLeast(1,
                new ActionStatusCondition(Status.FINISHED));

    }

    @Test
    @Description("Verfies that the controller can provided as much feedback entries as necessry as long as it is in the configured limites.")
    public void rootRsSingleDeplomentActionFeedback() throws Exception {
        final DistributionSet ds = testdataFactory.createDistributionSet("");

        final Target savedTarget = testdataFactory.createTarget("4712");

        final List<Target> toAssign = Lists.newArrayList(savedTarget);

        Target myT = targetManagement.findTargetByControllerID("4712").get();
        assertThat(myT.getUpdateStatus()).isEqualTo(TargetUpdateStatus.UNKNOWN);
        assignDistributionSet(ds, toAssign);
        final Action action = deploymentManagement.findActionsByDistributionSet(pageReq, ds.getId()).getContent()
                .get(0);

        myT = targetManagement.findTargetByControllerID("4712").get();
        assertThat(myT.getUpdateStatus()).isEqualTo(TargetUpdateStatus.PENDING);
        assertThat(targetManagement.findTargetByInstalledDistributionSet(ds.getId(), pageReq)).hasSize(0);
        assertThat(targetManagement.findTargetByAssignedDistributionSet(ds.getId(), pageReq)).hasSize(1);

        // Now valid Feedback
        for (int i = 0; i < 4; i++) {
            mvc.perform(post("/{tenant}/controller/v1/4712/deploymentBase/" + action.getId() + "/feedback",
                    tenantAware.getCurrentTenant())
                            .content(JsonBuilder.deploymentActionFeedback(action.getId().toString(), "proceeding"))
                            .contentType(MediaType.APPLICATION_JSON).accept(MediaType.APPLICATION_JSON))
                    .andDo(MockMvcResultPrinter.print()).andExpect(status().isOk());
        }

        myT = targetManagement.findTargetByControllerID("4712").get();
        assertThat(myT.getUpdateStatus()).isEqualTo(TargetUpdateStatus.PENDING);
        assertThat(targetManagement.findTargetByUpdateStatus(new PageRequest(0, 10), TargetUpdateStatus.PENDING))
                .hasSize(1);
        assertThat(targetManagement.findTargetByUpdateStatus(new PageRequest(0, 10), TargetUpdateStatus.ERROR))
                .hasSize(0);
        assertThat(targetManagement.findTargetByUpdateStatus(new PageRequest(0, 10), TargetUpdateStatus.IN_SYNC))
                .hasSize(0);
        assertThat(deploymentManagement.findActiveActionsByTarget(pageReq, myT.getControllerId())).hasSize(1);
        assertThat(deploymentManagement.countActionStatusAll()).isEqualTo(5);
        assertThat(deploymentManagement.findActionStatusAll(pageReq).getContent()).haveAtLeast(5,
                new ActionStatusCondition(Status.RUNNING));

        mvc.perform(post("/{tenant}/controller/v1/4712/deploymentBase/" + action.getId() + "/feedback",
                tenantAware.getCurrentTenant())
                        .content(JsonBuilder.deploymentActionFeedback(action.getId().toString(), "scheduled"))
                        .contentType(MediaType.APPLICATION_JSON).accept(MediaType.APPLICATION_JSON))
                .andDo(MockMvcResultPrinter.print()).andExpect(status().isOk());
        myT = targetManagement.findTargetByControllerID("4712").get();
        assertThat(myT.getUpdateStatus()).isEqualTo(TargetUpdateStatus.PENDING);
        assertThat(targetManagement.findTargetByUpdateStatus(new PageRequest(0, 10), TargetUpdateStatus.PENDING))
                .hasSize(1);
        assertThat(targetManagement.findTargetByUpdateStatus(new PageRequest(0, 10), TargetUpdateStatus.ERROR))
                .hasSize(0);
        assertThat(targetManagement.findTargetByUpdateStatus(new PageRequest(0, 10), TargetUpdateStatus.IN_SYNC))
                .hasSize(0);
        assertThat(deploymentManagement.findActiveActionsByTarget(pageReq, myT.getControllerId())).hasSize(1);
        assertThat(deploymentManagement.countActionStatusAll()).isEqualTo(6);
        assertThat(deploymentManagement.findActionStatusAll(pageReq).getContent()).haveAtLeast(5,
                new ActionStatusCondition(Status.RUNNING));

        mvc.perform(post("/{tenant}/controller/v1/4712/deploymentBase/" + action.getId() + "/feedback",
                tenantAware.getCurrentTenant())
                        .content(JsonBuilder.deploymentActionFeedback(action.getId().toString(), "resumed"))
                        .contentType(MediaType.APPLICATION_JSON).accept(MediaType.APPLICATION_JSON))
                .andDo(MockMvcResultPrinter.print()).andExpect(status().isOk());
        myT = targetManagement.findTargetByControllerID("4712").get();
        assertThat(myT.getUpdateStatus()).isEqualTo(TargetUpdateStatus.PENDING);
        assertThat(targetManagement.findTargetByUpdateStatus(new PageRequest(0, 10), TargetUpdateStatus.PENDING))
                .hasSize(1);
        assertThat(targetManagement.findTargetByUpdateStatus(new PageRequest(0, 10), TargetUpdateStatus.ERROR))
                .hasSize(0);
        assertThat(targetManagement.findTargetByUpdateStatus(new PageRequest(0, 10), TargetUpdateStatus.IN_SYNC))
                .hasSize(0);
        assertThat(deploymentManagement.findActiveActionsByTarget(pageReq, myT.getControllerId())).hasSize(1);
        assertThat(deploymentManagement.countActionStatusAll()).isEqualTo(7);
        assertThat(deploymentManagement.findActionStatusAll(pageReq).getContent()).haveAtLeast(6,
                new ActionStatusCondition(Status.RUNNING));

        mvc.perform(post("/{tenant}/controller/v1/4712/deploymentBase/" + action.getId() + "/feedback",
                tenantAware.getCurrentTenant())
                        .content(JsonBuilder.deploymentActionFeedback(action.getId().toString(), "canceled"))
                        .contentType(MediaType.APPLICATION_JSON).accept(MediaType.APPLICATION_JSON))
                .andDo(MockMvcResultPrinter.print()).andExpect(status().isOk());
        myT = targetManagement.findTargetByControllerID("4712").get();
        assertThat(myT.getUpdateStatus()).isEqualTo(TargetUpdateStatus.PENDING);
        assertThat(deploymentManagement.findActiveActionsByTarget(pageReq, myT.getControllerId())).hasSize(1);
        assertThat(targetManagement.findTargetByUpdateStatus(new PageRequest(0, 10), TargetUpdateStatus.PENDING))
                .hasSize(1);
        assertThat(targetManagement.findTargetByUpdateStatus(new PageRequest(0, 10), TargetUpdateStatus.ERROR))
                .hasSize(0);
        assertThat(targetManagement.findTargetByUpdateStatus(new PageRequest(0, 10), TargetUpdateStatus.IN_SYNC))
                .hasSize(0);

        assertThat(deploymentManagement.countActionStatusAll()).isEqualTo(8);
        assertThat(deploymentManagement.findActionStatusAll(pageReq).getContent()).haveAtLeast(7,
                new ActionStatusCondition(Status.RUNNING));
        assertThat(deploymentManagement.findActionStatusAll(pageReq).getContent()).haveAtLeast(1,
                new ActionStatusCondition(Status.CANCELED));

        mvc.perform(post("/{tenant}/controller/v1/4712/deploymentBase/" + action.getId() + "/feedback",
                tenantAware.getCurrentTenant())
                        .content(JsonBuilder.deploymentActionFeedback(action.getId().toString(), "rejected"))
                        .contentType(MediaType.APPLICATION_JSON).accept(MediaType.APPLICATION_JSON))
                .andDo(MockMvcResultPrinter.print()).andExpect(status().isOk());
        myT = targetManagement.findTargetByControllerID("4712").get();
        assertThat(myT.getUpdateStatus()).isEqualTo(TargetUpdateStatus.PENDING);
        assertThat(deploymentManagement.findActiveActionsByTarget(pageReq, myT.getControllerId())).hasSize(1);
        assertThat(deploymentManagement.countActionStatusAll()).isEqualTo(9);
        assertThat(deploymentManagement.findActionStatusAll(pageReq).getContent()).haveAtLeast(6,
                new ActionStatusCondition(Status.RUNNING));
        assertThat(deploymentManagement.findActionStatusAll(pageReq).getContent()).haveAtLeast(1,
                new ActionStatusCondition(Status.WARNING));
        assertThat(deploymentManagement.findActionStatusAll(pageReq).getContent()).haveAtLeast(1,
                new ActionStatusCondition(Status.CANCELED));

        mvc.perform(post("/{tenant}/controller/v1/4712/deploymentBase/" + action.getId() + "/feedback",
                tenantAware.getCurrentTenant())
                        .content(JsonBuilder.deploymentActionFeedback(action.getId().toString(), "closed"))
                        .contentType(MediaType.APPLICATION_JSON).accept(MediaType.APPLICATION_JSON))
                .andDo(MockMvcResultPrinter.print()).andExpect(status().isOk());
        myT = targetManagement.findTargetByControllerID("4712").get();
        assertThat(myT.getUpdateStatus()).isEqualTo(TargetUpdateStatus.IN_SYNC);
        assertThat(deploymentManagement.findActiveActionsByTarget(pageReq, myT.getControllerId())).hasSize(0);
        assertThat(targetManagement.findTargetByUpdateStatus(new PageRequest(0, 10), TargetUpdateStatus.ERROR))
                .hasSize(0);
        assertThat(targetManagement.findTargetByUpdateStatus(new PageRequest(0, 10), TargetUpdateStatus.IN_SYNC))
                .hasSize(1);

        assertThat(deploymentManagement.countActionStatusAll()).isEqualTo(10);
        assertThat(deploymentManagement.findActionStatusAll(pageReq).getContent()).haveAtLeast(7,
                new ActionStatusCondition(Status.RUNNING));
        assertThat(deploymentManagement.findActionStatusAll(pageReq).getContent()).haveAtLeast(1,
                new ActionStatusCondition(Status.WARNING));
        assertThat(deploymentManagement.findActionStatusAll(pageReq).getContent()).haveAtLeast(1,
                new ActionStatusCondition(Status.CANCELED));
        assertThat(deploymentManagement.findActionStatusAll(pageReq).getContent()).haveAtLeast(1,
                new ActionStatusCondition(Status.FINISHED));

        assertThat(targetManagement.findTargetByInstalledDistributionSet(ds.getId(), pageReq)).hasSize(1);
        assertThat(targetManagement.findTargetByAssignedDistributionSet(ds.getId(), pageReq)).hasSize(1);
    }

    @Test
    @Description("Various forbidden request appempts on the feedback resource. Ensures correct answering behaviour as expected to these kind of errors.")
    public void badDeplomentActionFeedback() throws Exception {
        final DistributionSet savedSet = testdataFactory.createDistributionSet("");
        final DistributionSet savedSet2 = testdataFactory.createDistributionSet("1");

        // target does not exist
        mvc.perform(post("/{tenant}/controller/v1/4712/deploymentBase/1234/feedback", tenantAware.getCurrentTenant())
                .content(JsonBuilder.deploymentActionInProgressFeedback("1234")).contentType(MediaType.APPLICATION_JSON)
                .accept(MediaType.APPLICATION_JSON)).andDo(MockMvcResultPrinter.print())
                .andExpect(status().isNotFound());

        Target savedTarget = testdataFactory.createTarget("4712");
        final Target savedTarget2 = testdataFactory.createTarget("4713");

        // Action does not exists
        mvc.perform(post("/{tenant}/controller/v1/4712/deploymentBase/1234/feedback", tenantAware.getCurrentTenant())
                .content(JsonBuilder.deploymentActionInProgressFeedback("1234")).contentType(MediaType.APPLICATION_JSON)
                .accept(MediaType.APPLICATION_JSON)).andDo(MockMvcResultPrinter.print())
                .andExpect(status().isNotFound());

        final List<Target> toAssign = Lists.newArrayList(savedTarget);
        final List<Target> toAssign2 = Lists.newArrayList(savedTarget2);

        savedTarget = assignDistributionSet(savedSet, toAssign).getAssignedEntity().iterator().next();
        assignDistributionSet(savedSet2, toAssign2);

        final Action updateAction = deploymentManagement
                .findActiveActionsByTarget(pageReq, savedTarget.getControllerId()).getContent().get(0);

        // action exists but is not assigned to this target
        mvc.perform(post("/{tenant}/controller/v1/4713/deploymentBase/" + updateAction.getId() + "/feedback",
                tenantAware.getCurrentTenant())
                        .content(JsonBuilder.deploymentActionInProgressFeedback(updateAction.getId().toString()))
                        .contentType(MediaType.APPLICATION_JSON).accept(MediaType.APPLICATION_JSON))
                .andDo(MockMvcResultPrinter.print()).andExpect(status().isNotFound());

        // not allowed methods
        mvc.perform(get("/{tenant}/controller/v1/4712/deploymentBase/2/feedback", tenantAware.getCurrentTenant()))
                .andDo(MockMvcResultPrinter.print()).andExpect(status().isMethodNotAllowed());

        mvc.perform(put("/{tenant}/controller/v1/4712/deploymentBase/2/feedback", tenantAware.getCurrentTenant()))
                .andDo(MockMvcResultPrinter.print()).andExpect(status().isMethodNotAllowed());

        mvc.perform(delete("/{tenant}/controller/v1/4712/deploymentBase/2/feedback", tenantAware.getCurrentTenant()))
                .andDo(MockMvcResultPrinter.print()).andExpect(status().isMethodNotAllowed());

    }

    @Test
    @Description("Ensures that an invalid id in feedback body returns a bad request.")
    @ExpectEvents({ @Expect(type = TargetCreatedEvent.class, count = 1),
            @Expect(type = DistributionSetCreatedEvent.class, count = 1),
            @Expect(type = SoftwareModuleCreatedEvent.class, count = 3),
            @Expect(type = TargetAssignDistributionSetEvent.class, count = 1),
            @Expect(type = ActionCreatedEvent.class, count = 1), @Expect(type = TargetUpdatedEvent.class, count = 1) })
    public void invalidIdInFeedbackReturnsBadRequest() throws Exception {
        final Target target = testdataFactory.createTarget("1080");
        final DistributionSet ds = testdataFactory.createDistributionSet("");

        assignDistributionSet(ds.getId(), "1080");
        final Action action = deploymentManagement.findActionsByTarget(target.getControllerId(), pageReq).getContent()
                .get(0);

        mvc.perform(post("/{tenant}/controller/v1/1080/deploymentBase/" + action.getId() + "/feedback",
                tenantAware.getCurrentTenant()).content(JsonBuilder.deploymentActionInProgressFeedback("AAAA"))
                        .contentType(MediaType.APPLICATION_JSON).accept(MediaType.APPLICATION_JSON))
                .andDo(MockMvcResultPrinter.print()).andExpect(status().isBadRequest());
    }

    @Test
    @Description("Ensures that a missing feedback result in feedback body returns a bad request.")
    @ExpectEvents({ @Expect(type = TargetCreatedEvent.class, count = 1),
            @Expect(type = DistributionSetCreatedEvent.class, count = 1),
            @Expect(type = SoftwareModuleCreatedEvent.class, count = 3),
            @Expect(type = TargetAssignDistributionSetEvent.class, count = 1),
            @Expect(type = ActionCreatedEvent.class, count = 1), @Expect(type = TargetUpdatedEvent.class, count = 1) })
    public void missingResultAttributeInFeedbackReturnsBadRequest() throws Exception {

        final Target target = testdataFactory.createTarget("1080");
        final DistributionSet ds = testdataFactory.createDistributionSet("");

        assignDistributionSet(ds.getId(), "1080");
        final Action action = deploymentManagement.findActionsByTarget(target.getControllerId(), pageReq).getContent()
                .get(0);
        final String missingResultInFeedback = JsonBuilder.missingResultInFeedback(action.getId().toString(), "closed",
                "test");
        mvc.perform(post("/{tenant}/controller/v1/1080/deploymentBase/" + action.getId() + "/feedback",
                tenantAware.getCurrentTenant()).content(missingResultInFeedback).contentType(MediaType.APPLICATION_JSON)
                        .accept(MediaType.APPLICATION_JSON))
                .andDo(MockMvcResultPrinter.print()).andExpect(status().isBadRequest());

    }

    @Test
    @Description("Ensures that a missing finished result in feedback body returns a bad request.")
    @ExpectEvents({ @Expect(type = TargetCreatedEvent.class, count = 1),
            @Expect(type = DistributionSetCreatedEvent.class, count = 1),
            @Expect(type = SoftwareModuleCreatedEvent.class, count = 3),
            @Expect(type = TargetAssignDistributionSetEvent.class, count = 1),
            @Expect(type = ActionCreatedEvent.class, count = 1), @Expect(type = TargetUpdatedEvent.class, count = 1) })
    public void missingFinishedAttributeInFeedbackReturnsBadRequest() throws Exception {

        final Target target = testdataFactory.createTarget("1080");
        final DistributionSet ds = testdataFactory.createDistributionSet("");
        assignDistributionSet(ds.getId(), "1080");

        final Action action = deploymentManagement.findActionsByTarget(target.getControllerId(), pageReq).getContent()
                .get(0);
        final String missingFinishedResultInFeedback = JsonBuilder
                .missingFinishedResultInFeedback(action.getId().toString(), "closed", "test");
        mvc.perform(post("/{tenant}/controller/v1/1080/deploymentBase/" + action.getId() + "/feedback",
                tenantAware.getCurrentTenant()).content(missingFinishedResultInFeedback)
                        .contentType(MediaType.APPLICATION_JSON).accept(MediaType.APPLICATION_JSON))
                .andDo(MockMvcResultPrinter.print()).andExpect(status().isBadRequest());
    }

    private class ActionStatusCondition extends Condition<ActionStatus> {
        private final Status status;

        public ActionStatusCondition(final Status status) {
            this.status = status;
        }

        @Override
        public boolean matches(final ActionStatus actionStatus) {
            return actionStatus.getStatus() == status;
        }
    }
}<|MERGE_RESOLUTION|>--- conflicted
+++ resolved
@@ -685,13 +685,8 @@
         // redo
         ds = distributionSetManagement.findDistributionSetByIdWithDetails(ds.getId()).get();
         assignDistributionSet(ds, Lists.newArrayList(targetManagement.findTargetByControllerID("4712").get()));
-<<<<<<< HEAD
         final Action action2 = deploymentManagement.findActiveActionsByTarget(pageReq, myT.getControllerId())
                 .getContent().get(0);
-        current = System.currentTimeMillis();
-=======
-        final Action action2 = deploymentManagement.findActiveActionsByTarget(myT.getControllerId()).get(0);
->>>>>>> 5958d147
 
         mvc.perform(post("/{tenant}/controller/v1/4712/deploymentBase/" + action2.getId() + "/feedback",
                 tenantAware.getCurrentTenant())
