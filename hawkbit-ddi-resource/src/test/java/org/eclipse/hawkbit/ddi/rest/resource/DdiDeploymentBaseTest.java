/**
 * Copyright (c) 2015 Bosch Software Innovations GmbH and others.
 *
 * All rights reserved. This program and the accompanying materials
 * are made available under the terms of the Eclipse Public License v1.0
 * which accompanies this distribution, and is available at
 * http://www.eclipse.org/legal/epl-v10.html
 */
package org.eclipse.hawkbit.ddi.rest.resource;

import static org.assertj.core.api.Assertions.assertThat;
import static org.hamcrest.CoreMatchers.equalTo;
import static org.hamcrest.Matchers.contains;
import static org.hamcrest.Matchers.hasSize;
import static org.hamcrest.Matchers.startsWith;
import static org.springframework.test.web.servlet.request.MockMvcRequestBuilders.delete;
import static org.springframework.test.web.servlet.request.MockMvcRequestBuilders.get;
import static org.springframework.test.web.servlet.request.MockMvcRequestBuilders.post;
import static org.springframework.test.web.servlet.request.MockMvcRequestBuilders.put;
import static org.springframework.test.web.servlet.result.MockMvcResultMatchers.content;
import static org.springframework.test.web.servlet.result.MockMvcResultMatchers.jsonPath;
import static org.springframework.test.web.servlet.result.MockMvcResultMatchers.status;

import java.io.ByteArrayInputStream;
import java.util.ArrayList;
import java.util.Arrays;
import java.util.List;
import java.util.concurrent.TimeUnit;

import org.apache.commons.lang3.RandomUtils;
import org.assertj.core.api.Condition;
import org.eclipse.hawkbit.repository.event.remote.TargetAssignDistributionSetEvent;
import org.eclipse.hawkbit.repository.event.remote.entity.ActionCreatedEvent;
import org.eclipse.hawkbit.repository.event.remote.entity.DistributionSetCreatedEvent;
import org.eclipse.hawkbit.repository.event.remote.entity.SoftwareModuleCreatedEvent;
import org.eclipse.hawkbit.repository.event.remote.entity.TargetCreatedEvent;
import org.eclipse.hawkbit.repository.event.remote.entity.TargetUpdatedEvent;
import org.eclipse.hawkbit.repository.model.Action;
import org.eclipse.hawkbit.repository.model.Action.ActionType;
import org.eclipse.hawkbit.repository.model.Action.Status;
import org.eclipse.hawkbit.repository.model.ActionStatus;
import org.eclipse.hawkbit.repository.model.Artifact;
import org.eclipse.hawkbit.repository.model.DistributionSet;
import org.eclipse.hawkbit.repository.model.DistributionSetAssignmentResult;
import org.eclipse.hawkbit.repository.model.RepositoryModelConstants;
import org.eclipse.hawkbit.repository.model.Target;
import org.eclipse.hawkbit.repository.model.TargetUpdateStatus;
import org.eclipse.hawkbit.repository.test.matcher.Expect;
import org.eclipse.hawkbit.repository.test.matcher.ExpectEvents;
import org.eclipse.hawkbit.rest.util.JsonBuilder;
import org.eclipse.hawkbit.rest.util.MockMvcResultPrinter;
import org.junit.Test;
import org.springframework.data.domain.PageRequest;
import org.springframework.data.domain.Sort.Direction;
import org.springframework.http.MediaType;
import org.springframework.test.web.servlet.MvcResult;

import com.jayway.jsonpath.JsonPath;

import ru.yandex.qatools.allure.annotations.Description;
import ru.yandex.qatools.allure.annotations.Features;
import ru.yandex.qatools.allure.annotations.Stories;

/**
 * Test deployment base from the controller.
 */
@Features("Component Tests - Direct Device Integration API")
@Stories("Deployment Action Resource")
public class DdiDeploymentBaseTest extends AbstractDDiApiIntegrationTest {

    private static final String HTTP_LOCALHOST = "http://localhost:8080/";

    @Test
    @Description("Ensures that artifacts are not found, when softare module does not exists.")
    public void artifactsNotFound() throws Exception {
        final Target target = testdataFactory.createTarget();
        final Long softwareModuleIdNotExist = 1l;
        mvc.perform(get("/{tenant}/controller/v1/{targetNotExist}/softwaremodules/{softwareModuleId}/artifacts",
                tenantAware.getCurrentTenant(), target.getName(), softwareModuleIdNotExist))
                .andDo(MockMvcResultPrinter.print()).andExpect(status().isNotFound());
    }

    @Test
    @Description("Ensures that artifacts are found, when software module exists.")
    public void artifactsExists() throws Exception {
        final Target target = testdataFactory.createTarget();
        final DistributionSet distributionSet = testdataFactory.createDistributionSet("");

        assignDistributionSet(distributionSet.getId(), target.getName());

        final Long softwareModuleId = distributionSet.getModules().stream().findAny().get().getId();
        mvc.perform(get("/{tenant}/controller/v1/{targetNotExist}/softwaremodules/{softwareModuleId}/artifacts",
                tenantAware.getCurrentTenant(), target.getName(), softwareModuleId)).andDo(MockMvcResultPrinter.print())
                .andExpect(status().isOk()).andExpect(jsonPath("$", hasSize(0)));

        testdataFactory.createArtifacts(softwareModuleId);

        mvc.perform(get("/{tenant}/controller/v1/{targetNotExist}/softwaremodules/{softwareModuleId}/artifacts",
                tenantAware.getCurrentTenant(), target.getName(), softwareModuleId)).andDo(MockMvcResultPrinter.print())
                .andExpect(status().isOk()).andExpect(jsonPath("$", hasSize(3)))
                .andExpect(jsonPath("$.[?(@.filename==filename0)]", hasSize(1)))
                .andExpect(jsonPath("$.[?(@.filename==filename1)]", hasSize(1)))
                .andExpect(jsonPath("$.[?(@.filename==filename2)]", hasSize(1)));

    }

    @Test
    @Description("Forced deployment to a controller. Checks if the resource reponse payload for a given deployment is as expected.")
    public void deplomentForceAction() throws Exception {
        // Prepare test data
        final DistributionSet ds = testdataFactory.createDistributionSet("", true);
        final DistributionSet ds2 = testdataFactory.createDistributionSet("2", true);

        final byte random[] = RandomUtils.nextBytes(5 * 1024);
        final Artifact artifact = artifactManagement.createArtifact(new ByteArrayInputStream(random), getOsModule(ds),
                "test1", false);
        final Artifact artifactSignature = artifactManagement.createArtifact(new ByteArrayInputStream(random),
                getOsModule(ds), "test1.signature", false);

        final Target savedTarget = testdataFactory.createTarget("4712");

        assertThat(deploymentManagement.findActiveActionsByTarget(PAGE, savedTarget.getControllerId())).isEmpty();
        assertThat(deploymentManagement.countActionsAll()).isEqualTo(0);
        assertThat(deploymentManagement.countActionStatusAll()).isEqualTo(0);

        List<Target> saved = deploymentManagement.assignDistributionSet(ds.getId(), ActionType.FORCED,
                RepositoryModelConstants.NO_FORCE_TIME, Arrays.asList(savedTarget.getControllerId()))
                .getAssignedEntity();
        assertThat(deploymentManagement.findActiveActionsByTarget(PAGE, savedTarget.getControllerId())).hasSize(1);

        final Action action = deploymentManagement.findActiveActionsByTarget(PAGE, savedTarget.getControllerId())
                .getContent().get(0);
        assertThat(deploymentManagement.countActionsAll()).isEqualTo(1);
        saved = assignDistributionSet(ds2, saved).getAssignedEntity();
        assertThat(deploymentManagement.findActiveActionsByTarget(PAGE, savedTarget.getControllerId())).hasSize(2);
        assertThat(deploymentManagement.countActionsAll()).isEqualTo(2);

        final Action uaction = deploymentManagement.findActiveActionsByTarget(PAGE, savedTarget.getControllerId())
                .getContent().get(0);
        assertThat(uaction.getDistributionSet()).isEqualTo(ds);
        assertThat(deploymentManagement.findActiveActionsByTarget(PAGE, savedTarget.getControllerId())).hasSize(2);

        // Run test
        long current = System.currentTimeMillis();
        mvc.perform(get("/{tenant}/controller/v1/4712", tenantAware.getCurrentTenant()))
                .andDo(MockMvcResultPrinter.print()).andExpect(status().isOk())
                .andExpect(content().contentType(APPLICATION_JSON_HAL_UTF))
                .andExpect(jsonPath("$.config.polling.sleep", equalTo("00:01:00")))
                .andExpect(jsonPath("$._links.deploymentBase.href", startsWith("http://localhost/"
                        + tenantAware.getCurrentTenant() + "/controller/v1/4712/deploymentBase/" + uaction.getId())));
        assertThat(targetManagement.findTargetByControllerID("4712").get().getLastTargetQuery())
                .isGreaterThanOrEqualTo(current);
        assertThat(targetManagement.findTargetByControllerID("4712").get().getLastTargetQuery())
                .isLessThanOrEqualTo(System.currentTimeMillis());
        assertThat(deploymentManagement.countActionStatusAll()).isEqualTo(2);

        current = System.currentTimeMillis();

        final DistributionSet findDistributionSetByAction = distributionSetManagement
                .findDistributionSetByAction(action.getId()).get();

        mvc.perform(
                get("/{tenant}/controller/v1/4712/deploymentBase/" + uaction.getId(), tenantAware.getCurrentTenant())
                        .accept(MediaType.APPLICATION_JSON))
                .andDo(MockMvcResultPrinter.print()).andExpect(status().isOk())
                .andExpect(content().contentType(MediaType.APPLICATION_JSON_UTF8))
                .andExpect(jsonPath("$.id", equalTo(String.valueOf(action.getId()))))
                .andExpect(jsonPath("$.deployment.download", equalTo("forced")))
                .andExpect(jsonPath("$.deployment.update", equalTo("forced")))
                .andExpect(jsonPath("$.deployment.chunks[?(@.part==jvm)].name",
                        contains(ds.findFirstModuleByType(runtimeType).get().getName())))
                .andExpect(jsonPath("$.deployment.chunks[?(@.part==jvm)].version",
                        contains(ds.findFirstModuleByType(runtimeType).get().getVersion())))
                .andExpect(jsonPath("$.deployment.chunks[?(@.part==os)].name",
                        contains(ds.findFirstModuleByType(osType).get().getName())))
                .andExpect(jsonPath("$.deployment.chunks[?(@.part==os)].version",
                        contains(ds.findFirstModuleByType(osType).get().getVersion())))
                .andExpect(jsonPath("$.deployment.chunks[?(@.part==os)].artifacts[0].size", contains(5 * 1024)))
                .andExpect(jsonPath("$.deployment.chunks[?(@.part==os)].artifacts[0].filename", contains("test1")))
                .andExpect(jsonPath("$.deployment.chunks[?(@.part==os)].artifacts[0].hashes.md5",
                        contains(artifact.getMd5Hash())))
                .andExpect(jsonPath("$.deployment.chunks[?(@.part==os)].artifacts[0].hashes.sha1",
                        contains(artifact.getSha1Hash())))
                .andExpect(jsonPath("$.deployment.chunks[?(@.part==os)].artifacts[0]._links.download-http.href",
                        contains(
                                HTTP_LOCALHOST + tenantAware.getCurrentTenant() + "/controller/v1/4712/softwaremodules/"
                                        + findDistributionSetByAction.findFirstModuleByType(osType).get().getId()
                                        + "/artifacts/test1")))
                .andExpect(jsonPath("$.deployment.chunks[?(@.part==os)].artifacts[0]._links.md5sum-http.href",
                        contains(
                                HTTP_LOCALHOST + tenantAware.getCurrentTenant() + "/controller/v1/4712/softwaremodules/"
                                        + findDistributionSetByAction.findFirstModuleByType(osType).get().getId()
                                        + "/artifacts/test1.MD5SUM")))

                .andExpect(jsonPath("$.deployment.chunks[?(@.part==os)].artifacts[1].size", contains(5 * 1024)))
                .andExpect(jsonPath("$.deployment.chunks[?(@.part==os)].artifacts[1].filename",
                        contains("test1.signature")))
                .andExpect(jsonPath("$.deployment.chunks[?(@.part==os)].artifacts[1].hashes.md5",
                        contains(artifactSignature.getMd5Hash())))
                .andExpect(jsonPath("$.deployment.chunks[?(@.part==os)].artifacts[1].hashes.sha1",
                        contains(artifactSignature.getSha1Hash())))

                .andExpect(
                        jsonPath("$.deployment.chunks[?(@.part==os)].artifacts[1]._links.download-http.href",
                                contains(HTTP_LOCALHOST + tenantAware.getCurrentTenant()
                                        + "/controller/v1/4712/softwaremodules/"
                                        + findDistributionSetByAction.findFirstModuleByType(osType).get().getId()
                                        + "/artifacts/test1.signature")))
                .andExpect(jsonPath("$.deployment.chunks[?(@.part==os)].artifacts[1]._links.md5sum-http.href",
                        contains(
                                HTTP_LOCALHOST + tenantAware.getCurrentTenant() + "/controller/v1/4712/softwaremodules/"
                                        + findDistributionSetByAction.findFirstModuleByType(osType).get().getId()
                                        + "/artifacts/test1.signature.MD5SUM")))
                .andExpect(jsonPath("$.deployment.chunks[?(@.part==bApp)].version",
                        contains(ds.findFirstModuleByType(appType).get().getVersion())))
                .andExpect(jsonPath("$.deployment.chunks[?(@.part==bApp)].name",
                        contains(ds.findFirstModuleByType(appType).get().getName())));

        // Retrieved is reported
        final Iterable<ActionStatus> actionStatusMessages = deploymentManagement
                .findActionStatusByAction(new PageRequest(0, 100, Direction.DESC, "id"), uaction.getId());
        assertThat(actionStatusMessages).hasSize(2);
        final ActionStatus actionStatusMessage = actionStatusMessages.iterator().next();
        assertThat(actionStatusMessage.getStatus()).isEqualTo(Status.RETRIEVED);
    }

    @Test
    @Description("Checks that the deployementBase URL changes when the action is switched from soft to forced in TIMEFORCED case.")
    public void changeEtagIfActionSwitchesFromSoftToForced() throws Exception {
        // Prepare test data
        final Target target = testdataFactory.createTarget("4712");
        final DistributionSet ds = testdataFactory.createDistributionSet("", true);

        final DistributionSetAssignmentResult result = deploymentManagement.assignDistributionSet(ds.getId(),
                ActionType.TIMEFORCED, System.currentTimeMillis() + 1_000, Arrays.asList(target.getControllerId()));

        final Action action = deploymentManagement
                .findActiveActionsByTarget(PAGE, result.getAssignedEntity().get(0).getControllerId()).getContent()
                .get(0);

        MvcResult mvcResult = mvc.perform(get("/{tenant}/controller/v1/4712", tenantAware.getCurrentTenant()))
                .andDo(MockMvcResultPrinter.print()).andExpect(status().isOk())
                .andExpect(content().contentType(APPLICATION_JSON_HAL_UTF)).andReturn();

        final String urlBeforeSwitch = JsonPath.compile("_links.deploymentBase.href")
                .read(mvcResult.getResponse().getContentAsString()).toString();

        // Time is not yet over, so we should see the same URL
        mvcResult = mvc.perform(get("/{tenant}/controller/v1/4712", tenantAware.getCurrentTenant()))
                .andDo(MockMvcResultPrinter.print()).andExpect(status().isOk())
                .andExpect(content().contentType(APPLICATION_JSON_HAL_UTF)).andReturn();
        assertThat(JsonPath.compile("_links.deploymentBase.href").read(mvcResult.getResponse().getContentAsString())
                .toString()).isEqualTo(urlBeforeSwitch)
                        .startsWith("http://localhost/" + tenantAware.getCurrentTenant()
                                + "/controller/v1/4712/deploymentBase/" + action.getId());

        // After the time is over we should see a new etag
        TimeUnit.MILLISECONDS.sleep(1_000);

        mvcResult = mvc.perform(get("/{tenant}/controller/v1/4712", tenantAware.getCurrentTenant()))
                .andDo(MockMvcResultPrinter.print()).andExpect(status().isOk())
                .andExpect(content().contentType(APPLICATION_JSON_HAL_UTF)).andReturn();

        assertThat(JsonPath.compile("_links.deploymentBase.href").read(mvcResult.getResponse().getContentAsString())
                .toString()).isNotEqualTo(urlBeforeSwitch);
    }

    @Test
    @Description("Attempt/soft deployment to a controller. Checks if the resource reponse payload  for a given deployment is as expected.")
    public void deplomentAttemptAction() throws Exception {
        // Prepare test data
        final DistributionSet ds = testdataFactory.createDistributionSet("", true);
        final DistributionSet ds2 = testdataFactory.createDistributionSet("2", true);

        final byte random[] = RandomUtils.nextBytes(5 * 1024);
        final Artifact artifact = artifactManagement.createArtifact(new ByteArrayInputStream(random), getOsModule(ds),
                "test1", false);
        final Artifact artifactSignature = artifactManagement.createArtifact(new ByteArrayInputStream(random),
                getOsModule(ds), "test1.signature", false);

        final Target savedTarget = testdataFactory.createTarget("4712");

        assertThat(deploymentManagement.findActiveActionsByTarget(PAGE, savedTarget.getControllerId())).isEmpty();
        assertThat(deploymentManagement.countActionsAll()).isEqualTo(0);
        assertThat(deploymentManagement.countActionStatusAll()).isEqualTo(0);

        List<Target> saved = deploymentManagement.assignDistributionSet(ds.getId(), ActionType.SOFT,
                RepositoryModelConstants.NO_FORCE_TIME, Arrays.asList(savedTarget.getControllerId()))
                .getAssignedEntity();
        assertThat(deploymentManagement.findActiveActionsByTarget(PAGE, savedTarget.getControllerId())).hasSize(1);

        final Action action = deploymentManagement.findActiveActionsByTarget(PAGE, savedTarget.getControllerId())
                .getContent().get(0);
        assertThat(deploymentManagement.countActionsAll()).isEqualTo(1);
        saved = assignDistributionSet(ds2, saved).getAssignedEntity();
        assertThat(deploymentManagement.findActiveActionsByTarget(PAGE, savedTarget.getControllerId())).hasSize(2);
        assertThat(deploymentManagement.countActionsAll()).isEqualTo(2);

        final Action uaction = deploymentManagement.findActiveActionsByTarget(PAGE, savedTarget.getControllerId())
                .getContent().get(0);
        assertThat(uaction.getDistributionSet()).isEqualTo(ds);
        assertThat(deploymentManagement.findActiveActionsByTarget(PAGE, savedTarget.getControllerId())).hasSize(2);

        // Run test

        final long current = System.currentTimeMillis();
        mvc.perform(get("/{tenant}/controller/v1/4712", tenantAware.getCurrentTenant()))
                .andDo(MockMvcResultPrinter.print()).andExpect(status().isOk())
                .andExpect(content().contentType(APPLICATION_JSON_HAL_UTF))
                .andExpect(jsonPath("$.config.polling.sleep", equalTo("00:01:00")))
                .andExpect(jsonPath("$._links.deploymentBase.href", startsWith("http://localhost/"
                        + tenantAware.getCurrentTenant() + "/controller/v1/4712/deploymentBase/" + uaction.getId())));
        assertThat(targetManagement.findTargetByControllerID("4712").get().getLastTargetQuery())
                .isGreaterThanOrEqualTo(current);
        assertThat(targetManagement.findTargetByControllerID("4712").get().getLastTargetQuery())
                .isLessThanOrEqualTo(System.currentTimeMillis());
        assertThat(deploymentManagement.countActionStatusAll()).isEqualTo(2);

        final DistributionSet findDistributionSetByAction = distributionSetManagement
                .findDistributionSetByAction(action.getId()).get();

        mvc.perform(
                get("/{tenant}/controller/v1/4712/deploymentBase/" + uaction.getId(), tenantAware.getCurrentTenant())
                        .accept(MediaType.APPLICATION_JSON))
                .andDo(MockMvcResultPrinter.print()).andExpect(status().isOk())
                .andExpect(content().contentType(MediaType.APPLICATION_JSON_UTF8))
                .andExpect(jsonPath("$.id", equalTo(String.valueOf(action.getId()))))
                .andExpect(jsonPath("$.deployment.download", equalTo("attempt")))
                .andExpect(jsonPath("$.deployment.update", equalTo("attempt")))
                .andExpect(jsonPath("$.deployment.chunks[?(@.part==jvm)].name",
                        contains(ds.findFirstModuleByType(runtimeType).get().getName())))
                .andExpect(jsonPath("$.deployment.chunks[?(@.part==jvm)].version",
                        contains(ds.findFirstModuleByType(runtimeType).get().getVersion())))
                .andExpect(jsonPath("$.deployment.chunks[?(@.part==os)].name",
                        contains(ds.findFirstModuleByType(osType).get().getName())))
                .andExpect(jsonPath("$.deployment.chunks[?(@.part==os)].version",
                        contains(ds.findFirstModuleByType(osType).get().getVersion())))
                .andExpect(jsonPath("$.deployment.chunks[?(@.part==os)].artifacts[0].size", contains(5 * 1024)))
                .andExpect(jsonPath("$.deployment.chunks[?(@.part==os)].artifacts[0].filename", contains("test1")))
                .andExpect(jsonPath("$.deployment.chunks[?(@.part==os)].artifacts[0].hashes.md5",
                        contains(artifact.getMd5Hash())))
                .andExpect(jsonPath("$.deployment.chunks[?(@.part==os)].artifacts[0].hashes.sha1",
                        contains(artifact.getSha1Hash())))
                .andExpect(
                        jsonPath("$.deployment.chunks[?(@.part==os)].artifacts[0]._links.download-http.href",
                                contains(HTTP_LOCALHOST + tenantAware.getCurrentTenant()
                                        + "/controller/v1/4712/softwaremodules/"
                                        + getOsModule(findDistributionSetByAction) + "/artifacts/test1")))
                .andExpect(
                        jsonPath("$.deployment.chunks[?(@.part==os)].artifacts[0]._links.md5sum-http.href",
                                contains(HTTP_LOCALHOST + tenantAware.getCurrentTenant()
                                        + "/controller/v1/4712/softwaremodules/"
                                        + getOsModule(findDistributionSetByAction) + "/artifacts/test1.MD5SUM")))
                .andExpect(jsonPath("$.deployment.chunks[?(@.part==os)].artifacts[1].size", contains(5 * 1024)))
                .andExpect(jsonPath("$.deployment.chunks[?(@.part==os)].artifacts[1].filename",
                        contains("test1.signature")))
                .andExpect(jsonPath("$.deployment.chunks[?(@.part==os)].artifacts[1].hashes.md5",
                        contains(artifactSignature.getMd5Hash())))
                .andExpect(jsonPath("$.deployment.chunks[?(@.part==os)].artifacts[1].hashes.sha1",
                        contains(artifactSignature.getSha1Hash())))
                .andExpect(
                        jsonPath("$.deployment.chunks[?(@.part==os)].artifacts[1]._links.download-http.href",
                                contains(HTTP_LOCALHOST + tenantAware.getCurrentTenant()
                                        + "/controller/v1/4712/softwaremodules/"
                                        + getOsModule(findDistributionSetByAction) + "/artifacts/test1.signature")))
                .andExpect(jsonPath("$.deployment.chunks[?(@.part==os)].artifacts[1]._links.md5sum-http.href",
                        contains(HTTP_LOCALHOST + tenantAware.getCurrentTenant()
                                + "/controller/v1/4712/softwaremodules/" + getOsModule(findDistributionSetByAction)
                                + "/artifacts/test1.signature.MD5SUM")))
                .andExpect(jsonPath("$.deployment.chunks[?(@.part==bApp)].version",
                        contains(ds.findFirstModuleByType(appType).get().getVersion())))
                .andExpect(jsonPath("$.deployment.chunks[?(@.part==bApp)].name",
                        contains(ds.findFirstModuleByType(appType).get().getName())));

        // Retrieved is reported
        final List<ActionStatus> actionStatusMessages = deploymentManagement
                .findActionStatusByAction(new PageRequest(0, 100, Direction.DESC, "id"), uaction.getId()).getContent();
        assertThat(actionStatusMessages).hasSize(2);
        final ActionStatus actionStatusMessage = actionStatusMessages.iterator().next();
        assertThat(actionStatusMessage.getStatus()).isEqualTo(Status.RETRIEVED);
    }

    @Test
    @Description("Attempt/soft deployment to a controller including automated switch to hard. Checks if the resource reponse payload  for a given deployment is as expected.")
    public void deplomentAutoForceAction() throws Exception {
        // Prepare test data
        final DistributionSet ds = testdataFactory.createDistributionSet("", true);
        final DistributionSet ds2 = testdataFactory.createDistributionSet("2", true);

        final byte random[] = RandomUtils.nextBytes(5 * 1024);
        final Artifact artifact = artifactManagement.createArtifact(new ByteArrayInputStream(random), getOsModule(ds),
                "test1", false);
        final Artifact artifactSignature = artifactManagement.createArtifact(new ByteArrayInputStream(random),
                getOsModule(ds), "test1.signature", false);

        final Target savedTarget = testdataFactory.createTarget("4712");

        assertThat(deploymentManagement.findActiveActionsByTarget(PAGE, savedTarget.getControllerId())).isEmpty();
        assertThat(deploymentManagement.countActionsAll()).isEqualTo(0);
        assertThat(deploymentManagement.countActionStatusAll()).isEqualTo(0);

        List<Target> saved = deploymentManagement.assignDistributionSet(ds.getId(), ActionType.TIMEFORCED,
                System.currentTimeMillis(), Arrays.asList(savedTarget.getControllerId())).getAssignedEntity();
        assertThat(deploymentManagement.findActiveActionsByTarget(PAGE, savedTarget.getControllerId())).hasSize(1);

        final Action action = deploymentManagement.findActiveActionsByTarget(PAGE, savedTarget.getControllerId())
                .getContent().get(0);
        assertThat(deploymentManagement.countActionsAll()).isEqualTo(1);
        saved = assignDistributionSet(ds2, saved).getAssignedEntity();
        assertThat(deploymentManagement.findActiveActionsByTarget(PAGE, savedTarget.getControllerId())).hasSize(2);
        assertThat(deploymentManagement.countActionStatusAll()).isEqualTo(2);

        final Action uaction = deploymentManagement.findActiveActionsByTarget(PAGE, savedTarget.getControllerId())
                .getContent().get(0);
        assertThat(uaction.getDistributionSet()).isEqualTo(ds);
        assertThat(deploymentManagement.findActiveActionsByTarget(PAGE, savedTarget.getControllerId())).hasSize(2);

        // Run test

        long current = System.currentTimeMillis();
        mvc.perform(get("/{tenant}/controller/v1/4712", tenantAware.getCurrentTenant()))
                .andDo(MockMvcResultPrinter.print()).andExpect(status().isOk())
                .andExpect(content().contentType(APPLICATION_JSON_HAL_UTF))
                .andExpect(jsonPath("$.config.polling.sleep", equalTo("00:01:00")))
                .andExpect(jsonPath("$._links.deploymentBase.href", startsWith("http://localhost/"
                        + tenantAware.getCurrentTenant() + "/controller/v1/4712/deploymentBase/" + uaction.getId())));
        assertThat(targetManagement.findTargetByControllerID("4712").get().getLastTargetQuery())
                .isGreaterThanOrEqualTo(current);
        assertThat(targetManagement.findTargetByControllerID("4712").get().getLastTargetQuery())
                .isLessThanOrEqualTo(System.currentTimeMillis());
        assertThat(deploymentManagement.countActionStatusAll()).isEqualTo(2);

        current = System.currentTimeMillis();

        final DistributionSet findDistributionSetByAction = distributionSetManagement
                .findDistributionSetByAction(action.getId()).get();

        mvc.perform(get("/{tenant}/controller/v1/4712/deploymentBase/{actionId}", tenantAware.getCurrentTenant(),
                uaction.getId()).accept(MediaType.APPLICATION_JSON)).andDo(MockMvcResultPrinter.print())
                .andExpect(status().isOk()).andExpect(content().contentType(MediaType.APPLICATION_JSON_UTF8))
                .andExpect(jsonPath("$.id", equalTo(String.valueOf(action.getId()))))
                .andExpect(jsonPath("$.deployment.download", equalTo("forced")))
                .andExpect(jsonPath("$.deployment.update", equalTo("forced")))
                .andExpect(jsonPath("$.deployment.chunks[?(@.part==jvm)].name",
                        contains(ds.findFirstModuleByType(runtimeType).get().getName())))
                .andExpect(jsonPath("$.deployment.chunks[?(@.part==jvm)].version",
                        contains(ds.findFirstModuleByType(runtimeType).get().getVersion())))
                .andExpect(jsonPath("$.deployment.chunks[?(@.part==os)].name",
                        contains(ds.findFirstModuleByType(osType).get().getName())))
                .andExpect(jsonPath("$.deployment.chunks[?(@.part==os)].version",
                        contains(ds.findFirstModuleByType(osType).get().getVersion())))
                .andExpect(jsonPath("$.deployment.chunks[?(@.part==os)].artifacts[0].size", contains(5 * 1024)))
                .andExpect(jsonPath("$.deployment.chunks[?(@.part==os)].artifacts[0].filename", contains("test1")))
                .andExpect(jsonPath("$.deployment.chunks[?(@.part==os)].artifacts[0].hashes.md5",
                        contains(artifact.getMd5Hash())))
                .andExpect(jsonPath("$.deployment.chunks[?(@.part==os)].artifacts[0].hashes.sha1",
                        contains(artifact.getSha1Hash())))
                .andExpect(jsonPath("$.deployment.chunks[?(@.part==os)].artifacts[0]._links.download-http.href",
                        contains(
                                HTTP_LOCALHOST + tenantAware.getCurrentTenant() + "/controller/v1/4712/softwaremodules/"
                                        + findDistributionSetByAction.findFirstModuleByType(osType).get().getId()
                                        + "/artifacts/test1")))
                .andExpect(jsonPath("$.deployment.chunks[?(@.part==os)].artifacts[0]._links.md5sum-http.href",
                        contains(
                                HTTP_LOCALHOST + tenantAware.getCurrentTenant() + "/controller/v1/4712/softwaremodules/"
                                        + findDistributionSetByAction.findFirstModuleByType(osType).get().getId()
                                        + "/artifacts/test1.MD5SUM")))

                .andExpect(jsonPath("$.deployment.chunks[?(@.part==os)].artifacts[1].size", contains(5 * 1024)))
                .andExpect(jsonPath("$.deployment.chunks[?(@.part==os)].artifacts[1].filename",
                        contains("test1.signature")))
                .andExpect(jsonPath("$.deployment.chunks[?(@.part==os)].artifacts[1].hashes.md5",
                        contains(artifactSignature.getMd5Hash())))
                .andExpect(jsonPath("$.deployment.chunks[?(@.part==os)].artifacts[1].hashes.sha1",
                        contains(artifactSignature.getSha1Hash())))
                .andExpect(jsonPath("$.deployment.chunks[?(@.part==os)].artifacts[1]._links.download-http.href",
                        contains(
                                HTTP_LOCALHOST + tenantAware.getCurrentTenant() + "/controller/v1/4712/softwaremodules/"
                                        + findDistributionSetByAction.findFirstModuleByType(osType).get().getId()
                                        + "/artifacts/test1.signature")))
                .andExpect(jsonPath("$.deployment.chunks[?(@.part==os)].artifacts[1]._links.md5sum-http.href",
                        contains(
                                HTTP_LOCALHOST + tenantAware.getCurrentTenant() + "/controller/v1/4712/softwaremodules/"
                                        + findDistributionSetByAction.findFirstModuleByType(osType).get().getId()
                                        + "/artifacts/test1.signature.MD5SUM")))

                .andExpect(jsonPath("$.deployment.chunks[?(@.part==bApp)].version",
                        contains(ds.findFirstModuleByType(appType).get().getVersion())))
                .andExpect(jsonPath("$.deployment.chunks[?(@.part==bApp)].name",
                        contains(ds.findFirstModuleByType(appType).get().getName())));

        // Retrieved is reported
        final Iterable<ActionStatus> actionStatusMessages = deploymentManagement
                .findActionStatusByAction(new PageRequest(0, 100, Direction.DESC, "id"), uaction.getId()).getContent();
        assertThat(actionStatusMessages).hasSize(2);
        final ActionStatus actionStatusMessage = actionStatusMessages.iterator().next();
        assertThat(actionStatusMessage.getStatus()).isEqualTo(Status.RETRIEVED);
    }

    @Test
    @Description("Test various invalid access attempts to the deployment resource und the expected behaviour of the server.")
    public void badDeploymentAction() throws Exception {
        final Target target = testdataFactory.createTarget("4712");

        // not allowed methods
        mvc.perform(post("/{tenant}/controller/v1/4712/deploymentBase/1", tenantAware.getCurrentTenant()))
                .andDo(MockMvcResultPrinter.print()).andExpect(status().isMethodNotAllowed());

        mvc.perform(put("/{tenant}/controller/v1/4712/deploymentBase/1", tenantAware.getCurrentTenant()))
                .andDo(MockMvcResultPrinter.print()).andExpect(status().isMethodNotAllowed());

        mvc.perform(delete("/{tenant}/controller/v1/4712/deploymentBase/1", tenantAware.getCurrentTenant()))
                .andDo(MockMvcResultPrinter.print()).andExpect(status().isMethodNotAllowed());

        // non existing target
        mvc.perform(get("/{tenant}/controller/v1/4715/deploymentBase/1", tenantAware.getCurrentTenant()))
                .andDo(MockMvcResultPrinter.print()).andExpect(status().isNotFound());

        // no deployment
        mvc.perform(get("/controller/v1/4712/deploymentBase/1", tenantAware.getCurrentTenant()))
                .andDo(MockMvcResultPrinter.print()).andExpect(status().isNotFound());

        // wrong media type
        final List<Target> toAssign = new ArrayList<>();
        toAssign.add(target);
        final DistributionSet savedSet = testdataFactory.createDistributionSet("");

        final Action action1 = deploymentManagement
                .findActionWithDetails(assignDistributionSet(savedSet, toAssign).getActions().get(0)).get();
        mvc.perform(
                get("/{tenant}/controller/v1/4712/deploymentBase/" + action1.getId(), tenantAware.getCurrentTenant()))
                .andDo(MockMvcResultPrinter.print()).andExpect(status().isOk());
        mvc.perform(
                get("/{tenant}/controller/v1/4712/deploymentBase/" + action1.getId(), tenantAware.getCurrentTenant())
                        .accept(MediaType.APPLICATION_ATOM_XML))
                .andDo(MockMvcResultPrinter.print()).andExpect(status().isNotAcceptable());
    }

    @Test
    @Description("The server protects itself against to many feedback upload attempts. The test verfies that "
            + "it is not possible to exceed the configured maximum number of feedback uplods.")
    public void toMuchDeplomentActionFeedback() throws Exception {
        final Target target = testdataFactory.createTarget("4712");
        final DistributionSet ds = testdataFactory.createDistributionSet("");

        assignDistributionSet(ds.getId(), "4712");
        final Action action = deploymentManagement.findActionsByTarget(target.getControllerId(), PAGE).getContent()
                .get(0);

        final String feedback = JsonBuilder.deploymentActionFeedback(action.getId().toString(), "proceeding");
        // assign distribution set creates an action status, so only 99 left
        for (int i = 0; i < 99; i++) {
            mvc.perform(post("/{tenant}/controller/v1/4712/deploymentBase/" + action.getId() + "/feedback",
                    tenantAware.getCurrentTenant()).content(feedback).contentType(MediaType.APPLICATION_JSON)
                            .accept(MediaType.APPLICATION_JSON))
                    .andExpect(status().isOk());
        }

        mvc.perform(post("/{tenant}/controller/v1/4712/deploymentBase/" + action.getId() + "/feedback",
                tenantAware.getCurrentTenant()).content(feedback).contentType(MediaType.APPLICATION_JSON)
                        .accept(MediaType.APPLICATION_JSON))
                .andExpect(status().isForbidden());
    }

    @Test
    @Description("Multiple uploads of deployment status feedback to the server.")
    public void multipleDeplomentActionFeedback() throws Exception {
        final Target savedTarget1 = testdataFactory.createTarget("4712");
        testdataFactory.createTarget("4713");
        testdataFactory.createTarget("4714");

        final DistributionSet ds1 = testdataFactory.createDistributionSet("1", true);
        final DistributionSet ds2 = testdataFactory.createDistributionSet("2", true);
        final DistributionSet ds3 = testdataFactory.createDistributionSet("3", true);

        final List<Target> toAssign = new ArrayList<>();
        toAssign.add(savedTarget1);

        final Action action1 = deploymentManagement
                .findActionWithDetails(assignDistributionSet(ds1.getId(), "4712").getActions().get(0)).get();
        final Action action2 = deploymentManagement
                .findActionWithDetails(assignDistributionSet(ds2.getId(), "4712").getActions().get(0)).get();
        final Action action3 = deploymentManagement
                .findActionWithDetails(assignDistributionSet(ds3.getId(), "4712").getActions().get(0)).get();

        Target myT = targetManagement.findTargetByControllerID("4712").get();
        assertThat(myT.getUpdateStatus()).isEqualTo(TargetUpdateStatus.PENDING);
        assertThat(deploymentManagement.findActiveActionsByTarget(PAGE, myT.getControllerId())).hasSize(3);
        assertThat(deploymentManagement.getAssignedDistributionSet(myT.getControllerId()).get()).isEqualTo(ds3);
        assertThat(deploymentManagement.getInstalledDistributionSet(myT.getControllerId())).isNotPresent();
        assertThat(targetManagement.findTargetByUpdateStatus(new PageRequest(0, 10), TargetUpdateStatus.UNKNOWN))
                .hasSize(2);

        // action1 done

        mvc.perform(post("/{tenant}/controller/v1/4712/deploymentBase/" + action1.getId() + "/feedback",
                tenantAware.getCurrentTenant())
                        .content(JsonBuilder.deploymentActionFeedback(action1.getId().toString(), "closed"))
                        .contentType(MediaType.APPLICATION_JSON).accept(MediaType.APPLICATION_JSON))
                .andDo(MockMvcResultPrinter.print()).andExpect(status().isOk());
        myT = targetManagement.findTargetByControllerID("4712").get();
        assertThat(myT.getUpdateStatus()).isEqualTo(TargetUpdateStatus.PENDING);
        assertThat(deploymentManagement.findActiveActionsByTarget(PAGE, myT.getControllerId())).hasSize(2);
        assertThat(deploymentManagement.getAssignedDistributionSet(myT.getControllerId()).get()).isEqualTo(ds3);
        assertThat(deploymentManagement.getInstalledDistributionSet(myT.getControllerId()).get()).isEqualTo(ds1);

        Iterable<ActionStatus> actionStatusMessages = deploymentManagement
                .findActionStatusAll(new PageRequest(0, 100, Direction.DESC, "id")).getContent();
        assertThat(actionStatusMessages).hasSize(4);
        assertThat(actionStatusMessages.iterator().next().getStatus()).isEqualTo(Status.FINISHED);

        // action2 done
        mvc.perform(post("/{tenant}/controller/v1/4712/deploymentBase/" + action2.getId() + "/feedback",
                tenantAware.getCurrentTenant())
                        .content(JsonBuilder.deploymentActionFeedback(action2.getId().toString(), "closed"))
                        .contentType(MediaType.APPLICATION_JSON).accept(MediaType.APPLICATION_JSON))
                .andDo(MockMvcResultPrinter.print()).andExpect(status().isOk());
        myT = targetManagement.findTargetByControllerID("4712").get();

        assertThat(myT.getUpdateStatus()).isEqualTo(TargetUpdateStatus.PENDING);
        assertThat(deploymentManagement.findActiveActionsByTarget(PAGE, myT.getControllerId())).hasSize(1);
        assertThat(deploymentManagement.getAssignedDistributionSet(myT.getControllerId()).get()).isEqualTo(ds3);
        assertThat(deploymentManagement.getInstalledDistributionSet(myT.getControllerId()).get()).isEqualTo(ds2);
        actionStatusMessages = deploymentManagement.findActionStatusAll(new PageRequest(0, 100, Direction.DESC, "id"))
                .getContent();
        assertThat(actionStatusMessages).hasSize(5);
        assertThat(actionStatusMessages).haveAtLeast(1, new ActionStatusCondition(Status.FINISHED));

        // action3 done
        mvc.perform(post("/{tenant}/controller/v1/4712/deploymentBase/" + action3.getId() + "/feedback",
                tenantAware.getCurrentTenant())
                        .content(JsonBuilder.deploymentActionFeedback(action3.getId().toString(), "closed"))
                        .contentType(MediaType.APPLICATION_JSON).accept(MediaType.APPLICATION_JSON))
                .andDo(MockMvcResultPrinter.print()).andExpect(status().isOk());
        myT = targetManagement.findTargetByControllerID("4712").get();
        assertThat(myT.getUpdateStatus()).isEqualTo(TargetUpdateStatus.IN_SYNC);
        assertThat(deploymentManagement.findActiveActionsByTarget(PAGE, myT.getControllerId())).hasSize(0);
        assertThat(deploymentManagement.getAssignedDistributionSet(myT.getControllerId()).get()).isEqualTo(ds3);
        assertThat(deploymentManagement.getInstalledDistributionSet(myT.getControllerId()).get()).isEqualTo(ds3);
        actionStatusMessages = deploymentManagement.findActionStatusAll(new PageRequest(0, 100, Direction.DESC, "id"))
                .getContent();
        assertThat(actionStatusMessages).hasSize(6);
        assertThat(actionStatusMessages).haveAtLeast(1, new ActionStatusCondition(Status.FINISHED));

    }

    @Test
    @Description("Verfies that an update action is correctly set to error if the controller provides error feedback.")
    public void rootRsSingleDeplomentActionWithErrorFeedback() throws Exception {
        DistributionSet ds = testdataFactory.createDistributionSet("");
        final Target savedTarget = testdataFactory.createTarget("4712");

        final List<Target> toAssign = new ArrayList<>();
        toAssign.add(savedTarget);

        assertThat(targetManagement.findTargetByControllerID("4712").get().getUpdateStatus())
                .isEqualTo(TargetUpdateStatus.UNKNOWN);
        assignDistributionSet(ds, toAssign);
        final Action action = deploymentManagement.findActionsByDistributionSet(PAGE, ds.getId()).getContent().get(0);

        mvc.perform(post("/{tenant}/controller/v1/4712/deploymentBase/" + action.getId() + "/feedback",
                tenantAware.getCurrentTenant())
                        .content(JsonBuilder.deploymentActionFeedback(action.getId().toString(), "closed", "failure",
                                "error message"))
                        .contentType(MediaType.APPLICATION_JSON).accept(MediaType.APPLICATION_JSON))
                .andDo(MockMvcResultPrinter.print()).andExpect(status().isOk());
        Target myT = targetManagement.findTargetByControllerID("4712").get();
        assertThat(targetManagement.findTargetByControllerID("4712").get().getUpdateStatus())
                .isEqualTo(TargetUpdateStatus.ERROR);
        assertThat(targetManagement.findTargetByUpdateStatus(new PageRequest(0, 10), TargetUpdateStatus.PENDING))
                .hasSize(0);
        assertThat(targetManagement.findTargetByUpdateStatus(new PageRequest(0, 10), TargetUpdateStatus.ERROR))
                .hasSize(1);
        assertThat(targetManagement.findTargetByUpdateStatus(new PageRequest(0, 10), TargetUpdateStatus.IN_SYNC))
                .hasSize(0);
        assertThat(deploymentManagement.findActiveActionsByTarget(PAGE, myT.getControllerId())).hasSize(0);
        assertThat(deploymentManagement.countActionsByTarget(myT.getControllerId())).isEqualTo(1);
        final Iterable<ActionStatus> actionStatusMessages = deploymentManagement
                .findActionStatusAll(new PageRequest(0, 100, Direction.DESC, "id")).getContent();
        assertThat(actionStatusMessages).hasSize(2);
        assertThat(actionStatusMessages).haveAtLeast(1, new ActionStatusCondition(Status.ERROR));

        // redo
        ds = distributionSetManagement.findDistributionSetByIdWithDetails(ds.getId()).get();
<<<<<<< HEAD
        assignDistributionSet(ds, Lists.newArrayList(targetManagement.findTargetByControllerID("4712").get()));
=======
        assignDistributionSet(ds, Arrays.asList(targetManagement.findTargetByControllerID("4712").get()));
>>>>>>> 672d4270
        final Action action2 = deploymentManagement.findActiveActionsByTarget(PAGE, myT.getControllerId()).getContent()
                .get(0);

        mvc.perform(post("/{tenant}/controller/v1/4712/deploymentBase/" + action2.getId() + "/feedback",
                tenantAware.getCurrentTenant())
                        .content(JsonBuilder.deploymentActionFeedback(action2.getId().toString(), "closed", "success"))
                        .contentType(MediaType.APPLICATION_JSON).accept(MediaType.APPLICATION_JSON))
                .andDo(MockMvcResultPrinter.print()).andExpect(status().isOk());

        myT = targetManagement.findTargetByControllerID("4712").get();
        assertThat(myT.getUpdateStatus()).isEqualTo(TargetUpdateStatus.IN_SYNC);
        assertThat(targetManagement.findTargetByUpdateStatus(new PageRequest(0, 10), TargetUpdateStatus.PENDING))
                .hasSize(0);
        assertThat(targetManagement.findTargetByUpdateStatus(new PageRequest(0, 10), TargetUpdateStatus.ERROR))
                .hasSize(0);
        assertThat(targetManagement.findTargetByUpdateStatus(new PageRequest(0, 10), TargetUpdateStatus.IN_SYNC))
                .hasSize(1);
        assertThat(deploymentManagement.findActiveActionsByTarget(PAGE, myT.getControllerId())).hasSize(0);
        assertThat(deploymentManagement.findInActiveActionsByTarget(PAGE, myT.getControllerId())).hasSize(2);
        assertThat(deploymentManagement.countActionStatusAll()).isEqualTo(4);
        assertThat(deploymentManagement.findActionStatusByAction(PAGE, action.getId()).getContent()).haveAtLeast(1,
                new ActionStatusCondition(Status.ERROR));
        assertThat(deploymentManagement.findActionStatusByAction(PAGE, action2.getId()).getContent()).haveAtLeast(1,
                new ActionStatusCondition(Status.FINISHED));

    }

    @Test
    @Description("Verfies that the controller can provided as much feedback entries as necessry as long as it is in the configured limites.")
    public void rootRsSingleDeplomentActionFeedback() throws Exception {
        final DistributionSet ds = testdataFactory.createDistributionSet("");

        final Target savedTarget = testdataFactory.createTarget("4712");

        final List<Target> toAssign = Arrays.asList(savedTarget);

        Target myT = targetManagement.findTargetByControllerID("4712").get();
        assertThat(myT.getUpdateStatus()).isEqualTo(TargetUpdateStatus.UNKNOWN);
        assignDistributionSet(ds, toAssign);
        final Action action = deploymentManagement.findActionsByDistributionSet(PAGE, ds.getId()).getContent().get(0);

        myT = targetManagement.findTargetByControllerID("4712").get();
        assertThat(myT.getUpdateStatus()).isEqualTo(TargetUpdateStatus.PENDING);
        assertThat(targetManagement.findTargetByInstalledDistributionSet(ds.getId(), PAGE)).hasSize(0);
        assertThat(targetManagement.findTargetByAssignedDistributionSet(ds.getId(), PAGE)).hasSize(1);

        // Now valid Feedback
        for (int i = 0; i < 4; i++) {
            mvc.perform(post("/{tenant}/controller/v1/4712/deploymentBase/" + action.getId() + "/feedback",
                    tenantAware.getCurrentTenant())
                            .content(JsonBuilder.deploymentActionFeedback(action.getId().toString(), "proceeding"))
                            .contentType(MediaType.APPLICATION_JSON).accept(MediaType.APPLICATION_JSON))
                    .andDo(MockMvcResultPrinter.print()).andExpect(status().isOk());
        }

        myT = targetManagement.findTargetByControllerID("4712").get();
        assertThat(myT.getUpdateStatus()).isEqualTo(TargetUpdateStatus.PENDING);
        assertThat(targetManagement.findTargetByUpdateStatus(new PageRequest(0, 10), TargetUpdateStatus.PENDING))
                .hasSize(1);
        assertThat(targetManagement.findTargetByUpdateStatus(new PageRequest(0, 10), TargetUpdateStatus.ERROR))
                .hasSize(0);
        assertThat(targetManagement.findTargetByUpdateStatus(new PageRequest(0, 10), TargetUpdateStatus.IN_SYNC))
                .hasSize(0);
        assertThat(deploymentManagement.findActiveActionsByTarget(PAGE, myT.getControllerId())).hasSize(1);
        assertThat(deploymentManagement.countActionStatusAll()).isEqualTo(5);
        assertThat(deploymentManagement.findActionStatusAll(PAGE).getContent()).haveAtLeast(5,
                new ActionStatusCondition(Status.RUNNING));

        mvc.perform(post("/{tenant}/controller/v1/4712/deploymentBase/" + action.getId() + "/feedback",
                tenantAware.getCurrentTenant())
                        .content(JsonBuilder.deploymentActionFeedback(action.getId().toString(), "scheduled"))
                        .contentType(MediaType.APPLICATION_JSON).accept(MediaType.APPLICATION_JSON))
                .andDo(MockMvcResultPrinter.print()).andExpect(status().isOk());
        myT = targetManagement.findTargetByControllerID("4712").get();
        assertThat(myT.getUpdateStatus()).isEqualTo(TargetUpdateStatus.PENDING);
        assertThat(targetManagement.findTargetByUpdateStatus(new PageRequest(0, 10), TargetUpdateStatus.PENDING))
                .hasSize(1);
        assertThat(targetManagement.findTargetByUpdateStatus(new PageRequest(0, 10), TargetUpdateStatus.ERROR))
                .hasSize(0);
        assertThat(targetManagement.findTargetByUpdateStatus(new PageRequest(0, 10), TargetUpdateStatus.IN_SYNC))
                .hasSize(0);
        assertThat(deploymentManagement.findActiveActionsByTarget(PAGE, myT.getControllerId())).hasSize(1);
        assertThat(deploymentManagement.countActionStatusAll()).isEqualTo(6);
        assertThat(deploymentManagement.findActionStatusAll(PAGE).getContent()).haveAtLeast(5,
                new ActionStatusCondition(Status.RUNNING));

        mvc.perform(post("/{tenant}/controller/v1/4712/deploymentBase/" + action.getId() + "/feedback",
                tenantAware.getCurrentTenant())
                        .content(JsonBuilder.deploymentActionFeedback(action.getId().toString(), "resumed"))
                        .contentType(MediaType.APPLICATION_JSON).accept(MediaType.APPLICATION_JSON))
                .andDo(MockMvcResultPrinter.print()).andExpect(status().isOk());
        myT = targetManagement.findTargetByControllerID("4712").get();
        assertThat(myT.getUpdateStatus()).isEqualTo(TargetUpdateStatus.PENDING);
        assertThat(targetManagement.findTargetByUpdateStatus(new PageRequest(0, 10), TargetUpdateStatus.PENDING))
                .hasSize(1);
        assertThat(targetManagement.findTargetByUpdateStatus(new PageRequest(0, 10), TargetUpdateStatus.ERROR))
                .hasSize(0);
        assertThat(targetManagement.findTargetByUpdateStatus(new PageRequest(0, 10), TargetUpdateStatus.IN_SYNC))
                .hasSize(0);
        assertThat(deploymentManagement.findActiveActionsByTarget(PAGE, myT.getControllerId())).hasSize(1);
        assertThat(deploymentManagement.countActionStatusAll()).isEqualTo(7);
        assertThat(deploymentManagement.findActionStatusAll(PAGE).getContent()).haveAtLeast(6,
                new ActionStatusCondition(Status.RUNNING));

        mvc.perform(post("/{tenant}/controller/v1/4712/deploymentBase/" + action.getId() + "/feedback",
                tenantAware.getCurrentTenant())
                        .content(JsonBuilder.deploymentActionFeedback(action.getId().toString(), "canceled"))
                        .contentType(MediaType.APPLICATION_JSON).accept(MediaType.APPLICATION_JSON))
                .andDo(MockMvcResultPrinter.print()).andExpect(status().isOk());
        myT = targetManagement.findTargetByControllerID("4712").get();
        assertThat(myT.getUpdateStatus()).isEqualTo(TargetUpdateStatus.PENDING);
        assertThat(deploymentManagement.findActiveActionsByTarget(PAGE, myT.getControllerId())).hasSize(1);
        assertThat(targetManagement.findTargetByUpdateStatus(new PageRequest(0, 10), TargetUpdateStatus.PENDING))
                .hasSize(1);
        assertThat(targetManagement.findTargetByUpdateStatus(new PageRequest(0, 10), TargetUpdateStatus.ERROR))
                .hasSize(0);
        assertThat(targetManagement.findTargetByUpdateStatus(new PageRequest(0, 10), TargetUpdateStatus.IN_SYNC))
                .hasSize(0);

        assertThat(deploymentManagement.countActionStatusAll()).isEqualTo(8);
        assertThat(deploymentManagement.findActionStatusAll(PAGE).getContent()).haveAtLeast(7,
                new ActionStatusCondition(Status.RUNNING));
        assertThat(deploymentManagement.findActionStatusAll(PAGE).getContent()).haveAtLeast(1,
                new ActionStatusCondition(Status.CANCELED));

        mvc.perform(post("/{tenant}/controller/v1/4712/deploymentBase/" + action.getId() + "/feedback",
                tenantAware.getCurrentTenant())
                        .content(JsonBuilder.deploymentActionFeedback(action.getId().toString(), "rejected"))
                        .contentType(MediaType.APPLICATION_JSON).accept(MediaType.APPLICATION_JSON))
                .andDo(MockMvcResultPrinter.print()).andExpect(status().isOk());
        myT = targetManagement.findTargetByControllerID("4712").get();
        assertThat(myT.getUpdateStatus()).isEqualTo(TargetUpdateStatus.PENDING);
        assertThat(deploymentManagement.findActiveActionsByTarget(PAGE, myT.getControllerId())).hasSize(1);
        assertThat(deploymentManagement.countActionStatusAll()).isEqualTo(9);
        assertThat(deploymentManagement.findActionStatusAll(PAGE).getContent()).haveAtLeast(6,
                new ActionStatusCondition(Status.RUNNING));
        assertThat(deploymentManagement.findActionStatusAll(PAGE).getContent()).haveAtLeast(1,
                new ActionStatusCondition(Status.WARNING));
        assertThat(deploymentManagement.findActionStatusAll(PAGE).getContent()).haveAtLeast(1,
                new ActionStatusCondition(Status.CANCELED));

        mvc.perform(post("/{tenant}/controller/v1/4712/deploymentBase/" + action.getId() + "/feedback",
                tenantAware.getCurrentTenant())
                        .content(JsonBuilder.deploymentActionFeedback(action.getId().toString(), "closed"))
                        .contentType(MediaType.APPLICATION_JSON).accept(MediaType.APPLICATION_JSON))
                .andDo(MockMvcResultPrinter.print()).andExpect(status().isOk());
        myT = targetManagement.findTargetByControllerID("4712").get();
        assertThat(myT.getUpdateStatus()).isEqualTo(TargetUpdateStatus.IN_SYNC);
        assertThat(deploymentManagement.findActiveActionsByTarget(PAGE, myT.getControllerId())).hasSize(0);
        assertThat(targetManagement.findTargetByUpdateStatus(new PageRequest(0, 10), TargetUpdateStatus.ERROR))
                .hasSize(0);
        assertThat(targetManagement.findTargetByUpdateStatus(new PageRequest(0, 10), TargetUpdateStatus.IN_SYNC))
                .hasSize(1);

        assertThat(deploymentManagement.countActionStatusAll()).isEqualTo(10);
        assertThat(deploymentManagement.findActionStatusAll(PAGE).getContent()).haveAtLeast(7,
                new ActionStatusCondition(Status.RUNNING));
        assertThat(deploymentManagement.findActionStatusAll(PAGE).getContent()).haveAtLeast(1,
                new ActionStatusCondition(Status.WARNING));
        assertThat(deploymentManagement.findActionStatusAll(PAGE).getContent()).haveAtLeast(1,
                new ActionStatusCondition(Status.CANCELED));
        assertThat(deploymentManagement.findActionStatusAll(PAGE).getContent()).haveAtLeast(1,
                new ActionStatusCondition(Status.FINISHED));

        assertThat(targetManagement.findTargetByInstalledDistributionSet(ds.getId(), PAGE)).hasSize(1);
        assertThat(targetManagement.findTargetByAssignedDistributionSet(ds.getId(), PAGE)).hasSize(1);
    }

    @Test
    @Description("Various forbidden request appempts on the feedback resource. Ensures correct answering behaviour as expected to these kind of errors.")
    public void badDeplomentActionFeedback() throws Exception {
        final DistributionSet savedSet = testdataFactory.createDistributionSet("");
        final DistributionSet savedSet2 = testdataFactory.createDistributionSet("1");

        // target does not exist
        mvc.perform(post("/{tenant}/controller/v1/4712/deploymentBase/1234/feedback", tenantAware.getCurrentTenant())
                .content(JsonBuilder.deploymentActionInProgressFeedback("1234")).contentType(MediaType.APPLICATION_JSON)
                .accept(MediaType.APPLICATION_JSON)).andDo(MockMvcResultPrinter.print())
                .andExpect(status().isNotFound());

        Target savedTarget = testdataFactory.createTarget("4712");
        final Target savedTarget2 = testdataFactory.createTarget("4713");

        // Action does not exists
        mvc.perform(post("/{tenant}/controller/v1/4712/deploymentBase/1234/feedback", tenantAware.getCurrentTenant())
                .content(JsonBuilder.deploymentActionInProgressFeedback("1234")).contentType(MediaType.APPLICATION_JSON)
                .accept(MediaType.APPLICATION_JSON)).andDo(MockMvcResultPrinter.print())
                .andExpect(status().isNotFound());

        final List<Target> toAssign = Arrays.asList(savedTarget);
        final List<Target> toAssign2 = Arrays.asList(savedTarget2);

        savedTarget = assignDistributionSet(savedSet, toAssign).getAssignedEntity().iterator().next();
        assignDistributionSet(savedSet2, toAssign2);

        final Action updateAction = deploymentManagement.findActiveActionsByTarget(PAGE, savedTarget.getControllerId())
                .getContent().get(0);

        // action exists but is not assigned to this target
        mvc.perform(post("/{tenant}/controller/v1/4713/deploymentBase/" + updateAction.getId() + "/feedback",
                tenantAware.getCurrentTenant())
                        .content(JsonBuilder.deploymentActionInProgressFeedback(updateAction.getId().toString()))
                        .contentType(MediaType.APPLICATION_JSON).accept(MediaType.APPLICATION_JSON))
                .andDo(MockMvcResultPrinter.print()).andExpect(status().isNotFound());

        // not allowed methods
        mvc.perform(get("/{tenant}/controller/v1/4712/deploymentBase/2/feedback", tenantAware.getCurrentTenant()))
                .andDo(MockMvcResultPrinter.print()).andExpect(status().isMethodNotAllowed());

        mvc.perform(put("/{tenant}/controller/v1/4712/deploymentBase/2/feedback", tenantAware.getCurrentTenant()))
                .andDo(MockMvcResultPrinter.print()).andExpect(status().isMethodNotAllowed());

        mvc.perform(delete("/{tenant}/controller/v1/4712/deploymentBase/2/feedback", tenantAware.getCurrentTenant()))
                .andDo(MockMvcResultPrinter.print()).andExpect(status().isMethodNotAllowed());

    }

    @Test
    @Description("Ensures that an invalid id in feedback body returns a bad request.")
    @ExpectEvents({ @Expect(type = TargetCreatedEvent.class, count = 1),
            @Expect(type = DistributionSetCreatedEvent.class, count = 1),
            @Expect(type = SoftwareModuleCreatedEvent.class, count = 3),
            @Expect(type = TargetAssignDistributionSetEvent.class, count = 1),
            @Expect(type = ActionCreatedEvent.class, count = 1), @Expect(type = TargetUpdatedEvent.class, count = 1) })
    public void invalidIdInFeedbackReturnsBadRequest() throws Exception {
        final Target target = testdataFactory.createTarget("1080");
        final DistributionSet ds = testdataFactory.createDistributionSet("");

        assignDistributionSet(ds.getId(), "1080");
        final Action action = deploymentManagement.findActionsByTarget(target.getControllerId(), PAGE).getContent()
                .get(0);

        mvc.perform(post("/{tenant}/controller/v1/1080/deploymentBase/" + action.getId() + "/feedback",
                tenantAware.getCurrentTenant()).content(JsonBuilder.deploymentActionInProgressFeedback("AAAA"))
                        .contentType(MediaType.APPLICATION_JSON).accept(MediaType.APPLICATION_JSON))
                .andDo(MockMvcResultPrinter.print()).andExpect(status().isBadRequest());
    }

    @Test
    @Description("Ensures that a missing feedback result in feedback body returns a bad request.")
    @ExpectEvents({ @Expect(type = TargetCreatedEvent.class, count = 1),
            @Expect(type = DistributionSetCreatedEvent.class, count = 1),
            @Expect(type = SoftwareModuleCreatedEvent.class, count = 3),
            @Expect(type = TargetAssignDistributionSetEvent.class, count = 1),
            @Expect(type = ActionCreatedEvent.class, count = 1), @Expect(type = TargetUpdatedEvent.class, count = 1) })
    public void missingResultAttributeInFeedbackReturnsBadRequest() throws Exception {

        final Target target = testdataFactory.createTarget("1080");
        final DistributionSet ds = testdataFactory.createDistributionSet("");

        assignDistributionSet(ds.getId(), "1080");
        final Action action = deploymentManagement.findActionsByTarget(target.getControllerId(), PAGE).getContent()
                .get(0);
        final String missingResultInFeedback = JsonBuilder.missingResultInFeedback(action.getId().toString(), "closed",
                "test");
        mvc.perform(post("/{tenant}/controller/v1/1080/deploymentBase/" + action.getId() + "/feedback",
                tenantAware.getCurrentTenant()).content(missingResultInFeedback).contentType(MediaType.APPLICATION_JSON)
                        .accept(MediaType.APPLICATION_JSON))
                .andDo(MockMvcResultPrinter.print()).andExpect(status().isBadRequest());

    }

    @Test
    @Description("Ensures that a missing finished result in feedback body returns a bad request.")
    @ExpectEvents({ @Expect(type = TargetCreatedEvent.class, count = 1),
            @Expect(type = DistributionSetCreatedEvent.class, count = 1),
            @Expect(type = SoftwareModuleCreatedEvent.class, count = 3),
            @Expect(type = TargetAssignDistributionSetEvent.class, count = 1),
            @Expect(type = ActionCreatedEvent.class, count = 1), @Expect(type = TargetUpdatedEvent.class, count = 1) })
    public void missingFinishedAttributeInFeedbackReturnsBadRequest() throws Exception {

        final Target target = testdataFactory.createTarget("1080");
        final DistributionSet ds = testdataFactory.createDistributionSet("");
        assignDistributionSet(ds.getId(), "1080");

        final Action action = deploymentManagement.findActionsByTarget(target.getControllerId(), PAGE).getContent()
                .get(0);
        final String missingFinishedResultInFeedback = JsonBuilder
                .missingFinishedResultInFeedback(action.getId().toString(), "closed", "test");
        mvc.perform(post("/{tenant}/controller/v1/1080/deploymentBase/" + action.getId() + "/feedback",
                tenantAware.getCurrentTenant()).content(missingFinishedResultInFeedback)
                        .contentType(MediaType.APPLICATION_JSON).accept(MediaType.APPLICATION_JSON))
                .andDo(MockMvcResultPrinter.print()).andExpect(status().isBadRequest());
    }

    private class ActionStatusCondition extends Condition<ActionStatus> {
        private final Status status;

        public ActionStatusCondition(final Status status) {
            this.status = status;
        }

        @Override
        public boolean matches(final ActionStatus actionStatus) {
            return actionStatus.getStatus() == status;
        }
    }
}<|MERGE_RESOLUTION|>--- conflicted
+++ resolved
@@ -682,11 +682,7 @@
 
         // redo
         ds = distributionSetManagement.findDistributionSetByIdWithDetails(ds.getId()).get();
-<<<<<<< HEAD
-        assignDistributionSet(ds, Lists.newArrayList(targetManagement.findTargetByControllerID("4712").get()));
-=======
         assignDistributionSet(ds, Arrays.asList(targetManagement.findTargetByControllerID("4712").get()));
->>>>>>> 672d4270
         final Action action2 = deploymentManagement.findActiveActionsByTarget(PAGE, myT.getControllerId()).getContent()
                 .get(0);
 
