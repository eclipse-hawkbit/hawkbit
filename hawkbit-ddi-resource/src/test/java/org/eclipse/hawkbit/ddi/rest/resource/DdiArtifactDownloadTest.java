/**
 * Copyright (c) 2015 Bosch Software Innovations GmbH and others.
 *
 * All rights reserved. This program and the accompanying materials
 * are made available under the terms of the Eclipse Public License v1.0
 * which accompanies this distribution, and is available at
 * http://www.eclipse.org/legal/epl-v10.html
 */
package org.eclipse.hawkbit.ddi.rest.resource;

import static org.fest.assertions.api.Assertions.assertThat;
import static org.junit.Assert.assertTrue;
import static org.springframework.test.web.servlet.request.MockMvcRequestBuilders.delete;
import static org.springframework.test.web.servlet.request.MockMvcRequestBuilders.get;
import static org.springframework.test.web.servlet.request.MockMvcRequestBuilders.post;
import static org.springframework.test.web.servlet.request.MockMvcRequestBuilders.put;
import static org.springframework.test.web.servlet.result.MockMvcResultMatchers.content;
import static org.springframework.test.web.servlet.result.MockMvcResultMatchers.header;
import static org.springframework.test.web.servlet.result.MockMvcResultMatchers.status;

import java.io.ByteArrayInputStream;
import java.io.ByteArrayOutputStream;
import java.nio.charset.StandardCharsets;
import java.text.SimpleDateFormat;
import java.util.Arrays;
import java.util.Date;
import java.util.List;
import java.util.Locale;
import java.util.TimeZone;

import org.apache.commons.lang3.RandomUtils;
import org.eclipse.hawkbit.ddi.rest.resource.DdiArtifactDownloadTest.DownloadTestConfiguration;
import org.eclipse.hawkbit.repository.event.remote.DownloadProgressEvent;
import org.eclipse.hawkbit.repository.model.Action;
import org.eclipse.hawkbit.repository.model.Action.Status;
import org.eclipse.hawkbit.repository.model.Artifact;
import org.eclipse.hawkbit.repository.model.DistributionSet;
import org.eclipse.hawkbit.repository.model.Target;
import org.eclipse.hawkbit.repository.test.util.TestdataFactory;
import org.eclipse.hawkbit.repository.test.util.WithUser;
import org.eclipse.hawkbit.rest.AbstractRestIntegrationTestWithMongoDB;
import org.junit.Before;
import org.junit.Test;
import org.slf4j.LoggerFactory;
import org.springframework.boot.test.SpringApplicationConfiguration;
import org.springframework.context.annotation.Bean;
import org.springframework.context.event.EventListener;
import org.springframework.data.domain.PageRequest;
import org.springframework.data.domain.Sort.Direction;
import org.springframework.http.MediaType;
import org.springframework.test.web.servlet.MvcResult;

import com.google.common.base.Charsets;
<<<<<<< HEAD
import com.google.common.collect.Lists;
import com.google.common.eventbus.EventBus;
import com.google.common.eventbus.Subscribe;
=======
>>>>>>> 64a0eb7a
import com.google.common.net.HttpHeaders;

import ru.yandex.qatools.allure.annotations.Description;
import ru.yandex.qatools.allure.annotations.Features;
import ru.yandex.qatools.allure.annotations.Stories;

/**
 * Test artifact downloads from the controller.
 */
@Features("Component Tests - Direct Device Integration API")
@Stories("Artifact Download Resource")
@SpringApplicationConfiguration(classes = DownloadTestConfiguration.class)
public class DdiArtifactDownloadTest extends AbstractRestIntegrationTestWithMongoDB {

    private static final int ARTIFACT_SIZE = 5 * 1024 * 1024;

    @Autowired
    private EventBus eventBus;

    public DdiArtifactDownloadTest() {
        LOG = LoggerFactory.getLogger(DdiArtifactDownloadTest.class);
    }

    private volatile static int downLoadProgress = 0;
    private volatile static long shippedBytes = 0;

    private final SimpleDateFormat dateFormat = new SimpleDateFormat("EEE, dd MMM yyyy HH:mm:ss zzz", Locale.ENGLISH);

    @Before
    public void setup() {
        dateFormat.setTimeZone(TimeZone.getTimeZone("GMT"));
    }

    @Test
    @Description("Tests non allowed requests on the artifact ressource, e.g. invalid URI, wrong if-match, wrong command.")
    public void invalidRequestsOnArtifactResource() throws Exception {
        // create target
        final Target target = testdataFactory.createTarget();
        final List<Target> targets = Lists.newArrayList(target);

        // create ds
        final DistributionSet ds = testdataFactory.createDistributionSet("");
        assignDistributionSet(ds, targets);

        // create artifact
        final byte random[] = RandomUtils.nextBytes(5 * 1024);
        final Artifact artifact = artifactManagement.createArtifact(new ByteArrayInputStream(random),
                ds.findFirstModuleByType(osType).getId(), "file1", false);

        // no artifact available
        mvc.perform(get("/controller/v1/{targetid}/softwaremodules/{softwareModuleId}/artifacts/123455",
                target.getControllerId(), getOsModule(ds))).andExpect(status().isNotFound());
        mvc.perform(get("/controller/v1/{targetid}/softwaremodules/{softwareModuleId}/artifacts/123455.MD5SUM",
                target.getControllerId(), getOsModule(ds))).andExpect(status().isNotFound());

        // SM does not exist
        mvc.perform(get("/controller/v1/{targetid}/softwaremodules/1234567890/artifacts/{filename}",
                target.getControllerId(), artifact.getFilename())).andExpect(status().isNotFound());
        mvc.perform(get("/controller/v1/{targetid}/softwaremodules/1234567890/artifacts/{filename}.MD5SUM",
                target.getControllerId(), artifact.getFilename())).andExpect(status().isNotFound());

        // test now consistent data to test allowed methods
        mvc.perform(get("/{tenant}/controller/v1/{targetid}/softwaremodules/{smId}/artifacts/{filename}",
                tenantAware.getCurrentTenant(), target.getControllerId(), getOsModule(ds), artifact.getFilename())
                        .header(HttpHeaders.IF_MATCH, artifact.getSha1Hash()))
                .andExpect(status().isOk());
        mvc.perform(get("/{tenant}/controller/v1/{targetid}/softwaremodules/{smId}/artifacts/{filename}.MD5SUM",
                tenantAware.getCurrentTenant(), target.getControllerId(), getOsModule(ds), artifact.getFilename()))
                .andExpect(status().isOk());

        // test failed If-match
        mvc.perform(get("/{tenant}/controller/v1/{targetid}/softwaremodules/{smId}/artifacts/{filename}",
                tenantAware.getCurrentTenant(), target.getControllerId(), getOsModule(ds), artifact.getFilename())
                        .header("If-Match", "fsjkhgjfdhg"))
                .andExpect(status().isPreconditionFailed());

        // test invalid range
        mvc.perform(get("/{tenant}/controller/v1/{targetid}/softwaremodules/{smId}/artifacts/{filename}",
                tenantAware.getCurrentTenant(), target.getControllerId(), getOsModule(ds), artifact.getFilename())
                        .header("Range", "bytes=1-10,hdsfjksdh"))
                .andExpect(header().string("Content-Range", "bytes */" + 5 * 1024))
                .andExpect(status().isRequestedRangeNotSatisfiable());

        mvc.perform(get("/{tenant}/controller/v1/{targetid}/softwaremodules/{smId}/artifacts/{filename}",
                tenantAware.getCurrentTenant(), target.getControllerId(), getOsModule(ds), artifact.getFilename())
                        .header("Range", "bytes=100-10"))
                .andExpect(header().string("Content-Range", "bytes */" + 5 * 1024))
                .andExpect(status().isRequestedRangeNotSatisfiable());

        // not allowed methods
        mvc.perform(put("/{tenant}/controller/v1/{targetid}/softwaremodules/{smId}/artifacts/{filename}",
                tenantAware.getCurrentTenant(), target.getControllerId(), getOsModule(ds), artifact.getFilename()))
                .andExpect(status().isMethodNotAllowed());

        mvc.perform(delete("/{tenant}/controller/v1/{targetid}/softwaremodules/{smId}/artifacts/{filename}",
                tenantAware.getCurrentTenant(), target.getControllerId(), getOsModule(ds), artifact.getFilename()))
                .andExpect(status().isMethodNotAllowed());

        mvc.perform(post("/{tenant}/controller/v1/{targetid}/softwaremodules/{smId}/artifacts/{filename}",
                tenantAware.getCurrentTenant(), target.getControllerId(), getOsModule(ds), artifact.getFilename()))
                .andExpect(status().isMethodNotAllowed());

        mvc.perform(put("/{tenant}/controller/v1/{targetid}/softwaremodules/{smId}/artifacts/{filename}.MD5SUM",
                tenantAware.getCurrentTenant(), target.getControllerId(), getOsModule(ds), artifact.getFilename()))
                .andExpect(status().isMethodNotAllowed());

        mvc.perform(delete("/{tenant}/controller/v1/{targetid}/softwaremodules/{smId}/artifacts/{filename}.MD5SUM",
                tenantAware.getCurrentTenant(), target.getControllerId(), getOsModule(ds), artifact.getFilename()))
                .andExpect(status().isMethodNotAllowed());

        mvc.perform(post("/{tenant}/controller/v1/{targetid}/softwaremodules/{smId}/artifacts/{filename}.MD5SUM",
                tenantAware.getCurrentTenant(), target.getControllerId(), getOsModule(ds), artifact.getFilename()))
                .andExpect(status().isMethodNotAllowed());
    }

    @Test
    @WithUser(principal = TestdataFactory.DEFAULT_CONTROLLER_ID, authorities = "ROLE_CONTROLLER", allSpPermissions = true)
    @Description("Tests non allowed requests on the artifact ressource, e.g. invalid URI, wrong if-match, wrong command.")
    public void invalidRequestsOnArtifactResourceByName() throws Exception {
        // create target
        final Target target = testdataFactory.createTarget();
        final List<Target> targets = Lists.newArrayList(target);

        // create ds
        final DistributionSet ds = testdataFactory.createDistributionSet("");
        assignDistributionSet(ds, targets);

        // create artifact
        final byte random[] = RandomUtils.nextBytes(5 * 1024);

        // Binary
        // no artifact available
        mvc.perform(get("/controller/artifacts/v1/filename/{filename}", "file1")).andExpect(status().isNotFound());

        // no artifact available
        mvc.perform(get("/controller/artifacts/v1/filename/{filename}.MD5SUM", "file1"))
                .andExpect(status().isNotFound());

        // test now consistent data to test allowed methods
        final Artifact artifact = artifactManagement.createArtifact(new ByteArrayInputStream(random), getOsModule(ds),
                "file1", false);

        mvc.perform(
                get("/{tenant}/controller/artifacts/v1/filename/{filename}", tenantAware.getCurrentTenant(), "file1")
                        .header(HttpHeaders.IF_MATCH, artifact.getSha1Hash()))
                .andExpect(status().isOk());

        mvc.perform(get("/{tenant}/controller/artifacts/v1/filename/{filename}.MD5SUM", tenantAware.getCurrentTenant(),
                "file1")).andExpect(status().isOk());

        // test failed If-match
        mvc.perform(
                get("/{tenant}/controller/artifacts/v1/filename/{filename}", tenantAware.getCurrentTenant(), "file1")
                        .header("If-Match", "fsjkhgjfdhg"))
                .andExpect(status().isPreconditionFailed());

        // test invalid range
        mvc.perform(
                get("/{tenant}/controller/artifacts/v1/filename/{filename}", tenantAware.getCurrentTenant(), "file1")
                        .header("Range", "bytes=1-10,hdsfjksdh"))
                .andExpect(header().string("Content-Range", "bytes */" + 5 * 1024))
                .andExpect(status().isRequestedRangeNotSatisfiable());

        mvc.perform(
                get("/{tenant}/controller/artifacts/v1/filename/{filename}", tenantAware.getCurrentTenant(), "file1")
                        .header("Range", "bytes=100-10"))
                .andExpect(header().string("Content-Range", "bytes */" + 5 * 1024))
                .andExpect(status().isRequestedRangeNotSatisfiable());

        // not allowed methods
        mvc.perform(
                put("/{tenant}/controller/artifacts/v1/filename/{filename}", tenantAware.getCurrentTenant(), "file1"))
                .andExpect(status().isMethodNotAllowed());

        mvc.perform(delete("/{tenant}/controller/artifacts/v1/filename/{filename}", tenantAware.getCurrentTenant(),
                "file1")).andExpect(status().isMethodNotAllowed());

        mvc.perform(
                post("/{tenant}/controller/artifacts/v1/filename/{filename}", tenantAware.getCurrentTenant(), "file1"))
                .andExpect(status().isMethodNotAllowed());

        // not allowed methods
        mvc.perform(put("/{tenant}/controller/artifacts/v1/filename/{filename}.MD5SUM", tenantAware.getCurrentTenant(),
                "file1")).andExpect(status().isMethodNotAllowed());

        mvc.perform(delete("/{tenant}/controller/artifacts/v1/filename/{filename}.MD5SUM",
                tenantAware.getCurrentTenant(), "file1")).andExpect(status().isMethodNotAllowed());

        mvc.perform(post("/{tenant}/controller/artifacts/v1/filename/{filename}.MD5SUM", tenantAware.getCurrentTenant(),
                "file1")).andExpect(status().isMethodNotAllowed());

    }

    @Test
    @WithUser(principal = "4712", authorities = "ROLE_CONTROLLER", allSpPermissions = true)
    @Description("Tests valid downloads through the artifact resource by identifying the artifact not by ID but file name.")
    public void downloadArtifactThroughFileName() throws Exception {
        downLoadProgress = 1;
        shippedBytes = 0;
        assertThat(softwareManagement.findSoftwareModulesAll(pageReq)).hasSize(0);

        // create target
        final Target target = testdataFactory.createTarget();
        final List<Target> targets = Lists.newArrayList(target);

        // create ds
        final DistributionSet ds = testdataFactory.createDistributionSet("");

        // create artifact
        final byte random[] = RandomUtils.nextBytes(ARTIFACT_SIZE);
        final Artifact artifact = artifactManagement.createArtifact(new ByteArrayInputStream(random),
                ds.findFirstModuleByType(osType).getId(), "file1", false);

        // download fails as artifact is not yet assigned
        mvc.perform(get("/controller/v1/{targetid}/softwaremodules/{softwareModuleId}/artifacts/{filename}",
                target.getControllerId(), getOsModule(ds), artifact.getFilename())).andExpect(status().isNotFound());

        // now assign and download successful
        assignDistributionSet(ds, targets);
        final MvcResult result = mvc
                .perform(
                        get("/{tenant}/controller/v1/{targetid}/softwaremodules/{softwareModuleId}/artifacts/{filename}",
                                tenantAware.getCurrentTenant(), target.getControllerId(), getOsModule(ds),
                                artifact.getFilename()))
                .andExpect(status().isOk()).andExpect(content().contentType(MediaType.APPLICATION_OCTET_STREAM))
                .andExpect(header().string("Accept-Ranges", "bytes"))
                .andExpect(header().string("Last-Modified", dateFormat.format(new Date(artifact.getCreatedAt()))))
                .andExpect(header().string("Content-Disposition", "attachment;filename=" + artifact.getFilename()))
                .andReturn();

        assertTrue("The same file that was uploaded is expected when downloaded",
                Arrays.equals(result.getResponse().getContentAsByteArray(), random));

        // download complete
        assertThat(downLoadProgress).isEqualTo(10);
        assertThat(shippedBytes).isEqualTo(ARTIFACT_SIZE);
    }

    @Test
    @Description("Tests valid MD5SUm file downloads through the artifact resource by identifying the artifact by ID.")
    public void downloadMd5sumThroughControllerApi() throws Exception {
        // create target
        final Target target = testdataFactory.createTarget();

        // create ds
        final DistributionSet ds = testdataFactory.createDistributionSet("");

        // create artifact
        final byte random[] = RandomUtils.nextBytes(5 * 1024);
        final Artifact artifact = artifactManagement.createArtifact(new ByteArrayInputStream(random), getOsModule(ds),
                "file1", false);

        // download
        final MvcResult result = mvc
                .perform(
                        get("/{tenant}/controller/v1/{targetid}/softwaremodules/{softwareModuleId}/artifacts/{filename}.MD5SUM",
                                tenantAware.getCurrentTenant(), target.getControllerId(), getOsModule(ds),
                                artifact.getFilename()))
                .andExpect(status().isOk()).andExpect(header().string("Content-Disposition",
                        "attachment;filename=" + artifact.getFilename() + ".MD5SUM"))
                .andReturn();

        assertThat(result.getResponse().getContentAsByteArray()).isEqualTo(
                new String(artifact.getMd5Hash() + "  " + artifact.getFilename()).getBytes(Charsets.US_ASCII));
    }

    @Test
    @WithUser(authorities = "ROLE_CONTROLLER_ANONYMOUS", allSpPermissions = true)
    @Description("Ensures that even an authenticated controller is not permitted to download if "
            + "anonymous as authorization is notpossible, e.g. chekc if the controller has the artifact assigned.")
    public void downloadArtifactByNameFailsIfNotAuthenticated() throws Exception {
        downLoadProgress = 1;
        shippedBytes = 0;

        assertThat(softwareManagement.findSoftwareModulesAll(pageReq)).hasSize(0);

        // create target
        final Target target = testdataFactory.createTarget();
        final List<Target> targets = Lists.newArrayList(target);

        // create ds
        final DistributionSet ds = testdataFactory.createDistributionSet("");

        // create artifact
        final byte random[] = RandomUtils.nextBytes(ARTIFACT_SIZE);
        artifactManagement.createArtifact(new ByteArrayInputStream(random), getOsModule(ds), "file1.tar.bz2", false);

        // download fails as artifact is not yet assigned to target
        assignDistributionSet(ds, targets);
        mvc.perform(get("/controller/artifacts/v1/filename/{filename}", "file1.tar.bz2"))
                .andExpect(status().isNotFound());

        assertThat(downLoadProgress).isEqualTo(1);
        assertThat(shippedBytes).isEqualTo(0L);
    }

    @Test
    @WithUser(principal = TestdataFactory.DEFAULT_CONTROLLER_ID, authorities = "ROLE_CONTROLLER", allSpPermissions = true)
    @Description("Ensures that an authenticated and named controller is permitted to download.")
    public void downloadArtifactByNameByNamedController() throws Exception {
        downLoadProgress = 1;
        shippedBytes = 0;

        assertThat(softwareManagement.findSoftwareModulesAll(pageReq)).hasSize(0);

        // create target
        final Target target = testdataFactory.createTarget();
        final List<Target> targets = Lists.newArrayList(target);

        // create ds
        final DistributionSet ds = testdataFactory.createDistributionSet("");

        // create artifact
        final byte random[] = RandomUtils.nextBytes(ARTIFACT_SIZE);
        final Artifact artifact = artifactManagement.createArtifact(new ByteArrayInputStream(random), getOsModule(ds),
                "file1", false);

        // download fails as artifact is not yet assigned to target
        mvc.perform(get("/{tenant}/controller/artifacts/v1/filename/{filename}", tenantAware.getCurrentTenant(),
                "file1.tar.bz2")).andExpect(status().isNotFound());

        // now assign and download successful
        assignDistributionSet(ds, targets);
        final MvcResult result = mvc
                .perform(get("/{tenant}/controller/artifacts/v1/filename/{filename}", tenantAware.getCurrentTenant(),
                        "file1"))
                .andExpect(status().isOk()).andExpect(header().string("ETag", artifact.getSha1Hash()))
                .andExpect(content().contentType(MediaType.APPLICATION_OCTET_STREAM))
                .andExpect(header().string("Accept-Ranges", "bytes"))
                .andExpect(header().string("Last-Modified", dateFormat.format(new Date(artifact.getCreatedAt()))))
                .andExpect(header().string("Content-Disposition", "attachment;filename=file1")).andReturn();

        assertTrue("The same file that was uploaded is expected when downloaded",
                Arrays.equals(result.getResponse().getContentAsByteArray(), random));

        // one (update) action
        assertThat(deploymentManagement.findActionsByTarget(target)).hasSize(1);
        final Action action = deploymentManagement.findActionsByTarget(target).get(0);

        // one status - download
        assertThat(action.getActionStatus()).hasSize(2);
        assertThat(deploymentManagement.findActionStatusByAction(new PageRequest(0, 400, Direction.DESC, "id"), action)
                .getContent().get(0).getStatus()).isEqualTo(Status.DOWNLOAD);

        // download complete
        assertThat(downLoadProgress).isEqualTo(10);
        assertThat(shippedBytes).isEqualTo(ARTIFACT_SIZE);
    }

    @Test
    @WithUser(principal = TestdataFactory.DEFAULT_CONTROLLER_ID, authorities = "ROLE_CONTROLLER", allSpPermissions = true)
    @Description("Test various HTTP range requests for artifact download, e.g. chunk download or download resume.")
    public void rangeDownloadArtifactByName() throws Exception {
        // create target
        final Target target = testdataFactory.createTarget();
        final List<Target> targets = Lists.newArrayList(target);

        // create ds
        final DistributionSet ds = testdataFactory.createDistributionSet("");

        final int resultLength = 5 * 1000 * 1024;

        // create artifact
        final byte random[] = RandomUtils.nextBytes(resultLength);
        final Artifact artifact = artifactManagement.createArtifact(new ByteArrayInputStream(random), getOsModule(ds),
                "file1", false);

        assertThat(random.length).isEqualTo(resultLength);

        // now assign and download successful
        assignDistributionSet(ds, targets);

        final int range = 100 * 1024;

        // full file download with standard range request
        final ByteArrayOutputStream outputStream = new ByteArrayOutputStream();
        for (int i = 0; i < resultLength / range; i++) {
            final String rangeString = "" + i * range + "-" + ((i + 1) * range - 1);

            final MvcResult result = mvc
                    .perform(get("/{tenant}/controller/artifacts/v1/filename/{filename}",
                            tenantAware.getCurrentTenant(), "file1").header("Range", "bytes=" + rangeString))
                    .andExpect(status().isPartialContent()).andExpect(header().string("ETag", artifact.getSha1Hash()))
                    .andExpect(content().contentType(MediaType.APPLICATION_OCTET_STREAM))
                    .andExpect(header().string("Accept-Ranges", "bytes"))
                    .andExpect(header().string("Last-Modified", dateFormat.format(new Date(artifact.getCreatedAt()))))
                    .andExpect(header().longValue("Content-Length", range))
                    .andExpect(header().string("Content-Range", "bytes " + rangeString + "/" + resultLength))
                    .andExpect(header().string("Content-Disposition", "attachment;filename=file1")).andReturn();

            outputStream.write(result.getResponse().getContentAsByteArray());
        }

        assertThat(outputStream.toByteArray()).isEqualTo(random);

        // return last 1000 Bytes
        MvcResult result = mvc
                .perform(get("/${tenant}/controller/artifacts/v1/filename/{filename}", tenantAware.getCurrentTenant(),
                        "file1").header("Range", "bytes=-1000"))
                .andExpect(status().isPartialContent()).andExpect(header().string("ETag", artifact.getSha1Hash()))
                .andExpect(content().contentType(MediaType.APPLICATION_OCTET_STREAM))
                .andExpect(header().string("Accept-Ranges", "bytes"))
                .andExpect(header().string("Last-Modified", dateFormat.format(new Date(artifact.getCreatedAt()))))
                .andExpect(header().longValue("Content-Length", 1000))
                .andExpect(header().string("Content-Range",
                        "bytes " + (resultLength - 1000) + "-" + (resultLength - 1) + "/" + resultLength))
                .andExpect(header().string("Content-Disposition", "attachment;filename=file1")).andReturn();

        assertThat(result.getResponse().getContentAsByteArray())
                .isEqualTo(Arrays.copyOfRange(random, resultLength - 1000, resultLength));

        // skip first 1000 Bytes and return the rest
        result = mvc
                .perform(get("/{tenant}/controller/artifacts/v1/filename/{filename}", tenantAware.getCurrentTenant(),
                        "file1").header("Range", "bytes=1000-"))
                .andExpect(status().isPartialContent()).andExpect(header().string("ETag", artifact.getSha1Hash()))
                .andExpect(content().contentType(MediaType.APPLICATION_OCTET_STREAM))
                .andExpect(header().string("Accept-Ranges", "bytes"))
                .andExpect(header().string("Last-Modified", dateFormat.format(new Date(artifact.getCreatedAt()))))
                .andExpect(header().longValue("Content-Length", resultLength - 1000))
                .andExpect(header().string("Content-Range",
                        "bytes " + 1000 + "-" + (resultLength - 1) + "/" + resultLength))
                .andExpect(header().string("Content-Disposition", "attachment;filename=file1")).andReturn();

        assertThat(result.getResponse().getContentAsByteArray())
                .isEqualTo(Arrays.copyOfRange(random, 1000, resultLength));

        // multipart download - first 20 bytes in 2 parts
        result = mvc
                .perform(get("/{tenant}/controller/artifacts/v1/filename/{filename}", tenantAware.getCurrentTenant(),
                        "file1").header("Range", "bytes=0-9,10-19"))
                .andExpect(status().isPartialContent()).andExpect(header().string("ETag", artifact.getSha1Hash()))
                .andExpect(content().contentType("multipart/byteranges; boundary=THIS_STRING_SEPARATES_MULTIPART"))
                .andExpect(header().string("Accept-Ranges", "bytes"))
                .andExpect(header().string("Last-Modified", dateFormat.format(new Date(artifact.getCreatedAt()))))
                .andExpect(header().string("Content-Disposition", "attachment;filename=file1")).andReturn();

        outputStream.reset();

        outputStream.write("\r\n--THIS_STRING_SEPARATES_MULTIPART\r\n".getBytes(StandardCharsets.ISO_8859_1));
        outputStream.write(("Content-Range: bytes 0-9/" + resultLength + "\r\n").getBytes(StandardCharsets.ISO_8859_1));
        outputStream.write(Arrays.copyOfRange(random, 0, 10));
        outputStream.write("\r\n--THIS_STRING_SEPARATES_MULTIPART\r\n".getBytes(StandardCharsets.ISO_8859_1));
        outputStream
                .write(("Content-Range: bytes 10-19/" + resultLength + "\r\n").getBytes(StandardCharsets.ISO_8859_1));
        outputStream.write(Arrays.copyOfRange(random, 10, 20));
        outputStream.write("\r\n--THIS_STRING_SEPARATES_MULTIPART--".getBytes(StandardCharsets.ISO_8859_1));

        assertThat(result.getResponse().getContentAsByteArray()).isEqualTo(outputStream.toByteArray());

    }

    @Test
    @Description("Ensures that the download fails if te controller is not authenticated.")
    public void faildDownloadArtifactByNameIfAuthenticationMissing() throws Exception {
        assertThat(softwareManagement.findSoftwareModulesAll(pageReq)).hasSize(0);

        // create target
        final Target target = testdataFactory.createTarget();
        final List<Target> targets = Lists.newArrayList(target);

        // create ds
        final DistributionSet ds = testdataFactory.createDistributionSet("");

        // create artifact
        final byte random[] = RandomUtils.nextBytes(5 * 1024);
        final Artifact artifact = artifactManagement.createArtifact(new ByteArrayInputStream(random), getOsModule(ds),
                "file1.tar.bz2", false);

        // download fails as artifact is not yet assigned to target
        mvc.perform(get("/controller/artifacts/v1/filename/{filename}", "file1.tar.bz2"))
                .andExpect(status().isNotFound());
    }

    @Test
    @Description("Downloads an MD5SUM file by the related artifacts filename.")
    public void downloadMd5sumFileByName() throws Exception {
        // create target
        final Target target = testdataFactory.createTarget();

        // create ds
        final DistributionSet ds = testdataFactory.createDistributionSet("");

        // create artifact
        final byte random[] = RandomUtils.nextBytes(5 * 1024);
        final Artifact artifact = artifactManagement.createArtifact(new ByteArrayInputStream(random), getOsModule(ds),
                "file1.tar.bz2", false);

        // download
        final MvcResult result = mvc
                .perform(get("/{tenant}/controller/artifacts/v1/filename/file1.tar.bz2.MD5SUM",
                        tenantAware.getCurrentTenant()))
                .andExpect(status().isOk())
                .andExpect(header().string("Content-Disposition", "attachment;filename=file1.tar.bz2.MD5SUM"))
                .andReturn();

        assertThat(result.getResponse().getContentAsByteArray())
                .isEqualTo(new String(artifact.getMd5Hash() + "  file1.tar.bz2").getBytes(Charsets.US_ASCII));
    }

    public static class DownloadTestConfiguration {

        @Bean
        public Listener cancelEventHandlerStubBean() {
            return new Listener();
        }

    }

    private static class Listener {

        @EventListener(classes = DownloadProgressEvent.class)
        public void listen(final DownloadProgressEvent event) {
            downLoadProgress++;
            shippedBytes += event.getShippedBytesSinceLast();

        }
    }

}<|MERGE_RESOLUTION|>--- conflicted
+++ resolved
@@ -51,12 +51,7 @@
 import org.springframework.test.web.servlet.MvcResult;
 
 import com.google.common.base.Charsets;
-<<<<<<< HEAD
 import com.google.common.collect.Lists;
-import com.google.common.eventbus.EventBus;
-import com.google.common.eventbus.Subscribe;
-=======
->>>>>>> 64a0eb7a
 import com.google.common.net.HttpHeaders;
 
 import ru.yandex.qatools.allure.annotations.Description;
@@ -72,9 +67,6 @@
 public class DdiArtifactDownloadTest extends AbstractRestIntegrationTestWithMongoDB {
 
     private static final int ARTIFACT_SIZE = 5 * 1024 * 1024;
-
-    @Autowired
-    private EventBus eventBus;
 
     public DdiArtifactDownloadTest() {
         LOG = LoggerFactory.getLogger(DdiArtifactDownloadTest.class);
