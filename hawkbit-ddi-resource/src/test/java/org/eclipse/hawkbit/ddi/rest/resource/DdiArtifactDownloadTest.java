--- conflicted
+++ resolved
@@ -229,94 +229,6 @@
     }
 
     @Test
-<<<<<<< HEAD
-    @WithUser(authorities = "ROLE_CONTROLLER_ANONYMOUS", allSpPermissions = true)
-    @Description("Ensures that even an authenticated controller is not permitted to download if "
-            + "anonymous as authorization is notpossible, e.g. chekc if the controller has the artifact assigned.")
-    public void downloadArtifactByNameFailsIfNotAuthenticated() throws Exception {
-        downLoadProgress = 1;
-        shippedBytes = 0;
-
-        assertThat(softwareManagement.findSoftwareModulesAll(pageReq)).hasSize(0);
-
-        // create target
-        final Target target = testdataFactory.createTarget();
-        final List<Target> targets = Lists.newArrayList(target);
-
-        // create ds
-        final DistributionSet ds = testdataFactory.createDistributionSet("");
-
-        // create artifact
-        final byte random[] = RandomUtils.nextBytes(ARTIFACT_SIZE);
-        artifactManagement.createArtifact(new ByteArrayInputStream(random), getOsModule(ds), "file1.tar.bz2", false);
-
-        // download fails as artifact is not yet assigned to target
-        assignDistributionSet(ds, targets);
-        mvc.perform(get("/controller/artifacts/v1/filename/{filename}", "file1.tar.bz2"))
-                .andExpect(status().isNotFound());
-
-        assertThat(downLoadProgress).isEqualTo(1);
-        assertThat(shippedBytes).isEqualTo(0L);
-    }
-
-    @Test
-    @WithUser(principal = TestdataFactory.DEFAULT_CONTROLLER_ID, authorities = "ROLE_CONTROLLER", allSpPermissions = true)
-    @Description("Ensures that an authenticated and named controller is permitted to download.")
-    public void downloadArtifactByNameByNamedController() throws Exception {
-        downLoadProgress = 1;
-        shippedBytes = 0;
-
-        assertThat(softwareManagement.findSoftwareModulesAll(pageReq)).hasSize(0);
-
-        // create target
-        final Target target = testdataFactory.createTarget();
-        final List<Target> targets = Lists.newArrayList(target);
-
-        // create ds
-        final DistributionSet ds = testdataFactory.createDistributionSet("");
-
-        // create artifact
-        final byte random[] = RandomUtils.nextBytes(ARTIFACT_SIZE);
-        final Artifact artifact = artifactManagement.createArtifact(new ByteArrayInputStream(random), getOsModule(ds),
-                "file1", false);
-
-        // download fails as artifact is not yet assigned to target
-        mvc.perform(get("/{tenant}/controller/artifacts/v1/filename/{filename}", tenantAware.getCurrentTenant(),
-                "file1.tar.bz2")).andExpect(status().isNotFound());
-
-        // now assign and download successful
-        assignDistributionSet(ds, targets);
-        final MvcResult result = mvc
-                .perform(get("/{tenant}/controller/artifacts/v1/filename/{filename}", tenantAware.getCurrentTenant(),
-                        "file1"))
-                .andExpect(status().isOk()).andExpect(header().string("ETag", artifact.getSha1Hash()))
-                .andExpect(content().contentType(MediaType.APPLICATION_OCTET_STREAM))
-                .andExpect(header().string("Accept-Ranges", "bytes"))
-                .andExpect(header().string("Last-Modified", dateFormat.format(new Date(artifact.getCreatedAt()))))
-                .andExpect(header().string("Content-Disposition", "attachment;filename=file1")).andReturn();
-
-        assertTrue("The same file that was uploaded is expected when downloaded",
-                Arrays.equals(result.getResponse().getContentAsByteArray(), random));
-
-        // one (update) action
-        assertThat(deploymentManagement.countActionsByTarget(target.getControllerId())).isEqualTo(1);
-        final Action action = deploymentManagement.findActionsByTarget(target.getControllerId(), pageReq).getContent()
-                .get(0);
-
-        // one status - download
-        assertThat(deploymentManagement.findActionStatusByAction(pageReq, action.getId())).hasSize(2);
-        assertThat(deploymentManagement
-                .findActionStatusByAction(new PageRequest(0, 400, Direction.DESC, "id"), action.getId()).getContent()
-                .get(0).getStatus()).isEqualTo(Status.DOWNLOAD);
-
-        // download complete
-        assertThat(downLoadProgress).isEqualTo(10);
-        assertThat(shippedBytes).isEqualTo(ARTIFACT_SIZE);
-    }
-
-    @Test
-=======
->>>>>>> 1ee3d0c8
     @WithUser(principal = TestdataFactory.DEFAULT_CONTROLLER_ID, authorities = "ROLE_CONTROLLER", allSpPermissions = true)
     @Description("Test various HTTP range requests for artifact download, e.g. chunk download or download resume.")
     public void rangeDownloadArtifact() throws Exception {
