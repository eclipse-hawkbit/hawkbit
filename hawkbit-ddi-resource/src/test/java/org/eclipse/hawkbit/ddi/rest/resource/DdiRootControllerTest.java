--- conflicted
+++ resolved
@@ -311,12 +311,8 @@
             @Expect(type = DistributionSetCreatedEvent.class, count = 1),
             @Expect(type = TargetAssignDistributionSetEvent.class, count = 1),
             @Expect(type = ActionCreatedEvent.class, count = 1), @Expect(type = ActionUpdatedEvent.class, count = 1),
-<<<<<<< HEAD
-            @Expect(type = TargetUpdatedEvent.class, count = 2), @Expect(type = TargetPollEvent.class, count = 3) })
-=======
-            @Expect(type = TargetUpdatedEvent.class, count = 2),
+            @Expect(type = TargetUpdatedEvent.class, count = 2), @Expect(type = TargetPollEvent.class, count = 3),
             @Expect(type = SoftwareModuleCreatedEvent.class, count = 3) })
->>>>>>> 6aaade86
     public void tryToFinishAnUpdateProcessAfterItHasBeenFinished() throws Exception {
         final DistributionSet ds = testdataFactory.createDistributionSet("");
         Target savedTarget = testdataFactory.createTarget("911");
