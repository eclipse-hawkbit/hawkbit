/**
 * Copyright (c) 2015 Bosch Software Innovations GmbH and others.
 *
 * All rights reserved. This program and the accompanying materials
 * are made available under the terms of the Eclipse Public License v1.0
 * which accompanies this distribution, and is available at
 * http://www.eclipse.org/legal/epl-v10.html
 */
package org.eclipse.hawkbit.ddi.rest.resource;

import java.io.IOException;
import java.io.InputStream;
import java.util.List;

import javax.servlet.http.HttpServletRequest;
import javax.validation.Valid;

import org.eclipse.hawkbit.api.ArtifactUrlHandler;
import org.eclipse.hawkbit.artifact.repository.model.DbArtifact;
import org.eclipse.hawkbit.ddi.json.model.DdiActionFeedback;
import org.eclipse.hawkbit.ddi.json.model.DdiCancel;
import org.eclipse.hawkbit.ddi.json.model.DdiCancelActionToStop;
import org.eclipse.hawkbit.ddi.json.model.DdiChunk;
import org.eclipse.hawkbit.ddi.json.model.DdiConfigData;
import org.eclipse.hawkbit.ddi.json.model.DdiControllerBase;
import org.eclipse.hawkbit.ddi.json.model.DdiDeployment;
import org.eclipse.hawkbit.ddi.json.model.DdiDeployment.HandlingType;
import org.eclipse.hawkbit.ddi.json.model.DdiDeploymentBase;
import org.eclipse.hawkbit.ddi.json.model.DdiResult.FinalResult;
import org.eclipse.hawkbit.ddi.rest.api.DdiRootControllerRestApi;
import org.eclipse.hawkbit.repository.ArtifactManagement;
import org.eclipse.hawkbit.repository.ControllerManagement;
import org.eclipse.hawkbit.repository.EntityFactory;
import org.eclipse.hawkbit.repository.RepositoryConstants;
import org.eclipse.hawkbit.repository.SoftwareManagement;
import org.eclipse.hawkbit.repository.SystemManagement;
import org.eclipse.hawkbit.repository.exception.EntityNotFoundException;
import org.eclipse.hawkbit.repository.model.Action;
import org.eclipse.hawkbit.repository.model.Action.Status;
import org.eclipse.hawkbit.repository.model.ActionStatus;
import org.eclipse.hawkbit.repository.model.LocalArtifact;
import org.eclipse.hawkbit.repository.model.SoftwareModule;
import org.eclipse.hawkbit.repository.model.Target;
import org.eclipse.hawkbit.repository.model.TargetUpdateStatus;
import org.eclipse.hawkbit.rest.util.RequestResponseContextHolder;
import org.eclipse.hawkbit.rest.util.RestResourceConversionHelper;
import org.eclipse.hawkbit.security.HawkbitSecurityProperties;
import org.eclipse.hawkbit.tenancy.TenantAware;
import org.eclipse.hawkbit.util.IpUtil;
import org.hibernate.validator.constraints.NotEmpty;
import org.slf4j.Logger;
import org.slf4j.LoggerFactory;
import org.springframework.beans.factory.annotation.Autowired;
import org.springframework.context.annotation.Scope;
import org.springframework.http.HttpStatus;
import org.springframework.http.ResponseEntity;
import org.springframework.web.bind.annotation.PathVariable;
import org.springframework.web.bind.annotation.RequestBody;
import org.springframework.web.bind.annotation.RequestParam;
import org.springframework.web.bind.annotation.RestController;
import org.springframework.web.context.WebApplicationContext;

/**
 * The {@link DdiRootController} of the hawkBit server DDI API that is queried
 * by the hawkBit controller in order to pull {@link Action}s that have to be
 * fulfilled and report status updates concerning the {@link Action} processing.
 *
 * Transactional (read-write) as all queries at least update the last poll time.
 */
@RestController
@Scope(value = WebApplicationContext.SCOPE_REQUEST)
public class DdiRootController implements DdiRootControllerRestApi {

    private static final Logger LOG = LoggerFactory.getLogger(DdiRootController.class);
    private static final String GIVEN_ACTION_IS_NOT_ASSIGNED_TO_GIVEN_TARGET = "given action ({}) is not assigned to given target ({}).";

    @Autowired
    private ControllerManagement controllerManagement;

    @Autowired
    private SoftwareManagement softwareManagement;

    @Autowired
    private ArtifactManagement artifactManagement;

    @Autowired
    private HawkbitSecurityProperties securityProperties;

    @Autowired
    private TenantAware tenantAware;

    @Autowired
    private SystemManagement systemManagement;

    @Autowired
    private ArtifactUrlHandler artifactUrlHandler;

    @Autowired
    private RequestResponseContextHolder requestResponseContextHolder;

    @Autowired
    private EntityFactory entityFactory;

    @Override
    public ResponseEntity<List<org.eclipse.hawkbit.ddi.json.model.DdiArtifact>> getSoftwareModulesArtifacts(
<<<<<<< HEAD
            @PathVariable("controllerId") final String controllerId,
=======
            @PathVariable("tenant") final String tenant, @PathVariable("targetid") final String targetid,
>>>>>>> 3babb897
            @PathVariable("softwareModuleId") final Long softwareModuleId) {
        LOG.debug("getSoftwareModulesArtifacts({})", controllerId);

        final Target target = controllerManagement.updateLastTargetQuery(controllerId, IpUtil
                .getClientIpFromRequest(requestResponseContextHolder.getHttpServletRequest(), securityProperties));

        final SoftwareModule softwareModule = softwareManagement.findSoftwareModuleById(softwareModuleId);

        if (softwareModule == null) {
            LOG.warn("Software module with id {} could not be found.", softwareModuleId);
            throw new EntityNotFoundException("Software module does not exist");

        }

        return new ResponseEntity<>(
                DataConversionHelper.createArtifacts(target, softwareModule, artifactUrlHandler, systemManagement),
                HttpStatus.OK);
    }

    @Override
<<<<<<< HEAD
    public ResponseEntity<DdiControllerBase> getControllerBase(
            @PathVariable("controllerId") final String controllerId) {
        LOG.debug("getControllerBase({})", controllerId);
=======
    public ResponseEntity<DdiControllerBase> getControllerBase(@PathVariable("tenant") final String tenant,
            @PathVariable("targetid") final String targetid) {
        LOG.debug("getControllerBase({})", targetid);
>>>>>>> 3babb897

        final Target target = controllerManagement.findOrRegisterTargetIfItDoesNotexist(controllerId, IpUtil
                .getClientIpFromRequest(requestResponseContextHolder.getHttpServletRequest(), securityProperties));

        if (target.getTargetInfo().getUpdateStatus() == TargetUpdateStatus.UNKNOWN) {
            LOG.debug("target with {} extsisted but was in status UNKNOWN -> REGISTERED)", controllerId);
            controllerManagement.updateTargetStatus(target.getTargetInfo(), TargetUpdateStatus.REGISTERED,
                    System.currentTimeMillis(), IpUtil.getClientIpFromRequest(
                            requestResponseContextHolder.getHttpServletRequest(), securityProperties));
        }

        return new ResponseEntity<>(
                DataConversionHelper.fromTarget(target, controllerManagement.findOldestActiveActionByTarget(target),
                        controllerManagement.getPollingTime(), tenantAware),
                HttpStatus.OK);
    }

    @Override
<<<<<<< HEAD
    public ResponseEntity<InputStream> downloadArtifact(@PathVariable("controllerId") final String controllerId,
=======
    public ResponseEntity<InputStream> downloadArtifact(@PathVariable("tenant") final String tenant,
            @PathVariable("targetid") final String targetid,
>>>>>>> 3babb897
            @PathVariable("softwareModuleId") final Long softwareModuleId,
            @PathVariable("fileName") final String fileName) {
        ResponseEntity<InputStream> result;

        final Target target = controllerManagement.updateLastTargetQuery(controllerId, IpUtil
                .getClientIpFromRequest(requestResponseContextHolder.getHttpServletRequest(), securityProperties));
        final SoftwareModule module = softwareManagement.findSoftwareModuleById(softwareModuleId);

        if (checkModule(fileName, module)) {
            LOG.warn("Softare module with id {} could not be found.", softwareModuleId);
            result = new ResponseEntity<>(HttpStatus.NOT_FOUND);
        } else {
            final LocalArtifact artifact = module.getLocalArtifactByFilename(fileName).get();
            final DbArtifact file = artifactManagement.loadLocalArtifactBinary(artifact);

            final String ifMatch = requestResponseContextHolder.getHttpServletRequest().getHeader("If-Match");
            if (ifMatch != null && !RestResourceConversionHelper.matchesHttpHeader(ifMatch, artifact.getSha1Hash())) {
                result = new ResponseEntity<>(HttpStatus.PRECONDITION_FAILED);
            } else {
                final ActionStatus action = checkAndLogDownload(requestResponseContextHolder.getHttpServletRequest(),
                        target, module);
                result = RestResourceConversionHelper.writeFileResponse(artifact,
                        requestResponseContextHolder.getHttpServletResponse(),
                        requestResponseContextHolder.getHttpServletRequest(), file, controllerManagement,
                        action.getId());
            }
        }
        return result;
    }

    private ActionStatus checkAndLogDownload(final HttpServletRequest request, final Target target,
            final SoftwareModule module) {
        final Action action = controllerManagement
                .getActionForDownloadByTargetAndSoftwareModule(target.getControllerId(), module);
        final String range = request.getHeader("Range");

        final ActionStatus statusMessage = entityFactory.generateActionStatus();
        statusMessage.setAction(action);
        statusMessage.setOccurredAt(System.currentTimeMillis());
        statusMessage.setStatus(Status.DOWNLOAD);

        if (range != null) {
            statusMessage.addMessage(RepositoryConstants.SERVER_MESSAGE_PREFIX + "Target downloads range " + range
                    + " of: " + request.getRequestURI());
        } else {
            statusMessage.addMessage(
                    RepositoryConstants.SERVER_MESSAGE_PREFIX + "Target downloads " + request.getRequestURI());
        }

        return controllerManagement.addInformationalActionStatus(statusMessage);
    }

    private static boolean checkModule(final String fileName, final SoftwareModule module) {
        return null == module || !module.getLocalArtifactByFilename(fileName).isPresent();
    }

    @Override
<<<<<<< HEAD
    public ResponseEntity<Void> downloadArtifactMd5(@PathVariable("controllerId") final String controllerId,
=======
    public ResponseEntity<Void> downloadArtifactMd5(@PathVariable("tenant") final String tenant,
            @PathVariable("targetid") final String targetid,
>>>>>>> 3babb897
            @PathVariable("softwareModuleId") final Long softwareModuleId,
            @PathVariable("fileName") final String fileName) {
        controllerManagement.updateLastTargetQuery(controllerId, IpUtil
                .getClientIpFromRequest(requestResponseContextHolder.getHttpServletRequest(), securityProperties));

        final SoftwareModule module = softwareManagement.findSoftwareModuleById(softwareModuleId);

        if (checkModule(fileName, module)) {
            LOG.warn("Software module with id {} could not be found.", softwareModuleId);
            return new ResponseEntity<>(HttpStatus.NOT_FOUND);
        }

        try {
            DataConversionHelper.writeMD5FileResponse(fileName, requestResponseContextHolder.getHttpServletResponse(),
                    module.getLocalArtifactByFilename(fileName).get());
        } catch (final IOException e) {
            LOG.error("Failed to stream MD5 File", e);
            return new ResponseEntity<>(HttpStatus.INTERNAL_SERVER_ERROR);
        }

        return new ResponseEntity<>(HttpStatus.OK);
    }

    @Override
    public ResponseEntity<DdiDeploymentBase> getControllerBasedeploymentAction(
<<<<<<< HEAD
            @PathVariable("controllerId") final String controllerId, @PathVariable("actionId") final Long actionId,
=======
            @PathVariable("tenant") final String tenant, @PathVariable("targetid") final String targetid,
            @PathVariable("actionId") final Long actionId,
>>>>>>> 3babb897
            @RequestParam(value = "c", required = false, defaultValue = "-1") final int resource) {
        LOG.debug("getControllerBasedeploymentAction({},{})", controllerId, resource);

        final Target target = controllerManagement.updateLastTargetQuery(controllerId, IpUtil
                .getClientIpFromRequest(requestResponseContextHolder.getHttpServletRequest(), securityProperties));

        final Action action = findActionWithExceptionIfNotFound(actionId);
        if (!action.getTarget().getId().equals(target.getId())) {
            LOG.warn(GIVEN_ACTION_IS_NOT_ASSIGNED_TO_GIVEN_TARGET, action.getId(), target.getId());
            return new ResponseEntity<>(HttpStatus.NOT_FOUND);
        }

        if (!action.isCancelingOrCanceled()) {

            final List<DdiChunk> chunks = DataConversionHelper.createChunks(target, action, artifactUrlHandler,
                    systemManagement);

            final HandlingType handlingType = action.isForce() ? HandlingType.FORCED : HandlingType.ATTEMPT;

            final DdiDeploymentBase base = new DdiDeploymentBase(Long.toString(action.getId()),
                    new DdiDeployment(handlingType, handlingType, chunks));

            LOG.debug("Found an active UpdateAction for target {}. returning deyploment: {}", controllerId, base);

            controllerManagement.registerRetrieved(action, RepositoryConstants.SERVER_MESSAGE_PREFIX
                    + "Target retrieved update action and should start now the download.");

            return new ResponseEntity<>(base, HttpStatus.OK);
        }

        return new ResponseEntity<>(HttpStatus.NOT_FOUND);
    }

    @Override
<<<<<<< HEAD
    public ResponseEntity<Void> postBasedeploymentActionFeedback(@Valid @RequestBody final DdiActionFeedback feedback,
            @PathVariable("controllerId") final String controllerId,
            @PathVariable("actionId") @NotEmpty final Long actionId) {
        LOG.debug("provideBasedeploymentActionFeedback for target [{},{}]: {}", controllerId, actionId, feedback);
=======
    public ResponseEntity<Void> postBasedeploymentActionFeedback(@PathVariable("tenant") final String tenant,
            @Valid @RequestBody final DdiActionFeedback feedback, @PathVariable("targetid") final String targetid,
            @PathVariable("actionId") @NotEmpty final Long actionId) {
        LOG.debug("provideBasedeploymentActionFeedback for target [{},{}]: {}", targetid, actionId, feedback);
>>>>>>> 3babb897

        final Target target = controllerManagement.updateLastTargetQuery(controllerId, IpUtil
                .getClientIpFromRequest(requestResponseContextHolder.getHttpServletRequest(), securityProperties));

        if (!actionId.equals(feedback.getId())) {
            LOG.warn(
                    "provideBasedeploymentActionFeedback: action in payload ({}) was not identical to action in path ({}).",
                    feedback.getId(), actionId);
            return new ResponseEntity<>(HttpStatus.NOT_FOUND);
        }

        final Action action = findActionWithExceptionIfNotFound(actionId);
        if (!action.getTarget().getId().equals(target.getId())) {
            LOG.warn(GIVEN_ACTION_IS_NOT_ASSIGNED_TO_GIVEN_TARGET, action.getId(), target.getId());
            return new ResponseEntity<>(HttpStatus.NOT_FOUND);
        }

        if (!action.isActive()) {
            LOG.warn("Updating action {} with feedback {} not possible since action not active anymore.",
                    action.getId(), feedback.getId());
            return new ResponseEntity<>(HttpStatus.GONE);
        }

        controllerManagement
                .addUpdateActionStatus(generateUpdateStatus(feedback, controllerId, feedback.getId(), action));

        return new ResponseEntity<>(HttpStatus.OK);

    }

    private ActionStatus generateUpdateStatus(final DdiActionFeedback feedback, final String controllerId,
            final Long actionid, final Action action) {

        final ActionStatus actionStatus = entityFactory.generateActionStatus();
        actionStatus.setAction(action);
        actionStatus.setOccurredAt(System.currentTimeMillis());

        switch (feedback.getStatus().getExecution()) {
        case CANCELED:
            LOG.debug("Controller confirmed cancel (actionid: {}, controllerId: {}) as we got {} report.", actionid,
                    controllerId, feedback.getStatus().getExecution());
            actionStatus.setStatus(Status.CANCELED);
            actionStatus.addMessage(RepositoryConstants.SERVER_MESSAGE_PREFIX + "Target confirmed cancelation.");
            break;
        case REJECTED:
            LOG.info("Controller reported internal error (actionid: {}, controllerId: {}) as we got {} report.",
                    actionid, controllerId, feedback.getStatus().getExecution());
            actionStatus.setStatus(Status.WARNING);
            actionStatus.addMessage(RepositoryConstants.SERVER_MESSAGE_PREFIX + "Target REJECTED update.");
            break;
        case CLOSED:
            handleClosedUpdateStatus(feedback, controllerId, actionid, actionStatus);
            break;
        default:
            handleDefaultUpdateStatus(feedback, controllerId, actionid, actionStatus);
            break;
        }

        action.setStatus(actionStatus.getStatus());

        if (feedback.getStatus().getDetails() != null && !feedback.getStatus().getDetails().isEmpty()) {
            final List<String> details = feedback.getStatus().getDetails();
            for (final String detailMsg : details) {
                actionStatus.addMessage(detailMsg);
            }
        }

        return actionStatus;
    }

    private static void handleDefaultUpdateStatus(final DdiActionFeedback feedback, final String controllerId,
            final Long actionid, final ActionStatus actionStatus) {
        LOG.debug("Controller reported intermediate status (actionid: {}, controllerId: {}) as we got {} report.",
                actionid, controllerId, feedback.getStatus().getExecution());
        actionStatus.setStatus(Status.RUNNING);
        actionStatus.addMessage(
                RepositoryConstants.SERVER_MESSAGE_PREFIX + "Target reported " + feedback.getStatus().getExecution());
    }

    private static void handleClosedUpdateStatus(final DdiActionFeedback feedback, final String controllerId,
            final Long actionid, final ActionStatus actionStatus) {
        LOG.debug("Controller reported closed (actionid: {}, controllerId: {}) as we got {} report.", actionid,
                controllerId, feedback.getStatus().getExecution());
        if (feedback.getStatus().getResult().getFinished() == FinalResult.FAILURE) {
            actionStatus.setStatus(Status.ERROR);
            actionStatus.addMessage(RepositoryConstants.SERVER_MESSAGE_PREFIX + "Target reported CLOSED with ERROR!");
        } else {
            actionStatus.setStatus(Status.FINISHED);
            actionStatus.addMessage(RepositoryConstants.SERVER_MESSAGE_PREFIX + "Target reported CLOSED with OK!");
        }
    }

    @Override
<<<<<<< HEAD
    public ResponseEntity<Void> putConfigData(@Valid @RequestBody final DdiConfigData configData,
            @PathVariable("controllerId") final String controllerId) {
        controllerManagement.updateLastTargetQuery(controllerId, IpUtil
=======
    public ResponseEntity<Void> putConfigData(@PathVariable("tenant") final String tenant,
            @Valid @RequestBody final DdiConfigData configData, @PathVariable("targetid") final String targetid) {
        controllerManagement.updateLastTargetQuery(targetid, IpUtil
>>>>>>> 3babb897
                .getClientIpFromRequest(requestResponseContextHolder.getHttpServletRequest(), securityProperties));

        controllerManagement.updateControllerAttributes(controllerId, configData.getData());

        return new ResponseEntity<>(HttpStatus.OK);
    }

    @Override
<<<<<<< HEAD
    public ResponseEntity<DdiCancel> getControllerCancelAction(
            @PathVariable("controllerId") @NotEmpty final String controllerId,
=======
    public ResponseEntity<DdiCancel> getControllerCancelAction(@PathVariable("tenant") final String tenant,
            @PathVariable("targetid") @NotEmpty final String targetid,
>>>>>>> 3babb897
            @PathVariable("actionId") @NotEmpty final Long actionId) {
        LOG.debug("getControllerCancelAction({})", controllerId);

        final Target target = controllerManagement.updateLastTargetQuery(controllerId, IpUtil
                .getClientIpFromRequest(requestResponseContextHolder.getHttpServletRequest(), securityProperties));

        final Action action = findActionWithExceptionIfNotFound(actionId);
        if (!action.getTarget().getId().equals(target.getId())) {
            LOG.warn(GIVEN_ACTION_IS_NOT_ASSIGNED_TO_GIVEN_TARGET, action.getId(), target.getId());
            return new ResponseEntity<>(HttpStatus.NOT_FOUND);
        }

        if (action.isCancelingOrCanceled()) {
            final DdiCancel cancel = new DdiCancel(String.valueOf(action.getId()),
                    new DdiCancelActionToStop(String.valueOf(action.getId())));

            LOG.debug("Found an active CancelAction for target {}. returning cancel: {}", controllerId, cancel);

            controllerManagement.registerRetrieved(action, RepositoryConstants.SERVER_MESSAGE_PREFIX
                    + "Target retrieved cancel action and should start now the cancelation.");

            return new ResponseEntity<>(cancel, HttpStatus.OK);
        }

        return new ResponseEntity<>(HttpStatus.NOT_FOUND);
    }

    @Override
<<<<<<< HEAD
    public ResponseEntity<Void> postCancelActionFeedback(@Valid @RequestBody final DdiActionFeedback feedback,
            @PathVariable("controllerId") @NotEmpty final String controllerId,
=======
    public ResponseEntity<Void> postCancelActionFeedback(@PathVariable("tenant") final String tenant,
            @Valid @RequestBody final DdiActionFeedback feedback,
            @PathVariable("targetid") @NotEmpty final String targetid,
>>>>>>> 3babb897
            @PathVariable("actionId") @NotEmpty final Long actionId) {
        LOG.debug("provideCancelActionFeedback for target [{}]: {}", controllerId, feedback);

        final Target target = controllerManagement.updateLastTargetQuery(controllerId, IpUtil
                .getClientIpFromRequest(requestResponseContextHolder.getHttpServletRequest(), securityProperties));

        if (!actionId.equals(feedback.getId())) {
            LOG.warn(
                    "provideBasedeploymentActionFeedback: action in payload ({}) was not identical to action in path ({}).",
                    feedback.getId(), actionId);
            return new ResponseEntity<>(HttpStatus.NOT_FOUND);
        }

        final Action action = findActionWithExceptionIfNotFound(actionId);
        if (!action.getTarget().getId().equals(target.getId())) {
            LOG.warn(GIVEN_ACTION_IS_NOT_ASSIGNED_TO_GIVEN_TARGET, action.getId(), target.getId());
            return new ResponseEntity<>(HttpStatus.NOT_FOUND);
        }

        controllerManagement.addCancelActionStatus(
                generateActionCancelStatus(feedback, target, feedback.getId(), action, entityFactory));
        return new ResponseEntity<>(HttpStatus.OK);
    }

    private static ActionStatus generateActionCancelStatus(final DdiActionFeedback feedback, final Target target,
            final Long actionid, final Action action, final EntityFactory entityFactory) {

        final ActionStatus actionStatus = entityFactory.generateActionStatus();
        actionStatus.setAction(action);
        actionStatus.setOccurredAt(System.currentTimeMillis());

        switch (feedback.getStatus().getExecution()) {
        case CANCELED:
            LOG.error(
                    "Controller reported cancel for a cancel which is not supported by the server (actionid: {}, controllerId: {}) as we got {} report.",
                    actionid, target.getControllerId(), feedback.getStatus().getExecution());
            actionStatus.setStatus(Status.WARNING);
            break;
        case REJECTED:
            LOG.info("Controller rejected the cancelation request (too late) (actionid: {}, controllerId: {}).",
                    actionid, target.getControllerId());
            actionStatus.setStatus(Status.WARNING);
            break;
        case CLOSED:
            handleClosedCancelStatus(feedback, actionStatus);
            break;
        default:
            actionStatus.setStatus(Status.RUNNING);
            break;
        }

        action.setStatus(actionStatus.getStatus());

        if (feedback.getStatus().getDetails() != null && !feedback.getStatus().getDetails().isEmpty()) {
            final List<String> details = feedback.getStatus().getDetails();
            for (final String detailMsg : details) {
                actionStatus.addMessage(detailMsg);
            }
        }

        return actionStatus;

    }

    private static void handleClosedCancelStatus(final DdiActionFeedback feedback, final ActionStatus actionStatus) {
        if (feedback.getStatus().getResult().getFinished() == FinalResult.FAILURE) {
            actionStatus.setStatus(Status.ERROR);
        } else {
            actionStatus.setStatus(Status.CANCELED);
        }
    }

    private Action findActionWithExceptionIfNotFound(final Long actionId) {
        final Action findAction = controllerManagement.findActionWithDetails(actionId);
        if (findAction == null) {
            throw new EntityNotFoundException("Action with Id {" + actionId + "} does not exist");
        }
        return findAction;
    }
}<|MERGE_RESOLUTION|>--- conflicted
+++ resolved
@@ -103,11 +103,7 @@
 
     @Override
     public ResponseEntity<List<org.eclipse.hawkbit.ddi.json.model.DdiArtifact>> getSoftwareModulesArtifacts(
-<<<<<<< HEAD
-            @PathVariable("controllerId") final String controllerId,
-=======
-            @PathVariable("tenant") final String tenant, @PathVariable("targetid") final String targetid,
->>>>>>> 3babb897
+            @PathVariable("tenant") final String tenant, @PathVariable("controllerId") final String controllerId,
             @PathVariable("softwareModuleId") final Long softwareModuleId) {
         LOG.debug("getSoftwareModulesArtifacts({})", controllerId);
 
@@ -128,15 +124,9 @@
     }
 
     @Override
-<<<<<<< HEAD
-    public ResponseEntity<DdiControllerBase> getControllerBase(
+    public ResponseEntity<DdiControllerBase> getControllerBase(@PathVariable("tenant") final String tenant,
             @PathVariable("controllerId") final String controllerId) {
         LOG.debug("getControllerBase({})", controllerId);
-=======
-    public ResponseEntity<DdiControllerBase> getControllerBase(@PathVariable("tenant") final String tenant,
-            @PathVariable("targetid") final String targetid) {
-        LOG.debug("getControllerBase({})", targetid);
->>>>>>> 3babb897
 
         final Target target = controllerManagement.findOrRegisterTargetIfItDoesNotexist(controllerId, IpUtil
                 .getClientIpFromRequest(requestResponseContextHolder.getHttpServletRequest(), securityProperties));
@@ -155,12 +145,8 @@
     }
 
     @Override
-<<<<<<< HEAD
-    public ResponseEntity<InputStream> downloadArtifact(@PathVariable("controllerId") final String controllerId,
-=======
     public ResponseEntity<InputStream> downloadArtifact(@PathVariable("tenant") final String tenant,
-            @PathVariable("targetid") final String targetid,
->>>>>>> 3babb897
+            @PathVariable("controllerId") final String controllerId,
             @PathVariable("softwareModuleId") final Long softwareModuleId,
             @PathVariable("fileName") final String fileName) {
         ResponseEntity<InputStream> result;
@@ -218,12 +204,8 @@
     }
 
     @Override
-<<<<<<< HEAD
-    public ResponseEntity<Void> downloadArtifactMd5(@PathVariable("controllerId") final String controllerId,
-=======
     public ResponseEntity<Void> downloadArtifactMd5(@PathVariable("tenant") final String tenant,
-            @PathVariable("targetid") final String targetid,
->>>>>>> 3babb897
+            @PathVariable("controllerId") final String controllerId,
             @PathVariable("softwareModuleId") final Long softwareModuleId,
             @PathVariable("fileName") final String fileName) {
         controllerManagement.updateLastTargetQuery(controllerId, IpUtil
@@ -249,12 +231,8 @@
 
     @Override
     public ResponseEntity<DdiDeploymentBase> getControllerBasedeploymentAction(
-<<<<<<< HEAD
-            @PathVariable("controllerId") final String controllerId, @PathVariable("actionId") final Long actionId,
-=======
-            @PathVariable("tenant") final String tenant, @PathVariable("targetid") final String targetid,
+            @PathVariable("tenant") final String tenant, @PathVariable("controllerId") final String controllerId,
             @PathVariable("actionId") final Long actionId,
->>>>>>> 3babb897
             @RequestParam(value = "c", required = false, defaultValue = "-1") final int resource) {
         LOG.debug("getControllerBasedeploymentAction({},{})", controllerId, resource);
 
@@ -289,17 +267,10 @@
     }
 
     @Override
-<<<<<<< HEAD
     public ResponseEntity<Void> postBasedeploymentActionFeedback(@Valid @RequestBody final DdiActionFeedback feedback,
-            @PathVariable("controllerId") final String controllerId,
+            @PathVariable("tenant") final String tenant, @PathVariable("controllerId") final String controllerId,
             @PathVariable("actionId") @NotEmpty final Long actionId) {
         LOG.debug("provideBasedeploymentActionFeedback for target [{},{}]: {}", controllerId, actionId, feedback);
-=======
-    public ResponseEntity<Void> postBasedeploymentActionFeedback(@PathVariable("tenant") final String tenant,
-            @Valid @RequestBody final DdiActionFeedback feedback, @PathVariable("targetid") final String targetid,
-            @PathVariable("actionId") @NotEmpty final Long actionId) {
-        LOG.debug("provideBasedeploymentActionFeedback for target [{},{}]: {}", targetid, actionId, feedback);
->>>>>>> 3babb897
 
         final Target target = controllerManagement.updateLastTargetQuery(controllerId, IpUtil
                 .getClientIpFromRequest(requestResponseContextHolder.getHttpServletRequest(), securityProperties));
@@ -393,15 +364,9 @@
     }
 
     @Override
-<<<<<<< HEAD
     public ResponseEntity<Void> putConfigData(@Valid @RequestBody final DdiConfigData configData,
-            @PathVariable("controllerId") final String controllerId) {
+            @PathVariable("tenant") final String tenant, @PathVariable("controllerId") final String controllerId) {
         controllerManagement.updateLastTargetQuery(controllerId, IpUtil
-=======
-    public ResponseEntity<Void> putConfigData(@PathVariable("tenant") final String tenant,
-            @Valid @RequestBody final DdiConfigData configData, @PathVariable("targetid") final String targetid) {
-        controllerManagement.updateLastTargetQuery(targetid, IpUtil
->>>>>>> 3babb897
                 .getClientIpFromRequest(requestResponseContextHolder.getHttpServletRequest(), securityProperties));
 
         controllerManagement.updateControllerAttributes(controllerId, configData.getData());
@@ -410,13 +375,8 @@
     }
 
     @Override
-<<<<<<< HEAD
-    public ResponseEntity<DdiCancel> getControllerCancelAction(
+    public ResponseEntity<DdiCancel> getControllerCancelAction(@PathVariable("tenant") final String tenant,
             @PathVariable("controllerId") @NotEmpty final String controllerId,
-=======
-    public ResponseEntity<DdiCancel> getControllerCancelAction(@PathVariable("tenant") final String tenant,
-            @PathVariable("targetid") @NotEmpty final String targetid,
->>>>>>> 3babb897
             @PathVariable("actionId") @NotEmpty final Long actionId) {
         LOG.debug("getControllerCancelAction({})", controllerId);
 
@@ -445,14 +405,9 @@
     }
 
     @Override
-<<<<<<< HEAD
     public ResponseEntity<Void> postCancelActionFeedback(@Valid @RequestBody final DdiActionFeedback feedback,
+            @PathVariable("tenant") final String tenant,
             @PathVariable("controllerId") @NotEmpty final String controllerId,
-=======
-    public ResponseEntity<Void> postCancelActionFeedback(@PathVariable("tenant") final String tenant,
-            @Valid @RequestBody final DdiActionFeedback feedback,
-            @PathVariable("targetid") @NotEmpty final String targetid,
->>>>>>> 3babb897
             @PathVariable("actionId") @NotEmpty final Long actionId) {
         LOG.debug("provideCancelActionFeedback for target [{}]: {}", controllerId, feedback);
 
