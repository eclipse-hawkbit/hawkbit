--- conflicted
+++ resolved
@@ -115,9 +115,10 @@
 
         if (action.isPresent()) {
             if (action.get().isCancelingOrCanceled()) {
-                result.add(linkTo(methodOn(DdiRootController.class, tenantAware.getCurrentTenant())
-                        .getControllerCancelAction(target.getControllerId(), action.get().getId()))
-                                .withRel(DdiRestConstants.CANCEL_ACTION));
+                result.add(linkTo(
+                        methodOn(DdiRootController.class, tenantAware.getCurrentTenant()).getControllerCancelAction(
+                                tenantAware.getCurrentTenant(), target.getControllerId(), action.get().getId()))
+                                        .withRel(DdiRestConstants.CANCEL_ACTION));
             } else {
                 // we need to add the hashcode here of the actionWithStatus
                 // because the action might
@@ -125,21 +126,9 @@
                 // change the payload of the
                 // response because of eTags.
                 result.add(linkTo(methodOn(DdiRootController.class, tenantAware.getCurrentTenant())
-<<<<<<< HEAD
                         .getControllerBasedeploymentAction(tenantAware.getCurrentTenant(), target.getControllerId(),
-                                action.getId(), calculateEtag(action)))
+                                action.get().getId(), calculateEtag(action.get())))
                                         .withRel(DdiRestConstants.DEPLOYMENT_BASE_ACTION));
-                addedUpdate = true;
-            } else if (action.isCancelingOrCanceled() && !addedCancel) {
-                result.add(linkTo(
-                        methodOn(DdiRootController.class, tenantAware.getCurrentTenant()).getControllerCancelAction(
-                                tenantAware.getCurrentTenant(), target.getControllerId(), action.getId()))
-                                        .withRel(DdiRestConstants.CANCEL_ACTION));
-                addedCancel = true;
-=======
-                        .getControllerBasedeploymentAction(target.getControllerId(), action.get().getId(),
-                                calculateEtag(action.get()))).withRel(DdiRestConstants.DEPLOYMENT_BASE_ACTION));
->>>>>>> d59065a5
             }
         }
 
