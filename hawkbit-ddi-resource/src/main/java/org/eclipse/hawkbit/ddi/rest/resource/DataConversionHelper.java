/**
 * Copyright (c) 2015 Bosch Software Innovations GmbH and others.
 *
 * All rights reserved. This program and the accompanying materials
 * are made available under the terms of the Eclipse Public License v1.0
 * which accompanies this distribution, and is available at
 * http://www.eclipse.org/legal/epl-v10.html
 */
package org.eclipse.hawkbit.ddi.rest.resource;

import java.io.IOException;
import java.util.List;
import java.util.stream.Collectors;

import javax.servlet.http.HttpServletResponse;

import org.eclipse.hawkbit.api.ApiType;
import org.eclipse.hawkbit.api.ArtifactUrlHandler;
import org.eclipse.hawkbit.api.URLPlaceholder;
import org.eclipse.hawkbit.api.URLPlaceholder.SoftwareData;
import org.eclipse.hawkbit.ddi.dl.rest.api.DdiDlRestConstants;
import org.eclipse.hawkbit.ddi.json.model.DdiArtifact;
import org.eclipse.hawkbit.ddi.json.model.DdiArtifactHash;
import org.eclipse.hawkbit.ddi.json.model.DdiChunk;
import org.eclipse.hawkbit.ddi.json.model.DdiConfig;
import org.eclipse.hawkbit.ddi.json.model.DdiControllerBase;
import org.eclipse.hawkbit.ddi.json.model.DdiPolling;
import org.eclipse.hawkbit.ddi.rest.api.DdiRestConstants;
import org.eclipse.hawkbit.repository.SystemManagement;
import org.eclipse.hawkbit.repository.model.Action;
import org.eclipse.hawkbit.repository.model.Artifact;
import org.eclipse.hawkbit.repository.model.Target;
import org.eclipse.hawkbit.rest.data.ResponseList;
import org.eclipse.hawkbit.tenancy.TenantAware;
import org.springframework.hateoas.Link;
import org.springframework.hateoas.mvc.ControllerLinkBuilder;
import org.springframework.http.HttpRequest;

import com.google.common.base.Charsets;

/**
 * Utility class for the DDI API.
 */
public final class DataConversionHelper {
    // utility class, private constructor.
    private DataConversionHelper() {

    }

    static List<DdiChunk> createChunks(final Target target, final Action uAction,
            final ArtifactUrlHandler artifactUrlHandler, final SystemManagement systemManagement,
            final HttpRequest request) {
        return uAction.getDistributionSet().getModules().stream()
                .map(module -> new DdiChunk(mapChunkLegacyKeys(module.getType().getKey()), module.getVersion(),
                        module.getName(),
                        createArtifacts(target, module, artifactUrlHandler, systemManagement, request)))
                .collect(Collectors.toList());

    }

    private static String mapChunkLegacyKeys(final String key) {
        if ("application".equals(key)) {
            return "bApp";
        }
        if ("runtime".equals(key)) {
            return "jvm";
        }

        return key;
    }

    static List<DdiArtifact> createArtifacts(final Target target,
            final org.eclipse.hawkbit.repository.model.SoftwareModule module,
            final ArtifactUrlHandler artifactUrlHandler, final SystemManagement systemManagement,
            final HttpRequest request) {

        return new ResponseList<>(module.getArtifacts().stream()
                .map(artifact -> createArtifact(target, artifactUrlHandler, artifact, systemManagement, request))
                .collect(Collectors.toList()));
    }

    private static DdiArtifact createArtifact(final Target target, final ArtifactUrlHandler artifactUrlHandler,
            final Artifact artifact, final SystemManagement systemManagement, final HttpRequest request) {
        final DdiArtifact file = new DdiArtifact();
        file.setHashes(new DdiArtifactHash(artifact.getSha1Hash(), artifact.getMd5Hash()));
        file.setFilename(artifact.getFilename());
        file.setSize(artifact.getSize());

        artifactUrlHandler
                .getUrls(new URLPlaceholder(systemManagement.getTenantMetadata().getTenant(),
                        systemManagement.getTenantMetadata().getId(), target.getControllerId(), target.getId(),
                        new SoftwareData(artifact.getSoftwareModule().getId(), artifact.getFilename(), artifact.getId(),
                                artifact.getSha1Hash())),
                        ApiType.DDI, request.getURI())
                .forEach(entry -> file.add(new Link(entry.getRef()).withRel(entry.getRel())));

        return file;

    }

    static DdiControllerBase fromTarget(final Target target, final Action action,
            final String defaultControllerPollTime, final TenantAware tenantAware) {
        final DdiControllerBase result = new DdiControllerBase(
                new DdiConfig(new DdiPolling(defaultControllerPollTime)));

        if (action != null) {
            if (action.isCancelingOrCanceled()) {
                result.add(ControllerLinkBuilder
                        .linkTo(ControllerLinkBuilder.methodOn(DdiRootController.class, tenantAware.getCurrentTenant())
                                .getControllerCancelAction(tenantAware.getCurrentTenant(), target.getControllerId(),
                                        action.getId()))
                        .withRel(DdiRestConstants.CANCEL_ACTION));
            } else {
                // we need to add the hashcode here of the actionWithStatus
                // because the action might
                // have changed from 'soft' to 'forced' type and we need to
                // change the payload of the
                // response because of eTags.
                result.add(ControllerLinkBuilder
                        .linkTo(ControllerLinkBuilder.methodOn(DdiRootController.class, tenantAware.getCurrentTenant())
                                .getControllerBasedeploymentAction(tenantAware.getCurrentTenant(),
                                        target.getControllerId(), action.getId(), calculateEtag(action)))
                        .withRel(DdiRestConstants.DEPLOYMENT_BASE_ACTION));
            }
        }

<<<<<<< HEAD
        if (target.isRequestControllerAttributes()) {
            result.add(linkTo(methodOn(DdiRootController.class, tenantAware.getCurrentTenant()).putConfigData(null,
                    tenantAware.getCurrentTenant(), target.getControllerId()))
                            .withRel(DdiRestConstants.CONFIG_DATA_ACTION));
=======
        if (target.getTargetInfo().isRequestControllerAttributes()) {
            result.add(ControllerLinkBuilder
                    .linkTo(ControllerLinkBuilder.methodOn(DdiRootController.class, tenantAware.getCurrentTenant())
                            .putConfigData(null, tenantAware.getCurrentTenant(), target.getControllerId()))
                    .withRel(DdiRestConstants.CONFIG_DATA_ACTION));
>>>>>>> 67d17fe6
        }
        return result;
    }

    /**
     * Calculates an etag for the given {@link Action} based on the entities
     * hashcode and the {@link Action#isHitAutoForceTime(long)} to reflect a
     * force switch.
     * 
     * @param action
     *            to calculate the etag for
     * @return the etag
     */
    private static int calculateEtag(final Action action) {
        final int prime = 31;
        int result = action.hashCode();
        result = prime * result + (action.isHitAutoForceTime(System.currentTimeMillis()) ? 1231 : 1237);
        return result;
    }

    static void writeMD5FileResponse(final String fileName, final HttpServletResponse response, final Artifact artifact)
            throws IOException {
        final StringBuilder builder = new StringBuilder();
        builder.append(artifact.getMd5Hash());
        builder.append("  ");
        builder.append(fileName);
        final byte[] content = builder.toString().getBytes(Charsets.US_ASCII);

        final StringBuilder header = new StringBuilder();
        header.append("attachment;filename=");
        header.append(fileName);
        header.append(DdiDlRestConstants.ARTIFACT_MD5_DWNL_SUFFIX);

        response.setContentLength(content.length);
        response.setHeader("Content-Disposition", header.toString());

        response.getOutputStream().write(content, 0, content.length);
    }

}<|MERGE_RESOLUTION|>--- conflicted
+++ resolved
@@ -124,18 +124,11 @@
             }
         }
 
-<<<<<<< HEAD
         if (target.isRequestControllerAttributes()) {
-            result.add(linkTo(methodOn(DdiRootController.class, tenantAware.getCurrentTenant()).putConfigData(null,
-                    tenantAware.getCurrentTenant(), target.getControllerId()))
-                            .withRel(DdiRestConstants.CONFIG_DATA_ACTION));
-=======
-        if (target.getTargetInfo().isRequestControllerAttributes()) {
             result.add(ControllerLinkBuilder
                     .linkTo(ControllerLinkBuilder.methodOn(DdiRootController.class, tenantAware.getCurrentTenant())
                             .putConfigData(null, tenantAware.getCurrentTenant(), target.getControllerId()))
                     .withRel(DdiRestConstants.CONFIG_DATA_ACTION));
->>>>>>> 67d17fe6
         }
         return result;
     }
