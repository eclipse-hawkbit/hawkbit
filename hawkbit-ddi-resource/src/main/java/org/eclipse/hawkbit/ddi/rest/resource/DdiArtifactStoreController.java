/**
 * Copyright (c) 2015 Bosch Software Innovations GmbH and others.
 *
 * All rights reserved. This program and the accompanying materials
 * are made available under the terms of the Eclipse Public License v1.0
 * which accompanies this distribution, and is available at
 * http://www.eclipse.org/legal/epl-v10.html
 */
package org.eclipse.hawkbit.ddi.rest.resource;

import java.io.IOException;
import java.io.InputStream;
import java.util.Optional;

import javax.servlet.http.HttpServletRequest;

import org.eclipse.hawkbit.artifact.repository.model.DbArtifact;
import org.eclipse.hawkbit.ddi.dl.rest.api.DdiDlArtifactStoreControllerRestApi;
import org.eclipse.hawkbit.im.authentication.UserPrincipal;
import org.eclipse.hawkbit.repository.ArtifactManagement;
import org.eclipse.hawkbit.repository.ControllerManagement;
import org.eclipse.hawkbit.repository.EntityFactory;
import org.eclipse.hawkbit.repository.RepositoryConstants;
import org.eclipse.hawkbit.repository.exception.EntityNotFoundException;
import org.eclipse.hawkbit.repository.model.Action;
import org.eclipse.hawkbit.repository.model.Action.Status;
import org.eclipse.hawkbit.repository.model.ActionStatus;
import org.eclipse.hawkbit.repository.model.Artifact;
import org.eclipse.hawkbit.repository.model.Target;
import org.eclipse.hawkbit.rest.util.RequestResponseContextHolder;
import org.eclipse.hawkbit.rest.util.RestResourceConversionHelper;
import org.eclipse.hawkbit.security.HawkbitSecurityProperties;
import org.eclipse.hawkbit.util.IpUtil;
import org.slf4j.Logger;
import org.slf4j.LoggerFactory;
import org.springframework.beans.factory.annotation.Autowired;
import org.springframework.context.annotation.Scope;
import org.springframework.http.HttpStatus;
import org.springframework.http.ResponseEntity;
import org.springframework.security.core.context.SecurityContextHolder;
import org.springframework.web.bind.annotation.PathVariable;
import org.springframework.web.bind.annotation.RestController;
import org.springframework.web.context.WebApplicationContext;

/**
 * The {@link DdiArtifactStoreController} of the HawkBit server controller API
 * that is queried by the HawkBit target in order to download artifacts
 * independent of their own individual resource. This is offered in addition to
 * the {@link DdiRootController#downloadArtifact(String, Long, String)} for
 * legacy controllers that can not be fed with a download URI at runtime.
 */
@RestController
@Scope(WebApplicationContext.SCOPE_REQUEST)
public class DdiArtifactStoreController implements DdiDlArtifactStoreControllerRestApi {

    private static final Logger LOG = LoggerFactory.getLogger(DdiArtifactStoreController.class);

    @Autowired
    private ArtifactManagement artifactManagement;

    @Autowired
    private ControllerManagement controllerManagement;

    @Autowired
    private HawkbitSecurityProperties securityProperties;

    @Autowired
    private RequestResponseContextHolder requestResponseContextHolder;

    @Autowired
    private EntityFactory entityFactory;

    @Override
    public ResponseEntity<InputStream> downloadArtifactByFilename(@PathVariable("tenant") final String tenant,
<<<<<<< HEAD
            @PathVariable("fileName") final String fileName, @AuthenticationPrincipal final Object principal) {
        final Optional<Artifact> foundArtifacts = artifactManagement.findArtifactByFilename(fileName);
=======
            @PathVariable("fileName") final String fileName) {
        final Object principal = SecurityContextHolder.getContext().getAuthentication().getPrincipal();
        final List<Artifact> foundArtifacts = artifactManagement.findArtifactByFilename(fileName);
>>>>>>> 1ad9b915

        if (!foundArtifacts.isPresent()) {
            LOG.warn("Software artifact with name {} could not be found.", fileName);
            return new ResponseEntity<>(HttpStatus.NOT_FOUND);
        }

        ResponseEntity<InputStream> result;
        final Artifact artifact = foundArtifacts.get();

        final String ifMatch = requestResponseContextHolder.getHttpServletRequest().getHeader("If-Match");
        if (ifMatch != null && !RestResourceConversionHelper.matchesHttpHeader(ifMatch, artifact.getSha1Hash())) {
            result = new ResponseEntity<>(HttpStatus.PRECONDITION_FAILED);
        } else {
            final DbArtifact file = artifactManagement.loadArtifactBinary(artifact.getSha1Hash());

            // we set a download status only if we are aware of the
            // targetid, i.e. authenticated and not anonymous
            if (principal instanceof UserPrincipal && ((UserPrincipal) principal).getUsername() != null
                    && !"anonymous".equals(((UserPrincipal) principal).getUsername())) {
                final ActionStatus actionStatus = checkAndReportDownloadByTarget(
                        requestResponseContextHolder.getHttpServletRequest(), ((UserPrincipal) principal).getUsername(),
                        artifact);
                result = RestResourceConversionHelper.writeFileResponse(artifact,
                        requestResponseContextHolder.getHttpServletResponse(),
                        requestResponseContextHolder.getHttpServletRequest(), file, controllerManagement,
                        actionStatus.getId());
            } else {
                result = RestResourceConversionHelper.writeFileResponse(artifact,
                        requestResponseContextHolder.getHttpServletResponse(),
                        requestResponseContextHolder.getHttpServletRequest(), file);
            }

        }
        return result;
    }

    @Override
    public ResponseEntity<Void> downloadArtifactMD5ByFilename(@PathVariable("tenant") final String tenant,
            @PathVariable("fileName") final String fileName) {
        final Optional<Artifact> foundArtifacts = artifactManagement.findArtifactByFilename(fileName);

        if (!foundArtifacts.isPresent()) {
            LOG.warn("Software artifact with name {} could not be found.", fileName);
            return new ResponseEntity<>(HttpStatus.NOT_FOUND);
        }

        try {
            DataConversionHelper.writeMD5FileResponse(fileName, requestResponseContextHolder.getHttpServletResponse(),
                    foundArtifacts.get());
        } catch (final IOException e) {
            LOG.error("Failed to stream MD5 File", e);
            return new ResponseEntity<>(HttpStatus.INTERNAL_SERVER_ERROR);
        }

        return new ResponseEntity<>(HttpStatus.OK);
    }

    private ActionStatus checkAndReportDownloadByTarget(final HttpServletRequest request, final String targetid,
            final Artifact artifact) {
        final Target target = controllerManagement.updateLastTargetQuery(targetid,
                IpUtil.getClientIpFromRequest(request, securityProperties));

        final Action action = controllerManagement
                .getActionForDownloadByTargetAndSoftwareModule(target.getControllerId(),
                        artifact.getSoftwareModule().getId())
                .orElseThrow(() -> new EntityNotFoundException("No assigment found for module "
                        + artifact.getSoftwareModule().getId() + " to target " + target.getControllerId()));
        final String range = request.getHeader("Range");

        String message;
        if (range != null) {
            message = RepositoryConstants.SERVER_MESSAGE_PREFIX + "Target downloads range " + range + " of: "
                    + request.getRequestURI();
        } else {
            message = RepositoryConstants.SERVER_MESSAGE_PREFIX + "Target downloads: " + request.getRequestURI();
        }

        return controllerManagement.addInformationalActionStatus(
                entityFactory.actionStatus().create(action.getId()).status(Status.DOWNLOAD).message(message));
    }

}<|MERGE_RESOLUTION|>--- conflicted
+++ resolved
@@ -72,14 +72,9 @@
 
     @Override
     public ResponseEntity<InputStream> downloadArtifactByFilename(@PathVariable("tenant") final String tenant,
-<<<<<<< HEAD
-            @PathVariable("fileName") final String fileName, @AuthenticationPrincipal final Object principal) {
-        final Optional<Artifact> foundArtifacts = artifactManagement.findArtifactByFilename(fileName);
-=======
             @PathVariable("fileName") final String fileName) {
         final Object principal = SecurityContextHolder.getContext().getAuthentication().getPrincipal();
-        final List<Artifact> foundArtifacts = artifactManagement.findArtifactByFilename(fileName);
->>>>>>> 1ad9b915
+        final Optional<Artifact> foundArtifacts = artifactManagement.findArtifactByFilename(fileName);
 
         if (!foundArtifacts.isPresent()) {
             LOG.warn("Software artifact with name {} could not be found.", fileName);
