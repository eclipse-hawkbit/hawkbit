--- conflicted
+++ resolved
@@ -74,12 +74,6 @@
     @Override
     public ResponseEntity<Void> downloadArtifactByFilename(@PathVariable("fileName") final String fileName,
             @AuthenticationPrincipal final String targetid) {
-<<<<<<< HEAD
-
-        ResponseEntity<Void> result;
-=======
->>>>>>> a615317b
-
         final List<LocalArtifact> foundArtifacts = artifactManagement.findLocalArtifactByFilename(fileName);
 
         if (foundArtifacts.isEmpty()) {
@@ -93,26 +87,7 @@
         ResponseEntity<Void> result;
         final LocalArtifact artifact = foundArtifacts.get(0);
 
-<<<<<<< HEAD
-            final String ifMatch = getRequest().getHeader("If-Match");
-            if (ifMatch != null && !RestResourceConversionHelper.matchesHttpHeader(ifMatch, artifact.getSha1Hash())) {
-                result = new ResponseEntity<>(HttpStatus.PRECONDITION_FAILED);
-            } else {
-                final DbArtifact file = artifactManagement.loadLocalArtifactBinary(artifact);
-
-                // we set a download status only if we are aware of the
-                // targetid, i.e. authenticated and not anonymous
-                if (targetid != null && !"anonymous".equals(targetid)) {
-                    final Action action = checkAndReportDownloadByTarget(getRequest(), targetid, artifact);
-                    result = RestResourceConversionHelper.writeFileResponse(artifact, getResponse(), getRequest(), file,
-                            cacheWriteNotify, action.getId());
-                } else {
-                    result = RestResourceConversionHelper.writeFileResponse(artifact, getResponse(), getRequest(),
-                            file);
-                }
-
-=======
-        final String ifMatch = request.getHeader("If-Match");
+        final String ifMatch = getRequest().getHeader("If-Match");
         if (ifMatch != null && !RestResourceConversionHelper.matchesHttpHeader(ifMatch, artifact.getSha1Hash())) {
             result = new ResponseEntity<>(HttpStatus.PRECONDITION_FAILED);
         } else {
@@ -121,17 +96,15 @@
             // we set a download status only if we are aware of the
             // targetid, i.e. authenticated and not anonymous
             if (targetid != null && !"anonymous".equals(targetid)) {
-                final Action action = checkAndReportDownloadByTarget(request, targetid, artifact);
-                result = RestResourceConversionHelper.writeFileResponse(artifact, response, request, file,
+                final Action action = checkAndReportDownloadByTarget(getRequest(), targetid, artifact);
+                result = RestResourceConversionHelper.writeFileResponse(artifact, getResponse(), getRequest(), file,
                         cacheWriteNotify, action.getId());
             } else {
-                result = RestResourceConversionHelper.writeFileResponse(artifact, response, request, file);
->>>>>>> a615317b
+                result = RestResourceConversionHelper.writeFileResponse(artifact, getResponse(), getRequest(), file);
             }
 
         }
         return result;
-
     }
 
     @Override
