--- conflicted
+++ resolved
@@ -94,11 +94,7 @@
           REVISION: ${{ github.event.inputs.revision }}
 
       - name: Deploy
-<<<<<<< HEAD
         run: mvn deploy -Ppublish -DskipTests -Drevision=${REVISION} --batch-mode javadoc:jar
-=======
-        run: mvn deploy -Ppublish -DskipTests -Drevision=${REVISION} --batch-mode
->>>>>>> 3ca56698
         env:
           REVISION: ${{ github.event.inputs.revision }}
           MAVEN_USERNAME: ${{ secrets.CENTRAL_SONATYPE_TOKEN_USERNAME }}
