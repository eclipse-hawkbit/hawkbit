--- conflicted
+++ resolved
@@ -182,7 +182,13 @@
     float: right;
   }
   
-<<<<<<< HEAD
+   
+  .v-button-generatedColumnPadding {
+  	height: 28px;
+	padding: 0 6px !important;
+	font-size: 12px;
+	border-radius: 4px;
+  }
   
   .metadata-grid {
   	tr {
@@ -211,14 +217,4 @@
       }
     }
   }
-=======
-  .v-button-generatedColumnPadding {
-  	height: 28px;
-	padding: 0 6px !important;
-	font-size: 12px;
-	border-radius: 4px;
-  }
-  
-  
->>>>>>> 8086a2c5
 }