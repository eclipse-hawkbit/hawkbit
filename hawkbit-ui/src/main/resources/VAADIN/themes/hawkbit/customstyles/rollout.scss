--- conflicted
+++ resolved
@@ -7,97 +7,76 @@
  * http://www.eclipse.org/legal/epl-v10.html
  */
 @mixin rollout {
-  .rollout-option-group {
-    font-size: 12px;
-    font-weight: 400;
-    margin-left: 8px;
-  }
-
-  .rollout-action-type-layout {
-    .v-caption-padding-right-style {
-      padding-right: 0px !important;
-    }
-  }
-
-  .v-context-menu .v-context-menu-item-basic-icon-container {
-    height: 0px !important;
-    width: 0px !important;
-  }
-
-  .v-context-menu .v-context-menu-item-basic {
-    background-color: #feffff !important;
-    border-radius: 4px;
-    font-family: $app-font-family;
-    font-size: $app-text-font-size;
-    font-weight: normal;
-    font-style: normal;
-  }
-
-  .v-context-menu {
-    background-color: #feffff !important;
-    border-radius: 4px;
-  }
-
-  .v-context-menu .v-context-menu-item-basic:focus, .v-context-menu .v-context-menu-item-basic-submenu:focus, .v-context-menu .v-context-menu-item-basic-open {
-    @include valo-gradient($color: $hawkbit-primary-color);
-    background-color: $hawkbit-primary-color !important;
-    color: #e8eef3;
-    height: 30px;
-    text-shadow: 0 -1px 0 rgba(0, 0, 0, 0.05);
-  }
-
-  .disable-action-type-layout {
-    opacity: 0.5;
-  }
-
-  .action-type-padding {
-    padding: 0 0px !important;
-  }
-
-  .rollout-caption-links {
-    font-weight: 400;
-    height: 25px;
-    padding: 0px 4px;
-  }
-
-  .rollout-target-count-message {
-    color: $info-message-color-grey;
-  }
-
-  .rollout-table {
-    .v-table-cell-wrapper {
-      cursor: default;
-    }
-  }
-
-  .v-grid-cell.centeralign {
-    text-align: center;
-  }
-
-  .v-grid-cell {
-    font-size: $v-font-size--small !important;
-    height: 34px !important;
-  }
-
-  .v-grid-row {
-    height: 34px !important;
-  }
-
-  .v-grid-cell.frozen {
-    box-shadow: none !important;
-  }
-
-  .v-grid-cell.frozen + th {
-    border-left: $v-grid-border-size solid $widget-border-color;
-  }
-
-  .v-button-boldhide {
-    text-decoration: none;
-  }
-
-
-
-  .groups-pie-chart {
+	.rollout-option-group{
+  		font-size:12px;
+  		font-weight:400;
+  		margin-left:8px;
+  	}
+  
+  	.rollout-action-type-layout {
+  		.v-caption-padding-right-style{
+  			padding-right:0px !important;
+  		}
+  	}
+  	
+  		
+  	.v-context-menu .v-context-menu-item-basic-icon-container{
+  		height:0px !important;
+  		width:0px !important;
+  	}
+  	
+  	.v-context-menu .v-context-menu-item-basic{
+  		background-color: #feffff !important;
+  		border-radius: 4px;
+  		font-family : $app-font-family;
+  		font-size : $app-text-font-size;
+  		font-weight : normal;
+  		font-style : normal; 
+  	}
+  	
+  	
+  	.v-context-menu{
+   		background-color: #feffff !important;
+   		border-radius: 4px;
+   	}
+  	
+  	.v-context-menu .v-context-menu-item-basic:focus, .v-context-menu .v-context-menu-item-basic-submenu:focus, .v-context-menu .v-context-menu-item-basic-open {
+  	 	@include valo-gradient($color: $hawkbit-primary-color);
+		background-color: $hawkbit-primary-color !important;
+		color: #e8eef3;
+		height: 30px;
+		text-shadow: 0 -1px 0 rgba(0, 0, 0, 0.05);
+	}
+	
+	.disable-action-type-layout{
+		opacity: 0.5;
+	}
+	
+	.action-type-padding{
+		padding: 0 0px !important;
+	}
+	
+	.rollout-caption-links{
+		font-weight: 400;
+  		height: 25px ;
+  		padding: 0px 4px ;
+        }
+	
+	.rollout-target-count-message{
+  		color: $info-message-color-grey;
+	}
+	
+	.rollout-table{
+		.v-table-cell-wrapper {
+      		cursor: default;
+      }
+	}
+   
+   .v-button-boldhide{
+  	  text-decoration:none;
+  	}
+  	
+  	.groups-pie-chart {
     float: right;
 
     svg {
@@ -138,16 +117,6 @@
           fill: $hawkbit-primary-color;
         }
       }
-<<<<<<< HEAD
-	}
-   
-   .v-button-boldhide{
-  	  text-decoration:none;
-  	}
-   
-}
-   
-=======
 
 
     }
@@ -219,6 +188,6 @@
     .v-slot:nth-child(16n+15) .rollout-group-count { border-left-color: #BBDE8F }
     .v-slot:nth-child(16n+16) .rollout-group-count { border-left-color: #7FB0A4 }
   }
-
+   
 }
->>>>>>> 59f218e8
+   