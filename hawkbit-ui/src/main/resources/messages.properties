--- conflicted
+++ resolved
@@ -403,8 +403,8 @@
 message.swModule.deleted = {0} Software Module(s) deleted
 message.error.swModule.notDeleted = Upload is running for Software Module(s)
 message.upload.failed = Streaming Failed
-message.uploadedfile.size.exceeded = File size exceeded. Allowed size {0} bytes
-message.artifact.deleted = Artifact with file {0} deleted successfully
+message.uploadedfile.size.exceeded = File size exceeded .Allowed size {0} bytes
+message.artifact.deleted =Artifact with file {0} deleted successfully
 
 
 
@@ -522,7 +522,7 @@
 header.installed.ds = Installed DS
 header.target.status = Status
 header.target.tags = Tags
-header.total.targets = Targets 
+header.total.targets = Targets
 header.key = Key
 header.value = Value
 metadata.targetvisible = Visible for targets
@@ -633,10 +633,6 @@
 distributionsets.not.exists=Distribution sets do not exists. Maybe the sets were deleted.
 
 targettag.not.exists=Target tag {0} does not exists. Maybe the target tag was deleted.
-<<<<<<< HEAD
-
-validator.textfield.min.length = Please enter a text consisting of at least one and a maximum of {0} characters.
-=======
 caption.entity.target.tag = Target Tag
 caption.entity.distribution.tag = Distribution Tag
 caption.entity.distribution.type = Distribution set Type
@@ -644,9 +640,9 @@
 
 validator.textfield.min.length = Please enter a text consisting of at least one and a maximum of {0} characters.
 
+
 caption.entity.delete.action.confirmbox = Confirm Deletion
 message.confirm.delete.entity = Are you sure you want to delete {0} {1}{2}?
 caption.entity.assign.action.confirmbox = Confirm Assignment
 message.confirm.assign.entity = Are you sure you want to assign distribution {0} to {1} {2}?
-message.confirm.assign.multiple.entities = Are you sure you want to assign {0} {1} to distribution {2}?
->>>>>>> f5f51bfc
+message.confirm.assign.multiple.entities = Are you sure you want to assign {0} {1} to distribution {2}?