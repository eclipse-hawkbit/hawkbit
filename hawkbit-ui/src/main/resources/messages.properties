--- conflicted
+++ resolved
@@ -141,20 +141,12 @@
 label.combobox.tag = Select Tag
 label.choose.tag = Choose Tag to update
 label.choose.tag.color = Choose Tag Color
-<<<<<<< HEAD
-label.target.filtered.total = Total Filtered Targets :
-=======
 label.target.filtered.total = Total Filtered Targets : 
->>>>>>> c7129e6e
 label.filter = Filter : 
 label.target.filter.count = Total Targets : 
 label.filter.selected = Selected : 
 label.filter.shown = Shown : 
-<<<<<<< HEAD
-label.filter.targets = Filtered Targets :
-=======
 label.filter.targets = Filtered Targets : 
->>>>>>> c7129e6e
 label.filter.status = Status,
 label.filter.tags = Tags,
 label.filter.text = Search Text
