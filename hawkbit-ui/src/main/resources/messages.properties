--- conflicted
+++ resolved
@@ -96,16 +96,12 @@
 distribution.set.tag.updated.event.container.notifcation.message=distribution set tags changed
 
 # Captions prefix with - caption
-<<<<<<< HEAD
 caption.filter.by.type = Filter by type
 caption.bulk.upload = Bulk Upload
+caption.action.history = Action history
 caption.action.history = Action history for {0}
 caption.action.states= Action States
 caption.action.messages = Messages
-=======
-caption.action.history = Action history
-caption.action.history.for = Action history for {0}
->>>>>>> b4fc7c89
 caption.error = Error
 caption.new.softwaremodule.application = Configure New Application
 caption.new.softwaremodule.jvm = Configure New Runtime
@@ -550,7 +546,7 @@
 header.installed.ds = Installed DS
 header.target.status = Status
 header.target.tags = Tags
-header.total.targets = Targets
+header.total.targets = Targets 
 header.key = Key
 header.value = Value
 metadata.targetvisible = Visible for targets
@@ -668,7 +664,6 @@
 
 validator.textfield.min.length = Please enter a text consisting of at least one and a maximum of {0} characters.
 
-
 caption.entity.delete.action.confirmbox = Confirm Deletion
 message.confirm.delete.entity = Are you sure you want to delete {0} {1}{2}?
 caption.entity.assign.action.confirmbox = Confirm Assignment
