#
# Copyright (c) 2015 Bosch Software Innovations GmbH and others.
#
# All rights reserved. This program and the accompanying materials
# are made available under the terms of the Eclipse Public License v1.0
# which accompanies this distribution, and is available at
# http://www.eclipse.org/legal/epl-v10.html
#

#########################################################################################
# This is the messages.properties file
#########################################################################################

# Button names prefix with - button
button.save = Save
button.delete = Delete
button.discard.all = Discard All
button.delete.all = Delete All
button.assign.all = Save Assign
button.actions = You have actions
button.no.actions = No actions
button.ok = OK
button.cancel = Cancel
button.upload.file = Upload File
button.no.auto.assignment = none
button.auto.assignment.desc = Select auto assign distribution set
bulk.targets.upload = Please upload csv file.
bulkupload.ds.name = DS Name
button.discard=Discard
notification.unread.button.title=Notifications
notification.unread.button.description=Notifications ({0} unread)

# Headers prefix with - header
header.target.table=Targets
header.dist.table=Distributions
header.filter.tag=Filter by Tag
header.target.filter.tag=Filters
header.first.assignment.table = Targets
header.second.assignment.table = Distributions
header.dist.first.assignment.table = Distributions
header.dist.second.assignment.table = Software Modules
header.third.assignment.table = Discard
header.one.deletedist.table = Distribution Name
header.second.deletedist.table = Discard Changes
header.first.deletetarget.table = Target Name
header.second.deletetarget.table = Discard Changes
header.first.deleteswmodule.table = Delete software
header.first.delete.dist.type.table = DistributionSetType
header.second.delete.dist.type.table = Discard
header.first.delete.swmodule.type.table = Software Module Type
header.second.delete.swmodule.type.table = Discard
header.dist.twintable.selected=Selected
header.dist.twintable.available=Available
header.target.installed = Installed
header.target.assigned = Assigned
header.type=Type
header.swmodules=SwModules
header.migrations.step=IsRequiredMigrationStep
header.action=Actions
header.action.run=Run
header.action.pause=Pause
header.action.update=Edit
<<<<<<< HEAD
header.action.delete=Delete
=======
header.action.copy=Copy
>>>>>>> 9980fd56
header.status=Status

# event container
target.created.event.container.notifcation.message=targets created
target.deleted.event.container.notifcation.message=targets deleted
distribution.created.event.container.notifcation.message=distribution sets created
distribution.deleted.event.container.notifcation.message=distribution sets deleted
target.tag.created.event.container.notifcation.message=target tags created
target.tag.deleted.event.container.notifcation.message=target tags deleted
target.tag.updated.event.container.notifcation.message=target tags changed
software.module.created.event.container.notifcation.message=software module created
software.module.deleted.event.container.notifcation.message=software module deleted
distribution.set.tag.created.event.container.notifcation.message=distribution set tags created
distribution.set.tag.deleted.event.container.notifcation.message=distribution set tags deleted
distribution.set.tag.updated.event.container.notifcation.message=distribution set tags changed

# Captions prefix with - caption
caption.action.history = Action history for {0}
caption.error = Error
caption.new.softwaremodule.application = Configure New Application
caption.new.softwaremodule.jvm = Configure New Runtime
caption.new.softwaremodule.os = Configure New OS
caption.filter.simple = Simple Filter
caption.filter.custom = Custom Filter
caption.metadata = Metadata

caption.select.auto.assign.dist = Select auto assignment distribution set
caption.add.softwaremodule = Configure Software Module
caption.add.new.dist = Configure New Distribution
caption.update.dist = Configure Update Distribution
caption.add.tag = Configure Tag
caption.add.type = Configure Type
caption.add.new.target = Configure New Target
caption.update.target = Configure Update Target
caption.bulk.upload.targets = Bulk Upload
caption.softwares.distdetail.tab = Modules
caption.tags.tab = Tags
caption.logs.tab = Logs
caption.attributes.tab = Attributes
caption.types.tab = Types
caption.save.window = Action Details
caption.assign.dist.accordion.tab = Assign Software Module
caption.delete.dist.accordion.tab = Delete Distributions
caption.delete.target.accordion.tab = Delete Targets
caption.delete.swmodule.accordion.tab = Delete SW Modules
caption.delete.dist.set.type.accordion.tab = Delete Distribution Set Type
caption.delete.sw.module.type.accordion.tab = Delete Software Module Type
caption.attributes = Attributes
caption.panel.dist.installed = Installed Distribution Set
caption.panel.dist.assigned = Assigned Distribution Set
caption.soft.delete.confirmbox = Confirm Software Module Delete Action
caption.cancel.action.confirmbox = Confirm Action Cancellation
caption.forcequit.action.confirmbox = Confirm force quit action
caption.forced.datefield = Force update at time
caption.force.action.confirmbox = Confirm Force Active Action
caption.confirm.abort.action = Confirm Abort Action
caption.confirm.delete.rollout = Confirm Rollout deletion

caption.filter.delete.confirmbox = Confirm Filter Delete Action
caption.metadata.popup = Metadata of
caption.metadata.delete.action.confirmbox = Confirm Metadata Delete Action
caption.confirm.assign.consequences = Auto assign consequences
caption.auto.assignment.ds = Auto assignment

# Labels prefix with - label
label.dist.details.type = Type : 
label.dist.details.name = Name : 
label.dist.details.version = Version : 
label.dist.details.vendor = Vendor : 
label.dist.details.jvm = Runtime : 
label.dist.details.ah = Application : 
label.dist.details.os = OS : 
label.modified.date = Last modified at : 
label.modified.by = Last modified by : 
label.created.at = Created at : 
label.created.by = Created by : 
label.target.count = Targets : 
label.description = Description : 
label.ip = Address : 
label.type = Type : 
label.assigned.type = Assignment type : 
label.assigned.count = {0} Assigned 
label.installed.count = {0} Installed
label.mandatory.field = * Mandatory Field
label.components.drop.area = Drop here to delete
label.software.module.drop.area = Delete Software
label.create.tag = Create Tag
label.update.tag = Update Tag
label.create.type = Create Type
label.update.type = Update Type
label.singleAssign.type = Firmware (FW)
label.multiAssign.type = Software (SW)
label.choose.type = Choose Type to Update
label.choose.type.color = Choose Type Color
label.combobox.type  = Select Type
label.combobox.tag = Select Tag
label.choose.tag = Choose Tag to update
label.choose.tag.color = Choose Tag Color
label.target.filtered.total = Total Filtered Targets : 
label.filter = Filter : 
label.target.filter.count = Total Targets : 
label.filter.selected = Selected : 
label.filter.shown = Shown : 
label.filter.targets = Filtered Targets : 
label.filter.status = Status,
label.filter.overdue = Overdue,
label.filter.tags = Tags,
label.filter.text = Search Text
label.filter.dist = Distribution,
label.filter.custom = Custom
label.target.filter.truncated={0} targets has been truncated in the list due the target size limit of {1}, use filters to reduce the targets to be shown
label.active =Active
label.inactive = In-active
label.finished = Finished
label.error = Error
label.warning = Warning
label.running = Running
label.cancelled = Cancelled
label.cancelling = Canceling
label.retrieved = Retrieved
label.download = Downloading
label.unknown = Unknown
label.target.id = Controller Id : 
label.target.ip = Controller IP : 
label.target.security.token = Security token :   
label.filter.by.status = Filter by Status
label.filter.by.overdue = Filter by Overdue
label.target.controller.attrs = <b>Controller attributes</b>
label.target.lastpolldate = Last poll :
label.tag.name = Tag name
label.configuration.auth.header = Allow targets to authenticate via a certificate authenticated by an reverse proxy
label.configuration.auth.gatewaytoken = Allow a gateway to authenticate and manage multiple targets through a gateway security token
label.configuration.auth.targettoken = Allow targets to authenticate directly with their target security token
label.configuration.anonymous.download = Allow targets to download artifacts without security credentials
label.unsupported.browser.ie=Sorry! current browser is not supported. Please use Internet Explorer 11 and above
label.auto.assign.description=When an auto assign distribution set is selected, it will be automatically assigned to all targets that match the target filter.
label.auto.assign.enable=Enable auto assignment
label.scheduled=Scheduled

# Checkbox label prefix with - checkbox
checkbox.dist.migration.required = Required Migration Step : 
checkbox.dist.required.migration.step = Required Migration Step

# TextFields prefix with - textfield
textfield.name = Name
textfield.key = Key
textfield.version = Version
textfield.vendor = Vendor
textfield.description = Description
textfield.customfiltername = Filter name
textfield.value = Value
ui.version = Powered by Bosch IoT Software Provisioning
prompt.target.id = Controller ID


#Tooltips prefix with - tooltip
tooltip.add.module = Add Software Module 
tooltip.status.unknown = Unknown
tooltip.status.registered = Registered
tooltip.status.pending = Pending
tooltip.status.error = Error
tooltip.status.insync = In-sync
tooltip.status.overdue = Overdue
tooltip.delete.module = Select and delete Software Module
tooltip.forced.item=Forced update action
tooltip.soft.item=Soft update action which interacts with an user as a attempt update action for example
tooltip.timeforced.item=Soft update until a specific time and then the action will be forced
tooltip.check.for.mandatory=Check to make Mandatory
tooltip.artifact.icon=Show Artifact Details
tooltip.click.to.edit = Click to edit
tooltip.metadata.icon = Manage Metadata

# Notification messages prefix with - message
message.save.success = {0} saved successfully
message.update.success = {0} updated successfully
message.delete.success = {0} deleted successfully
message.dist.installedorassigned = Target {targId} is already assigned/installed with distribution
message.dist.pending.action = Target {0} is already assigned with distribution  {1} . Pending for action
message.empty.target.tags= No Tags Created
message.empty.disttype.tags = No Distribution type tags created
message.select.row = Please select a row to drag
message.error = Unknown error occured during the operation. Please contact administrator
message.dist.assigned.one =  {0} is assigned to {1}
message.dist.assigned.many =  {0}  DistributionSets are assigned to {1}
message.dist.unassigned.one =  {0} is unassigned from {1}
message.dist.unassigned.many =  {0} DistributionSets are unassigned from {1}
message.target.assigned.one =  {0} is assigned to {1}
message.target.assigned.many =  {0}  Targets are assigned to {1}
message.target.unassigned.one =  {0} is unassigned from {1}
message.target.unassigned.many =  {0} Targets are unassigned from {1}
message.target.assigned.pending =  Some target(s) are already assigned.Pending for action
message.cannot.delete = Cannot be deleted
message.check.softwaremodule = Please provide both name and verion!
message.duplicate.softwaremodule = {0} : {1} already exists!
message.tag.delete = Please unclick the tag {0}, then try to delete
message.dist.type.check.delete = Please unclick the distribution type {0}, then try to delete
message.cannot.delete.default.dstype = Default distribution set type cannot be deleted
message.swmodule.type.check.delete = Please unclick the Software Module type {0}, then try to delete
message.targets.already.deleted = Few Target(s) are already deleted. Pending for action
message.dists.already.deleted = Few distribution(s) are already deleted.Pending for action
message.target.deleted.pending = Target(s) already deleted.Pending for action
message.dist.deleted.pending = Distribution(s) already deleted.Pending for action
message.dist.delete.success = All selected distribution sets are deleted successfully !
message.target.delete.success = All selected targets are deleted successfully !
message.target.discard.success =  All targets selected for delete are discarded successfully !
message.software.discard.success = All software modules selected for delete are discarded successfully !
message.software.type.discard.success = All software moduleTypes selected for delete are discarded successfully !
message.assign.software.discard.success = All software moduleTypes selected for assign are discarded successfully !
message.software.delete.success =  All software modules selected for delete are deleted successfully !
message.software.type.delete.success =  All software modules types selected for delete are deleted successfully !
message.dist.set.type.deleted.success = {0} DistributionSetType deleted successfully ! 
message.new.dist.save.success = {0} - {1} saved successfully
message.dist.update.success = {0} - {1} updated successfully
message.duplicate.dist = Distribution set [{0}] or version [{1}] must be unique, entered value already exists.
message.error.view = No such view: {0}
message.accessdenied.view = No access to view: {0}
message.no.data = No data available
message.target.assignment = {0} Assignment(s) done
message.target.deleted = {0}  Target(s) deleted 
message.dist.deleted = {0} Distribution set(s) deleted
message.tag.update.mandatory = Please select the Tag to update
message.tag.duplicate.check = {0} already exists, please enter another value
message.type.key.duplicate.check = Distribution type with key {0} already exists, please give another value
message.type.update.mandatory = Please select the Distribution Set type to update
message.type.key.swmodule.duplicate.check = Software Module type with key {0} already exists, please give another value
message.no.action.history = No action history is available for the target : {0}
message.no.available = --No messages available--
message.no.actionupdateds.available = No other updates available for this action
message.mandatory.check = Mandatory details are missing
message.target.duplicate.check = Target [ {0} ] must be unique, entered value already exists.
message.target.whitespace.check = Please enter a valid controller ID with no whitespaces
message.permission.insufficient = Insufficient permissions to perform this action.
message.error.temp = The operation cannot be fulfilled due to {0}. Please contact administrator
message.dist.alreadyassigned = {0} : {1} is already assigned/installed, cannot be updated
message.dist.tag.alreadyassigned = {0} : {1} is already assigned/installed, cannot assign/un-assign to tag
message.dists.unassign.tag.alreadyassigned = Few of the DistributionSet's are already assigned to Target, those cannot be unassigned from Tag"
message.dists.assign.tag.alreadyassigned = Few of the DistributionSet's are already assigned to Target, those cannot be assigned to Tag"
message.dists.tag.assigned = {0} DistributionSet's assigned to Tag {1}
message.dists.tag.unassigned = {0} DistributionSet's un-assigned from Tag {1}
message.dist.no.operation = {0} - already assigned/installed, No operation
message.sm.delete.confirm = Are you sure that you want to delete the selected {0} Software Module?
message.error.os.softmodule = Please select the OS to delete
message.error.ah.softmodule = Please select the Application to delete
message.error.softmodule.deleted = The selected Software Module is already deleted
message.cancel.action = Cancel..
message.cancel.action.success = Action cancelled successfully !
message.cancel.action.failed = Unable to cancel the action ! 
message.cancel.action.confirm = Are you sure that you want to cancel this action?
message.target.alreadyAssigned = {0} Target(s) were already assigned
message.dist.alreadyAssigned = {0} Distribution Set(s) were already assigned
message.force.action = Force
message.force.action.confirm = Are you sure that you want to force this action?
message.force.action.success = Action forced successfully !
message.forcequit.action = Force Quit..
message.forcequit.action.success = Action has been force quit successfully !
message.forcequit.action.failed = Force Quitting the action is not possible ! 
message.forcequit.action.confirm = Attention!\nForce quit should only be used when the assignment action is not working properly.\nForce quitting an action has no effect on the connected target. It is just resetting \nthe data stored on the SP update server. \nAre you absolutely sure that you want to force quit this action? 
message.distribution.no.update = distribution {0} set is already assigned to targets and cannot be changed
message.action.not.allowed = Action not allowed
message.action.did.not.work = Action did not work. Please try again.
message.onlyone.distribution.assigned  = Only one distribution set can be assigned
message.onlyone.distribution.dropallowed = Only one distribution set can be dropped
message.error.missing.typename = Missing Type Name
message.error.missing.typenameorkey = Missing Type Name or Key or Software Module type
message.tag.cannot.be.assigned =  Target/DS cannot be assigned to {0}
message.no.targets.assiged.fortag =  No targets are assigned to tag {0}
message.error.missing.tagname = Please select tag name
message.type.delete = Please unclick the distribution type {0}, then try to delete
message.error.dist.set.type.update= Distribution Set Type is already assigned to set(s) and cannot be changed
message.no.directory.upload = Directory upload is not supported
message.delete.filter.confirm = Are you sure that you want to delete custom filter?
message.delete.filter.success = Custom filter {0} deleted Successfully!
message.create.filter.success = Custom filter {0} created Successfully!
message.update.filter.success = Custom filter updated Successfully!
message.target.filter.validation = Please enter name and query
message.target.filter.duplicate =  {0} already exists, please enter another value
message.tag.use.bulk.upload = {0} cannot be deleted .It is in use in targets bulk upload
message.bulk.upload.tag.assignment.failed = Tag {0} assignment failed as tag no longer exists 
message.bulk.upload.tag.assignments.failed= Few tag assignments failed as tags no longer exists 
message.confirm.assign.consequences.none = This auto assignment will not have any effect on the currently available targets. In future added targets might match the filter and will receive the selected distribution set automatically.
message.confirm.assign.consequences.text = When you confirm this auto assignment, {0} targets which match the filter will immediately get assigned with the selected distribution set.

# action info
action.target.table.selectall = Select all (Ctrl+A)
action.target.table.clear = Clear selections 

#reused messages
soft.module.jvm =Runtime
soft.module.application =Application
soft.module.os =OS

#Artifact upload
message.error.noFileSelected = No file selected for upload
message.error.noProvidedName = Please provide custom file name
message.error.noSwModuleSelected = Please select a Software Module
message.no.duplicateFiles = Duplicate files selected  
message.no.duplicateFile = Duplicate file selected : 
message.delete.artifact = Are you sure that you want to delete artifact {0} ?
message.duplicate.filename = Duplicate file name
message.swModule.deleted = {0} Software Module(s) deleted
message.upload.failed = Streaming Failed
message.uploadedfile.size.exceeded = File size exceeded .Allowed size {0} bytes
message.uploadedfile.aborted = File upload aborted
message.file.not.found = File not found
message.artifact.deleted =Artifact with file {0} deleted successfully
message.abort.upload = Are you sure that you want to abort the upload?



upload.swModuleTable.header = Software Module
upload.selectedfile.name  = file selected for upload 
upload.file.name = File name
upload.sha1 = SHA1 checksum
upload.md5 = MD5 checksum
upload.last.modified.date=Last modified date
upload.failed = Failed
upload.success = Success
upload.caption.add.new.swmodule = Configure New Software Module
upload.caption.delete.swmodule = Configure Delete Software Module
upload.swmodule.type = Type
upload.artifact.alreadyExists = Artifact will be overridden as the given name already exists
upload.size = Size(B)
upload.validation = Validation
upload.reason = Reason
upload.action = Action
upload.result.status = Upload status
upload.file = Upload File
upload.caption.update.swmodule = Update Software Module
caption.tab.details = Details
caption.tab.description = Description

caption.delete.artifact.confirmbox = Confirm Artifact Delete Action

custom.filter.name = Filter Name
custom.filter.created.by = Created By
custom.created.date = Created Date

#Manage distributions view
label.drop.dist.delete.area = Drop here<br>to delete
label.no.tag.assigned = NO TAG
caption.assign.software.dist.accordion.tab = Assign Software Modules
message.software.assignment = {0} Software Module(s) Assignment(s) done
message.dist.inuse = {0} Distribution is already assigned to target
message.software.dist.already.assigned = {0} Distribution already has Software Module {1}
message.software.dist.type.notallowed = {0} Software Module type can not assign to Distribution {1}
message.target.assigned =  {0} is assigned to {1}
message.dist.type.delete = {0} DistributionType(s) Deleted successfully.
message.sw.module.type.delete = {0} Software Module Type(s) deleted successfully.
message.dist.type.discard.success = All Distribution Types are discarded successfully !
message.dist.discard.success = All Distributions are discarded successfully !
message.assign.discard.success = All assignments are discarded successfully !
message.target.ds.assign.success = Assignments saved successfully !
message.bulk.upload.assignment.failed = Distribution set assignment failed as distribution set no longer exists!
message.key.missing = Key is missing !
message.value.missing = Value is missing !
message.metadata.saved = Metadata with key {0} successfully saved !
message.metadata.updated = Metadata with key {0} successfully updated !
message.metadata.duplicate.check = Metadata with key {0} already exists, please enter another value
message.metadata.deleted.successfully = Metadata with key {0} successfully deleted !
message.confirm.delete.metadata = Are you sure that you want to delete metadata with key {0} ?
message.error.notification.ds.target.assigned = Distribution set {0}:{1} is already assigned to targets and cannot be changed

# Login view
notification.login.title=Welcome to Bosch IoT Software Provisioning.
notification.login.description=Please login with your Bosch Identity Management credentials.
notification.login.failed.title=Login failed!
notification.login.failed.description=Login with the given credentials failed.
notification.login.failed.credentialsexpired.title=Password Expired!
notification.login.failed.credentialsexpired.description=Password has been expired or needs to be set initially, please visit the User Management to change or set your password.
label.login.tenant=Tenant
label.login.username=Username
label.login.password=Password
button.login.signin=Sign in
checkbox.login.rememberme=Remember me

# Links
link.documentation.name=Documentation
link.demo.name=Demo
link.requestaccount.name=Request Account
link.support.name=Support
link.usermanagement.name=User Management

# System Configuration View
notification.configuration.save.successful=Saved changes
notification.configuration.save.notpossible = Saving was not possible, because of invalid user input.
configuration.defaultdistributionset.title=Distribution Set Type
configuration.defaultdistributionset.select.label=Select the default Distribution Set type:
configuration.savebutton.tooltip=Save Configurations
configuration.cancellbutton.tooltip=Cancel Configurations
configuration.authentication.title=Authentication Configuration
configuration.polling.title=Polling Configuration
configuration.polling.time=Polling Time
configuration.polling.overduetime=Polling Overdue Time
configuration.polling.custom.value=use a custom value

#Calendar
calendar.year=year
calendar.years=years
calendar.month=month
calendar.months=months
calendar.day=day
calendar.days=days
calendar.hour=hour
calendar.hours=hours
calendar.minute=minute
calendar.minutes=minutes
calendar.second=second
calendar.seconds=seconds

header.name = Name
header.vendor = Vendor
header.version = Version
header.description = Description
header.createdBy = Created By
header.createdDate = Created Date
header.modifiedBy = Modified By
header.modifiedDate = Modified Date
header.delete = Delete
header.assigned.ds = Assigned DS
header.installed.ds = Installed DS
header.target.status = Status
header.target.tags = Tags
header.total.targets = Total targets 
header.key = Key
header.value = Value
header.auto.assignment.ds = Auto assignment
header.target.filter.name = Target filter name
header.target.filter.query = Target filter query

distribution.details.header = Distribution set
target.details.header = Target
header.caption.mandatory = Mandatory
header.caption.typename = SoftwareModuleType
header.caption.softwaremodule = SoftwareModule
header.caption.unassign = Unassign
message.sw.unassigned = Software Module {0} successfully unassigned
header.caption.upload.details = Upload details
combo.type.tag.name = Type tag name

label.yes = Yes
label.no = No

#rollout - start
header.distributionset = Distribution set
header.numberofgroups = No. of groups
header.detail.status = Detail status

header.rolloutgroup.installed.percentage = % Finished
header.rolloutgroup.threshold.error = Error threshold
header.rolloutgroup.threshold = Trigger threshold
header.rolloutgroup.target.date = Date and time
header.rolloutgroup.target.message = Messages
rollout.group.label.target.truncated = {0} targets has been truncated in the list due the target size limit of {1}


prompt.groups = Groups
prompt.number.of.groups = Number of groups
prompt.tigger.threshold = Trigger threshold
prompt.error.threshold = Error threshold
prompt.distribution.set = Distribution Set
button.rollout.groups.def.button = Define groups
button.rollout.add.group = Add Group
caption.configure.rollout = Configure Rollout
caption.configure.rollout.groups = Configure Deployment Groups
caption.update.rollout = Update Rollout
caption.create.rollout = Create new Rollout
prompt.target.filter = Custom Target Filter
message.rollout.nonzero.group.number = Number of groups must be greater than zero
message.rollout.max.group.number = Number of groups must not be greater than 500
message.rollout.duplicate.check = Rollout [ {0} ] must be unique, entered value already exists.
message.correct.invalid.value = Please correct invalid values
message.enter.number = Please enter number
message.rollout.field.value.range = Value should be in range {0} to {1}
message.rollout.started = Rollout {0} started successfully
message.rollout.paused = Rollout {0} paused successfully
message.rollout.resumed = Rollout {0} resumed successfully
message.rollout.noofgroups.or.targetfilter.missing = Please enter number of groups and select target filter
message.rollouts = Rollouts
label.target.per.group = Targets per group :
message.dist.already.assigned = Distribution {0} is already assigned to target
message.error.creating.rollout = Server error. Error creating Rollout. Please contact the administrator
message.error.starting.rollout = Server error. Error starting Rollout. Please contact the administrator
<<<<<<< HEAD

message.delete.rollout = You are about to delete the rollout "{0}".\n{1}Are you sure?
message.delete.rollout.details = There are {0} running updates that will continue and {1} scheduled updates that will terminate.\n
=======
caption.rollout.group.definition.desc = Define which groups the Rollout should have.
header.target.percentage = Target percentage
textfield.target.percentage = Target percentage
textfield.rollout.group.default.name = Group {0}
message.rollout.group.name.invalid = Enter a group name with a length between 1 and 64
caption.rollout.tabs.simple = Number of Groups
caption.rollout.tabs.advanced = Advanced Group definition
caption.rollout.generate.groups = Generate the groups automatically with the specified thresholds.
caption.rollout.action.type = Action type
message.rollout.remaining.targets.error = Not all targets are addressed
textfield.rollout.copied.name = Copy of {0}
label.rollout.targets.in.group = {0} in {1}
caption.rollout.start.type = Start type
caption.rollout.start.manual = Manual
caption.rollout.start.manual.desc = The user starts the rollout manually.
caption.rollout.start.auto = Auto
caption.rollout.start.auto.desc = The rollout is started as soon as it is created.
caption.rollout.start.scheduled = Scheduled
caption.rollout.start.scheduled.desc = The rollout starts as soon as it is ready and the set time has passed.
label.rollout.calculating = Calculating groups ...
>>>>>>> 9980fd56
#rollout - end

#Menu
menu.title = Software Provisioning

#Target Filter Management
breadcrumb.target.filter.custom.filters = Custom Filters

notification.configuration.save=Saved changes
controller.polling.title=Polling Configuration
controller.polling.time=Polling Time
controller.polling.overduetime=Polling Overdue Time

# entity not exist
target.not.exists=Target {0} does not exists. Maybe the target was deleted.
targets.not.exists=Targets does not exists. Maybe the targets was deleted.

distributionset.not.existsDistribution=Distribution set does not exist. Maybe the set was deleted.
distributionsets.not.exists=Distribution sets do not exists. Maybe the sets were deleted.

targettag.not.exists=Target tag {0} does not exists. Maybe the target tag was deleted.<|MERGE_RESOLUTION|>--- conflicted
+++ resolved
@@ -60,11 +60,8 @@
 header.action.run=Run
 header.action.pause=Pause
 header.action.update=Edit
-<<<<<<< HEAD
+header.action.copy=Copy
 header.action.delete=Delete
-=======
-header.action.copy=Copy
->>>>>>> 9980fd56
 header.status=Status
 
 # event container
@@ -547,11 +544,10 @@
 message.dist.already.assigned = Distribution {0} is already assigned to target
 message.error.creating.rollout = Server error. Error creating Rollout. Please contact the administrator
 message.error.starting.rollout = Server error. Error starting Rollout. Please contact the administrator
-<<<<<<< HEAD
 
 message.delete.rollout = You are about to delete the rollout "{0}".\n{1}Are you sure?
 message.delete.rollout.details = There are {0} running updates that will continue and {1} scheduled updates that will terminate.\n
-=======
+
 caption.rollout.group.definition.desc = Define which groups the Rollout should have.
 header.target.percentage = Target percentage
 textfield.target.percentage = Target percentage
@@ -572,7 +568,6 @@
 caption.rollout.start.scheduled = Scheduled
 caption.rollout.start.scheduled.desc = The rollout starts as soon as it is ready and the set time has passed.
 label.rollout.calculating = Calculating groups ...
->>>>>>> 9980fd56
 #rollout - end
 
 #Menu
