#
# Copyright (c) 2015 Bosch Software Innovations GmbH and others.
#
# All rights reserved. This program and the accompanying materials
# are made available under the terms of the Eclipse Public License v1.0
# which accompanies this distribution, and is available at
# http://www.eclipse.org/legal/epl-v10.html
#

#########################################################################################
# This is the messages.properties file
#########################################################################################

# Menu items
dashboard.upload.caption = Upload
dashboard.upload.caption-long = Upload Management
dashboard.tenantconfig.caption = System Config
dashboard.tenantconfig.caption-long = System Configuration
dashboard.distributions.caption = Distributions
dashboard.distributions.caption-long = Distributions Management
dashboard.filters.caption = Target Filters
dashboard.filters.caption-long = Target Filter Management
dashboard.deployment.caption = Deployment
dashboard.deployment.caption-long Deployment Management
dashboard.rollouts.caption = Rollout
dashboard.rollouts.caption-long = Rollout Management

# Button names prefix with - button
button.save = Save
button.delete = Delete
button.discard.all = Discard All
button.delete.all = Delete All
button.assign.all = Save Assign
button.actions = You have actions
button.no.actions = No actions
button.ok = OK
button.cancel = Cancel
button.upload.file = Upload File
button.no.auto.assignment = none
button.auto.assignment.desc = Select auto assign distribution set
button.approve = Approve
button.deny = Deny
button.apply = Apply
bulk.targets.upload = Please upload csv file.
bulkupload.ds.name = DS Name
button.discard=Discard
notification.unread.button.title=Notifications
notification.unread.button.description=Notifications ({0} unread)

# Headers prefix with - header
header.target.table=Targets
header.dist.table=Distributions
header.filter.tag=Filter by Tag
header.target.filter.tag=Filters
header.first.assignment.table = Targets
header.second.assignment.table = Distributions
header.dist.first.assignment.table = Distributions
header.dist.second.assignment.table = Software Modules
header.third.assignment.table = Discard
header.one.deletedist.table = Distribution Name
header.second.deletedist.table = Discard Changes
header.first.deletetarget.table = Target Name
header.second.deletetarget.table = Discard Changes
header.first.deleteswmodule.table = Delete software
header.first.delete.dist.type.table = DistributionSetType
header.second.delete.dist.type.table = Discard
header.first.delete.swmodule.type.table = Software Module Type
header.second.delete.swmodule.type.table = Discard
header.dist.twintable.selected=Selected
header.dist.twintable.available=Available
header.target.installed = Installed
header.target.assigned = Assigned
header.type=Type
header.swmodules=SwModules
header.migrations.step=IsRequiredMigrationStep
header.action=Actions
header.action.run=Run
header.action.approve=Approve
header.action.pause=Pause
header.action.update=Edit
header.action.copy=Copy
header.action.delete=Delete
header.status=Status

# event container
target.created.event.container.notifcation.message=targets created
target.deleted.event.container.notifcation.message=targets deleted
distribution.created.event.container.notifcation.message=distribution sets created
distribution.deleted.event.container.notifcation.message=distribution sets deleted
target.tag.created.event.container.notifcation.message=target tags created
target.tag.deleted.event.container.notifcation.message=target tags deleted
target.tag.updated.event.container.notifcation.message=target tags changed
software.module.created.event.container.notifcation.message=software module created
software.module.deleted.event.container.notifcation.message=software module deleted
distribution.set.tag.created.event.container.notifcation.message=distribution set tags created
distribution.set.tag.deleted.event.container.notifcation.message=distribution set tags deleted
distribution.set.tag.updated.event.container.notifcation.message=distribution set tags changed

# Captions prefix with - caption
caption.action.history = Action history for {0}
caption.error = Error
caption.new.softwaremodule.application = Configure New Application
caption.new.softwaremodule.jvm = Configure New Runtime
caption.new.softwaremodule.os = Configure New OS
caption.filter.simple = Simple Filter
caption.filter.custom = Custom Filter
caption.metadata = Metadata

caption.target = Target
caption.distribution = Distribution
caption.tag = Tag
caption.type = Type
caption.software.module = Software Module
caption.rollout = Rollout

caption.create.new = Create new {0}
caption.update = Update {0}

caption.select.auto.assign.dist = Select auto assignment distribution set
caption.bulk.upload.targets = Bulk Upload
caption.softwares.distdetail.tab = Modules
caption.tags.tab = Tags
caption.logs.tab = Logs
caption.attributes.tab = Attributes
caption.types.tab = Types
caption.save.window = Action Details
caption.assign.dist.accordion.tab = Assign Software Module
caption.delete.dist.accordion.tab = Delete Distributions
caption.delete.target.accordion.tab = Delete Targets
caption.delete.swmodule.accordion.tab = Delete SW Modules
caption.delete.dist.set.type.accordion.tab = Delete Distribution Set Type
caption.delete.sw.module.type.accordion.tab = Delete Software Module Type
caption.attributes = Attributes
caption.panel.dist.installed = Installed Distribution Set
caption.panel.dist.assigned = Assigned Distribution Set
caption.cancel.action.confirmbox = Confirm Action Cancellation
caption.forcequit.action.confirmbox = Confirm force quit action
caption.forced.datefield = Force update at time
caption.force.action.confirmbox = Confirm Force Active Action
caption.confirm.abort.action = Confirm Abort Action

caption.metadata.popup = Metadata of
caption.confirm.assign.consequences = Auto assign consequences
caption.auto.assignment.ds = Auto assignment

caption.maintenancewindow.enabled = Use maintenance window
caption.maintenancewindow.schedule = Schedule
caption.maintenancewindow.duration = Duration
caption.maintenancewindow.timezone = Time Zone (from GMT)

# Labels prefix with - label
label.dist.details.type = Type : 
label.dist.details.name = Name : 
label.dist.details.version = Version : 
label.dist.details.vendor = Vendor : 
label.dist.details.jvm = Runtime : 
label.dist.details.ah = Application : 
label.dist.details.os = OS : 
label.modified.date = Last modified at : 
label.modified.by = Last modified by : 
label.created.at = Created at : 
label.created.by = Created by : 
label.target.count = Targets : 
label.description = Description : 
label.ip = Address : 
label.type = Type : 
label.assigned.type = Assignment type : 
label.assigned.count = {0} Assigned 
label.installed.count = {0} Installed
label.mandatory.field = * Mandatory Field
label.components.drop.area = Drop here to delete
label.software.module.drop.area = Delete Software
label.create.tag = Create Tag
label.update.tag = Update Tag
label.create.type = Create Type
label.update.type = Update Type
label.singleAssign.type = Firmware (FW)
label.multiAssign.type = Software (SW)
label.choose.type.color = Type Color
label.choose.tag.color = Tag Color
label.target.filtered.total = Total Filtered Targets : 
label.filter = Filter : 
label.target.filter.count = Total Targets : 
label.filter.selected = Selected : 
label.filter.shown = Shown : 
label.filter.targets = Filtered Targets : 
label.filter.status = Status,
label.filter.overdue = Overdue,
label.filter.tags = Tags,
label.filter.text = Search Text
label.filter.dist = Distribution,
label.filter.custom = Custom
label.target.filter.truncated={0} targets has been truncated in the list due the target size limit of {1}, use filters to reduce the targets to be shown
label.active =Active
label.inactive = In-active
label.finished = Finished
label.error = Error
label.warning = Warning
label.running = Running
label.cancelled = Cancelled
label.cancelling = Canceling
label.retrieved = Retrieved
label.download = Downloading
label.unknown = Unknown
label.target.id = Controller Id : 
label.target.ip = Controller IP : 
label.target.security.token = Security token :   
label.filter.by.status = Filter by Status
label.filter.by.overdue = Filter by Overdue
label.target.controller.attrs = <b>Controller attributes</b>
label.target.lastpolldate = Last poll :
label.tag.name = Tag name
label.configuration.auth.header = Allow targets to authenticate via a certificate authenticated by an reverse proxy
label.configuration.auth.gatewaytoken = Allow a gateway to authenticate and manage multiple targets through a gateway security token
label.configuration.auth.targettoken = Allow targets to authenticate directly with their target security token
label.configuration.repository.autoclose.action = Autoclose running actions with new Distribution Set assignment
label.configuration.anonymous.download = Allow targets to download artifacts without security credentials
label.unsupported.browser.ie=Sorry! current browser is not supported. Please use Internet Explorer 11 and above
label.auto.assign.description=When an auto assign distribution set is selected, it will be automatically assigned to all targets that match the target filter.
label.auto.assign.enable=Enable auto assignment
label.scheduled=Scheduled
label.approval.decision = Approval decision
label.approval.remark = Remark (optional)

# Checkbox label prefix with - checkbox
checkbox.dist.migration.required = Required Migration Step : 
checkbox.dist.required.migration.step = Required Migration Step

# TextFields prefix with - textfield
textfield.name = Name
textfield.key = Key
textfield.version = Version
textfield.vendor = Vendor
textfield.description = Description
textfield.customfiltername = Filter name
textfield.value = Value
prompt.target.id = Controller ID


#Tooltips prefix with - tooltip
tooltip.add.module = Add Software Module 
tooltip.status.unknown = Unknown
tooltip.status.registered = Registered
tooltip.status.pending = Pending
tooltip.status.error = Error
tooltip.status.insync = In-sync
tooltip.status.overdue = Overdue
tooltip.delete.module = Select and delete Software Module
tooltip.forced.item=Forced update action
tooltip.soft.item=Soft update action which interacts with an user as a attempt update action for example
tooltip.timeforced.item=Soft update until a specific time and then the action will be forced
tooltip.check.for.mandatory=Check to make Mandatory
tooltip.artifact.icon=Show Artifact Details
tooltip.click.to.edit = Click to edit
tooltip.metadata.icon = Manage Metadata
tooltip.next.maintenancewindow = next on {0}
#rollout action
tooltip.rollout.run = Run
tooltip.rollout.approve = Approve
tooltip.rollout.pause = Pause
tooltip.rollout.update = Update..
tooltip.rollout.copy = Copy..
tooltip.rollout.delete = Delete..

# Notification messages prefix with - message
message.save.success = {0} saved successfully
message.update.success = {0} updated successfully
message.delete.success = {0} deleted successfully
message.dist.installedorassigned = Target {targId} is already assigned/installed with distribution
message.dist.pending.action = Target {0} is already assigned with distribution  {1} . Pending for action
message.empty.target.tags= No Tags Created
message.empty.disttype.tags = No Distribution type tags created
message.select.row = Please select a row to drag
message.error = Unknown error occured during the operation. Please contact administrator
message.dist.assigned.one =  {0} is assigned to {1}
message.dist.assigned.many =  {0}  DistributionSets are assigned to {1}
message.dist.unassigned.one =  {0} is unassigned from {1}
message.dist.unassigned.many =  {0} DistributionSets are unassigned from {1}
message.target.assigned.one =  {0} is assigned to {1}
message.target.assigned.many =  {0}  Targets are assigned to {1}
message.target.unassigned.one =  {0} is unassigned from {1}
message.target.unassigned.many =  {0} Targets are unassigned from {1}
message.target.assigned.pending =  Some target(s) are already assigned.Pending for action
message.cannot.delete = Cannot be deleted
message.check.softwaremodule = Please provide both name and verion!
message.duplicate.softwaremodule = {0} : {1} already exists!
message.tag.delete = Please unclick the tag {0} before deleting
message.dist.type.check.delete = Please unclick the distribution type {0} before deleting
message.cannot.delete.default.dstype = Default distribution set type cannot be deleted
message.swmodule.type.check.delete = Please unclick the Software Module type {0} before deleting
message.targets.already.deleted = Few Target(s) are already deleted. Pending for action
message.dists.already.deleted = Few distribution(s) are already deleted.Pending for action
message.target.deleted.pending = Target(s) already deleted.Pending for action
message.dist.deleted.pending = Distribution(s) already deleted.Pending for action
message.dist.delete.success = All selected distribution sets are deleted successfully !
message.target.delete.success = All selected targets are deleted successfully !
message.target.discard.success =  All targets selected for delete are discarded successfully !
message.software.discard.success = All software modules selected for delete are discarded successfully !
message.software.type.discard.success = All software moduleTypes selected for delete are discarded successfully !
message.assign.software.discard.success = All software moduleTypes selected for assign are discarded successfully !
message.software.delete.success =  All software modules selected for delete are deleted successfully !
message.software.type.delete.success =  All software modules types selected for delete are deleted successfully !
message.dist.set.type.deleted.success = {0} DistributionSetType deleted successfully ! 
message.new.dist.save.success = {0} - {1} saved successfully
message.dist.update.success = {0} - {1} updated successfully
message.duplicate.dist = Distribution Set [{0}] or version [{1}] must be unique, entered value already exists.
message.error.view = No such view: {0}
message.accessdenied.view = No access to view: {0}
message.no.data = No data available
message.target.assignment = {0} Assignment(s) done
message.target.deleted = {0}  Target(s) deleted 
message.dist.deleted = {0} Distribution Set(s) deleted
message.tag.update.mandatory = Please select the Tag to update
message.tag.duplicate.check = {0} already exists, please enter another value
message.type.key.duplicate.check = Distribution type with key {0} already exists, please give another value
message.type.update.mandatory = Please select the Distribution Set Type to update
message.type.key.swmodule.duplicate.check = Software Module type with key {0} already exists, please give another value
message.no.action.history = No action history is available for the target : {0}
message.no.available = --No messages available--
message.no.actionupdateds.available = No other updates available for this action
message.mandatory.check = Mandatory details are missing
message.target.duplicate.check = Target [ {0} ] must be unique, entered value already exists.
message.target.whitespace.check = Please enter a valid controller ID with no whitespaces
message.permission.insufficient = Missing permissions to perform this action: {0}
message.error.temp = The operation cannot be fulfilled due to {0}. Please contact administrator
message.dist.alreadyassigned = {0} : {1} is already assigned/installed, cannot be updated
message.dist.tag.alreadyassigned = {0} : {1} is already assigned/installed, cannot assign/un-assign to tag
message.dists.unassign.tag.alreadyassigned = Few of the DistributionSet's are already assigned to Target, those cannot be unassigned from Tag"
message.dists.assign.tag.alreadyassigned = Few of the DistributionSet's are already assigned to Target, those cannot be assigned to Tag"
message.dists.tag.assigned = {0} DistributionSet's assigned to Tag {1}
message.dists.tag.unassigned = {0} DistributionSet's un-assigned from Tag {1}
message.dist.no.operation = {0} - already assigned/installed, No operation
message.sm.delete.confirm = Are you sure you want to delete the selected {0} Software Module?
message.error.os.softmodule = Please select the OS to delete
message.error.ah.softmodule = Please select the Application to delete
message.error.softmodule.deleted = The selected Software Module is already deleted
message.cancel.action = Cancel..
message.cancel.action.success = Action cancelled successfully !
message.cancel.action.failed = Unable to cancel the action ! 
message.cancel.action.confirm = Are you sure you want to cancel this action?
message.target.alreadyAssigned = {0} Target(s) were already assigned
message.dist.alreadyAssigned = {0} Distribution Set(s) were already assigned
message.force.action = Force
message.force.action.confirm = Are you sure you want to force this action?
message.force.action.success = Action forced successfully !
message.forcequit.action = Force Quit..
message.forcequit.action.success = Action has been force quit successfully !
message.forcequit.action.failed = Force Quitting the action is not possible ! 
message.forcequit.action.confirm = Attention!\nForce quit should only be used when the assignment action is not working properly.\nForce quitting an action has no effect on the connected target. It is just resetting \nthe data stored on the SP update server. \nAre you absolutely sure you want to force quit this action? 
message.distribution.no.update = distribution {0} set is already assigned to targets and cannot be changed
message.action.not.allowed = Action not allowed
message.action.did.not.work = Action did not work. Please try again.
message.onlyone.distribution.assigned  = Only one distribution set can be assigned
message.onlyone.distribution.dropallowed = Only one distribution set can be dropped
message.error.missing.typename = Missing Type Name
message.error.missing.typenameorkey = Missing Type Name or Key or Software Module type
message.tag.cannot.be.assigned =  Target/DS cannot be assigned to {0}
message.no.targets.assiged.fortag =  No targets are assigned to tag {0}
message.error.missing.tagname = Please select tag name
message.type.delete = Please unclick the distribution type {0}, then try to delete
message.error.dist.set.type.update= Distribution Set Type is already assigned to set(s) and cannot be changed
message.no.directory.upload = Directory upload is not supported
message.delete.filter.confirm = Are you sure you want to delete custom filter?
message.delete.filter.success = Custom filter {0} deleted Successfully!
message.create.filter.success = Custom filter {0} created Successfully!
message.update.filter.success = Custom filter updated Successfully!
message.target.filter.validation = Please enter name and query
message.target.filter.duplicate =  {0} already exists, please enter another value
message.tag.use.bulk.upload = {0} cannot be deleted .It is in use in targets bulk upload
message.bulk.upload.tag.assignment.failed = Tag {0} assignment failed as tag no longer exists 
message.bulk.upload.tag.assignments.failed= Few tag assignments failed as tags no longer exists 
message.confirm.assign.consequences.none = This auto assignment will not have any effect on the currently available targets. In future added targets might match the filter and will receive the selected distribution set automatically.
message.confirm.assign.consequences.text = When you confirm this auto assignment, {0} targets which match the filter will immediately get assigned with the selected distribution set.
message.maintenancewindow.schedule.validation.error = Please enter a valid Cron expression
message.maintenancewindow.duration.validation.error = Please enter the duration in the format hh:mm:ss, error is at {0} position

# action info
action.target.table.selectall = Select all (Ctrl+A)
action.target.table.clear = Clear selections 

#reused messages
soft.module.jvm =Runtime
soft.module.application =Application
soft.module.os =OS

#Artifact upload
message.error.noFileSelected = No file selected for upload
message.error.noProvidedName = Please provide custom file name
message.error.noSwModuleSelected = Please select a Software Module
message.no.duplicateFiles = Duplicate files selected  
message.no.duplicateFile = Duplicate file selected : 
message.delete.artifact = Are you sure you want to delete artifact {0} ?
message.duplicate.filename = Duplicate file name
message.swModule.deleted = {0} Software Module(s) deleted
message.upload.failed = Streaming Failed
message.uploadedfile.size.exceeded = File size exceeded .Allowed size {0} bytes
message.uploadedfile.aborted = File upload aborted
message.file.not.found = File not found
message.artifact.deleted =Artifact with file {0} deleted successfully
message.abort.upload = Are you sure you want to abort the upload?



upload.swModuleTable.header = Software Module
upload.selectedfile.name  = file selected for upload 
upload.file.name = File name
upload.sha1 = SHA1 checksum
upload.md5 = MD5 checksum
upload.last.modified.date=Last modified date
upload.failed = Failed
upload.success = Success
upload.swmodule.type = Type
upload.artifact.alreadyExists = Artifact will be overridden as the given name already exists
upload.size = Size(B)
upload.validation = Validation
upload.reason = Reason
upload.action = Action
upload.result.status = Upload status
upload.file = Upload File
caption.tab.details = Details
caption.tab.description = Description

caption.delete.artifact.confirmbox = Confirm Artifact Delete Action

custom.filter.name = Filter Name
custom.filter.created.by = Created By
custom.created.date = Created Date

#Manage distributions view
label.drop.dist.delete.area = Drop here<br>to delete
label.no.tag.assigned = NO TAG
caption.assign.software.dist.accordion.tab = Assign Software Modules
message.software.assignment = {0} Software Module(s) Assignment(s) done
message.dist.inuse = Distribution {0} is already assigned to target
message.software.dist.already.assigned = Software Module {0} is already assigned to Distribution {1}
message.software.dist.type.notallowed = Software Module {0} cannot be assigned, because Distribution {1} does not support the Software Module Type {2}
message.software.already.dragged = Software Module {0} was already dragged to this Distribution.
message.target.assigned =  {0} is assigned to {1}
message.dist.type.delete = Distribution Type deleted successfully.
message.sw.module.type.delete = Software Module Type deleted successfully.
message.dist.type.discard.success = All Distribution Types are discarded successfully !
message.dist.discard.success = All Distributions are discarded successfully !
message.assign.discard.success = All assignments are discarded successfully !
message.target.ds.assign.success = Assignment saved successfully !
message.bulk.upload.assignment.failed = Distribution set assignment failed as distribution set no longer exists!
message.key.missing = Key is missing !
message.value.missing = Value is missing !
message.metadata.saved = Metadata with key {0} successfully saved !
message.metadata.updated = Metadata with key {0} successfully updated !
message.metadata.duplicate.check = Metadata with key {0} already exists, please enter another value
message.metadata.deleted.successfully = Metadata with key {0} successfully deleted !
message.confirm.delete.metadata = Are you sure you want to delete metadata with key {0} ?
message.error.notification.ds.target.assigned = Distribution Set {0}:{1} is already assigned to targets and cannot be changed

# Login view
notification.login.failed.title=Login failed!
notification.login.failed.description=Login with the given credentials failed.
notification.login.failed.credentialsexpired.title=Password Expired!
notification.login.failed.credentialsexpired.description=Password has been expired or needs to be set initially, please visit the User Management to change or set your password.
label.login.tenant=Tenant
label.login.username=Username
label.login.password=Password
button.login.signin=Sign in
checkbox.login.rememberme=Remember me

# Links
link.documentation.name=Documentation
link.demo.name=Demo
link.requestaccount.name=Request Account
link.support.name=Support
link.usermanagement.name=User Management

# System Configuration View
notification.configuration.save.successful=Saved changes
notification.configuration.save.notpossible = Saving was not possible, because of invalid user input.
configuration.defaultdistributionset.title=Distribution Set Type
configuration.defaultdistributionset.select.label=Select the default Distribution Set type:
configuration.savebutton.tooltip=Save Configurations
configuration.cancellbutton.tooltip=Cancel Configurations
configuration.authentication.title=Authentication Configuration
configuration.repository.title=Repository Configuration
configuration.polling.title=Polling Configuration
configuration.polling.time=Polling Time
configuration.polling.overduetime=Polling Overdue Time
configuration.polling.custom.value=use a custom value
configuration.rollout.title=Rollout Configuration
configuration.rollout.approval.label=Approve rollout before it can be started

#Calendar
calendar.year=year
calendar.years=years
calendar.month=month
calendar.months=months
calendar.day=day
calendar.days=days
calendar.hour=hour
calendar.hours=hours
calendar.minute=minute
calendar.minutes=minutes
calendar.second=second
calendar.seconds=seconds

header.name = Name
header.vendor = Vendor
header.version = Version
header.description = Description
header.createdBy = Created By
header.createdDate = Created Date
header.modifiedBy = Modified By
header.modifiedDate = Modified Date
header.delete = Delete
header.assigned.ds = Assigned DS
header.installed.ds = Installed DS
header.target.status = Status
header.target.tags = Tags
header.total.targets = Targets
header.key = Key
header.value = Value
metadata.targetvisible = Visible for targets
header.auto.assignment.ds = Auto assignment
header.target.filter.name = Target filter name
header.target.filter.query = Target filter query
header.approvalDecidedBy = Decided By
header.approvalRemark = Approval Remark

distribution.details.header = Distribution set
target.details.header = Target
header.caption.mandatory = Mandatory
header.caption.typename = SoftwareModuleType
header.caption.softwaremodule = SoftwareModule
header.caption.unassign = Unassign
message.sw.unassigned = Software Module {0} successfully unassigned
header.caption.upload.details = Upload details
combo.type.tag.name = Type tag name

label.yes = Yes
label.no = No

#rollout - start
header.distributionset = Distribution set
header.numberofgroups = Groups
header.detail.status = Detail status

header.rolloutgroup.installed.percentage = % Finished
header.rolloutgroup.threshold.error = Error threshold
header.rolloutgroup.threshold = Trigger threshold
header.rolloutgroup.target.date = Date and time
header.rolloutgroup.target.message = Messages
rollout.group.label.target.truncated = {0} targets has been truncated in the list due the target size limit of {1}


prompt.groups = Groups
prompt.number.of.groups = Number of groups
prompt.tigger.threshold = Trigger threshold
prompt.error.threshold = Error threshold
prompt.distribution.set = Distribution set
button.rollout.groups.def.button = Define groups
button.rollout.add.group = Add Group
caption.configure.rollout = Configure Rollout
caption.configure.rollout.groups = Configure Deployment Groups
<<<<<<< HEAD
=======
caption.update.rollout = Update Rollout
caption.create.rollout = Create new Rollout
caption.approve.rollout = Approve Rollout
>>>>>>> 11caf7ec
prompt.target.filter = Custom Target Filter
message.rollout.nonzero.group.number = Number of groups must be greater than zero
message.rollout.max.group.number = Number of groups must not be greater than 500
message.rollout.duplicate.check = Rollout [ {0} ] must be unique, entered value already exists.
message.rollout.name.empty = Please enter a name for Rollout
message.correct.invalid.value = Please correct invalid values
message.enter.number = Please enter number
message.rollout.field.value.range = Value should be in range {0} to {1}
message.rollout.filter.target.exists = The selected target filter does not match any existing target
message.rollout.max.group.size.exceeded = The maximum group size of {0} targets is exceeded. Please increase the number of groups or select a different target filter 
message.rollout.max.group.size.exceeded.advanced = The maximum size of {0} targets is exceeded for this group. Please re-distribute the targets across the groups and create further groups if needed
message.rollout.started = Rollout {0} started successfully
message.rollout.paused = Rollout {0} paused successfully
message.rollout.resumed = Rollout {0} resumed successfully
message.rollout.deleted = Rollout {0} deleted successfully
message.rollout.noofgroups.or.targetfilter.missing = Please enter number of groups and select target filter
message.rollouts = Rollouts
label.target.per.group = Targets per group :
message.dist.already.assigned = Distribution {0} is already assigned to target
message.error.creating.rollout = Server error. Error creating Rollout. Please contact the administrator
message.error.starting.rollout = Server error. Error starting Rollout. Please contact the administrator

message.delete.rollout = Are you sure you want to delete rollout "{0}".
message.delete.rollout.details = There are {0} running updates that will continue and {1} scheduled updates that will terminate.\n

caption.rollout.group.definition.desc = Define which groups the Rollout should have.
header.target.percentage = Target percentage
textfield.target.percentage = Target percentage
textfield.rollout.group.default.name = Group {0}
message.rollout.group.name.invalid = Enter a group name with a length between 1 and 64
caption.rollout.tabs.simple = Number of Groups
caption.rollout.tabs.advanced = Advanced Group definition
caption.rollout.generate.groups = Generate the groups automatically with the specified thresholds.
caption.rollout.action.type = Action type
message.rollout.remaining.targets.error = Not all targets are addressed
textfield.rollout.copied.name = Copy of {0}
label.rollout.targets.in.group = {0} in {1}
caption.rollout.start.type = Start type
caption.rollout.start.manual = Manual
caption.rollout.start.manual.desc = The user starts the rollout manually.
caption.rollout.start.auto = Auto
caption.rollout.start.auto.desc = The rollout is started as soon as it is created.
caption.rollout.start.scheduled = Scheduled
caption.rollout.start.scheduled.desc = The rollout starts as soon as it is ready and the set time has passed.
label.rollout.calculating = Calculating groups ...
#rollout - end

#Menu
menu.user.description = Tenant: {0} User: {1} 

#Target Filter Management
breadcrumb.target.filter.custom.filters = Custom Filters

notification.configuration.save=Saved changes
controller.polling.title=Polling Configuration
controller.polling.time=Polling Time
controller.polling.overduetime=Polling Overdue Time

# entity not exist
target.not.exists=Target {0} does not exists. Maybe the target was deleted.
targets.not.exists=Targets does not exists. Maybe the targets was deleted.

distributionset.not.existsDistribution=Distribution set does not exist. Maybe the set was deleted.
distributionsets.not.exists=Distribution sets do not exists. Maybe the sets were deleted.

targettag.not.exists=Target tag {0} does not exists. Maybe the target tag was deleted.
caption.entity.target.tag = Target Tag
caption.entity.distribution.tag = Distribution Tag
caption.entity.distribution.type = Distribution set Type
caption.entity.software.module.type = Software Module Type

validator.textfield.min.length = Please enter a text consisting of at least one and a maximum of {0} characters.

caption.entity.delete.action.confirmbox = Confirm Deletion
message.confirm.delete.entity = Are you sure you want to delete {0} {1}{2}?
caption.entity.assign.action.confirmbox = Confirm Assignment
message.confirm.assign.entity = Are you sure you want to assign distribution {0} to {1} {2}?
message.confirm.assign.multiple.entities = Are you sure you want to assign {0} {1} to distribution {2}?<|MERGE_RESOLUTION|>--- conflicted
+++ resolved
@@ -453,6 +453,8 @@
 message.error.notification.ds.target.assigned = Distribution Set {0}:{1} is already assigned to targets and cannot be changed
 
 # Login view
+notification.login.title=Welcome to Bosch IoT Software Provisioning.
+notification.login.description=Please login with your Bosch Identity Management credentials.
 notification.login.failed.title=Login failed!
 notification.login.failed.description=Login with the given credentials failed.
 notification.login.failed.credentialsexpired.title=Password Expired!
@@ -513,7 +515,7 @@
 header.installed.ds = Installed DS
 header.target.status = Status
 header.target.tags = Tags
-header.total.targets = Targets
+header.total.targets = Targets 
 header.key = Key
 header.value = Value
 metadata.targetvisible = Visible for targets
@@ -558,12 +560,6 @@
 button.rollout.add.group = Add Group
 caption.configure.rollout = Configure Rollout
 caption.configure.rollout.groups = Configure Deployment Groups
-<<<<<<< HEAD
-=======
-caption.update.rollout = Update Rollout
-caption.create.rollout = Create new Rollout
-caption.approve.rollout = Approve Rollout
->>>>>>> 11caf7ec
 prompt.target.filter = Custom Target Filter
 message.rollout.nonzero.group.number = Number of groups must be greater than zero
 message.rollout.max.group.number = Number of groups must not be greater than 500
