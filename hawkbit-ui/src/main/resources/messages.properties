#
# Copyright (c) 2015 Bosch Software Innovations GmbH and others.
#
# All rights reserved. This program and the accompanying materials
# are made available under the terms of the Eclipse Public License v1.0
# which accompanies this distribution, and is available at
# http://www.eclipse.org/legal/epl-v10.html
#

#########################################################################################
# This is the messages.properties file
#########################################################################################

# Menu items
dashboard.upload.caption = Upload
dashboard.upload.caption-long = Upload Management
dashboard.tenantconfig.caption = System Config
dashboard.tenantconfig.caption-long = System Configuration
dashboard.distributions.caption = Distributions
dashboard.distributions.caption-long = Distributions Management
dashboard.filters.caption = Target Filters
dashboard.filters.caption-long = Target Filter Management
dashboard.deployment.caption = Deployment
dashboard.deployment.caption-long Deployment Management
dashboard.rollouts.caption = Rollout
dashboard.rollouts.caption-long = Rollout Management

# Button names prefix with - button
button.save = Save
button.delete = Delete
button.discard.all = Discard All
button.delete.all = Delete All
button.assign.all = Save Assign
button.actions = You have actions
button.no.actions = No actions
button.ok = OK
button.cancel = Cancel
button.upload.file = Upload File
button.no.auto.assignment = none
button.auto.assignment.desc = Select auto assign distribution set
button.approve = Approve
button.deny = Deny
button.apply = Apply
bulk.targets.upload = Please upload csv file.
bulkupload.ds.name = DS Name
button.discard=Discard
notification.unread.button.title=Notifications
notification.unread.button.description=Notifications ({0} unread)

# Headers prefix with - header
header.target.table=Targets
header.dist.table=Distributions
header.filter.tag=Filter by Tag
header.target.filter.tag=Filters
header.first.assignment.table = Targets
header.second.assignment.table = Distributions
header.dist.first.assignment.table = Distributions
header.dist.second.assignment.table = Software Modules
header.third.assignment.table = Discard
header.one.deletedist.table = Distribution Name
header.second.deletedist.table = Discard Changes
header.first.deletetarget.table = Target Name
header.second.deletetarget.table = Discard Changes
header.first.deleteswmodule.table = Delete software
header.first.delete.dist.type.table = DistributionSetType
header.second.delete.dist.type.table = Discard
header.first.delete.swmodule.type.table = Software Module Type
header.second.delete.swmodule.type.table = Discard
header.dist.twintable.selected=Selected
header.dist.twintable.available=Available
header.target.installed = Installed
header.target.assigned = Assigned
header.type=Type
header.swmodules=SwModules
header.migrations.step=IsRequiredMigrationStep
header.action=Actions
header.action.run=Run
header.action.approve=Approve
header.action.pause=Pause
header.action.update=Edit
header.action.copy=Copy
header.action.delete=Delete
header.status=Status

# event container
target.created.event.container.notifcation.message=targets created
target.deleted.event.container.notifcation.message=targets deleted
distribution.created.event.container.notifcation.message=distribution sets created
distribution.deleted.event.container.notifcation.message=distribution sets deleted
target.tag.created.event.container.notifcation.message=target tags created
target.tag.deleted.event.container.notifcation.message=target tags deleted
target.tag.updated.event.container.notifcation.message=target tags changed
software.module.created.event.container.notifcation.message=software module created
software.module.deleted.event.container.notifcation.message=software module deleted
distribution.set.tag.created.event.container.notifcation.message=distribution set tags created
distribution.set.tag.deleted.event.container.notifcation.message=distribution set tags deleted
distribution.set.tag.updated.event.container.notifcation.message=distribution set tags changed

# Captions prefix with - caption
caption.action.history = Action history for {0}
caption.error = Error
caption.new.softwaremodule.application = Configure New Application
caption.new.softwaremodule.jvm = Configure New Runtime
caption.new.softwaremodule.os = Configure New OS
caption.filter.simple = Simple Filter
caption.filter.custom = Custom Filter
caption.metadata = Metadata

caption.target = Target
caption.distribution = Distribution
caption.tag = Tag
caption.type = Type
caption.software.module = Software Module
caption.rollout = Rollout

caption.create.new = Create new {0}
caption.update = Update {0}

caption.select.auto.assign.dist = Select auto assignment distribution set
caption.bulk.upload.targets = Bulk Upload
caption.softwares.distdetail.tab = Modules
caption.tags.tab = Tags
caption.logs.tab = Logs
caption.attributes.tab = Attributes
caption.types.tab = Types
caption.save.window = Action Details
caption.assign.dist.accordion.tab = Assign Software Module
caption.delete.dist.accordion.tab = Delete Distributions
caption.delete.target.accordion.tab = Delete Targets
caption.delete.swmodule.accordion.tab = Delete SW Modules
caption.delete.dist.set.type.accordion.tab = Delete Distribution set type
caption.delete.sw.module.type.accordion.tab = Delete Software module type
caption.attributes = Attributes
caption.panel.dist.installed = Installed Distribution set
caption.panel.dist.assigned = Assigned Distribution set
caption.cancel.action.confirmbox = Confirm Action Cancellation
caption.forcequit.action.confirmbox = Confirm force quit action
caption.forced.datefield = Force update at time
caption.force.action.confirmbox = Confirm Force Active Action
caption.confirm.abort.action = Confirm Abort Action

caption.metadata.popup = Metadata of
caption.confirm.assign.consequences = Auto assign consequences
caption.auto.assignment.ds = Auto assignment

caption.maintenancewindow.enabled = Use maintenance window
caption.maintenancewindow.schedule = Schedule
caption.maintenancewindow.duration = Duration
caption.maintenancewindow.timezone = Time Zone (from GMT)

# Labels prefix with - label
label.dist.details.type = Type : 
label.dist.details.name = Name : 
label.dist.details.version = Version : 
label.dist.details.vendor = Vendor : 
label.dist.details.jvm = Runtime : 
label.dist.details.ah = Application : 
label.dist.details.os = OS : 
label.modified.date = Last modified at : 
label.modified.by = Last modified by : 
label.created.at = Created at : 
label.created.by = Created by : 
label.target.count = Targets : 
label.description = Description : 
label.ip = Address : 
label.type = Type : 
label.assigned.type = Assignment type : 
label.assigned.count = {0} Assigned 
label.installed.count = {0} Installed
label.mandatory.field = * Mandatory Field
label.components.drop.area = Drop here to delete
label.software.module.drop.area = Delete Software
label.create.tag = Create Tag
label.update.tag = Update Tag
label.create.type = Create Type
label.update.type = Update Type
label.singleAssign.type = Firmware (FW)
label.multiAssign.type = Software (SW)
label.choose.type.color = Type Color
label.choose.tag.color = Tag Color
label.combobox.type  = Select Type
label.target.filtered.total = Total Filtered Targets : 
label.filter = Filter : 
label.target.filter.count = Total Targets : 
label.filter.selected = Selected : 
label.filter.shown = Shown : 
label.filter.targets = Filtered Targets : 
label.filter.status = Status,
label.filter.overdue = Overdue,
label.filter.tags = Tags,
label.filter.text = Search Text
label.filter.dist = Distribution,
label.filter.custom = Custom
label.target.filter.truncated={0} targets has been truncated in the list due the target size limit of {1}, use filters to reduce the targets to be shown
label.active =Active
label.inactive = In-active
label.finished = Finished
label.error = Error
label.warning = Warning
label.running = Running
label.cancelled = Cancelled
label.cancelling = Canceling
label.retrieved = Retrieved
label.download = Downloading
label.unknown = Unknown
label.target.id = Controller Id : 
label.target.ip = Controller IP : 
label.target.security.token = Security token :   
label.filter.by.status = Filter by Status
label.filter.by.overdue = Filter by Overdue
label.target.controller.attrs = <b>Controller attributes</b>
label.target.lastpolldate = Last poll :
label.tag.name = Tag name
label.configuration.auth.header = Allow targets to authenticate via a certificate authenticated by an reverse proxy
label.configuration.auth.gatewaytoken = Allow a gateway to authenticate and manage multiple targets through a gateway security token
label.configuration.auth.targettoken = Allow targets to authenticate directly with their target security token
<<<<<<< HEAD
label.configuration.repository.autoclose.action = Autoclose running actions with new Distribution Set assignment
label.configuration.repository.autocleanup.action = Automatically delete actions according to the following settings
=======
label.configuration.repository.autoclose.action = Autoclose running actions with new Distribution set assignment
>>>>>>> f5f51bfc
label.configuration.anonymous.download = Allow targets to download artifacts without security credentials
label.unsupported.browser.ie=Sorry! current browser is not supported. Please use Internet Explorer 11 and above
label.auto.assign.description=When an auto assign distribution set is selected, it will be automatically assigned to all targets that match the target filter.
label.auto.assign.enable=Enable auto assignment
label.scheduled=Scheduled
label.approval.decision = Approval decision
label.approval.remark = Remark (optional)

# Checkbox label prefix with - checkbox
checkbox.dist.migration.required = Required Migration Step : 
checkbox.dist.required.migration.step = Required Migration Step

# TextFields prefix with - textfield
textfield.name = Name
textfield.key = Key
textfield.version = Version
textfield.vendor = Vendor
textfield.description = Description
textfield.customfiltername = Filter name
textfield.value = Value
prompt.target.id = Controller ID


#Tooltips prefix with - tooltip
tooltip.add.module = Add Software Module 
tooltip.status.unknown = Unknown
tooltip.status.registered = Registered
tooltip.status.pending = Pending
tooltip.status.error = Error
tooltip.status.insync = In-sync
tooltip.status.overdue = Overdue
tooltip.delete.module = Select and delete Software Module
tooltip.forced.item=Forced update action
tooltip.soft.item=Soft update action which interacts with an user as a attempt update action for example
tooltip.timeforced.item=Soft update until a specific time and then the action will be forced
tooltip.check.for.mandatory=Check to make Mandatory
tooltip.artifact.icon=Show Artifact Details
tooltip.click.to.edit = Click to edit
tooltip.metadata.icon = Manage Metadata
tooltip.next.maintenancewindow = next on {0}
#rollout action
tooltip.rollout.run = Run
tooltip.rollout.approve = Approve
tooltip.rollout.pause = Pause
tooltip.rollout.update = Update..
tooltip.rollout.copy = Copy..
tooltip.rollout.delete = Delete..

# Notification messages prefix with - message
message.save.success = {0} saved successfully
message.update.success = {0} updated successfully
message.delete.success = {0} deleted successfully
message.dist.installedorassigned = Target {targId} is already assigned/installed with distribution
message.dist.pending.action = Target {0} is already assigned with distribution  {1} . Pending for action
message.empty.target.tags= No Tags Created
message.empty.disttype.tags = No Distribution type tags created
message.select.row = Please select a row to drag
message.error = Unknown error occured during the operation. Please contact administrator
message.dist.assigned.one =  {0} is assigned to {1}
message.dist.assigned.many =  {0}  DistributionSets are assigned to {1}
message.dist.unassigned.one =  {0} is unassigned from {1}
message.dist.unassigned.many =  {0} DistributionSets are unassigned from {1}
message.target.assigned.one =  {0} is assigned to {1}
message.target.assigned.many =  {0}  Targets are assigned to {1}
message.target.unassigned.one =  {0} is unassigned from {1}
message.target.unassigned.many =  {0} Targets are unassigned from {1}
message.target.assigned.pending =  Some target(s) are already assigned.Pending for action
message.cannot.delete = Cannot be deleted
message.check.softwaremodule = Please provide both name and verion!
message.duplicate.softwaremodule = {0} : {1} already exists!
message.tag.delete = Please unclick the tag {0} before deleting
message.dist.type.check.delete = Please unclick the distribution type {0} before deleting
message.cannot.delete.default.dstype = Default distribution set type cannot be deleted
message.swmodule.type.check.delete = Please unclick the Software Module type {0} before deleting
message.targets.already.deleted = Few Target(s) are already deleted. Pending for action
message.dists.already.deleted = Few distribution(s) are already deleted.Pending for action
message.target.deleted.pending = Target(s) already deleted.Pending for action
message.dist.deleted.pending = Distribution(s) already deleted.Pending for action
message.dist.delete.success = All selected distribution sets are deleted successfully !
message.target.delete.success = All selected targets are deleted successfully !
message.target.discard.success =  All targets selected for delete are discarded successfully !
message.software.discard.success = All software modules selected for delete are discarded successfully !
message.software.type.discard.success = All software moduleTypes selected for delete are discarded successfully !
message.assign.software.discard.success = All software moduleTypes selected for assign are discarded successfully !
message.software.delete.success =  All software modules selected for delete are deleted successfully !
message.software.type.delete.success =  All software modules types selected for delete are deleted successfully !
message.dist.set.type.deleted.success = {0} DistributionSetType deleted successfully ! 
message.new.dist.save.success = {0} - {1} saved successfully
message.dist.update.success = {0} - {1} updated successfully
message.duplicate.dist = Distribution set [{0}] or version [{1}] must be unique, entered value already exists.
message.error.view = No such view: {0}
message.accessdenied.view = No access to view: {0}
message.no.data = No data available
message.target.assignment = {0} Assignment(s) done
message.target.deleted = {0}  Target(s) deleted 
message.dist.deleted = {0} Distribution set(s) deleted
message.tag.update.mandatory = Please select the Tag to update
message.tag.duplicate.check = {0} already exists, please enter another value
message.type.key.duplicate.check = Distribution type with key {0} already exists, please give another value
message.type.update.mandatory = Please select the Distribution set type to update
message.type.key.swmodule.duplicate.check = Software Module type with key {0} already exists, please give another value
message.no.action.history = No action history is available for the target : {0}
message.no.available = --No messages available--
message.no.actionupdateds.available = No other updates available for this action
message.mandatory.check = Mandatory details are missing
message.target.duplicate.check = Target [ {0} ] must be unique, entered value already exists.
message.target.whitespace.check = Please enter a valid controller ID with no whitespaces
message.permission.insufficient = Missing permissions to perform this action: {0}
message.error.temp = The operation cannot be fulfilled due to {0}. Please contact administrator
message.dist.alreadyassigned = {0} : {1} is already assigned/installed, cannot be updated
message.dist.tag.alreadyassigned = {0} : {1} is already assigned/installed, cannot assign/un-assign to tag
message.dists.unassign.tag.alreadyassigned = Few of the DistributionSet's are already assigned to Target, those cannot be unassigned from Tag"
message.dists.assign.tag.alreadyassigned = Few of the DistributionSet's are already assigned to Target, those cannot be assigned to Tag"
message.dists.tag.assigned = {0} DistributionSet's assigned to Tag {1}
message.dists.tag.unassigned = {0} DistributionSet's un-assigned from Tag {1}
message.dist.no.operation = {0} - already assigned/installed, No operation
message.sm.delete.confirm = Are you sure you want to delete the selected {0} Software Module?
message.error.os.softmodule = Please select the OS to delete
message.error.ah.softmodule = Please select the Application to delete
message.error.softmodule.deleted = The selected Software Module is already deleted
message.cancel.action = Cancel..
message.cancel.action.success = Action cancelled successfully !
message.cancel.action.failed = Unable to cancel the action ! 
message.cancel.action.confirm = Are you sure you want to cancel this action?
message.target.alreadyAssigned = {0} Target(s) were already assigned
message.dist.alreadyAssigned = {0} Distribution set(s) were already assigned
message.force.action = Force
message.force.action.confirm = Are you sure you want to force this action?
message.force.action.success = Action forced successfully !
message.forcequit.action = Force Quit..
message.forcequit.action.success = Action has been force quit successfully !
message.forcequit.action.failed = Force Quitting the action is not possible ! 
message.forcequit.action.confirm = Attention!\nForce quit should only be used when the assignment action is not working properly.\nForce quitting an action has no effect on the connected target. It is just resetting \nthe data stored on the SP update server. \nAre you absolutely sure you want to force quit this action? 
message.distribution.no.update = distribution {0} set is already assigned to targets and cannot be changed
message.action.not.allowed = Action not allowed
message.action.did.not.work = Action did not work. Please try again.
message.onlyone.distribution.assigned  = Only one distribution set can be assigned
message.onlyone.distribution.dropallowed = Only one distribution set can be dropped
message.error.missing.typename = Missing Type Name
message.error.missing.typenameorkey = Missing Type Name or Key or Software Module type
message.tag.cannot.be.assigned =  Target/DS cannot be assigned to {0}
message.no.targets.assiged.fortag =  No targets are assigned to tag {0}
message.error.missing.tagname = Please select tag name
message.type.delete = Please unclick the distribution type {0}, then try to delete
message.error.dist.set.type.update= Distribution set type is already assigned to set(s) and cannot be changed
message.no.directory.upload = Directory upload is not supported
message.delete.filter.confirm = Are you sure you want to delete custom filter?
message.delete.filter.success = Custom filter {0} deleted Successfully!
message.create.filter.success = Custom filter {0} created Successfully!
message.update.filter.success = Custom filter updated Successfully!
message.target.filter.validation = Please enter name and query
message.target.filter.duplicate =  {0} already exists, please enter another value
message.tag.use.bulk.upload = {0} cannot be deleted .It is in use in targets bulk upload
message.bulk.upload.tag.assignment.failed = Tag {0} assignment failed as tag no longer exists 
message.bulk.upload.tag.assignments.failed= Few tag assignments failed as tags no longer exists 
message.confirm.assign.consequences.none = This auto assignment will not have any effect on the currently available targets. In future added targets might match the filter and will receive the selected distribution set automatically.
message.confirm.assign.consequences.text = When you confirm this auto assignment, {0} targets which match the filter will immediately get assigned with the selected distribution set.
message.maintenancewindow.schedule.validation.error = Please enter a valid Cron expression
message.maintenancewindow.duration.validation.error = Please enter the duration in the format hh:mm:ss, error is at {0} position

# action info
action.target.table.selectall = Select all (Ctrl+A)
action.target.table.clear = Clear selections 

#reused messages
soft.module.jvm =Runtime
soft.module.application =Application
soft.module.os =OS

#Artifact upload
message.error.noSwModuleSelected = Please select a Software Module
message.error.multiSwModuleSelected = Please select only one Software Module
message.no.duplicateFiles = Duplicate files selected  
message.no.duplicateFile = Duplicate file selected : 
message.delete.artifact = Are you sure you want to delete artifact {0} ?
message.swModule.deleted = {0} Software Module(s) deleted
message.error.swModule.notDeleted = Upload is running for Software Module(s)
message.upload.failed = Streaming Failed
message.uploadedfile.size.exceeded = File size exceeded. Allowed size {0} bytes
message.artifact.deleted = Artifact with file {0} deleted successfully



upload.swModuleTable.header = Software Module
upload.selectedfile.name  = file selected for upload 
upload.file.name = File name
upload.sha1 = SHA1 checksum
upload.md5 = MD5 checksum
upload.last.modified.date=Last modified date
upload.failed = Failed
upload.success = Success
upload.swmodule.type = Type
upload.artifact.alreadyExists = Artifact will be overridden as the given name already exists
upload.size = Size(B)
upload.validation = Validation
upload.reason = Reason
upload.action = Action
upload.result.status = Upload status
upload.file = Upload File
caption.tab.details = Details
caption.tab.description = Description

caption.delete.artifact.confirmbox = Confirm Artifact Delete Action

custom.filter.name = Filter Name
custom.filter.created.by = Created By
custom.created.date = Created Date

#Manage distributions view
label.drop.dist.delete.area = Drop here<br>to delete
label.no.tag.assigned = NO TAG
caption.assign.software.dist.accordion.tab = Assign Software Modules
message.software.assignment = {0} Software Module(s) Assignment(s) done
message.dist.inuse = Distribution {0} is already assigned to target
message.software.dist.already.assigned = Software Module {0} is already assigned to Distribution {1}
message.software.dist.type.notallowed = Software Module {0} cannot be assigned, because Distribution {1} does not support the Software Module Type {2}
message.software.already.dragged = Software Module {0} was already dragged to this Distribution.
message.target.assigned =  {0} is assigned to {1}
message.dist.type.delete = Distribution Type deleted successfully.
message.sw.module.type.delete = Software Module Type deleted successfully.
message.dist.type.discard.success = All Distribution Types are discarded successfully !
message.dist.discard.success = All Distributions are discarded successfully !
message.assign.discard.success = All assignments are discarded successfully !
message.target.ds.assign.success = Assignment saved successfully !
message.bulk.upload.assignment.failed = Distribution set assignment failed as distribution set no longer exists!
message.key.missing = Key is missing !
message.value.missing = Value is missing !
message.metadata.saved = Metadata with key {0} successfully saved !
message.metadata.updated = Metadata with key {0} successfully updated !
message.metadata.duplicate.check = Metadata with key {0} already exists, please enter another value
message.metadata.deleted.successfully = Metadata with key {0} successfully deleted !
message.confirm.delete.metadata = Are you sure you want to delete metadata with key {0} ?
message.error.notification.ds.target.assigned = Distribution set {0}:{1} is already assigned to targets and cannot be changed

# Login view
notification.login.title=Welcome to Bosch IoT Software Provisioning.
notification.login.description=Please login with your Bosch Identity Management credentials.
notification.login.failed.title=Login failed!
notification.login.failed.description=Login with the given credentials failed.
notification.login.failed.credentialsexpired.title=Password Expired!
notification.login.failed.credentialsexpired.description=Password has been expired or needs to be set initially, please visit the User Management to change or set your password.
label.login.tenant=Tenant
label.login.username=Username
label.login.password=Password
button.login.signin=Sign in
checkbox.login.rememberme=Remember me

# Links
link.documentation.name=Documentation
link.demo.name=Demo
link.requestaccount.name=Request Account
link.support.name=Support
link.usermanagement.name=User Management

# System Configuration View
notification.configuration.save.successful=Saved changes
notification.configuration.save.notpossible = Saving was not possible, because of invalid user input.
configuration.defaultdistributionset.title=Distribution set type
configuration.defaultdistributionset.select.label=Select the default Distribution set type:
configuration.savebutton.tooltip=Save Configurations
configuration.cancellbutton.tooltip=Cancel Configurations
configuration.authentication.title=Authentication Configuration
configuration.repository.title=Repository Configuration
configuration.polling.title=Polling Configuration
configuration.polling.time=Polling Time
configuration.polling.overduetime=Polling Overdue Time
configuration.polling.custom.value=use a custom value
configuration.rollout.title=Rollout Configuration
configuration.rollout.approval.label=Approve rollout before it can be started

#Calendar
calendar.year=year
calendar.years=years
calendar.month=month
calendar.months=months
calendar.day=day
calendar.days=days
calendar.hour=hour
calendar.hours=hours
calendar.minute=minute
calendar.minutes=minutes
calendar.second=second
calendar.seconds=seconds

header.name = Name
header.vendor = Vendor
header.version = Version
header.description = Description
header.createdBy = Created By
header.createdDate = Created Date
header.modifiedBy = Modified By
header.modifiedDate = Modified Date
header.delete = Delete
header.assigned.ds = Assigned DS
header.installed.ds = Installed DS
header.target.status = Status
header.target.tags = Tags
header.total.targets = Targets 
header.key = Key
header.value = Value
metadata.targetvisible = Visible for targets
header.auto.assignment.ds = Auto assignment
header.target.filter.name = Target filter name
header.target.filter.query = Target filter query
header.approvalDecidedBy = Decided By
header.approvalRemark = Approval Remark

distribution.details.header = Distribution set
target.details.header = Target
header.caption.mandatory = Mandatory
header.caption.typename = SoftwareModuleType
header.caption.softwaremodule = SoftwareModule
header.caption.unassign = Unassign
message.sw.unassigned = Software Module {0} successfully unassigned
header.caption.upload.details = Upload details
combo.type.tag.name = Type tag name

label.yes = Yes
label.no = No

#rollout - start
header.distributionset = Distribution set
header.numberofgroups = Groups
header.detail.status = Detail status

header.rolloutgroup.installed.percentage = % Finished
header.rolloutgroup.threshold.error = Error threshold
header.rolloutgroup.threshold = Trigger threshold
header.rolloutgroup.target.date = Date and time
header.rolloutgroup.target.message = Messages
rollout.group.label.target.truncated = {0} targets has been truncated in the list due the target size limit of {1}


prompt.groups = Groups
prompt.number.of.groups = Number of groups
prompt.tigger.threshold = Trigger threshold
prompt.error.threshold = Error threshold
prompt.distribution.set = Distribution set
button.rollout.groups.def.button = Define groups
button.rollout.add.group = Add Group
caption.configure.rollout = Configure Rollout
caption.configure.rollout.groups = Configure Deployment Groups
prompt.target.filter = Custom Target Filter
message.rollout.nonzero.group.number = Number of groups must be greater than zero
message.rollout.max.group.number = Number of groups must not be greater than 500
message.rollout.duplicate.check = Rollout [ {0} ] must be unique, entered value already exists.
message.rollout.name.empty = Please enter a name for Rollout
message.correct.invalid.value = Please correct invalid values
message.enter.number = Please enter number
message.rollout.field.value.range = Value should be in range {0} to {1}
message.rollout.filter.target.exists = The selected target filter does not match any existing target
message.rollout.max.group.size.exceeded = The maximum group size of {0} targets is exceeded. Please increase the number of groups or select a different target filter 
message.rollout.max.group.size.exceeded.advanced = The maximum size of {0} targets is exceeded for this group. Please re-distribute the targets across the groups and create further groups if needed
message.rollout.started = Rollout {0} started successfully
message.rollout.paused = Rollout {0} paused successfully
message.rollout.resumed = Rollout {0} resumed successfully
message.rollout.deleted = Rollout {0} deleted successfully
message.rollout.noofgroups.or.targetfilter.missing = Please enter number of groups and select target filter
message.rollouts = Rollouts
label.target.per.group = Targets per group :
message.dist.already.assigned = Distribution {0} is already assigned to target
message.error.creating.rollout = Server error. Error creating Rollout. Please contact the administrator
message.error.starting.rollout = Server error. Error starting Rollout. Please contact the administrator

message.delete.rollout = You are about to delete the rollout "{0}".\n{1}Are you sure?
message.delete.rollout.details = There are {0} running updates that will continue and {1} scheduled updates that will terminate.\n

caption.rollout.group.definition.desc = Define which groups the Rollout should have.
header.target.percentage = Target percentage
textfield.target.percentage = Target percentage
textfield.rollout.group.default.name = Group {0}
message.rollout.group.name.invalid = Enter a group name with a length between 1 and 64
caption.rollout.tabs.simple = Number of Groups
caption.rollout.tabs.advanced = Advanced Group definition
caption.rollout.generate.groups = Generate the groups automatically with the specified thresholds.
caption.rollout.action.type = Action type
message.rollout.remaining.targets.error = Not all targets are addressed
textfield.rollout.copied.name = Copy of {0}
label.rollout.targets.in.group = {0} in {1}
caption.rollout.start.type = Start type
caption.rollout.start.manual = Manual
caption.rollout.start.manual.desc = The user starts the rollout manually.
caption.rollout.start.auto = Auto
caption.rollout.start.auto.desc = The rollout is started as soon as it is created.
caption.rollout.start.scheduled = Scheduled
caption.rollout.start.scheduled.desc = The rollout starts as soon as it is ready and the set time has passed.
label.rollout.calculating = Calculating groups ...
#rollout - end

#Menu
menu.user.description = Tenant: {0} User: {1} 

#Target Filter Management
breadcrumb.target.filter.custom.filters = Custom Filters

notification.configuration.save=Saved changes
controller.polling.title=Polling Configuration
controller.polling.time=Polling Time
controller.polling.overduetime=Polling Overdue Time

# entity not exist
target.not.exists=Target {0} does not exists. Maybe the target was deleted.
targets.not.exists=Targets does not exists. Maybe the targets was deleted.

distributionset.not.existsDistribution=Distribution set does not exist. Maybe the set was deleted.
distributionsets.not.exists=Distribution sets do not exists. Maybe the sets were deleted.

targettag.not.exists=Target tag {0} does not exists. Maybe the target tag was deleted.
caption.entity.target.tag = Target Tag
caption.entity.distribution.tag = Distribution Tag
caption.entity.distribution.type = Distribution set Type
caption.entity.software.module.type = Software Module Type

validator.textfield.min.length = Please enter a text consisting of at least one and a maximum of {0} characters.

caption.entity.delete.action.confirmbox = Confirm Deletion
message.confirm.delete.entity = Are you sure you want to delete {0} {1}{2}?
caption.entity.assign.action.confirmbox = Confirm Assignment
message.confirm.assign.entity = Are you sure you want to assign distribution {0} to {1} {2}?
message.confirm.assign.multiple.entities = Are you sure you want to assign {0} {1} to distribution {2}?<|MERGE_RESOLUTION|>--- conflicted
+++ resolved
@@ -214,12 +214,8 @@
 label.configuration.auth.header = Allow targets to authenticate via a certificate authenticated by an reverse proxy
 label.configuration.auth.gatewaytoken = Allow a gateway to authenticate and manage multiple targets through a gateway security token
 label.configuration.auth.targettoken = Allow targets to authenticate directly with their target security token
-<<<<<<< HEAD
-label.configuration.repository.autoclose.action = Autoclose running actions with new Distribution Set assignment
+label.configuration.repository.autoclose.action = Autoclose running actions with new Distribution set assignment
 label.configuration.repository.autocleanup.action = Automatically delete actions according to the following settings
-=======
-label.configuration.repository.autoclose.action = Autoclose running actions with new Distribution set assignment
->>>>>>> f5f51bfc
 label.configuration.anonymous.download = Allow targets to download artifacts without security credentials
 label.unsupported.browser.ie=Sorry! current browser is not supported. Please use Internet Explorer 11 and above
 label.auto.assign.description=When an auto assign distribution set is selected, it will be automatically assigned to all targets that match the target filter.
