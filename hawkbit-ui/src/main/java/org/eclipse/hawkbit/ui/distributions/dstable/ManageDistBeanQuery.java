--- conflicted
+++ resolved
@@ -13,7 +13,6 @@
 import java.util.Map;
 
 import org.eclipse.hawkbit.repository.DistributionSetManagement;
-import org.eclipse.hawkbit.repository.OffsetBasedPageRequest;
 import org.eclipse.hawkbit.repository.model.DistributionSet;
 import org.eclipse.hawkbit.repository.model.DistributionSetFilter;
 import org.eclipse.hawkbit.repository.model.DistributionSetFilter.DistributionSetFilterBuilder;
@@ -121,15 +120,7 @@
         if (startIndex == 0 && firstPageDistributionSets != null) {
             distBeans = firstPageDistributionSets;
         } else {
-<<<<<<< HEAD
-            distBeans = findDistBeans(new OffsetBasedPageRequest(startIndex, count, sort));
-=======
-            final DistributionSetFilter distributionSetFilter = new DistributionSetFilterBuilder().setIsDeleted(false)
-                    .setIsComplete(dsComplete).setSearchText(searchText).setSelectDSWithNoTag(Boolean.FALSE)
-                    .setType(distributionSetType).build();
-            distBeans = getDistributionSetManagement().findByDistributionSetFilter(
-                    PageRequest.of(startIndex / count, count, sort), distributionSetFilter);
->>>>>>> df23c4ef
+            distBeans = findDistBeans(PageRequest.of(startIndex / count, count, sort));
         }
 
         for (final DistributionSet distributionSet : distBeans) {
@@ -146,21 +137,7 @@
 
     @Override
     public int size() {
-<<<<<<< HEAD
-        firstPageDistributionSets = findDistBeans(new PageRequest(0, SPUIDefinitions.PAGE_SIZE, sort));
-=======
-        if (StringUtils.isEmpty(searchText) && distributionSetType == null) {
-            // if no search filters available
-            firstPageDistributionSets = getDistributionSetManagement()
-                    .findByCompleted(PageRequest.of(0, SPUIDefinitions.PAGE_SIZE, sort), dsComplete);
-        } else {
-            final DistributionSetFilter distributionSetFilter = new DistributionSetFilterBuilder().setIsDeleted(false)
-                    .setIsComplete(dsComplete).setSearchText(searchText).setSelectDSWithNoTag(Boolean.FALSE)
-                    .setType(distributionSetType).build();
-            firstPageDistributionSets = getDistributionSetManagement().findByDistributionSetFilter(
-                    PageRequest.of(0, SPUIDefinitions.PAGE_SIZE, sort), distributionSetFilter);
-        }
->>>>>>> df23c4ef
+        firstPageDistributionSets = findDistBeans(PageRequest.of(0, SPUIDefinitions.PAGE_SIZE, sort));
         final long size = firstPageDistributionSets.getTotalElements();
 
         if (size > Integer.MAX_VALUE) {
