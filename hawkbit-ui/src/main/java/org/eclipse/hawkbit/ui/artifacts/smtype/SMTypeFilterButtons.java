--- conflicted
+++ resolved
@@ -40,18 +40,13 @@
 
     private final ArtifactUploadState artifactUploadState;
 
-<<<<<<< HEAD
-    @Autowired
-    private UploadViewClientCriterion uploadViewClientCriterion;
-=======
-    private final UploadViewAcceptCriteria uploadViewAcceptCriteria;
->>>>>>> a3a1f036
-
+    private final UploadViewClientCriterion uploadViewClientCriterion;
+    
     SMTypeFilterButtons(final UIEventBus eventBus, final ArtifactUploadState artifactUploadState,
-            final UploadViewAcceptCriteria uploadViewAcceptCriteria, final SoftwareManagement softwareManagement) {
+            final UploadViewClientCriterion uploadViewClientCriterion, final SoftwareManagement softwareManagement) {
         super(eventBus, new SMTypeFilterButtonClick(eventBus, artifactUploadState, softwareManagement));
         this.artifactUploadState = artifactUploadState;
-        this.uploadViewAcceptCriteria = uploadViewAcceptCriteria;
+        this.uploadViewClientCriterion = uploadViewClientCriterion;
     }
 
     @EventBusListenerMethod(scope = EventScope.UI)
