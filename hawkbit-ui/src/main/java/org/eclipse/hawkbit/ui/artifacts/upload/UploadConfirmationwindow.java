--- conflicted
+++ resolved
@@ -543,13 +543,8 @@
     public void buttonClick(final ClickEvent event) {
         if (event.getComponent().getId().equals(SPUIComponentIdProvider.UPLOAD_ARTIFACT_DETAILS_CLOSE)) {
             uploadConfrimationWindow.close();
-<<<<<<< HEAD
-        } else if (event.getComponent().getId().equals(SPUIComponetIdProvider.UPLOAD_DISCARD_DETAILS_BUTTON)) {
+        } else if (event.getComponent().getId().equals(SPUIComponentIdProvider.UPLOAD_DISCARD_DETAILS_BUTTON)) {
             uploadLayout.clearUploadedFileDetails();
-=======
-        } else if (event.getComponent().getId().equals(SPUIComponentIdProvider.UPLOAD_DISCARD_DETAILS_BUTTON)) {
-            uploadLayout.clearFileList();
->>>>>>> 1b405885
             uploadConfrimationWindow.close();
         } else if (event.getComponent().getId().equals(SPUIComponentIdProvider.UPLOAD_BUTTON)) {
             processArtifactUpload();
