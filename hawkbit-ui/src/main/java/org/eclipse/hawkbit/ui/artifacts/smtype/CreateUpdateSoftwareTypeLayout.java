/**
 * Copyright (c) 2015 Bosch Software Innovations GmbH and others.
 *
 * All rights reserved. This program and the accompanying materials
 * are made available under the terms of the Eclipse Public License v1.0
 * which accompanies this distribution, and is available at
 * http://www.eclipse.org/legal/epl-v10.html
 */
package org.eclipse.hawkbit.ui.artifacts.smtype;

import java.util.ArrayList;
import java.util.List;

<<<<<<< HEAD
import org.apache.commons.lang3.StringUtils;
=======
import org.eclipse.hawkbit.repository.EntityFactory;
>>>>>>> 487cb73c
import org.eclipse.hawkbit.repository.SoftwareManagement;
import org.eclipse.hawkbit.repository.model.SoftwareModuleType;
import org.eclipse.hawkbit.ui.artifacts.event.SoftwareModuleTypeEvent;
import org.eclipse.hawkbit.ui.artifacts.event.SoftwareModuleTypeEvent.SoftwareModuleTypeEnum;
import org.eclipse.hawkbit.ui.colorpicker.ColorPickerConstants;
import org.eclipse.hawkbit.ui.colorpicker.ColorPickerHelper;
import org.eclipse.hawkbit.ui.common.SoftwareModuleTypeBeanQuery;
import org.eclipse.hawkbit.ui.components.SPUIComponentProvider;
import org.eclipse.hawkbit.ui.layouts.CreateUpdateTypeLayout;
import org.eclipse.hawkbit.ui.utils.HawkbitCommonUtil;
import org.eclipse.hawkbit.ui.utils.SPUIDefinitions;
import org.eclipse.hawkbit.ui.utils.SPUILabelDefinitions;
import org.slf4j.Logger;
import org.slf4j.LoggerFactory;
import org.springframework.beans.factory.annotation.Autowired;
import org.vaadin.addons.lazyquerycontainer.BeanQueryFactory;

import com.vaadin.data.Property.ValueChangeEvent;
import com.vaadin.shared.ui.colorpicker.Color;
import com.vaadin.spring.annotation.SpringComponent;
import com.vaadin.spring.annotation.ViewScope;
import com.vaadin.ui.Alignment;
import com.vaadin.ui.Button.ClickEvent;
import com.vaadin.ui.Label;
import com.vaadin.ui.OptionGroup;
import com.vaadin.ui.components.colorpicker.ColorChangeListener;
import com.vaadin.ui.components.colorpicker.ColorSelector;
import com.vaadin.ui.themes.ValoTheme;

/**
 *
 *
 */
@SpringComponent
@ViewScope
public class CreateUpdateSoftwareTypeLayout extends CreateUpdateTypeLayout
        implements ColorChangeListener, ColorSelector {

    private static final long serialVersionUID = -5169398523815919367L;
    private static final Logger LOG = LoggerFactory.getLogger(CreateUpdateSoftwareTypeLayout.class);

    @Autowired
    private transient SoftwareManagement swTypeManagementService;

<<<<<<< HEAD
=======
    @Autowired
    private transient EntityFactory entityFactory;

    @Autowired
    private transient EventBus.SessionEventBus eventBus;

    private String createTypeStr;
    private String updateTypeStr;
>>>>>>> 487cb73c
    private String singleAssignStr;
    private String multiAssignStr;
    private Label singleAssign;
    private Label multiAssign;
    private OptionGroup assignOptiongroup;

    @Override
    protected void addListeners() {
        super.addListeners();
        optiongroup.addValueChangeListener(this::createOptionValueChanged);
    }

    @Override
    protected void createRequiredComponents() {

        super.createRequiredComponents();

        singleAssignStr = i18n.get("label.singleAssign.type");
        multiAssignStr = i18n.get("label.multiAssign.type");
        singleAssign = SPUIComponentProvider.getLabel(singleAssignStr, null);
        multiAssign = SPUIComponentProvider.getLabel(multiAssignStr, null);

        tagName = SPUIComponentProvider.getTextField(i18n.get("textfield.name"), "",
                ValoTheme.TEXTFIELD_TINY + " " + SPUIDefinitions.TYPE_NAME, true, "", i18n.get("textfield.name"), true,
                SPUILabelDefinitions.TEXT_FIELD_MAX_LENGTH);
        tagName.setId(SPUIDefinitions.NEW_SOFTWARE_TYPE_NAME);

        typeKey = SPUIComponentProvider.getTextField(i18n.get("textfield.key"), "",
                ValoTheme.TEXTFIELD_TINY + " " + SPUIDefinitions.TYPE_KEY, true, "", i18n.get("textfield.key"), true,
                SPUILabelDefinitions.TEXT_FIELD_MAX_LENGTH);
        typeKey.setId(SPUIDefinitions.NEW_SOFTWARE_TYPE_KEY);

        tagDesc = SPUIComponentProvider.getTextArea(i18n.get("textfield.description"), "",
                ValoTheme.TEXTFIELD_TINY + " " + SPUIDefinitions.TYPE_DESC, false, "",
                i18n.get("textfield.description"), SPUILabelDefinitions.TEXT_AREA_MAX_LENGTH);

        tagDesc.setId(SPUIDefinitions.NEW_SOFTWARE_TYPE_DESC);
        tagDesc.setImmediate(true);
        tagDesc.setNullRepresentation("");

        singleMultiOptionGroup();
    }

    @Override
    protected void buildLayout() {

        super.buildLayout();
        ColorPickerHelper.setRgbSliderValues(colorPickerLayout);
        getFormLayout().addComponent(typeKey, 4);
        getFormLayout().addComponent(assignOptiongroup);
    }

    @Override
    public void createWindow() {
        reset();
        window = SPUIComponentProvider.getWindow(i18n.get("caption.add.type"), null,
                SPUIDefinitions.CREATE_UPDATE_WINDOW, this, this::save, this::discard, null);
    }

    /**
     * Listener for option group - Create tag/Update.
     * 
     * @param event
     *            ValueChangeEvent
     */
    @Override
    protected void createOptionValueChanged(final ValueChangeEvent event) {

        super.createOptionValueChanged(event);

        if (updateTypeStr.equals(event.getProperty().getValue())) {
            assignOptiongroup.setEnabled(false);
        } else {
            assignOptiongroup.setEnabled(true);
        }
    }

    /**
     * reset the components.
     */
    @Override
    protected void reset() {

        super.reset();
        assignOptiongroup.select(singleAssignStr);
    }

    @Override
    protected void resetTagNameField() {

        super.resetTagNameField();
        typeKey.clear();
        tagDesc.clear();
        assignOptiongroup.select(singleAssignStr);
    }

    /**
     * Select tag & set tag name & tag desc values corresponding to selected
     * tag.
     * 
     * @param targetTagSelected
     *            as the selected tag from combo
     */
    @Override
    protected void setTagDetails(final String targetTagSelected) {
        tagName.setValue(targetTagSelected);
        final SoftwareModuleType selectedTypeTag = swTypeManagementService
                .findSoftwareModuleTypeByName(targetTagSelected);
        if (null != selectedTypeTag) {
            tagDesc.setValue(selectedTypeTag.getDescription());
            typeKey.setValue(selectedTypeTag.getKey());
            if (selectedTypeTag.getMaxAssignments() == Integer.MAX_VALUE) {
                assignOptiongroup.setValue(multiAssignStr);
            } else {
                assignOptiongroup.setValue(singleAssignStr);
            }

            setColorPickerComponentsColor(selectedTypeTag.getColour());
        }
    }

    private void singleMultiOptionGroup() {
        final List<String> optionValues = new ArrayList<>();
        optionValues.add(singleAssign.getValue());
        optionValues.add(multiAssign.getValue());
        assignOptionGroupByValues(optionValues);
    }

    private void assignOptionGroupByValues(final List<String> tagOptions) {
        assignOptiongroup = new OptionGroup("", tagOptions);
        assignOptiongroup.setStyleName(ValoTheme.OPTIONGROUP_SMALL);
        assignOptiongroup.addStyleName("custom-option-group");
        assignOptiongroup.setNullSelectionAllowed(false);
        assignOptiongroup.select(tagOptions.get(0));
    }

    @Override
    protected void save(final ClickEvent event) {
        if (mandatoryValuesPresent()) {
            final SoftwareModuleType existingSMTypeByKey = swTypeManagementService
                    .findSoftwareModuleTypeByKey(typeKey.getValue());
            final SoftwareModuleType existingSMTypeByName = swTypeManagementService
                    .findSoftwareModuleTypeByName(tagName.getValue());
            if (optiongroup.getValue().equals(createTypeStr)) {
                if (!checkIsDuplicateByKey(existingSMTypeByKey) && !checkIsDuplicate(existingSMTypeByName)) {
                    createNewSWModuleType();
                }
            } else {

                updateSWModuleType(existingSMTypeByName);
            }
        }
    }

    /**
     * Create new tag.
     */
    private void createNewSWModuleType() {
        int assignNumber = 0;
        final String colorPicked = ColorPickerHelper.getColorPickedString(getColorPickerLayout().getSelPreview());
        final String typeNameValue = HawkbitCommonUtil.trimAndNullIfEmpty(tagName.getValue());
        final String typeKeyValue = HawkbitCommonUtil.trimAndNullIfEmpty(typeKey.getValue());
        final String typeDescValue = HawkbitCommonUtil.trimAndNullIfEmpty(tagDesc.getValue());
        final String assignValue = (String) assignOptiongroup.getValue();
        if (null != assignValue && assignValue.equalsIgnoreCase(singleAssignStr)) {
            assignNumber = 1;
        } else if (null != assignValue && assignValue.equalsIgnoreCase(multiAssignStr)) {
            assignNumber = Integer.MAX_VALUE;
        }

        if (null != typeNameValue && null != typeKeyValue) {
            SoftwareModuleType newSWType = entityFactory.generateSoftwareModuleType(typeKeyValue, typeNameValue,
                    typeDescValue, assignNumber);
            newSWType.setColour(colorPicked);

            if (null != typeDescValue) {
                newSWType.setDescription(typeDescValue);
            }

            newSWType.setColour(colorPicked);

            newSWType = swTypeManagementService.createSoftwareModuleType(newSWType);
            uiNotification.displaySuccess(i18n.get("message.save.success", new Object[] { newSWType.getName() }));
            closeWindow();
            eventBus.publish(this,
                    new SoftwareModuleTypeEvent(SoftwareModuleTypeEnum.ADD_SOFTWARE_MODULE_TYPE, newSWType));

        } else {
            uiNotification.displayValidationError(i18n.get("message.error.missing.typenameorkey"));

        }
    }

    /**
     * update tag.
     */
    private void updateSWModuleType(final SoftwareModuleType existingType) {

        final String typeNameValue = HawkbitCommonUtil.trimAndNullIfEmpty(tagName.getValue());
        final String typeDescValue = HawkbitCommonUtil.trimAndNullIfEmpty(tagDesc.getValue());
        if (null != typeNameValue) {
            existingType.setName(typeNameValue);

            existingType.setDescription(null != typeDescValue ? typeDescValue : null);

            existingType.setColour(ColorPickerHelper.getColorPickedString(getColorPickerLayout().getSelPreview()));
            swTypeManagementService.updateSoftwareModuleType(existingType);
            uiNotification.displaySuccess(i18n.get("message.update.success", new Object[] { existingType.getName() }));
            closeWindow();
            eventBus.publish(this,
                    new SoftwareModuleTypeEvent(SoftwareModuleTypeEnum.UPDATE_SOFTWARE_MODULE_TYPE, existingType));

        } else {
            uiNotification.displayValidationError(i18n.get("message.tag.update.mandatory"));
        }

    }

    /**
     * Open color picker on click of preview button. Auto select the color based
     * on target tag if already selected.
     */
    @Override
    protected void previewButtonClicked() {
        if (!tagPreviewBtnClicked) {
            final String selectedOption = (String) optiongroup.getValue();
            if (StringUtils.isNotEmpty(selectedOption) && selectedOption.equalsIgnoreCase(updateTypeStr)) {
                if (null != tagNameComboBox.getValue()) {
                    final SoftwareModuleType typeSelected = swTypeManagementService
                            .findSoftwareModuleTypeByName(tagNameComboBox.getValue().toString());
                    if (null != typeSelected) {
                        getColorPickerLayout().setSelectedColor(typeSelected.getColour() != null
                                ? ColorPickerHelper.rgbToColorConverter(typeSelected.getColour())
                                : ColorPickerHelper.rgbToColorConverter(ColorPickerConstants.DEFAULT_COLOR));
                    }
                } else {
                    getColorPickerLayout().setSelectedColor(
                            ColorPickerHelper.rgbToColorConverter(ColorPickerConstants.DEFAULT_COLOR));
                }
            }
            getColorPickerLayout().getSelPreview().setColor(getColorPickerLayout().getSelectedColor());
            mainLayout.addComponent(colorPickerLayout, 1, 0);
            mainLayout.setComponentAlignment(colorPickerLayout, Alignment.MIDDLE_CENTER);
        }
        tagPreviewBtnClicked = !tagPreviewBtnClicked;
    }

    /**
     * Covert RGB code to {@Color}.
     * 
     * @param value
     *            RGB vale
     * @return Color
     */
    protected Color rgbToColorConverter(final String value) {
        if (value.startsWith("rgb")) {
            final String[] colors = value.substring(value.indexOf('(') + 1, value.length() - 1).split(",");
            final int red = Integer.parseInt(colors[0]);
            final int green = Integer.parseInt(colors[1]);
            final int blue = Integer.parseInt(colors[2]);
            if (colors.length > 3) {
                final int alpha = (int) (Double.parseDouble(colors[3]) * 255d);
                return new Color(red, green, blue, alpha);
            } else {
                return new Color(red, green, blue);
            }
        }
        return null;
    }

    @Override
    public void addColorChangeListener(final ColorChangeListener listener) {
        LOG.debug("inside addColorChangeListener");
    }

    @Override
    public void removeColorChangeListener(final ColorChangeListener listener) {
        LOG.debug("inside removeColorChangeListener");

    }

    @Override
    public Color getColor() {
        return null;
    }

    @Override
    protected void populateTagNameCombo() {
        tagNameComboBox.setContainerDataSource(HawkbitCommonUtil.createLazyQueryContainer(
                new BeanQueryFactory<SoftwareModuleTypeBeanQuery>(SoftwareModuleTypeBeanQuery.class)));
        tagNameComboBox.setItemCaptionPropertyId(SPUILabelDefinitions.VAR_NAME);
    }

}<|MERGE_RESOLUTION|>--- conflicted
+++ resolved
@@ -11,11 +11,8 @@
 import java.util.ArrayList;
 import java.util.List;
 
-<<<<<<< HEAD
 import org.apache.commons.lang3.StringUtils;
-=======
 import org.eclipse.hawkbit.repository.EntityFactory;
->>>>>>> 487cb73c
 import org.eclipse.hawkbit.repository.SoftwareManagement;
 import org.eclipse.hawkbit.repository.model.SoftwareModuleType;
 import org.eclipse.hawkbit.ui.artifacts.event.SoftwareModuleTypeEvent;
@@ -60,17 +57,9 @@
     @Autowired
     private transient SoftwareManagement swTypeManagementService;
 
-<<<<<<< HEAD
-=======
     @Autowired
     private transient EntityFactory entityFactory;
 
-    @Autowired
-    private transient EventBus.SessionEventBus eventBus;
-
-    private String createTypeStr;
-    private String updateTypeStr;
->>>>>>> 487cb73c
     private String singleAssignStr;
     private String multiAssignStr;
     private Label singleAssign;
