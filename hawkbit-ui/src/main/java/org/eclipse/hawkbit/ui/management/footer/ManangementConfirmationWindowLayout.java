/**
 * Copyright (c) 2015 Bosch Software Innovations GmbH and others.
 *
 * All rights reserved. This program and the accompanying materials
 * are made available under the terms of the Eclipse Public License v1.0
 * which accompanies this distribution, and is available at
 * http://www.eclipse.org/legal/epl-v10.html
 */
package org.eclipse.hawkbit.ui.management.footer;

import java.util.ArrayList;
import java.util.Collection;
import java.util.HashSet;
import java.util.Iterator;
import java.util.List;
import java.util.Map;
import java.util.Objects;
import java.util.Set;
import java.util.stream.Collectors;

import org.eclipse.hawkbit.repository.DeploymentManagement;
import org.eclipse.hawkbit.repository.DistributionSetManagement;
import org.eclipse.hawkbit.repository.TargetManagement;
import org.eclipse.hawkbit.repository.model.Action.ActionType;
import org.eclipse.hawkbit.repository.model.DistributionSetAssignmentResult;
import org.eclipse.hawkbit.repository.model.RepositoryModelConstants;
import org.eclipse.hawkbit.repository.model.TargetIdName;
import org.eclipse.hawkbit.ui.common.DistributionSetIdName;
import org.eclipse.hawkbit.ui.common.confirmwindow.layout.AbstractConfirmationWindowLayout;
import org.eclipse.hawkbit.ui.common.confirmwindow.layout.ConfirmationTab;
import org.eclipse.hawkbit.ui.management.event.DistributionTableEvent;
import org.eclipse.hawkbit.ui.management.event.PinUnpinEvent;
import org.eclipse.hawkbit.ui.management.event.SaveActionWindowEvent;
import org.eclipse.hawkbit.ui.management.event.TargetTableEvent;
import org.eclipse.hawkbit.ui.management.footer.ActionTypeOptionGroupLayout.ActionTypeOption;
import org.eclipse.hawkbit.ui.management.state.ManagementUIState;
import org.eclipse.hawkbit.ui.utils.HawkbitCommonUtil;
import org.eclipse.hawkbit.ui.utils.I18N;
import org.eclipse.hawkbit.ui.utils.SPUIDefinitions;
import org.eclipse.hawkbit.ui.utils.SPUILabelDefinitions;
import org.eclipse.hawkbit.ui.utils.UIComponentIdProvider;
import org.vaadin.spring.events.EventBus.UIEventBus;

import com.google.common.collect.Maps;
import com.vaadin.data.Item;
import com.vaadin.data.util.IndexedContainer;
import com.vaadin.server.FontAwesome;
import com.vaadin.ui.Button;
import com.vaadin.ui.Button.ClickListener;
import com.vaadin.ui.Table.Align;

/**
 * Confirmation window for target/ds delete and assignment.
 * 
 *
 */
public class ManangementConfirmationWindowLayout extends AbstractConfirmationWindowLayout {

    private static final long serialVersionUID = 2114943830055679554L;

    private static final String DISCARD_CHANGES = "DiscardChanges";

    private static final String TARGET_NAME = "TargetName";

    private static final String DISTRIBUTION_NAME = "DistributionName";

    private static final String DIST_ID = "DistributionId";

    private static final String TARGET_ID = "TargetId";

    private final ManagementUIState managementUIState;

<<<<<<< HEAD
    @Autowired
    private transient DeploymentManagement deploymentManagement;
=======
    private final transient TargetManagement targetManagement;

    private final transient DeploymentManagement deploymentManagement;
>>>>>>> b2fa30e7

    private final transient DistributionSetManagement distributionSetManagement;

<<<<<<< HEAD
    @Autowired
    private transient TargetManagement targetManagement;

    @Autowired
    private ActionTypeOptionGroupLayout actionTypeOptionGroupLayout;
=======
    private final ActionTypeOptionGroupLayout actionTypeOptionGroupLayout;
>>>>>>> b2fa30e7

    private ConfirmationTab assignmnetTab;

    public ManangementConfirmationWindowLayout(final I18N i18n, final UIEventBus eventBus,
            final ManagementUIState managementUIState, final TargetManagement targetManagement,
            final DeploymentManagement deploymentManagement,
            final DistributionSetManagement distributionSetManagement) {
        super(i18n, eventBus);
        this.managementUIState = managementUIState;
        this.targetManagement = targetManagement;
        this.deploymentManagement = deploymentManagement;
        this.distributionSetManagement = distributionSetManagement;
        this.actionTypeOptionGroupLayout = new ActionTypeOptionGroupLayout(i18n);
    }

    @Override
    protected Map<String, ConfirmationTab> getConfimrationTabs() {
        final Map<String, ConfirmationTab> tabs = Maps.newHashMapWithExpectedSize(3);
        if (!managementUIState.getDeletedDistributionList().isEmpty()) {
            tabs.put(i18n.get("caption.delete.dist.accordion.tab"), createDeletedDistributionTab());
        }
        if (!managementUIState.getDeletedTargetList().isEmpty()) {
            tabs.put(i18n.get("caption.delete.target.accordion.tab"), createDeletedTargetTab());
        }
        if (!managementUIState.getAssignedList().isEmpty()) {
            tabs.put(i18n.get("caption.assign.dist.accordion.tab"), createAssignmentTab());
        }

        return tabs;
    }

    private ConfirmationTab createAssignmentTab() {

        assignmnetTab = new ConfirmationTab();
        assignmnetTab.getConfirmAll().setId(UIComponentIdProvider.SAVE_ASSIGNMENT);
        assignmnetTab.getConfirmAll().setIcon(FontAwesome.SAVE);
        assignmnetTab.getConfirmAll().setCaption(i18n.get("button.assign.all"));
        assignmnetTab.getConfirmAll().addClickListener(event -> saveAllAssignments(assignmnetTab));

        assignmnetTab.getDiscardAll().setCaption(i18n.get(SPUILabelDefinitions.BUTTON_DISCARD_ALL));
        assignmnetTab.getDiscardAll().setId(UIComponentIdProvider.DISCARD_ASSIGNMENT);
        assignmnetTab.getDiscardAll().addClickListener(event -> discardAllAssignments(assignmnetTab));

        // Add items container to the table.
        assignmnetTab.getTable().setContainerDataSource(getAssignmentsTableContainer());

        // Add the discard action column
        assignmnetTab.getTable().addGeneratedColumn(DISCARD_CHANGES, (source, itemId, columnId) -> {
            final ClickListener clickListener = event -> discardAssignment(
                    (TargetIdName) ((Button) event.getComponent()).getData(), assignmnetTab);
            return createDiscardButton(itemId, clickListener);
        });

        assignmnetTab.getTable().setColumnExpandRatio(TARGET_NAME, 2);
        assignmnetTab.getTable().setColumnExpandRatio(DISTRIBUTION_NAME, 2);
        assignmnetTab.getTable().setColumnExpandRatio(DISCARD_CHANGES, 1);
        assignmnetTab.getTable().setVisibleColumns(TARGET_NAME, DISTRIBUTION_NAME, DISCARD_CHANGES);
        assignmnetTab.getTable().setColumnHeaders(i18n.get("header.first.assignment.table"),
                i18n.get("header.second.assignment.table"), i18n.get("header.third.assignment.table"));
        assignmnetTab.getTable().setColumnAlignment(DISCARD_CHANGES, Align.CENTER);

        actionTypeOptionGroupLayout.selectDefaultOption();
        assignmnetTab.addComponent(actionTypeOptionGroupLayout, 1);
        return assignmnetTab;

    }

    private void saveAllAssignments(final ConfirmationTab tab) {
        final Set<TargetIdName> itemIds = managementUIState.getAssignedList().keySet();
        Long distId;
        List<TargetIdName> targetIdSetList;
        List<TargetIdName> tempIdList;
        final ActionType actionType = ((ActionTypeOptionGroupLayout.ActionTypeOption) actionTypeOptionGroupLayout
                .getActionTypeOptionGroup().getValue()).getActionType();
        final long forcedTimeStamp = (((ActionTypeOptionGroupLayout.ActionTypeOption) actionTypeOptionGroupLayout
                .getActionTypeOptionGroup().getValue()) == ActionTypeOption.AUTO_FORCED)
                        ? actionTypeOptionGroupLayout.getForcedTimeDateField().getValue().getTime()
                        : RepositoryModelConstants.NO_FORCE_TIME;

        final Map<Long, ArrayList<TargetIdName>> saveAssignedList = Maps.newHashMapWithExpectedSize(itemIds.size());

        int successAssignmentCount = 0;
        int duplicateAssignmentCount = 0;
        for (final TargetIdName itemId : itemIds) {
            final DistributionSetIdName distitem = managementUIState.getAssignedList().get(itemId);
            distId = distitem.getId();

            if (saveAssignedList.containsKey(distId)) {
                targetIdSetList = saveAssignedList.get(distId);
            } else {
                targetIdSetList = new ArrayList<>();
            }
            targetIdSetList.add(itemId);
            saveAssignedList.put(distId, (ArrayList<TargetIdName>) targetIdSetList);
        }

        for (final Map.Entry<Long, ArrayList<TargetIdName>> mapEntry : saveAssignedList.entrySet()) {
            tempIdList = saveAssignedList.get(mapEntry.getKey());
            final DistributionSetAssignmentResult distributionSetAssignmentResult = deploymentManagement
                    .assignDistributionSet(mapEntry.getKey(), actionType, forcedTimeStamp,
                            tempIdList.stream().map(t -> t.getControllerId()).collect(Collectors.toList()));

            if (distributionSetAssignmentResult.getAssigned() > 0) {
                successAssignmentCount += distributionSetAssignmentResult.getAssigned();
            }
            if (distributionSetAssignmentResult.getAlreadyAssigned() > 0) {
                duplicateAssignmentCount += distributionSetAssignmentResult.getAlreadyAssigned();
            }
        }
        addMessage(successAssignmentCount, duplicateAssignmentCount);
        resfreshPinnedDetails(saveAssignedList);

        managementUIState.getAssignedList().clear();
        setActionMessage(i18n.get("message.target.ds.assign.success"));
        removeCurrentTab(tab);
        eventBus.publish(this, SaveActionWindowEvent.SAVED_ASSIGNMENTS);
    }

    private void addMessage(final int successAssignmentCount, final int duplicateAssignmentCount) {
        if (successAssignmentCount > 0) {
            addToConsolitatedMsg(getAssigmentSuccessMessage(successAssignmentCount));
        }
        if (duplicateAssignmentCount > 0) {
            addToConsolitatedMsg(getDuplicateAssignmentMessage(duplicateAssignmentCount));
        }

    }

    private void resfreshPinnedDetails(final Map<Long, ArrayList<TargetIdName>> saveAssignedList) {
        /**
         * If pinned Ds id is there in saved assignment list then refresh the
         * pinning
         */
        if (managementUIState.getTargetTableFilters().getPinnedDistId().isPresent()) {
            if (saveAssignedList.keySet().contains(managementUIState.getTargetTableFilters().getPinnedDistId().get())) {
                eventBus.publish(this, PinUnpinEvent.PIN_DISTRIBUTION);
            }
        } else if (managementUIState.getDistributionTableFilters().getPinnedTargetId().isPresent()) {
            final Set<TargetIdName> targetIdNameList = managementUIState.getAssignedList().keySet();
            final List<String> assignedTargetIds = targetIdNameList.stream()
                    .map(targetIdName -> targetIdName.getControllerId()).collect(Collectors.toList());
            if (assignedTargetIds.contains(managementUIState.getDistributionTableFilters().getPinnedTargetId().get())) {
                eventBus.publish(this, PinUnpinEvent.PIN_TARGET);
            }
        }

    }

    private String getAssigmentSuccessMessage(final int assignedCount) {
        return FontAwesome.TASKS.getHtml() + SPUILabelDefinitions.HTML_SPACE
                + i18n.get("message.target.assignment", new Object[] { assignedCount });
    }

    private String getDuplicateAssignmentMessage(final int alreadyAssignedCount) {
        return FontAwesome.TASKS.getHtml() + SPUILabelDefinitions.HTML_SPACE
                + i18n.get("message.target.alreadyAssigned", new Object[] { alreadyAssignedCount });
    }

    private void discardAllAssignments(final ConfirmationTab tab) {
        removeCurrentTab(tab);
        managementUIState.getAssignedList().clear();
        setActionMessage(i18n.get("message.assign.discard.success"));
        eventBus.publish(this, SaveActionWindowEvent.DISCARD_ALL_ASSIGNMENTS);
    }

    private void discardAssignment(final TargetIdName targetIdName, final ConfirmationTab tab) {
        tab.getTable().getContainerDataSource().removeItem(targetIdName);
        managementUIState.getAssignedList().remove(targetIdName);
        final int assigCount = tab.getTable().getContainerDataSource().size();
        if (0 == assigCount) {
            removeCurrentTab(tab);
            eventBus.publish(this, SaveActionWindowEvent.DISCARD_ALL_ASSIGNMENTS);
        } else {
            eventBus.publish(this, SaveActionWindowEvent.DISCARD_ASSIGNMENT);
        }
    }

    private IndexedContainer getAssignmentsTableContainer() {
        final IndexedContainer contactContainer = new IndexedContainer();
        contactContainer.addContainerProperty(TARGET_NAME, String.class, "");
        contactContainer.addContainerProperty(DISTRIBUTION_NAME, String.class, "");
        contactContainer.addContainerProperty(TARGET_ID, String.class, "");
        contactContainer.addContainerProperty(DIST_ID, Long.class, "");
        Item saveTblitem;
        final Map<TargetIdName, DistributionSetIdName> assignedList = managementUIState.getAssignedList();

        for (final Map.Entry<TargetIdName, DistributionSetIdName> entry : assignedList.entrySet()) {
            saveTblitem = contactContainer.addItem(entry.getKey());

            saveTblitem.getItemProperty(TARGET_NAME).setValue(entry.getKey().getName());

            saveTblitem.getItemProperty(DISTRIBUTION_NAME).setValue(HawkbitCommonUtil
                    .getDistributionNameAndVersion(entry.getValue().getName(), entry.getValue().getVersion()));

            saveTblitem.getItemProperty(TARGET_ID).setValue(entry.getKey().getControllerId());
            saveTblitem.getItemProperty(DIST_ID).setValue(entry.getValue().getId());
        }
        return contactContainer;
    }

    private ConfirmationTab createDeletedTargetTab() {
        final ConfirmationTab tab = new ConfirmationTab();

        // TobeDone ? y to set caption every time??
        tab.getConfirmAll().setId(UIComponentIdProvider.TARGET_DELETE_ALL);
        tab.getConfirmAll().setIcon(FontAwesome.TRASH_O);
        tab.getConfirmAll().setCaption(i18n.get(SPUILabelDefinitions.BUTTON_DELETE_ALL));
        tab.getConfirmAll().addClickListener(event -> deleteAllTargets(tab));

        tab.getDiscardAll().setCaption(i18n.get(SPUILabelDefinitions.BUTTON_DISCARD_ALL));
        tab.getDiscardAll().addClickListener(event -> discardAllTargets(tab));

        /* Add items container to the table. */
        tab.getTable().setContainerDataSource(getTargetModuleTableContainer());

        /* Add the discard action column */
        tab.getTable().addGeneratedColumn(DISCARD_CHANGES, (source, itemId, columnId) -> {
            final ClickListener clickListener = event -> discardTargetDelete(
                    (TargetIdName) ((Button) event.getComponent()).getData(), itemId, tab);
            return createDiscardButton(itemId, clickListener);

        });

        tab.getTable().setVisibleColumns(TARGET_NAME, DISCARD_CHANGES);
        tab.getTable().setColumnHeaders(i18n.get("header.first.deletetarget.table"),
                i18n.get("header.second.deletetarget.table"));

        tab.getTable().setColumnExpandRatio(TARGET_NAME, SPUIDefinitions.TARGET_DISTRIBUTION_COLUMN_WIDTH);
        tab.getTable().setColumnExpandRatio(DISCARD_CHANGES, SPUIDefinitions.DISCARD_COLUMN_WIDTH);
        tab.getTable().setColumnAlignment(DISCARD_CHANGES, Align.CENTER);
        return tab;
    }

    private ConfirmationTab createDeletedDistributionTab() {
        final ConfirmationTab tab = new ConfirmationTab();

        // TobeDone ? y to set caption every time??
        tab.getConfirmAll().setId(UIComponentIdProvider.DIST_DELETE_ALL);
        tab.getConfirmAll().setIcon(FontAwesome.TRASH_O);
        tab.getConfirmAll().setCaption(i18n.get(SPUILabelDefinitions.BUTTON_DELETE_ALL));
        tab.getConfirmAll().addClickListener(event -> deleteAllDistributions(tab));

        tab.getDiscardAll().setCaption(i18n.get(SPUILabelDefinitions.BUTTON_DISCARD_ALL));
        tab.getDiscardAll().addClickListener(event -> discardAllDistributions(tab));

        /* Add items container to the table. */
        tab.getTable().setContainerDataSource(getDSModuleTableContainer());

        /* Add the discard action column */
        tab.getTable().addGeneratedColumn(DISCARD_CHANGES, (source, itemId, columnId) -> {
            final ClickListener clickListener = event -> discardDSDelete(
                    (DistributionSetIdName) ((Button) event.getComponent()).getData(), itemId, tab);
            return createDiscardButton(itemId, clickListener);

        });

        tab.getTable().setColumnExpandRatio(DISTRIBUTION_NAME, SPUIDefinitions.TARGET_DISTRIBUTION_COLUMN_WIDTH);
        tab.getTable().setColumnExpandRatio(DISCARD_CHANGES, SPUIDefinitions.DISCARD_COLUMN_WIDTH);
        tab.getTable().setVisibleColumns(DISTRIBUTION_NAME, DISCARD_CHANGES);
        tab.getTable().setColumnHeaders(i18n.get("header.one.deletedist.table"),
                i18n.get("header.second.deletedist.table"));
        tab.getTable().setColumnAlignment(DISCARD_CHANGES, Align.CENTER);
        return tab;
    }

    private void discardDSDelete(final DistributionSetIdName discardDsIdName, final Object itemId,
            final ConfirmationTab tab) {
        managementUIState.getDeletedDistributionList().remove(discardDsIdName);
        tab.getTable().getContainerDataSource().removeItem(itemId);
        tab.getTable().getContainerDataSource().removeItem(itemId);
        final int deleteCount = tab.getTable().size();
        if (0 == deleteCount) {
            removeCurrentTab(tab);
            eventBus.publish(this, SaveActionWindowEvent.DISCARD_ALL_DISTRIBUTIONS);
        } else {
            eventBus.publish(this, SaveActionWindowEvent.DISCARD_DELETE_DS);
        }
    }

    private IndexedContainer getDSModuleTableContainer() {
        final IndexedContainer contactContainer = new IndexedContainer();
        contactContainer.addContainerProperty(DIST_ID, Long.class, "");
        contactContainer.addContainerProperty(DISTRIBUTION_NAME, String.class, "");
        Item item;
        for (final DistributionSetIdName distIdName : managementUIState.getDeletedDistributionList()) {
            item = contactContainer.addItem(distIdName);
            item.getItemProperty(DIST_ID).setValue(distIdName.getId());

            final String distName = HawkbitCommonUtil.getDistributionNameAndVersion(distIdName.getName(),
                    distIdName.getVersion());
            item.getItemProperty(DISTRIBUTION_NAME).setValue(distName);
        }
        return contactContainer;
    }

    private void discardAllDistributions(final ConfirmationTab tab) {
        removeCurrentTab(tab);
        managementUIState.getDeletedDistributionList().clear();
        setActionMessage(i18n.get("message.dist.discard.success"));
        eventBus.publish(this, SaveActionWindowEvent.DISCARD_ALL_DISTRIBUTIONS);
    }

    private void deleteAllDistributions(final ConfirmationTab tab) {
        final Set<Long> deletedIds = new HashSet<>();
        managementUIState.getDeletedDistributionList().forEach(distIdName -> deletedIds.add(distIdName.getId()));

        distributionSetManagement.deleteDistributionSet(deletedIds.toArray(new Long[deletedIds.size()]));
        eventBus.publish(this, new DistributionTableEvent(deletedIds));

        addToConsolitatedMsg(FontAwesome.TRASH_O.getHtml() + SPUILabelDefinitions.HTML_SPACE
                + i18n.get("message.dist.deleted", managementUIState.getDeletedDistributionList().size()));

        removeDeletedDistributionsFromAssignmentTab();
        removeCurrentTab(tab);
        setActionMessage(i18n.get("message.dist.delete.success"));

        managementUIState.getTargetTableFilters().getPinnedDistId()
                .ifPresent(distId -> unPinDeletedDS(deletedIds, distId));

        managementUIState.getDeletedDistributionList().clear();

    }

    private void unPinDeletedTarget(final String pinnedTargetId) {
        final Set<TargetIdName> deletedTargets = managementUIState.getDeletedTargetList();
        final List<String> deletedTargetsControllerIds = deletedTargets.stream().map(t -> t.getControllerId())
                .collect(Collectors.toList());
        if (deletedTargetsControllerIds.contains(pinnedTargetId)) {
            managementUIState.getDistributionTableFilters().setPinnedTargetId(null);
            eventBus.publish(this, PinUnpinEvent.UNPIN_TARGET);
        }
    }

    private void unPinDeletedDS(final Set<Long> deletedDsIds, final Long pinnedDsId) {
        if (deletedDsIds.contains(pinnedDsId)) {
            managementUIState.getTargetTableFilters().setPinnedDistId(null);
            eventBus.publish(this, PinUnpinEvent.UNPIN_DISTRIBUTION);
        }
    }

    private void removeDeletedDistributionsFromAssignmentTab() {
        for (final DistributionSetIdName distributionSetIdName : managementUIState.getDeletedDistributionList()) {
            managementUIState.getAssignedList().entrySet().stream()
                    .forEach(entry -> removeFromAssignmentTab(entry, distributionSetIdName));
            final Collection<DistributionSetIdName> list = managementUIState.getAssignedList().values();
            final Iterator<DistributionSetIdName> itr = list.iterator();
            while (itr.hasNext()) {
                if (itr.next().equals(distributionSetIdName)) {
                    itr.remove();
                }
            }
        }
        eventBus.publish(this, SaveActionWindowEvent.SHOW_HIDE_TAB);
    }

    private void removeFromAssignmentTab(final Map.Entry entry, final DistributionSetIdName value) {
        if (Objects.equals(entry.getValue(), value)) {
            assignmnetTab.getTable().removeItem(entry.getKey());
        }
    }

    private IndexedContainer getTargetModuleTableContainer() {
        final IndexedContainer contactContainer = new IndexedContainer();
        contactContainer.addContainerProperty(TARGET_ID, String.class, "");
        contactContainer.addContainerProperty(TARGET_NAME, String.class, "");
        Item item;
        for (final TargetIdName targteId : managementUIState.getDeletedTargetList()) {
            item = contactContainer.addItem(targteId);
            item.getItemProperty(TARGET_ID).setValue(targteId.getControllerId());
            item.getItemProperty(TARGET_NAME).setValue(targteId.getName());
        }
        return contactContainer;
    }

    private void discardTargetDelete(final TargetIdName discardTargetIdName, final Object itemId,
            final ConfirmationTab tab) {
        managementUIState.getDeletedTargetList().remove(discardTargetIdName);
        tab.getTable().getContainerDataSource().removeItem(itemId);

        final int assigCount = tab.getTable().getContainerDataSource().size();
        if (0 == assigCount) {
            removeCurrentTab(tab);
            eventBus.publish(this, SaveActionWindowEvent.DISCARD_ALL_TARGETS);
        } else {
            eventBus.publish(this, SaveActionWindowEvent.DISCARD_DELETE_TARGET);
        }

    }

    private void discardAllTargets(final ConfirmationTab tab) {
        removeCurrentTab(tab);
        setActionMessage(i18n.get("message.target.discard.success"));
        managementUIState.getDeletedTargetList().clear();
        eventBus.publish(this, SaveActionWindowEvent.DISCARD_ALL_TARGETS);
    }

    private void deleteAllTargets(final ConfirmationTab tab) {
        final Set<TargetIdName> itemIds = managementUIState.getDeletedTargetList();
        final List<Long> targetIds = itemIds.stream().map(t -> t.getTargetId()).collect(Collectors.toList());

        targetManagement.deleteTargets(targetIds);

        eventBus.publish(this, new TargetTableEvent(targetIds));

        addToConsolitatedMsg(FontAwesome.TRASH_O.getHtml() + SPUILabelDefinitions.HTML_SPACE
                + i18n.get("message.target.deleted", targetIds.size()));
        removeCurrentTab(tab);
        setActionMessage(i18n.get("message.target.delete.success"));
        removeDeletedTargetsFromAssignmentTab();

        managementUIState.getDistributionTableFilters().getPinnedTargetId().ifPresent(this::unPinDeletedTarget);
        eventBus.publish(this, SaveActionWindowEvent.SHOW_HIDE_TAB);
        managementUIState.getDeletedTargetList().clear();

    }

    private void removeDeletedTargetsFromAssignmentTab() {
        for (final TargetIdName targetNameId : managementUIState.getDeletedTargetList()) {
            if (managementUIState.getAssignedList().containsKey(targetNameId)) {
                managementUIState.getAssignedList().remove(targetNameId);
                assignmnetTab.getTable().removeItem(targetNameId);
            }
        }
    }

}<|MERGE_RESOLUTION|>--- conflicted
+++ resolved
@@ -70,26 +70,14 @@
 
     private final ManagementUIState managementUIState;
 
-<<<<<<< HEAD
-    @Autowired
-    private transient DeploymentManagement deploymentManagement;
-=======
+
     private final transient TargetManagement targetManagement;
 
     private final transient DeploymentManagement deploymentManagement;
->>>>>>> b2fa30e7
 
     private final transient DistributionSetManagement distributionSetManagement;
 
-<<<<<<< HEAD
-    @Autowired
-    private transient TargetManagement targetManagement;
-
-    @Autowired
-    private ActionTypeOptionGroupLayout actionTypeOptionGroupLayout;
-=======
     private final ActionTypeOptionGroupLayout actionTypeOptionGroupLayout;
->>>>>>> b2fa30e7
 
     private ConfirmationTab assignmnetTab;
 
