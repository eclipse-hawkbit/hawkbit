--- conflicted
+++ resolved
@@ -39,9 +39,5 @@
       <inherits name="org.vaadin.hene.flexibleoptiongroup.widgetset.FlexibleOptionGroupWidgetset" />
 
       <inherits name="org.vaadin.alump.distributionbar.gwt.DistributionBarWidgetset" />
-<<<<<<< HEAD
 
-=======
-      
->>>>>>> 11fa4469
 </module>