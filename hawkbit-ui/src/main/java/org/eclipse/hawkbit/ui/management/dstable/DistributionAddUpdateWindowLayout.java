--- conflicted
+++ resolved
@@ -337,14 +337,10 @@
         resetComponents();
         populateDistSetTypeNameCombo();
         populateValuesOfDistribution(editDistId);
-        return SPUIWindowDecorator.getWindow(i18n.get("caption.add.new.dist"), null,
+        window = SPUIWindowDecorator.getWindow(i18n.get("caption.add.new.dist"), null,
                 SPUIDefinitions.CREATE_UPDATE_WINDOW, this, event -> saveDistribution(), null, null, formLayout, i18n);
-<<<<<<< HEAD
-        window.getButtonsLayout().removeStyleName("actionButtonsMargin");
         window.setCloseListener(() -> !isDuplicate());
         return window;
-=======
->>>>>>> 3e0c78e8
     }
 
     /**
