/**
 * Copyright (c) 2015 Bosch Software Innovations GmbH and others.
 *
 * All rights reserved. This program and the accompanying materials
 * are made available under the terms of the Eclipse Public License v1.0
 * which accompanies this distribution, and is available at
 * http://www.eclipse.org/legal/epl-v10.html
 */
package org.eclipse.hawkbit.ui.rollout.rollout;

import java.text.SimpleDateFormat;
import java.util.ArrayList;
import java.util.Collections;
import java.util.Date;
import java.util.List;
import java.util.stream.Collectors;

import org.apache.commons.lang3.StringUtils;
import org.eclipse.hawkbit.repository.EntityFactory;
import org.eclipse.hawkbit.repository.RolloutManagement;
import org.eclipse.hawkbit.repository.TargetFilterQueryManagement;
import org.eclipse.hawkbit.repository.TargetManagement;
import org.eclipse.hawkbit.repository.builder.RolloutCreate;
import org.eclipse.hawkbit.repository.builder.RolloutGroupCreate;
import org.eclipse.hawkbit.repository.builder.RolloutUpdate;
import org.eclipse.hawkbit.repository.model.Action.ActionType;
import org.eclipse.hawkbit.repository.model.RepositoryModelConstants;
import org.eclipse.hawkbit.repository.model.Rollout;
import org.eclipse.hawkbit.repository.model.RolloutGroup;
import org.eclipse.hawkbit.repository.model.RolloutGroup.RolloutGroupErrorAction;
import org.eclipse.hawkbit.repository.model.RolloutGroup.RolloutGroupErrorCondition;
import org.eclipse.hawkbit.repository.model.RolloutGroup.RolloutGroupSuccessAction;
import org.eclipse.hawkbit.repository.model.RolloutGroup.RolloutGroupSuccessCondition;
import org.eclipse.hawkbit.repository.model.RolloutGroupConditionBuilder;
import org.eclipse.hawkbit.repository.model.RolloutGroupConditions;
import org.eclipse.hawkbit.repository.model.RolloutGroupsValidation;
import org.eclipse.hawkbit.repository.model.TargetFilterQuery;
import org.eclipse.hawkbit.ui.UiProperties;
import org.eclipse.hawkbit.ui.common.CommonDialogWindow;
import org.eclipse.hawkbit.ui.common.CommonDialogWindow.SaveDialogCloseListener;
<<<<<<< HEAD
=======
import org.eclipse.hawkbit.ui.common.DistributionSetIdName;
import org.eclipse.hawkbit.ui.common.builder.ComboBoxBuilder;
>>>>>>> 833b0795
import org.eclipse.hawkbit.ui.common.builder.LabelBuilder;
import org.eclipse.hawkbit.ui.common.builder.TextAreaBuilder;
import org.eclipse.hawkbit.ui.common.builder.TextFieldBuilder;
import org.eclipse.hawkbit.ui.common.builder.WindowBuilder;
import org.eclipse.hawkbit.ui.filtermanagement.TargetFilterBeanQuery;
import org.eclipse.hawkbit.ui.management.footer.ActionTypeOptionGroupLayout;
import org.eclipse.hawkbit.ui.management.footer.ActionTypeOptionGroupLayout.ActionTypeOption;
import org.eclipse.hawkbit.ui.rollout.event.RolloutEvent;
import org.eclipse.hawkbit.ui.rollout.groupschart.GroupsPieChart;
import org.eclipse.hawkbit.ui.utils.HawkbitCommonUtil;
import org.eclipse.hawkbit.ui.utils.I18N;
import org.eclipse.hawkbit.ui.utils.SPDateTimeUtil;
import org.eclipse.hawkbit.ui.utils.SPUIDefinitions;
import org.eclipse.hawkbit.ui.utils.SPUILabelDefinitions;
import org.eclipse.hawkbit.ui.utils.SPUIStyleDefinitions;
import org.eclipse.hawkbit.ui.utils.UIComponentIdProvider;
import org.eclipse.hawkbit.ui.utils.UINotification;
import org.springframework.data.domain.Page;
import org.springframework.data.domain.PageRequest;
import org.vaadin.addons.lazyquerycontainer.BeanQueryFactory;
import org.vaadin.addons.lazyquerycontainer.LazyQueryContainer;
import org.vaadin.addons.lazyquerycontainer.LazyQueryDefinition;
import org.vaadin.spring.events.EventBus;
import org.vaadin.spring.events.EventBus.UIEventBus;

import com.google.common.base.Strings;
import com.vaadin.data.Container;
import com.vaadin.data.Item;
import com.vaadin.data.Property.ValueChangeEvent;
import com.vaadin.data.Validator;
import com.vaadin.data.util.converter.StringToIntegerConverter;
import com.vaadin.data.validator.IntegerRangeValidator;
import com.vaadin.data.validator.NullValidator;
import com.vaadin.shared.ui.label.ContentMode;
import com.vaadin.ui.ComboBox;
import com.vaadin.ui.GridLayout;
import com.vaadin.ui.Label;
import com.vaadin.ui.OptionGroup;
import com.vaadin.ui.TabSheet;
import com.vaadin.ui.TextArea;
import com.vaadin.ui.TextField;
import com.vaadin.ui.themes.ValoTheme;

/**
 * Rollout add or update popup layout.
 */
public class AddUpdateRolloutWindowLayout extends GridLayout {

    private static final long serialVersionUID = 2999293468801479916L;

    private static final String MESSAGE_ROLLOUT_FIELD_VALUE_RANGE = "message.rollout.field.value.range";

    private static final String MESSAGE_ENTER_NUMBER = "message.enter.number";

    private final ActionTypeOptionGroupLayout actionTypeOptionGroupLayout;

    private final AutoStartOptionGroupLayout autoStartOptionGroupLayout;

    private final transient RolloutManagement rolloutManagement;

    private final transient TargetManagement targetManagement;

    private final transient TargetFilterQueryManagement targetFilterQueryManagement;

    private final UINotification uiNotification;

    private final transient UiProperties uiProperties;

    private final transient EntityFactory entityFactory;

    private final DefineGroupsLayout defineGroupsLayout;

    private final I18N i18n;

    private final transient EventBus.UIEventBus eventBus;

    private TextField rolloutName;

    private ComboBox distributionSet;

    private ComboBox targetFilterQueryCombo;

    private TextField noOfGroups;

    private Label groupSizeLabel;

    private TextField triggerThreshold;

    private TextField errorThreshold;

    private TextArea description;

    private OptionGroup errorThresholdOptionGroup;

    private CommonDialogWindow window;

    private boolean editRolloutEnabled;

    private Rollout rollout;

    private Long totalTargetsCount;

    private TextArea targetFilterQuery;

    private TabSheet groupsDefinitionTabs;

    private GroupsPieChart groupsPieChart;

    private GroupsLegendLayout groupsLegendLayout;

    private final transient RolloutGroupConditions defaultRolloutGroupConditions;

    private final NullValidator nullValidator = new NullValidator(null, false);

    AddUpdateRolloutWindowLayout(final RolloutManagement rolloutManagement, final TargetManagement targetManagement,
            final UINotification uiNotification, final UiProperties uiProperties, final EntityFactory entityFactory,
            final I18N i18n, final UIEventBus eventBus, final TargetFilterQueryManagement targetFilterQueryManagement) {
        this.actionTypeOptionGroupLayout = new ActionTypeOptionGroupLayout(i18n);
        this.autoStartOptionGroupLayout = new AutoStartOptionGroupLayout(i18n);
        this.rolloutManagement = rolloutManagement;
        this.targetManagement = targetManagement;
        this.uiNotification = uiNotification;
        this.uiProperties = uiProperties;
        this.entityFactory = entityFactory;
        this.i18n = i18n;
        this.eventBus = eventBus;
        this.targetFilterQueryManagement = targetFilterQueryManagement;

        this.defineGroupsLayout = new DefineGroupsLayout(i18n, entityFactory, rolloutManagement,
                targetFilterQueryManagement);

        defaultRolloutGroupConditions = new RolloutGroupConditionBuilder().withDefaults().build();

        setSizeUndefined();
        createRequiredComponents();
        buildLayout();

        defineGroupsLayout.setValidationListener(this::displayValidationStatus);
        defineGroupsLayout.setDefaultErrorThreshold(defaultRolloutGroupConditions.getErrorConditionExp());
        defineGroupsLayout.setDefaultTriggerThreshold(defaultRolloutGroupConditions.getSuccessConditionExp());
    }

    /**
     * Save or update the rollout.
     */
    private final class SaveOnDialogCloseListener implements SaveDialogCloseListener {
        @Override
        public void saveOrUpdate() {
            if (editRolloutEnabled) {
                editRollout();
                return;
            }
            createRollout();
        }

        @Override
        public boolean canWindowSaveOrUpdate() {
            if (editRolloutEnabled) {
                return duplicateCheckForEdit();
            }
            return duplicateCheck();
        }
    }

    /**
     * Get the window.
     *
     * @param rolloutId
     *            the rollout id
     * @param copy
     *            whether the rollout should be copied
     * @return the window
     */
    public CommonDialogWindow getWindow(final Long rolloutId, final boolean copy) {
        resetComponents();
        window = createWindow();
        populateData(rolloutId, copy);
        return window;
    }

    private CommonDialogWindow createWindow() {
        return new WindowBuilder(SPUIDefinitions.CREATE_UPDATE_WINDOW).caption(i18n.get("caption.configure.rollout"))
                .content(this).layout(this).i18n(i18n)
                .helpLink(uiProperties.getLinks().getDocumentation().getRolloutView())
                .saveDialogCloseListener(new SaveOnDialogCloseListener()).buildCommonDialogWindow();
    }

    public CommonDialogWindow getWindow() {
        resetComponents();
        window = createWindow();
        window.updateAllComponents(noOfGroups);
        window.updateAllComponents(triggerThreshold);
        window.updateAllComponents(errorThreshold);
        return window;
    }

    /**
     * Reset the field values.
     */
    public void resetComponents() {
        defineGroupsLayout.resetComponents();
        editRolloutEnabled = false;
        rolloutName.clear();
        targetFilterQuery.clear();
        resetFields();
        enableFields();
        populateDistributionSet();
        populateTargetFilterQuery();
        setDefaultSaveStartGroupOption();
        groupsLegendLayout.reset();
        groupSizeLabel.setVisible(false);
        noOfGroups.setVisible(true);
        removeComponent(1, 2);
        addComponent(targetFilterQueryCombo, 1, 2);
        actionTypeOptionGroupLayout.selectDefaultOption();
        autoStartOptionGroupLayout.selectDefaultOption();
        totalTargetsCount = 0L;
        rollout = null;
        groupsDefinitionTabs.setVisible(true);
        groupsDefinitionTabs.setSelectedTab(0);
    }

    private void resetFields() {
        rolloutName.removeStyleName(SPUIStyleDefinitions.SP_TEXTFIELD_ERROR);
        noOfGroups.clear();
        noOfGroups.removeStyleName(SPUIStyleDefinitions.SP_TEXTFIELD_ERROR);
        triggerThreshold.setValue(defaultRolloutGroupConditions.getSuccessConditionExp());
        triggerThreshold.removeStyleName(SPUIStyleDefinitions.SP_TEXTFIELD_ERROR);
        errorThreshold.setValue(defaultRolloutGroupConditions.getErrorConditionExp());
        errorThreshold.removeStyleName(SPUIStyleDefinitions.SP_TEXTFIELD_ERROR);
        description.clear();
        description.removeStyleName(SPUIStyleDefinitions.SP_TEXTFIELD_ERROR);
    }

    private void buildLayout() {

        setSpacing(true);
        setSizeUndefined();
        setRows(7);
        setColumns(4);
        setStyleName("marginTop");
        setColumnExpandRatio(3, 1);
        setWidth(850, Unit.PIXELS);

        addComponent(getMandatoryLabel("textfield.name"), 0, 0);
        addComponent(rolloutName, 1, 0);
        rolloutName.addValidator(nullValidator);

        addComponent(getMandatoryLabel("prompt.distribution.set"), 0, 1);
        addComponent(distributionSet, 1, 1);
        distributionSet.addValidator(nullValidator);

        addComponent(getMandatoryLabel("prompt.target.filter"), 0, 2);
        addComponent(targetFilterQueryCombo, 1, 2);
        targetFilterQueryCombo.addValidator(nullValidator);
        targetFilterQuery.removeValidator(nullValidator);

        addComponent(getLabel("textfield.description"), 0, 3);
        addComponent(description, 1, 3, 1, 3);

        addComponent(groupsLegendLayout, 3, 0, 3, 3);
        addComponent(groupsPieChart, 2, 0, 2, 3);

        addComponent(getMandatoryLabel("caption.rollout.action.type"), 0, 4);
        addComponent(actionTypeOptionGroupLayout, 1, 4, 3, 4);

        addComponent(getMandatoryLabel("caption.rollout.start.type"), 0, 5);
        addComponent(autoStartOptionGroupLayout, 1, 5, 3, 5);

        addComponent(groupsDefinitionTabs, 0, 6, 3, 6);

        rolloutName.focus();
    }

    private Label getMandatoryLabel(final String key) {
        final Label mandatoryLabel = getLabel(i18n.get(key));
        mandatoryLabel.setContentMode(ContentMode.HTML);
        mandatoryLabel.setValue(mandatoryLabel.getValue().concat(" <span style='color:#ed473b'>*</span>"));
        return mandatoryLabel;
    }

    private Label getLabel(final String key) {
        return new LabelBuilder().name(i18n.get(key)).buildLabel();
    }

    private TextField createTextField(final String in18Key, final String id) {
        return new TextFieldBuilder().prompt(i18n.get(in18Key)).immediate(true).id(id).buildTextComponent();
    }

    private TextField createIntegerTextField(final String in18Key, final String id) {
        final TextField textField = createTextField(in18Key, id);
        textField.setNullRepresentation(StringUtils.EMPTY);
        textField.setConverter(new StringToIntegerConverter());
        textField.setConversionError(i18n.get(MESSAGE_ENTER_NUMBER));
        textField.setSizeUndefined();
        return textField;
    }

    private static Label getPercentHintLabel() {
        final Label percentSymbol = new Label("%");
        percentSymbol.addStyleName(ValoTheme.LABEL_TINY + " " + ValoTheme.LABEL_BOLD);
        percentSymbol.setSizeUndefined();
        return percentSymbol;
    }

    private void createRequiredComponents() {
        rolloutName = createRolloutNameField();
        distributionSet = createDistributionSetCombo();
        populateDistributionSet();

        targetFilterQueryCombo = createTargetFilterQueryCombo();
        populateTargetFilterQuery();

        noOfGroups = createNoOfGroupsField();
        groupSizeLabel = createCountLabel();

        triggerThreshold = createTriggerThreshold();
        errorThreshold = createErrorThreshold();
        description = createDescription();
        errorThresholdOptionGroup = createErrorThresholdOptionGroup();
        setDefaultSaveStartGroupOption();
        actionTypeOptionGroupLayout.selectDefaultOption();
        autoStartOptionGroupLayout.selectDefaultOption();
        targetFilterQuery = createTargetFilterQuery();
        actionTypeOptionGroupLayout.addStyleName(SPUIStyleDefinitions.ROLLOUT_ACTION_TYPE_LAYOUT);
        autoStartOptionGroupLayout.addStyleName(SPUIStyleDefinitions.ROLLOUT_ACTION_TYPE_LAYOUT);

        groupsDefinitionTabs = createGroupDefinitionTabs();

        groupsPieChart = new GroupsPieChart();
        groupsPieChart.setWidth(260, Unit.PIXELS);
        groupsPieChart.setHeight(220, Unit.PIXELS);
        groupsPieChart.setStyleName(SPUIStyleDefinitions.ROLLOUT_GROUPS_CHART);

        groupsLegendLayout = new GroupsLegendLayout(i18n);

    }

    private void displayValidationStatus(DefineGroupsLayout.ValidationStatus status) {
        if(status == DefineGroupsLayout.ValidationStatus.LOADING) {
            groupsLegendLayout.displayLoading();
        } else {
            validateGroups();
        }
    }

    private TabSheet createGroupDefinitionTabs() {
        TabSheet tabSheet = new TabSheet();
        tabSheet.setId(UIComponentIdProvider.ROLLOUT_GROUPS);
        tabSheet.setWidth(850, Unit.PIXELS);
        tabSheet.setHeight(300, Unit.PIXELS);
        tabSheet.setStyleName(SPUIStyleDefinitions.ROLLOUT_GROUPS);

        TabSheet.Tab simpleTab = tabSheet.addTab(createSimpleGroupDefinitionTab(),
                i18n.get("caption.rollout.tabs.simple"));
        simpleTab.setId(UIComponentIdProvider.ROLLOUT_SIMPLE_TAB);

        TabSheet.Tab advancedTab = tabSheet.addTab(defineGroupsLayout, i18n.get("caption.rollout.tabs.advanced"));
        advancedTab.setId(UIComponentIdProvider.ROLLOUT_ADVANCED_TAB);

        tabSheet.addSelectedTabChangeListener(event -> validateGroups());

        return tabSheet;
    }

    private static int getPositionOfSelectedTab(final TabSheet tabSheet) {
        return tabSheet.getTabPosition(tabSheet.getTab(tabSheet.getSelectedTab()));
    }

    private boolean isNumberOfGroups() {
        return getPositionOfSelectedTab(groupsDefinitionTabs) == 0;
    }

    private boolean isGroupsDefinition() {
        return getPositionOfSelectedTab(groupsDefinitionTabs) == 1;
    }

    private GridLayout createSimpleGroupDefinitionTab() {
        GridLayout layout = new GridLayout();
        layout.setSpacing(true);
        layout.setColumns(3);
        layout.setRows(4);
        layout.setStyleName("marginTop");

        layout.addComponent(getLabel("caption.rollout.generate.groups"), 0, 0, 2, 0);

        layout.addComponent(getMandatoryLabel("prompt.number.of.groups"), 0, 1);
        layout.addComponent(noOfGroups, 1, 1);
        noOfGroups.addValidator(nullValidator);
        layout.addComponent(groupSizeLabel, 2, 1);

        layout.addComponent(getMandatoryLabel("prompt.tigger.threshold"), 0, 2);
        layout.addComponent(triggerThreshold, 1, 2);
        triggerThreshold.addValidator(nullValidator);
        layout.addComponent(getPercentHintLabel(), 2, 2);

        layout.addComponent(getMandatoryLabel("prompt.error.threshold"), 0, 3);
        layout.addComponent(errorThreshold, 1, 3);
        errorThreshold.addValidator(nullValidator);
        layout.addComponent(errorThresholdOptionGroup, 2, 3);

        return layout;
    }

    private static Label createCountLabel() {
        final Label groupSize = new LabelBuilder().visible(false).name("").buildLabel();
        groupSize.addStyleName(ValoTheme.LABEL_TINY + " " + "rollout-target-count-message");
        groupSize.setImmediate(true);
        groupSize.setSizeUndefined();
        return groupSize;
    }

    private static TextArea createTargetFilterQuery() {
        final TextArea filterField = new TextAreaBuilder().style("text-area-style")
                .id(UIComponentIdProvider.ROLLOUT_TARGET_FILTER_QUERY_FIELD)
                .maxLengthAllowed(SPUILabelDefinitions.TARGET_FILTER_QUERY_TEXT_FIELD_LENGTH).buildTextComponent();

        filterField.setId(UIComponentIdProvider.ROLLOUT_TARGET_FILTER_QUERY_FIELD);
        filterField.setNullRepresentation(StringUtils.EMPTY);
        filterField.setEnabled(false);
        filterField.setSizeUndefined();
        return filterField;
    }

    private OptionGroup createErrorThresholdOptionGroup() {
        final OptionGroup errorThresoldOptions = new OptionGroup();
        for (final ERRORTHRESOLDOPTIONS option : ERRORTHRESOLDOPTIONS.values()) {
            errorThresoldOptions.addItem(option.getValue());
        }
        errorThresoldOptions.setId(UIComponentIdProvider.ROLLOUT_ERROR_THRESOLD_OPTION_ID);
        errorThresoldOptions.addStyleName(ValoTheme.OPTIONGROUP_HORIZONTAL);
        errorThresoldOptions.addStyleName(SPUIStyleDefinitions.ROLLOUT_OPTION_GROUP);
        errorThresoldOptions.setSizeUndefined();
        errorThresoldOptions.addValueChangeListener(this::listenerOnErrorThresoldOptionChange);
        return errorThresoldOptions;
    }

    private void listenerOnErrorThresoldOptionChange(final ValueChangeEvent event) {
        errorThreshold.clear();
        errorThreshold.removeAllValidators();
        if (event.getProperty().getValue().equals(ERRORTHRESOLDOPTIONS.COUNT.getValue())) {
            errorThreshold.addValidator(new ErrorThresoldOptionValidator());
        } else {
            errorThreshold.addValidator(new ThresholdFieldValidator());
        }
        errorThreshold.getValidators();
    }

    private void validateGroups() {
        if(editRolloutEnabled) {
            return;
        }
        if(isGroupsDefinition()) {
            List<RolloutGroupCreate> savedRolloutGroups = defineGroupsLayout.getSavedRolloutGroups();
            if(!defineGroupsLayout.isValid() || savedRolloutGroups == null || savedRolloutGroups.isEmpty()) {
                noOfGroups.clear();
            } else {
                noOfGroups.setValue(String.valueOf(savedRolloutGroups.size()));
            }
            updateGroupsChart(defineGroupsLayout.getGroupsValidation());
        }
        if(isNumberOfGroups()) {
            if(noOfGroups.isValid() && !noOfGroups.getValue().isEmpty()) {
                updateGroupsChart(Integer.parseInt(noOfGroups.getValue()));
            } else {
                updateGroupsChart(0);
            }

        }
    }

    private void updateGroupsChart(final RolloutGroupsValidation validation) {
        if(validation == null) {
            groupsPieChart.setChartState(null, null);
            return;
        }
        List<Long> targetsPerGroup = validation.getTargetsPerGroup();
        if(validation.getTotalTargets() == 0L || targetsPerGroup.isEmpty()) {
            groupsPieChart.setChartState(null, null);
        } else {
            groupsPieChart.setChartState(targetsPerGroup, validation.getTotalTargets());
        }

        totalTargetsCount = validation.getTotalTargets();
        groupsLegendLayout.populateTotalTargets(validation.getTotalTargets());
        groupsLegendLayout.populateGroupsLegendByValidation(validation, defineGroupsLayout.getSavedRolloutGroups());

    }

    private void updateGroupsChart(final List<RolloutGroup> savedGroups, long totalTargetsCount) {
        List<Long> targetsPerGroup = savedGroups.stream().map(group -> (long) group.getTotalTargets())
                .collect(Collectors.toList());

        groupsPieChart.setChartState(targetsPerGroup, totalTargetsCount);
        groupsLegendLayout.populateGroupsLegendByGroups(savedGroups);
    }

    private void updateGroupsChart(final int amountOfGroups) {
        if (totalTargetsCount == null || totalTargetsCount == 0L || amountOfGroups == 0) {
            groupsPieChart.setChartState(null, null);
            groupsLegendLayout.populateGroupsLegendByTargetCounts(Collections.emptyList());
        } else {
            final List<Long> groups = new ArrayList<>(amountOfGroups);
            long leftTargets = totalTargetsCount;
            for (int i = 0; i < amountOfGroups; i++) {
                float percentage = 1.0F / (amountOfGroups - i);
                long targetsInGroup = Math.round(percentage * (double) leftTargets);
                leftTargets -= targetsInGroup;
                groups.add(targetsInGroup);
            }

            groupsPieChart.setChartState(groups, totalTargetsCount);
            groupsLegendLayout.populateGroupsLegendByTargetCounts(groups);
        }

    }

    private ComboBox createTargetFilterQueryCombo() {
        return new ComboBoxBuilder().setValueChangeListener(this::onTargetFilterChange)
                .setPrompt(i18n.get("prompt.target.filter")).setId(UIComponentIdProvider.ROLLOUT_TARGET_FILTER_COMBO_ID)
                .buildCombBox();
    }

    private void onTargetFilterChange(final ValueChangeEvent event) {
        final String filterQueryString = getTargetFilterQuery();
        if (Strings.isNullOrEmpty(filterQueryString)) {
            totalTargetsCount = 0L;
            groupsLegendLayout.populateTotalTargets(null);
            defineGroupsLayout.setTargetFilter(null);
        } else {
            totalTargetsCount = targetManagement.countTargetByTargetFilterQuery(filterQueryString);
            groupsLegendLayout.populateTotalTargets(totalTargetsCount);
            defineGroupsLayout.setTargetFilter(filterQueryString);
        }
        onGroupNumberChange(event);
    }

    private String getTargetPerGroupMessage(final String value) {
        return new StringBuilder(i18n.get("label.target.per.group")).append(value).toString();
    }

    private void populateTargetFilterQuery() {
        final Container container = createTargetFilterComboContainer();
        targetFilterQueryCombo.setContainerDataSource(container);
    }

    private void populateTargetFilterQuery(final Rollout rollout) {
        final Page<TargetFilterQuery> filterQueries = targetFilterQueryManagement
                .findTargetFilterQueryByQuery(new PageRequest(0, 1), rollout.getTargetFilterQuery());
        if(filterQueries.getTotalElements() > 0) {
            final TargetFilterQuery filterQuery = filterQueries.getContent().get(0);
            targetFilterQueryCombo.setValue(filterQuery.getName());
        }

    }

    private static Container createTargetFilterComboContainer() {
        final BeanQueryFactory<TargetFilterBeanQuery> targetFilterQF = new BeanQueryFactory<>(
                TargetFilterBeanQuery.class);
        return new LazyQueryContainer(
                new LazyQueryDefinition(true, SPUIDefinitions.PAGE_SIZE, SPUILabelDefinitions.VAR_NAME),
                targetFilterQF);
    }

    private void editRollout() {
        if (rollout == null) {
            return;
        }

        final DistributionSetIdName distributionSetIdName = (DistributionSetIdName) distributionSet.getValue();

        RolloutUpdate rolloutUpdate = entityFactory.rollout().update(rollout.getId()).name(rolloutName.getValue())
                .description(description.getValue()).set(distributionSetIdName.getId()).actionType(getActionType())
                .forcedTime(getForcedTimeStamp());

        if (AutoStartOptionGroupLayout.AutoStartOption.AUTO_START.equals(getAutoStartOption())) {
            rolloutUpdate.startAt(System.currentTimeMillis());
        }
        if (AutoStartOptionGroupLayout.AutoStartOption.SCHEDULED.equals(getAutoStartOption())) {
            rolloutUpdate.startAt(getScheduledStartTime());
        }

        final Rollout updatedRollout = rolloutManagement.updateRollout(rolloutUpdate);

        uiNotification.displaySuccess(i18n.get("message.update.success", updatedRollout.getName()));
        eventBus.publish(this, RolloutEvent.UPDATE_ROLLOUT);
    }

    private boolean duplicateCheckForEdit() {
        final String rolloutNameVal = getRolloutName();
        if (!rollout.getName().equals(rolloutNameVal)
                && rolloutManagement.findRolloutByName(rolloutNameVal) != null) {
            uiNotification.displayValidationError(i18n.get("message.rollout.duplicate.check", rolloutNameVal));
            return false;
        }
        return true;
    }

    private long getForcedTimeStamp() {
        return ActionTypeOption.AUTO_FORCED.equals(actionTypeOptionGroupLayout.getActionTypeOptionGroup().getValue())
                ? actionTypeOptionGroupLayout.getForcedTimeDateField().getValue().getTime()
                : RepositoryModelConstants.NO_FORCE_TIME;
    }

    private Long getScheduledStartTime() {
        return AutoStartOptionGroupLayout.AutoStartOption.SCHEDULED.equals(getAutoStartOption())
                ? autoStartOptionGroupLayout.getStartAtDateField().getValue().getTime() : null;
    }

    private AutoStartOptionGroupLayout.AutoStartOption getAutoStartOption() {
        return (AutoStartOptionGroupLayout.AutoStartOption) autoStartOptionGroupLayout.getAutoStartOptionGroup()
                .getValue();
    }

    private ActionType getActionType() {
        return ((ActionTypeOptionGroupLayout.ActionTypeOption) actionTypeOptionGroupLayout.getActionTypeOptionGroup()
                .getValue()).getActionType();
    }

    private void createRollout() {
        final Rollout rolloutToCreate = saveRollout();
        uiNotification.displaySuccess(i18n.get("message.save.success", rolloutToCreate.getName()));
    }

    private Rollout saveRollout() {

        final DistributionSetIdName distributionSetIdName = (DistributionSetIdName) distributionSet.getValue();

        final int amountGroup = Integer.parseInt(noOfGroups.getValue());
        final int errorThresholdPercent = getErrorThresholdPercentage(amountGroup);
        final RolloutGroupConditions conditions = new RolloutGroupConditionBuilder()
                .successAction(RolloutGroupSuccessAction.NEXTGROUP, null)
                .successCondition(RolloutGroupSuccessCondition.THRESHOLD, triggerThreshold.getValue())
                .errorCondition(RolloutGroupErrorCondition.THRESHOLD, String.valueOf(errorThresholdPercent))
                .errorAction(RolloutGroupErrorAction.PAUSE, null).build();

<<<<<<< HEAD
        final Long distributionSetId = (Long) distributionSet.getValue();

        return rolloutManagement.createRollout(entityFactory.rollout().create().name(rolloutName.getValue())
                .description(description.getValue()).set(distributionSetId).targetFilterQuery(getTargetFilterQuery())
                .actionType(getActionType()).forcedTime(getForcedTimeStamp()), amountGroup, conditions);
=======
        final RolloutCreate rolloutCreate = entityFactory.rollout().create().name(rolloutName.getValue())
                .description(description.getValue()).set(distributionSetIdName.getId())
                .targetFilterQuery(getTargetFilterQuery()).actionType(getActionType()).forcedTime(getForcedTimeStamp());

        if (AutoStartOptionGroupLayout.AutoStartOption.AUTO_START.equals(getAutoStartOption())) {
            rolloutCreate.startAt(System.currentTimeMillis());
        }
        if (AutoStartOptionGroupLayout.AutoStartOption.SCHEDULED.equals(getAutoStartOption())) {
            rolloutCreate.startAt(getScheduledStartTime());
        }

        if (isNumberOfGroups()) {
            return rolloutManagement.createRollout(rolloutCreate, amountGroup, conditions);
        } else if (isGroupsDefinition()) {
            List<RolloutGroupCreate> groups = defineGroupsLayout.getSavedRolloutGroups();
            return rolloutManagement.createRollout(rolloutCreate, groups, conditions);
        }

        throw new IllegalStateException("Either of the Tabs must be selected");
>>>>>>> 833b0795
    }

    private String getTargetFilterQuery() {
        if (null != targetFilterQueryCombo.getValue()
                && HawkbitCommonUtil.trimAndNullIfEmpty((String) targetFilterQueryCombo.getValue()) != null) {
            final Item filterItem = targetFilterQueryCombo.getContainerDataSource()
                    .getItem(targetFilterQueryCombo.getValue());
            return (String) filterItem.getItemProperty("query").getValue();
        }
        return null;
    }

    private int getErrorThresholdPercentage(final int amountGroup) {
        int errorThresoldPercent = Integer.parseInt(errorThreshold.getValue());
        if (errorThresholdOptionGroup.getValue().equals(ERRORTHRESOLDOPTIONS.COUNT.getValue())) {
            final int groupSize = (int) Math.ceil((double) totalTargetsCount / (double) amountGroup);
            final int erroThresoldCount = Integer.parseInt(errorThreshold.getValue());
            errorThresoldPercent = (int) Math.ceil(((float) erroThresoldCount / (float) groupSize) * 100);
        }
        return errorThresoldPercent;
    }

    private boolean duplicateCheck() {
        if (rolloutManagement.findRolloutByName(getRolloutName()) != null) {
            uiNotification.displayValidationError(
                    i18n.get("message.rollout.duplicate.check", getRolloutName()));
            return false;
        }
        return true;
    }

    private void setDefaultSaveStartGroupOption() {
        errorThresholdOptionGroup.setValue(ERRORTHRESOLDOPTIONS.PERCENT.getValue());
    }

    private TextArea createDescription() {
        final TextArea descriptionField = new TextAreaBuilder().style("text-area-style")
                .prompt(i18n.get("textfield.description")).id(UIComponentIdProvider.ROLLOUT_DESCRIPTION_ID)
                .buildTextComponent();
        descriptionField.setNullRepresentation(StringUtils.EMPTY);
        descriptionField.setSizeUndefined();
        return descriptionField;
    }

    private TextField createErrorThreshold() {
        final TextField errorField = createIntegerTextField("prompt.error.threshold",
                UIComponentIdProvider.ROLLOUT_ERROR_THRESOLD_ID);
        errorField.addValidator(new ThresholdFieldValidator());
        errorField.setMaxLength(7);
        errorField.setValue(defaultRolloutGroupConditions.getErrorConditionExp());
        return errorField;
    }

    private TextField createTriggerThreshold() {
        final TextField thresholdField = createIntegerTextField("prompt.tigger.threshold",
                UIComponentIdProvider.ROLLOUT_TRIGGER_THRESOLD_ID);
        thresholdField.addValidator(new ThresholdFieldValidator());
        thresholdField.setValue(defaultRolloutGroupConditions.getSuccessConditionExp());
        return thresholdField;
    }

    private TextField createNoOfGroupsField() {
        final TextField noOfGroupsField = createIntegerTextField("prompt.number.of.groups",
                UIComponentIdProvider.ROLLOUT_NO_OF_GROUPS_ID);
        noOfGroupsField.addValidator(new GroupNumberValidator());
        noOfGroupsField.setMaxLength(3);
        noOfGroupsField.addValueChangeListener(this::onGroupNumberChange);
        return noOfGroupsField;
    }

    private void onGroupNumberChange(final ValueChangeEvent event) {
        if(editRolloutEnabled) {
            return;
        }
        if (event.getProperty().getValue() != null && noOfGroups.isValid() && totalTargetsCount != null
                && isNumberOfGroups()) {
            groupSizeLabel.setValue(getTargetPerGroupMessage(String.valueOf(getGroupSize())));
            groupSizeLabel.setVisible(true);
            updateGroupsChart(Integer.parseInt(noOfGroups.getValue()));
        } else {
            groupSizeLabel.setVisible(false);
            if(isNumberOfGroups()) {
                updateGroupsChart(0);
            }
        }
    }

    private ComboBox createDistributionSetCombo() {
        return new ComboBoxBuilder().setPrompt(i18n.get("prompt.distribution.set"))
                .setId(UIComponentIdProvider.ROLLOUT_DS_ID).buildCombBox();
    }

    private void populateDistributionSet() {
        final Container container = createDsComboContainer();
        distributionSet.setContainerDataSource(container);
    }

    private static Container createDsComboContainer() {
        final BeanQueryFactory<DistributionBeanQuery> distributionQF = new BeanQueryFactory<>(
                DistributionBeanQuery.class);
        return new LazyQueryContainer(
                new LazyQueryDefinition(true, SPUIDefinitions.PAGE_SIZE, SPUILabelDefinitions.VAR_ID), distributionQF);
    }

    private TextField createRolloutNameField() {
        final TextField rolloutNameField = createTextField("textfield.name",
                UIComponentIdProvider.ROLLOUT_NAME_FIELD_ID);
        rolloutNameField.setSizeUndefined();
        return rolloutNameField;
    }

    private String getRolloutName() {
        return HawkbitCommonUtil.trimAndNullIfEmpty(rolloutName.getValue());
    }

    class ErrorThresoldOptionValidator implements Validator {
        private static final long serialVersionUID = 9049939751976326550L;

        @Override
        public void validate(final Object value) {
            if (isNoOfGroupsOrTargetFilterEmpty()) {
                uiNotification.displayValidationError(i18n.get("message.rollout.noofgroups.or.targetfilter.missing"));
            } else {
                if (value != null) {
                    final int groupSize = getGroupSize();
                    new IntegerRangeValidator(i18n.get(MESSAGE_ROLLOUT_FIELD_VALUE_RANGE, 0, groupSize), 0, groupSize)
                            .validate(Integer.valueOf(value.toString()));
                }
            }
        }

        private boolean isNoOfGroupsOrTargetFilterEmpty() {
            return HawkbitCommonUtil.trimAndNullIfEmpty(noOfGroups.getValue()) == null
                    || (HawkbitCommonUtil.trimAndNullIfEmpty((String) targetFilterQueryCombo.getValue()) == null
                            && targetFilterQuery.getValue() == null);
        }
    }

    private int getGroupSize() {
        return (int) Math.ceil((double) totalTargetsCount / Double.parseDouble(noOfGroups.getValue()));
    }

    class ThresholdFieldValidator implements Validator {
        private static final long serialVersionUID = 9049939751976326550L;

        @Override
        public void validate(final Object value) {
            if (value != null) {
                new IntegerRangeValidator(i18n.get(MESSAGE_ROLLOUT_FIELD_VALUE_RANGE, 0, 100), 0, 100)
                        .validate(Integer.valueOf(value.toString()));
            }
        }
    }

    class GroupNumberValidator implements Validator {
        private static final long serialVersionUID = 9043919751971326521L;

        @Override
        public void validate(final Object value) {
            if (value != null) {
                new IntegerRangeValidator(i18n.get(MESSAGE_ROLLOUT_FIELD_VALUE_RANGE, 1, 500), 1, 500)
                        .validate(Integer.valueOf(value.toString()));
            }
        }
    }

    /**
     *
     * Populate rollout details.
     *
     * @param rolloutId
     *            rollout id
     */
    private void populateData(final Long rolloutId, final boolean copy) {
        if (rolloutId == null) {
            return;
        }

<<<<<<< HEAD
        editRolloutEnabled = Boolean.TRUE;
        rolloutForEdit = rolloutManagement.findRolloutById(rolloutId);
        rolloutName.setValue(rolloutForEdit.getName());
        description.setValue(rolloutForEdit.getDescription());
        distributionSet.setValue(rolloutForEdit.getDistributionSet().getId());
        final List<RolloutGroup> rolloutGroups = rolloutForEdit.getRolloutGroups();
        setThresholdValues(rolloutGroups);
        setActionType(rolloutForEdit);
        disableRequiredFieldsOnEdit();
        targetFilterQuery.setValue(rolloutForEdit.getTargetFilterQuery());
        removeComponent(1, 2);
        targetFilterQueryCombo.removeValidator(nullValidator);
        addComponent(targetFilterQuery, 1, 2);
        targetFilterQuery.addValidator(nullValidator);
=======
        rollout = rolloutManagement.findRolloutById(rolloutId);
        description.setValue(rollout.getDescription());
        distributionSet.setValue(DistributionSetIdName.generate(rollout.getDistributionSet()));
        setActionType(rollout);
        setAutoStartType(rollout);
>>>>>>> 833b0795

        if (copy) {
            rolloutName.setValue(i18n.get("textfield.rollout.copied.name", rollout.getName()));
            populateTargetFilterQuery(rollout);

            defineGroupsLayout.populateByRollout(rollout);
            groupsDefinitionTabs.setSelectedTab(1);

            window.clearOriginalValues();

        } else {
            editRolloutEnabled = true;
            if (rollout.getStatus() != Rollout.RolloutStatus.READY) {
                disableRequiredFieldsOnEdit();
            }
            rolloutName.setValue(rollout.getName());
            groupsDefinitionTabs.setVisible(false);

            targetFilterQuery.setValue(rollout.getTargetFilterQuery());
            removeComponent(1, 2);
            targetFilterQueryCombo.removeValidator(nullValidator);
            addComponent(targetFilterQuery, 1, 2);
            targetFilterQuery.addValidator(nullValidator);

            window.setOrginaleValues();

            updateGroupsChart(rollout.getRolloutGroups(), rollout.getTotalTargets());
        }

        totalTargetsCount = targetManagement.countTargetByTargetFilterQuery(rollout.getTargetFilterQuery());
        groupsLegendLayout.populateTotalTargets(totalTargetsCount);
    }

    private void disableRequiredFieldsOnEdit() {
        noOfGroups.setEnabled(false);
        distributionSet.setEnabled(false);
        errorThreshold.setEnabled(false);
        triggerThreshold.setEnabled(false);
        errorThresholdOptionGroup.setEnabled(false);
        actionTypeOptionGroupLayout.getActionTypeOptionGroup().setEnabled(false);
        actionTypeOptionGroupLayout.addStyleName(SPUIStyleDefinitions.DISABLE_ACTION_TYPE_LAYOUT);
        autoStartOptionGroupLayout.getAutoStartOptionGroup().setEnabled(false);
        autoStartOptionGroupLayout.addStyleName(SPUIStyleDefinitions.DISABLE_ACTION_TYPE_LAYOUT);
    }

    private void enableFields() {
        distributionSet.setEnabled(true);
        errorThreshold.setEnabled(true);
        triggerThreshold.setEnabled(true);
        actionTypeOptionGroupLayout.getActionTypeOptionGroup().setEnabled(true);
        actionTypeOptionGroupLayout.removeStyleName(SPUIStyleDefinitions.DISABLE_ACTION_TYPE_LAYOUT);
        autoStartOptionGroupLayout.getAutoStartOptionGroup().setEnabled(true);
        autoStartOptionGroupLayout.removeStyleName(SPUIStyleDefinitions.DISABLE_ACTION_TYPE_LAYOUT);
        noOfGroups.setEnabled(true);
        targetFilterQueryCombo.setEnabled(true);
        errorThresholdOptionGroup.setEnabled(true);
    }

    private void setActionType(final Rollout rollout) {
        for (final ActionTypeOptionGroupLayout.ActionTypeOption groupAction : ActionTypeOptionGroupLayout.ActionTypeOption
                .values()) {
            if (groupAction.getActionType() == rollout.getActionType()) {
                actionTypeOptionGroupLayout.getActionTypeOptionGroup().setValue(groupAction);
                final SimpleDateFormat format = new SimpleDateFormat(SPUIDefinitions.LAST_QUERY_DATE_FORMAT);
                format.setTimeZone(SPDateTimeUtil.getBrowserTimeZone());
                actionTypeOptionGroupLayout.getForcedTimeDateField().setValue(new Date(rollout.getForcedTime()));
                break;
            }
        }
    }

    private void setAutoStartType(final Rollout rollout) {
        if (rollout.getStartAt() == null) {
            autoStartOptionGroupLayout.getAutoStartOptionGroup()
                    .setValue(AutoStartOptionGroupLayout.AutoStartOption.MANUAL);
        } else if (rollout.getStartAt() < System.currentTimeMillis()) {
            autoStartOptionGroupLayout.getAutoStartOptionGroup()
                    .setValue(AutoStartOptionGroupLayout.AutoStartOption.AUTO_START);
            autoStartOptionGroupLayout.getStartAtDateField().setValue(new Date(rollout.getStartAt()));
        } else {
            autoStartOptionGroupLayout.getAutoStartOptionGroup()
                    .setValue(AutoStartOptionGroupLayout.AutoStartOption.SCHEDULED);
            autoStartOptionGroupLayout.getStartAtDateField().setValue(new Date(rollout.getStartAt()));
        }
    }

    private enum ERRORTHRESOLDOPTIONS {
        PERCENT("%"), COUNT("Count");

        String value;

        ERRORTHRESOLDOPTIONS(final String val) {
            this.value = val;
        }

        /**
         * @return the value
         */
        public String getValue() {
            return value;
        }
    }

}<|MERGE_RESOLUTION|>--- conflicted
+++ resolved
@@ -38,15 +38,12 @@
 import org.eclipse.hawkbit.ui.UiProperties;
 import org.eclipse.hawkbit.ui.common.CommonDialogWindow;
 import org.eclipse.hawkbit.ui.common.CommonDialogWindow.SaveDialogCloseListener;
-<<<<<<< HEAD
-=======
-import org.eclipse.hawkbit.ui.common.DistributionSetIdName;
 import org.eclipse.hawkbit.ui.common.builder.ComboBoxBuilder;
->>>>>>> 833b0795
 import org.eclipse.hawkbit.ui.common.builder.LabelBuilder;
 import org.eclipse.hawkbit.ui.common.builder.TextAreaBuilder;
 import org.eclipse.hawkbit.ui.common.builder.TextFieldBuilder;
 import org.eclipse.hawkbit.ui.common.builder.WindowBuilder;
+import org.eclipse.hawkbit.ui.common.entity.DistributionSetIdName;
 import org.eclipse.hawkbit.ui.filtermanagement.TargetFilterBeanQuery;
 import org.eclipse.hawkbit.ui.management.footer.ActionTypeOptionGroupLayout;
 import org.eclipse.hawkbit.ui.management.footer.ActionTypeOptionGroupLayout.ActionTypeOption;
@@ -160,8 +157,8 @@
     AddUpdateRolloutWindowLayout(final RolloutManagement rolloutManagement, final TargetManagement targetManagement,
             final UINotification uiNotification, final UiProperties uiProperties, final EntityFactory entityFactory,
             final I18N i18n, final UIEventBus eventBus, final TargetFilterQueryManagement targetFilterQueryManagement) {
-        this.actionTypeOptionGroupLayout = new ActionTypeOptionGroupLayout(i18n);
-        this.autoStartOptionGroupLayout = new AutoStartOptionGroupLayout(i18n);
+        actionTypeOptionGroupLayout = new ActionTypeOptionGroupLayout(i18n);
+        autoStartOptionGroupLayout = new AutoStartOptionGroupLayout(i18n);
         this.rolloutManagement = rolloutManagement;
         this.targetManagement = targetManagement;
         this.uiNotification = uiNotification;
@@ -171,7 +168,7 @@
         this.eventBus = eventBus;
         this.targetFilterQueryManagement = targetFilterQueryManagement;
 
-        this.defineGroupsLayout = new DefineGroupsLayout(i18n, entityFactory, rolloutManagement,
+        defineGroupsLayout = new DefineGroupsLayout(i18n, entityFactory, rolloutManagement,
                 targetFilterQueryManagement);
 
         defaultRolloutGroupConditions = new RolloutGroupConditionBuilder().withDefaults().build();
@@ -382,7 +379,7 @@
     }
 
     private void displayValidationStatus(DefineGroupsLayout.ValidationStatus status) {
-        if(status == DefineGroupsLayout.ValidationStatus.LOADING) {
+        if (status == DefineGroupsLayout.ValidationStatus.LOADING) {
             groupsLegendLayout.displayLoading();
         } else {
             validateGroups();
@@ -390,17 +387,17 @@
     }
 
     private TabSheet createGroupDefinitionTabs() {
-        TabSheet tabSheet = new TabSheet();
+        final TabSheet tabSheet = new TabSheet();
         tabSheet.setId(UIComponentIdProvider.ROLLOUT_GROUPS);
         tabSheet.setWidth(850, Unit.PIXELS);
         tabSheet.setHeight(300, Unit.PIXELS);
         tabSheet.setStyleName(SPUIStyleDefinitions.ROLLOUT_GROUPS);
 
-        TabSheet.Tab simpleTab = tabSheet.addTab(createSimpleGroupDefinitionTab(),
+        final TabSheet.Tab simpleTab = tabSheet.addTab(createSimpleGroupDefinitionTab(),
                 i18n.get("caption.rollout.tabs.simple"));
         simpleTab.setId(UIComponentIdProvider.ROLLOUT_SIMPLE_TAB);
 
-        TabSheet.Tab advancedTab = tabSheet.addTab(defineGroupsLayout, i18n.get("caption.rollout.tabs.advanced"));
+        final TabSheet.Tab advancedTab = tabSheet.addTab(defineGroupsLayout, i18n.get("caption.rollout.tabs.advanced"));
         advancedTab.setId(UIComponentIdProvider.ROLLOUT_ADVANCED_TAB);
 
         tabSheet.addSelectedTabChangeListener(event -> validateGroups());
@@ -421,7 +418,7 @@
     }
 
     private GridLayout createSimpleGroupDefinitionTab() {
-        GridLayout layout = new GridLayout();
+        final GridLayout layout = new GridLayout();
         layout.setSpacing(true);
         layout.setColumns(3);
         layout.setRows(4);
@@ -492,20 +489,20 @@
     }
 
     private void validateGroups() {
-        if(editRolloutEnabled) {
+        if (editRolloutEnabled) {
             return;
         }
-        if(isGroupsDefinition()) {
-            List<RolloutGroupCreate> savedRolloutGroups = defineGroupsLayout.getSavedRolloutGroups();
-            if(!defineGroupsLayout.isValid() || savedRolloutGroups == null || savedRolloutGroups.isEmpty()) {
+        if (isGroupsDefinition()) {
+            final List<RolloutGroupCreate> savedRolloutGroups = defineGroupsLayout.getSavedRolloutGroups();
+            if (!defineGroupsLayout.isValid() || savedRolloutGroups == null || savedRolloutGroups.isEmpty()) {
                 noOfGroups.clear();
             } else {
                 noOfGroups.setValue(String.valueOf(savedRolloutGroups.size()));
             }
             updateGroupsChart(defineGroupsLayout.getGroupsValidation());
         }
-        if(isNumberOfGroups()) {
-            if(noOfGroups.isValid() && !noOfGroups.getValue().isEmpty()) {
+        if (isNumberOfGroups()) {
+            if (noOfGroups.isValid() && !noOfGroups.getValue().isEmpty()) {
                 updateGroupsChart(Integer.parseInt(noOfGroups.getValue()));
             } else {
                 updateGroupsChart(0);
@@ -515,12 +512,12 @@
     }
 
     private void updateGroupsChart(final RolloutGroupsValidation validation) {
-        if(validation == null) {
+        if (validation == null) {
             groupsPieChart.setChartState(null, null);
             return;
         }
-        List<Long> targetsPerGroup = validation.getTargetsPerGroup();
-        if(validation.getTotalTargets() == 0L || targetsPerGroup.isEmpty()) {
+        final List<Long> targetsPerGroup = validation.getTargetsPerGroup();
+        if (validation.getTotalTargets() == 0L || targetsPerGroup.isEmpty()) {
             groupsPieChart.setChartState(null, null);
         } else {
             groupsPieChart.setChartState(targetsPerGroup, validation.getTotalTargets());
@@ -533,7 +530,7 @@
     }
 
     private void updateGroupsChart(final List<RolloutGroup> savedGroups, long totalTargetsCount) {
-        List<Long> targetsPerGroup = savedGroups.stream().map(group -> (long) group.getTotalTargets())
+        final List<Long> targetsPerGroup = savedGroups.stream().map(group -> (long) group.getTotalTargets())
                 .collect(Collectors.toList());
 
         groupsPieChart.setChartState(targetsPerGroup, totalTargetsCount);
@@ -548,8 +545,8 @@
             final List<Long> groups = new ArrayList<>(amountOfGroups);
             long leftTargets = totalTargetsCount;
             for (int i = 0; i < amountOfGroups; i++) {
-                float percentage = 1.0F / (amountOfGroups - i);
-                long targetsInGroup = Math.round(percentage * (double) leftTargets);
+                final float percentage = 1.0F / (amountOfGroups - i);
+                final long targetsInGroup = Math.round(percentage * (double) leftTargets);
                 leftTargets -= targetsInGroup;
                 groups.add(targetsInGroup);
             }
@@ -592,7 +589,7 @@
     private void populateTargetFilterQuery(final Rollout rollout) {
         final Page<TargetFilterQuery> filterQueries = targetFilterQueryManagement
                 .findTargetFilterQueryByQuery(new PageRequest(0, 1), rollout.getTargetFilterQuery());
-        if(filterQueries.getTotalElements() > 0) {
+        if (filterQueries.getTotalElements() > 0) {
             final TargetFilterQuery filterQuery = filterQueries.getContent().get(0);
             targetFilterQueryCombo.setValue(filterQuery.getName());
         }
@@ -614,7 +611,7 @@
 
         final DistributionSetIdName distributionSetIdName = (DistributionSetIdName) distributionSet.getValue();
 
-        RolloutUpdate rolloutUpdate = entityFactory.rollout().update(rollout.getId()).name(rolloutName.getValue())
+        final RolloutUpdate rolloutUpdate = entityFactory.rollout().update(rollout.getId()).name(rolloutName.getValue())
                 .description(description.getValue()).set(distributionSetIdName.getId()).actionType(getActionType())
                 .forcedTime(getForcedTimeStamp());
 
@@ -633,8 +630,7 @@
 
     private boolean duplicateCheckForEdit() {
         final String rolloutNameVal = getRolloutName();
-        if (!rollout.getName().equals(rolloutNameVal)
-                && rolloutManagement.findRolloutByName(rolloutNameVal) != null) {
+        if (!rollout.getName().equals(rolloutNameVal) && rolloutManagement.findRolloutByName(rolloutNameVal) != null) {
             uiNotification.displayValidationError(i18n.get("message.rollout.duplicate.check", rolloutNameVal));
             return false;
         }
@@ -669,7 +665,7 @@
 
     private Rollout saveRollout() {
 
-        final DistributionSetIdName distributionSetIdName = (DistributionSetIdName) distributionSet.getValue();
+        final Long distributionId = (Long) distributionSet.getValue();
 
         final int amountGroup = Integer.parseInt(noOfGroups.getValue());
         final int errorThresholdPercent = getErrorThresholdPercentage(amountGroup);
@@ -679,16 +675,9 @@
                 .errorCondition(RolloutGroupErrorCondition.THRESHOLD, String.valueOf(errorThresholdPercent))
                 .errorAction(RolloutGroupErrorAction.PAUSE, null).build();
 
-<<<<<<< HEAD
-        final Long distributionSetId = (Long) distributionSet.getValue();
-
-        return rolloutManagement.createRollout(entityFactory.rollout().create().name(rolloutName.getValue())
-                .description(description.getValue()).set(distributionSetId).targetFilterQuery(getTargetFilterQuery())
-                .actionType(getActionType()).forcedTime(getForcedTimeStamp()), amountGroup, conditions);
-=======
         final RolloutCreate rolloutCreate = entityFactory.rollout().create().name(rolloutName.getValue())
-                .description(description.getValue()).set(distributionSetIdName.getId())
-                .targetFilterQuery(getTargetFilterQuery()).actionType(getActionType()).forcedTime(getForcedTimeStamp());
+                .description(description.getValue()).set(distributionId).targetFilterQuery(getTargetFilterQuery())
+                .actionType(getActionType()).forcedTime(getForcedTimeStamp());
 
         if (AutoStartOptionGroupLayout.AutoStartOption.AUTO_START.equals(getAutoStartOption())) {
             rolloutCreate.startAt(System.currentTimeMillis());
@@ -700,12 +689,11 @@
         if (isNumberOfGroups()) {
             return rolloutManagement.createRollout(rolloutCreate, amountGroup, conditions);
         } else if (isGroupsDefinition()) {
-            List<RolloutGroupCreate> groups = defineGroupsLayout.getSavedRolloutGroups();
+            final List<RolloutGroupCreate> groups = defineGroupsLayout.getSavedRolloutGroups();
             return rolloutManagement.createRollout(rolloutCreate, groups, conditions);
         }
 
         throw new IllegalStateException("Either of the Tabs must be selected");
->>>>>>> 833b0795
     }
 
     private String getTargetFilterQuery() {
@@ -730,8 +718,7 @@
 
     private boolean duplicateCheck() {
         if (rolloutManagement.findRolloutByName(getRolloutName()) != null) {
-            uiNotification.displayValidationError(
-                    i18n.get("message.rollout.duplicate.check", getRolloutName()));
+            uiNotification.displayValidationError(i18n.get("message.rollout.duplicate.check", getRolloutName()));
             return false;
         }
         return true;
@@ -777,7 +764,7 @@
     }
 
     private void onGroupNumberChange(final ValueChangeEvent event) {
-        if(editRolloutEnabled) {
+        if (editRolloutEnabled) {
             return;
         }
         if (event.getProperty().getValue() != null && noOfGroups.isValid() && totalTargetsCount != null
@@ -787,7 +774,7 @@
             updateGroupsChart(Integer.parseInt(noOfGroups.getValue()));
         } else {
             groupSizeLabel.setVisible(false);
-            if(isNumberOfGroups()) {
+            if (isNumberOfGroups()) {
                 updateGroupsChart(0);
             }
         }
@@ -872,40 +859,16 @@
         }
     }
 
-    /**
-     *
-     * Populate rollout details.
-     *
-     * @param rolloutId
-     *            rollout id
-     */
     private void populateData(final Long rolloutId, final boolean copy) {
         if (rolloutId == null) {
             return;
         }
 
-<<<<<<< HEAD
-        editRolloutEnabled = Boolean.TRUE;
-        rolloutForEdit = rolloutManagement.findRolloutById(rolloutId);
-        rolloutName.setValue(rolloutForEdit.getName());
-        description.setValue(rolloutForEdit.getDescription());
-        distributionSet.setValue(rolloutForEdit.getDistributionSet().getId());
-        final List<RolloutGroup> rolloutGroups = rolloutForEdit.getRolloutGroups();
-        setThresholdValues(rolloutGroups);
-        setActionType(rolloutForEdit);
-        disableRequiredFieldsOnEdit();
-        targetFilterQuery.setValue(rolloutForEdit.getTargetFilterQuery());
-        removeComponent(1, 2);
-        targetFilterQueryCombo.removeValidator(nullValidator);
-        addComponent(targetFilterQuery, 1, 2);
-        targetFilterQuery.addValidator(nullValidator);
-=======
         rollout = rolloutManagement.findRolloutById(rolloutId);
         description.setValue(rollout.getDescription());
-        distributionSet.setValue(DistributionSetIdName.generate(rollout.getDistributionSet()));
+        distributionSet.setValue(rollout.getDistributionSet().getId());
         setActionType(rollout);
         setAutoStartType(rollout);
->>>>>>> 833b0795
 
         if (copy) {
             rolloutName.setValue(i18n.get("textfield.rollout.copied.name", rollout.getName()));
@@ -998,7 +961,7 @@
         String value;
 
         ERRORTHRESOLDOPTIONS(final String val) {
-            this.value = val;
+            value = val;
         }
 
         /**
