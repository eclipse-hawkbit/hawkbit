--- conflicted
+++ resolved
@@ -49,29 +49,6 @@
     }
 
     @Override
-<<<<<<< HEAD
-=======
-    protected String getHeaderCaption() {
-        return i18n.getMessage("header.dist.table");
-    }
-
-    @Override
-    protected String getSearchBoxId() {
-        return UIComponentIdProvider.DIST_SEARCH_TEXTFIELD;
-    }
-
-    @Override
-    protected String getSearchRestIconId() {
-        return UIComponentIdProvider.DIST_SEARCH_ICON;
-    }
-
-    @Override
-    protected String getAddIconId() {
-        return UIComponentIdProvider.DIST_ADD_ICON;
-    }
-
-    @Override
->>>>>>> 84857960
     protected String onLoadSearchBoxValue() {
         return manageDistUIstate.getManageDistFilters().getSearchText().orElse(null);
     }
