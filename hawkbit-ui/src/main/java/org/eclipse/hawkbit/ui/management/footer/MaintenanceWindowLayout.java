/**
 * Copyright (c) Siemens AG, 2018
 *
 * All rights reserved. This program and the accompanying materials
 * are made available under the terms of the Eclipse Public License v1.0
 * which accompanies this distribution, and is available at
 * http://www.eclipse.org/legal/epl-v10.html
 */

package org.eclipse.hawkbit.ui.management.footer;

import java.time.ZoneId;
import java.time.ZonedDateTime;
import java.time.format.DateTimeParseException;
import java.util.List;
import java.util.stream.Collectors;

import org.eclipse.hawkbit.repository.MaintenanceScheduleHelper;
import org.eclipse.hawkbit.ui.common.builder.ComboBoxBuilder;
import org.eclipse.hawkbit.ui.common.builder.TextFieldBuilder;
import org.eclipse.hawkbit.ui.utils.SPDateTimeUtil;
import org.eclipse.hawkbit.ui.utils.UIComponentIdProvider;
import org.eclipse.hawkbit.ui.utils.UINotification;
import org.eclipse.hawkbit.ui.utils.VaadinMessageSource;
<<<<<<< HEAD
import org.slf4j.Logger;
import org.slf4j.LoggerFactory;
=======
>>>>>>> b4414438
import org.springframework.util.StringUtils;

import com.vaadin.data.Validator;
import com.vaadin.ui.ComboBox;
import com.vaadin.ui.HorizontalLayout;
import com.vaadin.ui.TextField;

/**
 * {@link MaintenanceWindowLayout} defines UI layout that is used to specify the
 * maintenance schedule while assigning distribution set(s) to the target(s).
 */
public class MaintenanceWindowLayout extends HorizontalLayout {

    private static final long serialVersionUID = 722511089585562455L;

    private final VaadinMessageSource i18n;

    private final UINotification uiNotification;

    private static final Logger LOGGER = LoggerFactory.getLogger(MaintenanceWindowLayout.class);

    private TextField schedule;
    private TextField duration;
    private ComboBox timeZone;

    /**
     * Constructor for the control to specify the maintenance schedule.
     *
     * @param i18n
     *            (@link VaadinMessageSource} to get the localized resource
     *            strings.
     */
<<<<<<< HEAD
    public MaintenanceWindowLayout(final VaadinMessageSource i18n, final UINotification uiNotification) {

        this.i18n = i18n;
        this.uiNotification = uiNotification;
=======
    public MaintenanceWindowLayout(final VaadinMessageSource i18n) {

        HorizontalLayout optionContainer;
        HorizontalLayout controlContainer;

        this.i18n = i18n;

        optionContainer = new HorizontalLayout();
        controlContainer = new HorizontalLayout();
        addComponent(optionContainer);
        addComponent(controlContainer);
>>>>>>> b4414438

        createMaintenanceScheduleControl();
        createMaintenanceDurationControl();
        createMaintenanceTimeZoneControl();

        addComponent(schedule);
        addComponent(duration);
        addComponent(timeZone);

        setStyleName("dist-window-maintenance-window-layout");
    }

    /**
     * Validates if the maintenance schedule is a valid cron expression.
     */
    private static class CronValidation implements Validator {
        private static final long serialVersionUID = 1L;

        @Override
<<<<<<< HEAD
        public void validate(final Object value) {
            try {
                final String expression = (String) value;
                if (StringUtils.hasText(expression)) {
                    new MaintenanceScheduleHelper(expression, "00:00:00", getClientTimeZone());
                }
            } catch (final IllegalArgumentException e) {
                uiNotification
                        .displayValidationError(i18n.getMessage("message.maintenancewindow.schedule.validation.error"));
=======
        public void validate(final Object value) throws InvalidValueException {
            try {
                final String expr = (String) value;
                if (!expr.isEmpty()) {
                    MaintenanceScheduleHelper.validateMaintenanceSchedule((String) value, "00:00:00",
                            getClientTimeZone());
                }
            } catch (final IllegalArgumentException e) {
                Notification.show(e.getMessage());
                throw e;
>>>>>>> b4414438
            }
        }
    }

    /**
     * Validates if the duration is specified in expected format.
     */
    private static class DurationValidator implements Validator {
        private static final long serialVersionUID = 1L;

        @Override
        public void validate(final Object value) {
            try {
<<<<<<< HEAD
                final String expression = (String) value;
                if (StringUtils.hasText(expression)) {
                    MaintenanceScheduleHelper.convertToISODuration(expression);
                }
            } catch (final DateTimeParseException e) {
                uiNotification
                        .displayValidationError(i18n.getMessage("message.maintenancewindow.duration.validation.error"));
=======
                final String expr = (String) value;
                if (!StringUtils.isEmpty(expr)) {
                    MaintenanceScheduleHelper.convertToISODuration((String) value);
                }
            } catch (final DateTimeParseException e) {
                Notification.show(e.getMessage());
                throw e;
>>>>>>> b4414438
            }
        }
    }

    /**
     * Text field to specify the schedule.
     */
    private void createMaintenanceScheduleControl() {
        schedule = new TextFieldBuilder().id(UIComponentIdProvider.MAINTENANCE_WINDOW_SCHEDULE_ID)
                .caption(i18n.getMessage("caption.maintenancewindow.schedule")).immediate(true)
                .validator(new CronValidation()).prompt("Cron Expression").buildTextComponent();
    }

    /**
     * Text field to specify the duration.
     */
    private void createMaintenanceDurationControl() {
        duration = new TextFieldBuilder().id(UIComponentIdProvider.MAINTENANCE_WINDOW_DURATION_ID)
                .caption(i18n.getMessage("caption.maintenancewindow.duration")).immediate(true)
                .validator(new DurationValidator()).prompt("hh:mm:ss").buildTextComponent();
    }

    /**
     * Combo box to pick the time zone offset.
     */
    private void createMaintenanceTimeZoneControl() {
        timeZone = new ComboBoxBuilder().setId(UIComponentIdProvider.MAINTENANCE_WINDOW_TIME_ZONE_ID)
                .setCaption(i18n.getMessage("caption.maintenancewindow.timezone")).buildCombBox();
        timeZone.addItems(getAllTimeZones());
        timeZone.setTextInputAllowed(false);
        timeZone.setValue(getClientTimeZone());
    }

    /**
     * Get time zone of the browser client to be used as default.
     */
    private static String getClientTimeZone() {
        return ZonedDateTime.now(ZoneId.of(SPDateTimeUtil.getBrowserTimeZone().getID())).getOffset().getId()
                .replaceAll("Z", "+00:00");
    }

    /**
     * Get list of all time zone offsets supported.
     */
    private static List<String> getAllTimeZones() {
        final List<String> lst = ZoneId.getAvailableZoneIds().stream()
                .map(id -> ZonedDateTime.now(ZoneId.of(id)).getOffset().getId().replace("Z", "+00:00")).distinct()
                .collect(Collectors.toList());
        lst.sort(null);
        return lst;
    }

    /**
<<<<<<< HEAD
=======
     * Create a listener to enable and disable maintenance schedule controls.
     */
    private void addValueChangeListener() {
        maintenanceWindowSelection.addValueChangeListener(new ValueChangeListener() {
            private static final long serialVersionUID = 1L;

            @Override
            public void valueChange(final ValueChangeEvent event) {
                schedule.setEnabled(maintenanceWindowSelection.getValue());
                schedule.setRequired(maintenanceWindowSelection.getValue());
                schedule.setValue("");

                duration.setEnabled(maintenanceWindowSelection.getValue());
                duration.setRequired(maintenanceWindowSelection.getValue());
                duration.setValue("");

                timeZone.setEnabled(maintenanceWindowSelection.getValue());
                timeZone.setRequired(maintenanceWindowSelection.getValue());
                timeZone.setValue(getClientTimeZone());
            }
        });
    }

    /**
     * Get whether the maintenance schedule option is enabled or not.
     *
     * @return boolean.
     */
    public boolean isMaintenanceWindowEnabled() {
        return maintenanceWindowSelection.getValue();
    }

    /**
>>>>>>> b4414438
     * Get the cron expression for maintenance schedule.
     *
     * @return {@link String}.
     */
    public String getMaintenanceSchedule() {
        return schedule.getValue();
    }

    /**
     * Get the maintenance window duration.
     *
     * @return {@link String}.
     */
    public String getMaintenanceDuration() {
        return duration.getValue();
    }

    /**
     * Get the cron expression for maintenance window timezone.
     *
     * @return {@link String}.
     */

    public String getMaintenanceTimeZone() {
        return timeZone.getValue().toString();
    }
}<|MERGE_RESOLUTION|>--- conflicted
+++ resolved
@@ -22,11 +22,8 @@
 import org.eclipse.hawkbit.ui.utils.UIComponentIdProvider;
 import org.eclipse.hawkbit.ui.utils.UINotification;
 import org.eclipse.hawkbit.ui.utils.VaadinMessageSource;
-<<<<<<< HEAD
 import org.slf4j.Logger;
 import org.slf4j.LoggerFactory;
-=======
->>>>>>> b4414438
 import org.springframework.util.StringUtils;
 
 import com.vaadin.data.Validator;
@@ -59,24 +56,10 @@
      *            (@link VaadinMessageSource} to get the localized resource
      *            strings.
      */
-<<<<<<< HEAD
     public MaintenanceWindowLayout(final VaadinMessageSource i18n, final UINotification uiNotification) {
 
         this.i18n = i18n;
         this.uiNotification = uiNotification;
-=======
-    public MaintenanceWindowLayout(final VaadinMessageSource i18n) {
-
-        HorizontalLayout optionContainer;
-        HorizontalLayout controlContainer;
-
-        this.i18n = i18n;
-
-        optionContainer = new HorizontalLayout();
-        controlContainer = new HorizontalLayout();
-        addComponent(optionContainer);
-        addComponent(controlContainer);
->>>>>>> b4414438
 
         createMaintenanceScheduleControl();
         createMaintenanceDurationControl();
@@ -92,32 +75,21 @@
     /**
      * Validates if the maintenance schedule is a valid cron expression.
      */
-    private static class CronValidation implements Validator {
+    private class CronValidation implements Validator {
         private static final long serialVersionUID = 1L;
 
         @Override
-<<<<<<< HEAD
         public void validate(final Object value) {
             try {
-                final String expression = (String) value;
-                if (StringUtils.hasText(expression)) {
-                    new MaintenanceScheduleHelper(expression, "00:00:00", getClientTimeZone());
-                }
-            } catch (final IllegalArgumentException e) {
-                uiNotification
-                        .displayValidationError(i18n.getMessage("message.maintenancewindow.schedule.validation.error"));
-=======
-        public void validate(final Object value) throws InvalidValueException {
-            try {
+
                 final String expr = (String) value;
                 if (!expr.isEmpty()) {
                     MaintenanceScheduleHelper.validateMaintenanceSchedule((String) value, "00:00:00",
                             getClientTimeZone());
                 }
             } catch (final IllegalArgumentException e) {
-                Notification.show(e.getMessage());
-                throw e;
->>>>>>> b4414438
+                uiNotification
+                        .displayValidationError(i18n.getMessage("message.maintenancewindow.schedule.validation.error"));
             }
         }
     }
@@ -125,13 +97,12 @@
     /**
      * Validates if the duration is specified in expected format.
      */
-    private static class DurationValidator implements Validator {
+    private class DurationValidator implements Validator {
         private static final long serialVersionUID = 1L;
 
         @Override
         public void validate(final Object value) {
             try {
-<<<<<<< HEAD
                 final String expression = (String) value;
                 if (StringUtils.hasText(expression)) {
                     MaintenanceScheduleHelper.convertToISODuration(expression);
@@ -139,15 +110,6 @@
             } catch (final DateTimeParseException e) {
                 uiNotification
                         .displayValidationError(i18n.getMessage("message.maintenancewindow.duration.validation.error"));
-=======
-                final String expr = (String) value;
-                if (!StringUtils.isEmpty(expr)) {
-                    MaintenanceScheduleHelper.convertToISODuration((String) value);
-                }
-            } catch (final DateTimeParseException e) {
-                Notification.show(e.getMessage());
-                throw e;
->>>>>>> b4414438
             }
         }
     }
@@ -201,42 +163,6 @@
     }
 
     /**
-<<<<<<< HEAD
-=======
-     * Create a listener to enable and disable maintenance schedule controls.
-     */
-    private void addValueChangeListener() {
-        maintenanceWindowSelection.addValueChangeListener(new ValueChangeListener() {
-            private static final long serialVersionUID = 1L;
-
-            @Override
-            public void valueChange(final ValueChangeEvent event) {
-                schedule.setEnabled(maintenanceWindowSelection.getValue());
-                schedule.setRequired(maintenanceWindowSelection.getValue());
-                schedule.setValue("");
-
-                duration.setEnabled(maintenanceWindowSelection.getValue());
-                duration.setRequired(maintenanceWindowSelection.getValue());
-                duration.setValue("");
-
-                timeZone.setEnabled(maintenanceWindowSelection.getValue());
-                timeZone.setRequired(maintenanceWindowSelection.getValue());
-                timeZone.setValue(getClientTimeZone());
-            }
-        });
-    }
-
-    /**
-     * Get whether the maintenance schedule option is enabled or not.
-     *
-     * @return boolean.
-     */
-    public boolean isMaintenanceWindowEnabled() {
-        return maintenanceWindowSelection.getValue();
-    }
-
-    /**
->>>>>>> b4414438
      * Get the cron expression for maintenance schedule.
      *
      * @return {@link String}.
