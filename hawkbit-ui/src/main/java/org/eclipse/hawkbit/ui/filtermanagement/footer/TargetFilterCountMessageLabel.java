--- conflicted
+++ resolved
@@ -74,17 +74,9 @@
     void onEvent(final CustomFilterUIEvent custFUIEvent) {
         if (custFUIEvent == CustomFilterUIEvent.TARGET_DETAILS_VIEW
                 || custFUIEvent == CustomFilterUIEvent.CREATE_NEW_FILTER_CLICK
-<<<<<<< HEAD
                 || custFUIEvent == CustomFilterUIEvent.EXIT_CREATE_OR_UPDATE_FILTRER_VIEW
-                || custFUIEvent == CustomFilterUIEvent.FILTER_TARGET_BY_QUERY) {
+                ||custFUIEvent == CustomFilterUIEvent.UPDATE_TARGET_FILTER_SEARCH_ICON) {
             UI.getCurrent().access(() -> displayTargetFilterMessage());
-=======
-                || custFUIEvent == CustomFilterUIEvent.EXIT_CREATE_OR_UPDATE_FILTRER_VIEW) {
-            UI.getCurrent().access(()->displayTargetFilterMessage());
-        }
-        else if (custFUIEvent == CustomFilterUIEvent.FILTER_TARGET_BY_QUERY){
-        	this.getUI().access(() -> displayTargetFilterMessage());
->>>>>>> e84b5938
         }
     }
 
@@ -98,8 +90,7 @@
         long totalTargets = 0;
         if (filterManagementUIState.isCreateFilterViewDisplayed() || filterManagementUIState.isEditViewDisplayed()) {
             if (null != filterManagementUIState.getFilterQueryValue()) {
-                totalTargets = targetManagement
-                        .countTargetByTargetFilterQuery(filterManagementUIState.getFilterQueryValue());
+                totalTargets = filterManagementUIState.getTargetsCountAll().get();
             }
             final StringBuilder targetMessage = new StringBuilder(i18n.get("label.target.filtered.total"));
             if (filterManagementUIState.getTargetsTruncated() != null) {
