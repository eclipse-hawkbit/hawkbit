/**
 * Copyright (c) 2015 Bosch Software Innovations GmbH and others.
 *
 * All rights reserved. This program and the accompanying materials
 * are made available under the terms of the Eclipse Public License v1.0
 * which accompanies this distribution, and is available at
 * http://www.eclipse.org/legal/epl-v10.html
 */
package org.eclipse.hawkbit.ui.rollout;

import java.util.ArrayList;
import java.util.List;

import javax.annotation.PostConstruct;
import javax.annotation.PreDestroy;

import org.eclipse.hawkbit.repository.model.Action.Status;
import org.eclipse.hawkbit.repository.model.RolloutGroup;
import org.eclipse.hawkbit.repository.model.RolloutGroup.RolloutGroupStatus;
import org.eclipse.hawkbit.repository.model.TargetUpdateStatus;
import org.eclipse.hawkbit.ui.rollout.event.RolloutEvent;
import org.eclipse.hawkbit.ui.rollout.state.RolloutUIState;
import org.eclipse.hawkbit.ui.utils.I18N;
import org.eclipse.hawkbit.ui.utils.SPUIComponetIdProvider;
import org.eclipse.hawkbit.ui.utils.SPUIDefinitions;
import org.eclipse.hawkbit.ui.utils.SPUILabelDefinitions;
import org.eclipse.hawkbit.ui.utils.TableColumn;
import org.springframework.beans.factory.annotation.Autowired;
import org.vaadin.addons.lazyquerycontainer.BeanQueryFactory;
import org.vaadin.addons.lazyquerycontainer.LazyQueryContainer;
import org.vaadin.addons.lazyquerycontainer.LazyQueryDefinition;
import org.vaadin.spring.events.EventBus;
import org.vaadin.spring.events.EventScope;
import org.vaadin.spring.events.annotation.EventBusListenerMethod;

import com.vaadin.data.Container;
import com.vaadin.data.Item;
import com.vaadin.server.FontAwesome;
import com.vaadin.shared.ui.label.ContentMode;
import com.vaadin.spring.annotation.SpringComponent;
import com.vaadin.spring.annotation.ViewScope;
import com.vaadin.ui.Label;
import com.vaadin.ui.themes.ValoTheme;

/**
 * Rollout Group Targets Table in List view.
 *
 */
@SpringComponent
@ViewScope
public class RolloutGroupTargetsListTable extends AbstractSimpleTable {

    private static final long serialVersionUID = 7984314603271801746L;

    @Autowired
    private I18N i18n;

    @Autowired
    private transient EventBus.SessionEventBus eventBus;

    @Autowired
    private transient RolloutUIState rolloutUIState;

    @PostConstruct
    protected void init() {
        super.init();
        eventBus.subscribe(this);
    }

    @PreDestroy
    void destroy() {
        eventBus.unsubscribe(this);
    }

    @EventBusListenerMethod(scope = EventScope.SESSION)
    void onEvent(final RolloutEvent event) {
        if (event == RolloutEvent.SHOW_ROLLOUT_GROUP_TARGETS) {
            ((LazyQueryContainer) getContainerDataSource()).refresh();
            eventBus.publish(this, RolloutEvent.SHOW_ROLLOUT_GROUP_TARGETS_COUNT);
        }
    }

    @Override
    protected List<TableColumn> getTableVisibleColumns() {
        final List<TableColumn> columnList = new ArrayList<>();
        columnList.add(new TableColumn(SPUILabelDefinitions.VAR_NAME, i18n.get("header.name"), 0.15f));
        columnList.add(new TableColumn(SPUILabelDefinitions.VAR_CREATED_BY, i18n.get("header.createdBy"), 0.15f));
        columnList.add(new TableColumn(SPUILabelDefinitions.VAR_CREATED_DATE, i18n.get("header.createdDate"), 0.15f));
        columnList
                .add(new TableColumn(SPUILabelDefinitions.VAR_LAST_MODIFIED_BY, i18n.get("header.modifiedBy"), 0.15f));
        columnList.add(new TableColumn(SPUILabelDefinitions.VAR_LAST_MODIFIED_DATE, i18n.get("header.modifiedDate"),
                0.15f));
        columnList.add(new TableColumn(SPUILabelDefinitions.VAR_DESC, i18n.get("header.description"), 0.15f));

        columnList.add(new TableColumn(SPUILabelDefinitions.VAR_TARGET_STATUS, i18n.get("header.status"), 0.1f));

        return columnList;
    }

    @Override
    protected Container createContainer() {
        final BeanQueryFactory<RolloutGroupTargetsBeanQuery> rolloutgrouBeanQueryFactory = new BeanQueryFactory<>(
                RolloutGroupTargetsBeanQuery.class);
        return new LazyQueryContainer(new LazyQueryDefinition(true, SPUIDefinitions.PAGE_SIZE,
                SPUILabelDefinitions.VAR_ID), rolloutgrouBeanQueryFactory);
    }

    @Override
    protected void addContainerProperties(final Container container) {
        final LazyQueryContainer rolloutGroupTargetTableContainer = (LazyQueryContainer) container;
        rolloutGroupTargetTableContainer.addContainerProperty(SPUILabelDefinitions.VAR_CONT_ID, String.class, "",
                false, false);
        rolloutGroupTargetTableContainer.addContainerProperty(SPUILabelDefinitions.VAR_NAME, String.class, "", false,
                true);
        rolloutGroupTargetTableContainer.addContainerProperty(SPUILabelDefinitions.VAR_STATUS, Status.class,
                Status.RETRIEVED, false, false);

        rolloutGroupTargetTableContainer.addContainerProperty(SPUILabelDefinitions.VAR_TARGET_STATUS,
                TargetUpdateStatus.class, TargetUpdateStatus.UNKNOWN, false, false);

        rolloutGroupTargetTableContainer.addContainerProperty(SPUILabelDefinitions.ASSIGNED_DISTRIBUTION_NAME_VER,
                String.class, "", false, true);
        rolloutGroupTargetTableContainer.addContainerProperty(SPUILabelDefinitions.VAR_CREATED_BY, String.class, null,
                false, true);
        rolloutGroupTargetTableContainer.addContainerProperty(SPUILabelDefinitions.VAR_LAST_MODIFIED_BY, String.class,
                null, false, true);
        rolloutGroupTargetTableContainer.addContainerProperty(SPUILabelDefinitions.VAR_CREATED_DATE, String.class,
                null, false, true);
        rolloutGroupTargetTableContainer.addContainerProperty(SPUILabelDefinitions.VAR_LAST_MODIFIED_DATE,
                String.class, null, false, true);
        rolloutGroupTargetTableContainer.addContainerProperty(SPUILabelDefinitions.VAR_DESC, String.class, "", false,
                true);
    }

    @Override
    protected String getTableId() {

        return SPUIComponetIdProvider.ROLLOUT_GROUP_TARGETS_LIST_TABLE_ID;
    }

    @Override
    protected void onValueChange() {
        /**
         * No implementation required.
         */

    }

    @Override
    protected void addCustomGeneratedColumns() {
        addGeneratedColumn(SPUILabelDefinitions.VAR_TARGET_STATUS, (source, itemId, columnId) -> getStatusLabel(itemId));
        setColumnAlignment(SPUILabelDefinitions.VAR_TARGET_STATUS, Align.CENTER);
    }

    @Override
    protected void setCollapsiblecolumns() {
        /**
         * No implementation required.
         */
    }

    private Label getStatusLabel(final Object itemId) {
        final Label statusLabel = new Label();
        statusLabel.addStyleName(ValoTheme.LABEL_SMALL);
        statusLabel.setHeightUndefined();
        statusLabel.setContentMode(ContentMode.HTML);
        setStatusIcon(itemId, statusLabel);
        statusLabel.setSizeUndefined();
        return statusLabel;
    }

    private void setStatusIcon(final Object itemId, final Label statusLabel) {
        final Item item = getItem(itemId);
        final RolloutGroup rolloutGroup = rolloutUIState.getRolloutGroup().isPresent() ? rolloutUIState
                .getRolloutGroup().get() : null;
        if (item != null) {
            final Status status = (Status) item.getItemProperty(SPUILabelDefinitions.VAR_STATUS).getValue();
            if (status == null) {
                if (rolloutGroup != null && rolloutGroup.getStatus() == RolloutGroupStatus.READY) {
                    statusLabel.setValue(FontAwesome.DOT_CIRCLE_O.getHtml());
                    statusLabel.addStyleName("statusIconLightBlue");
                    statusLabel.setDescription(RolloutGroupStatus.READY.toString().toLowerCase());
                } else if (rolloutGroup != null && rolloutGroup.getStatus() == RolloutGroupStatus.FINISHED) {
                    statusLabel.setValue(FontAwesome.MINUS_CIRCLE.getHtml());
                    statusLabel.addStyleName("statusIconBlue");

                    final String dsNameVersion = (String) item.getItemProperty(
                            SPUILabelDefinitions.ASSIGNED_DISTRIBUTION_NAME_VER).getValue();
                    statusLabel.setDescription(i18n
                            .get("message.dist.already.assigned", new Object[] { dsNameVersion }));
                }
            } else {
                setRolloutStatusIcon(status, statusLabel);
                statusLabel.setDescription(status.toString().toLowerCase());
            }
        }
    }

    private void setRolloutStatusIcon(final Status targetUpdateStatus, final Label statusLabel) {
		switch (targetUpdateStatus) {
		case ERROR:
			statusLabel.setValue(FontAwesome.EXCLAMATION_CIRCLE.getHtml());
			statusLabel.addStyleName("statusIconRed");
			break;
		case SCHEDULED:
			statusLabel.setValue(FontAwesome.BULLSEYE.getHtml());
			statusLabel.addStyleName("statusIconBlue");
			break;
		case FINISHED:
			statusLabel.setValue(FontAwesome.CHECK_CIRCLE.getHtml());
			statusLabel.addStyleName("statusIconGreen");
			break;
		case RUNNING:
		case RETRIEVED:
		case WARNING:
		case DOWNLOAD:
			statusLabel.setValue(FontAwesome.ADJUST.getHtml());
			statusLabel.addStyleName("statusIconYellow");
			break;
		case CANCELED:
			statusLabel.setValue(FontAwesome.TIMES_CIRCLE.getHtml());
<<<<<<< HEAD
			statusLabel.addStyleName("statusIconGreen");
			break;
		case CANCELING:
			statusLabel.setValue(FontAwesome.TIMES_CIRCLE.getHtml());
			statusLabel.addStyleName("statusIconPending");
=======
			statusLabel.addStyleName("statusIconPending");
			break;
		case CANCELING:
			statusLabel.setValue(FontAwesome.TIMES_CIRCLE.getHtml());
			statusLabel.addStyleName("statusIconGreen");
>>>>>>> 46ad5da0
			break;
		default:
			break;
		}
    }
}<|MERGE_RESOLUTION|>--- conflicted
+++ resolved
@@ -196,7 +196,7 @@
         }
     }
 
-    private void setRolloutStatusIcon(final Status targetUpdateStatus, final Label statusLabel) {
+     private void setRolloutStatusIcon(final Status targetUpdateStatus, final Label statusLabel) {
 		switch (targetUpdateStatus) {
 		case ERROR:
 			statusLabel.setValue(FontAwesome.EXCLAMATION_CIRCLE.getHtml());
@@ -219,19 +219,11 @@
 			break;
 		case CANCELED:
 			statusLabel.setValue(FontAwesome.TIMES_CIRCLE.getHtml());
-<<<<<<< HEAD
 			statusLabel.addStyleName("statusIconGreen");
 			break;
 		case CANCELING:
 			statusLabel.setValue(FontAwesome.TIMES_CIRCLE.getHtml());
 			statusLabel.addStyleName("statusIconPending");
-=======
-			statusLabel.addStyleName("statusIconPending");
-			break;
-		case CANCELING:
-			statusLabel.setValue(FontAwesome.TIMES_CIRCLE.getHtml());
-			statusLabel.addStyleName("statusIconGreen");
->>>>>>> 46ad5da0
 			break;
 		default:
 			break;
