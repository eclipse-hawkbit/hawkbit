--- conflicted
+++ resolved
@@ -43,7 +43,6 @@
  * Builder class for grid components
  */
 public final class GridComponentBuilder {
-
     public static final double DEFAULT_MIN_WIDTH = 100D;
 
     public static final String CREATED_BY_ID = "createdBy";
@@ -152,22 +151,18 @@
      */
     public static Column<ProxyTarget, Button> addControllerIdColumn(final Grid<ProxyTarget> grid,
             final VaadinMessageSource i18n, final String columnId) {
-<<<<<<< HEAD
-        final Column<ProxyTarget, String> column = addColumn(i18n, grid, ProxyTarget::getControllerId,
-                "header.controllerId", columnId, DEFAULT_MIN_WIDTH);
+        final Column<ProxyTarget, Button> column = addComponentColumn(grid,
+                t -> GridComponentBuilder.buildControllerIdLink(t, columnId)).setId(columnId)
+                        .setCaption(i18n.getMessage("header.controllerId")).setHidable(false)
+                        .setMinimumWidth(DEFAULT_MIN_WIDTH);
         setColumnSortable(column, CONTROLLER_ID_PROPERTY_NAME);
         return column;
-=======
-        return addComponentColumn(grid, t -> GridComponentBuilder.buildControllerIdLink(t, columnId)).setId(columnId)
-                .setCaption(i18n.getMessage("header.controllerId")).setHidable(false)
-                .setMinimumWidth(DEFAULT_MIN_WIDTH);
     }
 
     private static Button buildControllerIdLink(final ProxyTarget target, final String linkIdPrefix) {
         final String idSuffix = ControllerIdHtmlEncoder.encode(target.getControllerId());
         return buildLink(idSuffix, linkIdPrefix, target.getControllerId(), true, clickEvent -> UI.getCurrent()
                 .getNavigator().navigateTo("deployment/target=" + target.getControllerId()));
->>>>>>> 3d348111
     }
 
     /**
@@ -202,7 +197,6 @@
     public static <E extends ProxyNamedEntity> List<Column<E, String>> addCreatedAndModifiedColumns(final Grid<E> grid,
             final VaadinMessageSource i18n) {
         final List<Column<E, String>> columns = new ArrayList<>();
-<<<<<<< HEAD
 
         final Column<E, String> createdByColumn = addColumn(i18n, grid, E::getCreatedBy, "header.createdBy",
                 CREATED_BY_ID, DEFAULT_MIN_WIDTH);
@@ -221,14 +215,6 @@
         setColumnSortable(modifiedDate, LAST_MODIFIED_AT_PROPERTY_NAME);
         columns.add(modifiedDate);
 
-=======
-        columns.add(addColumn(i18n, grid, E::getCreatedBy, "header.createdBy", CREATED_BY_ID, DEFAULT_MIN_WIDTH));
-        columns.add(addColumn(i18n, grid, E::getCreatedDate, "header.createdDate", CREATED_DATE_ID, DEFAULT_MIN_WIDTH));
-        columns.add(
-                addColumn(i18n, grid, E::getLastModifiedBy, "header.modifiedBy", MODIFIED_BY_ID, DEFAULT_MIN_WIDTH));
-        columns.add(
-                addColumn(i18n, grid, E::getModifiedDate, "header.modifiedDate", MODIFIED_DATE_ID, DEFAULT_MIN_WIDTH));
->>>>>>> 3d348111
         return columns;
     }
 
@@ -528,5 +514,4 @@
 
         return actionButton;
     }
-
 }