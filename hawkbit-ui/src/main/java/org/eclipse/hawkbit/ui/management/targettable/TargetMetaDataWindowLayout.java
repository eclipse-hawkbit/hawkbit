/**
 * Copyright (c) 2020 Bosch.IO GmbH and others.
 *
 * All rights reserved. This program and the accompanying materials
 * are made available under the terms of the Eclipse Public License v1.0
 * which accompanies this distribution, and is available at
 * http://www.eclipse.org/legal/epl-v10.html
 */
package org.eclipse.hawkbit.ui.management.targettable;

import java.util.Collections;

import org.eclipse.hawkbit.repository.TargetManagement;
import org.eclipse.hawkbit.repository.model.MetaData;
import org.eclipse.hawkbit.repository.model.Target;
import org.eclipse.hawkbit.ui.common.CommonUiDependencies;
import org.eclipse.hawkbit.ui.common.data.providers.TargetMetaDataDataProvider;
import org.eclipse.hawkbit.ui.common.data.proxies.ProxyMetaData;
import org.eclipse.hawkbit.ui.common.data.proxies.ProxyTarget;
import org.eclipse.hawkbit.ui.common.detailslayout.AbstractMetaDataWindowLayout;
import org.eclipse.hawkbit.ui.common.detailslayout.AddMetaDataWindowController;
import org.eclipse.hawkbit.ui.common.detailslayout.MetaDataAddUpdateWindowLayout;
import org.eclipse.hawkbit.ui.common.detailslayout.MetaDataWindowGrid;
import org.eclipse.hawkbit.ui.common.detailslayout.UpdateMetaDataWindowController;
import org.eclipse.hawkbit.ui.common.event.EntityModifiedEventPayload;
import org.eclipse.hawkbit.ui.common.event.EntityModifiedEventPayload.EntityModifiedEventType;
import org.eclipse.hawkbit.ui.common.event.EventTopics;

/**
 * Class for metadata add/update window layout.
 */
public class TargetMetaDataWindowLayout extends AbstractMetaDataWindowLayout<String> {
    private static final long serialVersionUID = 1L;

    private final transient TargetManagement targetManagement;
    private final transient MetaDataAddUpdateWindowLayout metaDataAddUpdateWindowLayout;
    private final transient AddMetaDataWindowController addTargetMetaDataWindowController;
    private final transient UpdateMetaDataWindowController updateTargetMetaDataWindowController;

    private final MetaDataWindowGrid<String> targetMetaDataWindowGrid;

    /**
     * Constructor for TargetMetaDataWindowLayout
     *
     * @param uiDependencies
     *            {@link CommonUiDependencies}
     * @param targetManagement
     *            TargetManagement
     */
    public TargetMetaDataWindowLayout(final CommonUiDependencies uiDependencies,
            final TargetManagement targetManagement) {
        super(uiDependencies);

        this.targetManagement = targetManagement;

<<<<<<< HEAD
        this.targetMetaDataWindowGrid = new MetaDataWindowGrid<>(uiDependencies,
                new TargetMetaDataDataProvider(targetManagement), this::deleteMetaData);

        this.metaDataAddUpdateWindowLayout = new MetaDataAddUpdateWindowLayout(i18n);
        this.addTargetMetaDataWindowController = new AddMetaDataWindowController(uiDependencies,
=======
        this.targetMetaDataWindowGrid = new MetaDataWindowGrid<>(i18n, eventBus, permChecker, uiNotification,
                new TargetMetaDataDataProvider(targetManagement), this::hasMetadataChangePermission,
                this::deleteMetaData);

        this.metaDataAddUpdateWindowLayout = new MetaDataAddUpdateWindowLayout(i18n, this::hasMetadataChangePermission);
        this.addTargetMetaDataWindowController = new AddMetaDataWindowController(i18n, uiNotification,
>>>>>>> c2f7c2f7
                metaDataAddUpdateWindowLayout, this::createMetaData, this::isDuplicate);
        this.updateTargetMetaDataWindowController = new UpdateMetaDataWindowController(uiDependencies,
                metaDataAddUpdateWindowLayout, this::updateMetaData, this::isDuplicate);

        buildLayout();
        addGridSelectionListener();
    }

    @Override
    protected String getEntityType() {
        return i18n.getMessage("caption.target");
    }

    @Override
    protected MetaData doCreateMetaData(final ProxyMetaData entity) {
        return targetManagement
                .createMetaData(masterEntityFilter, Collections
                        .singletonList(entityFactory.generateTargetMetadata(entity.getKey(), entity.getValue())))
                .get(0);
    }

    @Override
    protected MetaData doUpdateMetaData(final ProxyMetaData entity) {
        return targetManagement.updateMetadata(masterEntityFilter,
                entityFactory.generateTargetMetadata(entity.getKey(), entity.getValue()));
    }

    @Override
    protected void doDeleteMetaDataByKey(final String metaDataKey) {
        targetManagement.deleteMetaData(masterEntityFilter, metaDataKey);
    }

    private boolean isDuplicate(final String metaDataKey) {
        return targetManagement.getMetaDataByControllerId(masterEntityFilter, metaDataKey).isPresent();
    }

    @Override
    protected MetaDataWindowGrid<String> getMetaDataWindowGrid() {
        return targetMetaDataWindowGrid;
    }

    @Override
    public AddMetaDataWindowController getAddMetaDataWindowController() {
        return addTargetMetaDataWindowController;
    }

    @Override
    public UpdateMetaDataWindowController getUpdateMetaDataWindowController() {
        return updateTargetMetaDataWindowController;
    }

    @Override
    public MetaDataAddUpdateWindowLayout getMetaDataAddUpdateWindowLayout() {
        return metaDataAddUpdateWindowLayout;
    }

    @Override
    protected void publishEntityModifiedEvent() {
        targetManagement.getByControllerID(masterEntityFilter).map(Target::getId).ifPresent(
                targetId -> eventBus.publish(EventTopics.ENTITY_MODIFIED, this, new EntityModifiedEventPayload(
                        EntityModifiedEventType.ENTITY_UPDATED, ProxyTarget.class, targetId)));
    }
}<|MERGE_RESOLUTION|>--- conflicted
+++ resolved
@@ -53,20 +53,11 @@
 
         this.targetManagement = targetManagement;
 
-<<<<<<< HEAD
         this.targetMetaDataWindowGrid = new MetaDataWindowGrid<>(uiDependencies,
-                new TargetMetaDataDataProvider(targetManagement), this::deleteMetaData);
+                new TargetMetaDataDataProvider(targetManagement), this::hasMetadataChangePermission,this::deleteMetaData);
 
-        this.metaDataAddUpdateWindowLayout = new MetaDataAddUpdateWindowLayout(i18n);
+        this.metaDataAddUpdateWindowLayout = new MetaDataAddUpdateWindowLayout(i18n,this::hasMetadataChangePermission);
         this.addTargetMetaDataWindowController = new AddMetaDataWindowController(uiDependencies,
-=======
-        this.targetMetaDataWindowGrid = new MetaDataWindowGrid<>(i18n, eventBus, permChecker, uiNotification,
-                new TargetMetaDataDataProvider(targetManagement), this::hasMetadataChangePermission,
-                this::deleteMetaData);
-
-        this.metaDataAddUpdateWindowLayout = new MetaDataAddUpdateWindowLayout(i18n, this::hasMetadataChangePermission);
-        this.addTargetMetaDataWindowController = new AddMetaDataWindowController(i18n, uiNotification,
->>>>>>> c2f7c2f7
                 metaDataAddUpdateWindowLayout, this::createMetaData, this::isDuplicate);
         this.updateTargetMetaDataWindowController = new UpdateMetaDataWindowController(uiDependencies,
                 metaDataAddUpdateWindowLayout, this::updateMetaData, this::isDuplicate);
