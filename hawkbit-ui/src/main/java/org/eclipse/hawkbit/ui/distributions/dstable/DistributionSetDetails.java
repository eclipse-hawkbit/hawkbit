--- conflicted
+++ resolved
@@ -33,13 +33,8 @@
 import org.eclipse.hawkbit.ui.management.dstable.DistributionAddUpdateWindowLayout;
 import org.eclipse.hawkbit.ui.management.state.ManagementUIState;
 import org.eclipse.hawkbit.ui.utils.HawkbitCommonUtil;
-<<<<<<< HEAD
-import org.eclipse.hawkbit.ui.utils.I18N;
-=======
+import org.eclipse.hawkbit.ui.utils.UINotification;
 import org.eclipse.hawkbit.ui.utils.VaadinMessageSource;
-import org.eclipse.hawkbit.ui.utils.UIComponentIdProvider;
->>>>>>> 84857960
-import org.eclipse.hawkbit.ui.utils.UINotification;
 import org.vaadin.spring.events.EventBus.UIEventBus;
 import org.vaadin.spring.events.EventScope;
 import org.vaadin.spring.events.annotation.EventBusListenerMethod;
@@ -72,8 +67,9 @@
 
     private Map<String, StringBuilder> assignedSWModule;
 
-    DistributionSetDetails(final VaadinMessageSource i18n, final UIEventBus eventBus, final SpPermissionChecker permissionChecker,
-            final ManageDistUIState manageDistUIState, final ManagementUIState managementUIState,
+    DistributionSetDetails(final VaadinMessageSource i18n, final UIEventBus eventBus,
+            final SpPermissionChecker permissionChecker, final ManageDistUIState manageDistUIState,
+            final ManagementUIState managementUIState,
             final DistributionAddUpdateWindowLayout distributionAddUpdateWindowLayout,
             final SoftwareManagement softwareManagement, final DistributionSetManagement distributionSetManagement,
             final TargetManagement targetManagement, final EntityFactory entityFactory,
@@ -93,7 +89,7 @@
         restoreState();
     }
 
-    private static final SoftwareModuleDetailsTable createSoftwareModuleDetailsTable(final I18N i18n,
+    private static final SoftwareModuleDetailsTable createSoftwareModuleDetailsTable(final VaadinMessageSource i18n,
             final SpPermissionChecker permissionChecker, final DistributionSetManagement distributionSetManagement,
             final UIEventBus eventBus, final ManageDistUIState manageDistUIState, final UINotification uiNotification) {
         return new SoftwareModuleDetailsTable(i18n, true, permissionChecker, distributionSetManagement, eventBus,
@@ -123,7 +119,7 @@
                         .map(Map.Entry::getValue).orElse(null))
                 .orElse(null);
 
-        if (null != softwareModuleIdNameList) {
+        if (softwareModuleIdNameList != null) {
             if (assignedSWModule == null) {
                 assignedSWModule = new HashMap<>();
             }
@@ -148,13 +144,8 @@
                         }
 
                     }));
-
             for (final Map.Entry<String, StringBuilder> entry : assignedSWModule.entrySet()) {
-<<<<<<< HEAD
-                item = getSoftwareModuleTable().getContainerDataSource().getItem(entry.getKey());
-=======
-                final Item item = softwareModuleTable.getContainerDataSource().getItem(entry.getKey());
->>>>>>> 84857960
+                final Item item = getSoftwareModuleTable().getContainerDataSource().getItem(entry.getKey());
                 if (item != null) {
                     item.getItemProperty(SOFT_MODULE).setValue(createSoftModuleLayout(entry.getValue().toString()));
                 }
@@ -174,6 +165,10 @@
         return null;
     }
 
+    private static String getUnsavedAssigedSwModule(final String name, final String version) {
+        return HawkbitCommonUtil.getFormattedNameVersion(name, version);
+    }
+
     @SuppressWarnings("unchecked")
     private void updateSoftwareModule(final SoftwareModule module) {
         if (assignedSWModule == null) {
@@ -184,33 +179,28 @@
         if (assignedSWModule.containsKey(module.getType().getName())) {
             /*
              * If software module type is software, means multiple softwares can
-             * assigned to that type. Hence if multiple softwares belongs to
-             * same type is dropped, then add to the list.
+             * assigned to that type. Hence if multipe softwares belongs to same
+             * type is drroped, then add to the list.
              */
 
             if (module.getType().getMaxAssignments() > 1) {
                 assignedSWModule.get(module.getType().getName()).append("</br>").append("<I>")
-                        .append(HawkbitCommonUtil.getFormattedNameVersion(module.getName(), module.getVersion()))
-                        .append("</I>");
+                        .append(getUnsavedAssigedSwModule(module.getName(), module.getVersion())).append("</I>");
             }
 
             /*
-             * If software module type is firmware, means single software can be
+             * If software mocule type is firmware, means single software can be
              * assigned to that type. Hence if multiple softwares belongs to
              * same type is dropped, then override with previous one.
              */
             if (module.getType().getMaxAssignments() == 1) {
-                assignedSWModule.put(module.getType().getName(),
-                        new StringBuilder().append("<I>").append(
-                                HawkbitCommonUtil.getFormattedNameVersion(module.getName(), module.getVersion()))
-                                .append("</I>"));
+                assignedSWModule.put(module.getType().getName(), new StringBuilder().append("<I>")
+                        .append(getUnsavedAssigedSwModule(module.getName(), module.getVersion())).append("</I>"));
             }
 
         } else {
-            assignedSWModule.put(module.getType().getName(),
-                    new StringBuilder().append("<I>")
-                            .append(HawkbitCommonUtil.getFormattedNameVersion(module.getName(), module.getVersion()))
-                            .append("</I>"));
+            assignedSWModule.put(module.getType().getName(), new StringBuilder().append("<I>")
+                    .append(getUnsavedAssigedSwModule(module.getName(), module.getVersion())).append("</I>"));
         }
 
         for (final Map.Entry<String, StringBuilder> entry : assignedSWModule.entrySet()) {
@@ -241,40 +231,6 @@
         tfqDetailsTable.populateTableByDistributionSet(getSelectedBaseEntity());
     }
 
-<<<<<<< HEAD
-=======
-    private void updateDistributionSetDetailsLayout(final String type, final Boolean isMigrationRequired) {
-        final VerticalLayout detailsTabLayout = getDetailsLayout();
-        detailsTabLayout.removeAllComponents();
-
-        if (type != null) {
-            final Label typeLabel = SPUIComponentProvider.createNameValueLabel(getI18n().getMessage("label.dist.details.type"),
-                    type);
-            typeLabel.setId(UIComponentIdProvider.DETAILS_TYPE_LABEL_ID);
-            detailsTabLayout.addComponent(typeLabel);
-        }
-
-        if (isMigrationRequired != null) {
-            detailsTabLayout.addComponent(SPUIComponentProvider.createNameValueLabel(
-                    getI18n().getMessage("checkbox.dist.migration.required"),
-                    isMigrationRequired.equals(Boolean.TRUE) ? getI18n().getMessage("label.yes") : getI18n().getMessage("label.no")));
-        }
-    }
-
-    @Override
-    protected void onEdit(final ClickEvent event) {
-        final Window newDistWindow = distributionAddUpdateWindowLayout.getWindow(getSelectedBaseEntityId());
-        newDistWindow.setCaption(getI18n().getMessage(UIComponentIdProvider.DIST_UPDATE_CAPTION));
-        UI.getCurrent().addWindow(newDistWindow);
-        newDistWindow.setVisible(Boolean.TRUE);
-    }
-
-    @Override
-    protected String getEditButtonId() {
-        return UIComponentIdProvider.DS_EDIT_BUTTON;
-    }
-
->>>>>>> 84857960
     @Override
     protected boolean onLoadIsTableRowSelected() {
         return manageDistUIState.getSelectedDistributions().map(selected -> !selected.isEmpty()).orElse(false);
@@ -285,30 +241,6 @@
         return manageDistUIState.isDsTableMaximized();
     }
 
-<<<<<<< HEAD
-=======
-    @Override
-    protected String getDefaultCaption() {
-        return getI18n().getMessage("distribution.details.header");
-    }
-
-    @Override
-    protected void addTabs(final TabSheet detailsTab) {
-        detailsTab.addTab(createDetailsLayout(), getI18n().getMessage("caption.tab.details"), null);
-        detailsTab.addTab(createDescriptionLayout(), getI18n().getMessage("caption.tab.description"), null);
-        detailsTab.addTab(createSoftwareModuleTab(), getI18n().getMessage("caption.softwares.distdetail.tab"), null);
-        detailsTab.addTab(createTagsLayout(), getI18n().getMessage("caption.tags.tab"), null);
-        detailsTab.addTab(createLogLayout(), getI18n().getMessage("caption.logs.tab"), null);
-        detailsTab.addTab(dsMetadataTable, getI18n().getMessage("caption.metadata"), null);
-        detailsTab.addTab(tfqDetailsTable, getI18n().getMessage("caption.auto.assignment.ds"), null);
-    }
-
-    @Override
-    protected boolean hasEditPermission() {
-        return getPermissionChecker().hasUpdateDistributionPermission();
-    }
-
->>>>>>> 84857960
     @EventBusListenerMethod(scope = EventScope.UI)
     void onEvent(final SoftwareModuleEvent event) {
         if (event.getSoftwareModuleEventType() == SoftwareModuleEventType.ASSIGN_SOFTWARE_MODULE) {
@@ -346,24 +278,9 @@
     }
 
     @Override
-<<<<<<< HEAD
     protected void addTabs(final TabSheet detailsTab) {
         super.addTabs(detailsTab);
-        detailsTab.addTab(tfqDetailsTable, getI18n().get("caption.auto.assignment.ds"), null);
-=======
-    protected String getTabSheetId() {
-        return UIComponentIdProvider.DISTRIBUTIONSET_DETAILS_TABSHEET_ID;
-    }
-
-    @Override
-    protected String getDetailsHeaderCaptionId() {
-        return UIComponentIdProvider.DISTRIBUTION_DETAILS_HEADER_LABEL_ID;
-    }
-
-    @Override
-    protected boolean isMetadataIconToBeDisplayed() {
-        return true;
->>>>>>> 84857960
+        detailsTab.addTab(tfqDetailsTable, getI18n().getMessage("caption.auto.assignment.ds"), null);
     }
 
 }