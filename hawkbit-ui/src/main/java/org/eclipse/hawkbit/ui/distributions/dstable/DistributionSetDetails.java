/**
 * Copyright (c) 2015 Bosch Software Innovations GmbH and others.
 *
 * All rights reserved. This program and the accompanying materials
 * are made available under the terms of the Eclipse Public License v1.0
 * which accompanies this distribution, and is available at
 * http://www.eclipse.org/legal/epl-v10.html
 */
package org.eclipse.hawkbit.ui.distributions.dstable;

import java.util.HashMap;
import java.util.HashSet;
import java.util.Map;
import java.util.Set;

import org.eclipse.hawkbit.repository.DistributionSetManagement;
import org.eclipse.hawkbit.repository.EntityFactory;
import org.eclipse.hawkbit.repository.SoftwareManagement;
import org.eclipse.hawkbit.repository.model.DistributionSet;
import org.eclipse.hawkbit.repository.model.DistributionSetMetadata;
import org.eclipse.hawkbit.repository.model.SoftwareModule;
import org.eclipse.hawkbit.repository.model.SoftwareModuleIdName;
import org.eclipse.hawkbit.ui.artifacts.event.SoftwareModuleEvent;
import org.eclipse.hawkbit.ui.artifacts.event.SoftwareModuleEvent.SoftwareModuleEventType;
import org.eclipse.hawkbit.ui.common.DistributionSetIdName;
import org.eclipse.hawkbit.ui.common.detailslayout.AbstractNamedVersionedEntityTableDetailsLayout;
import org.eclipse.hawkbit.ui.common.detailslayout.DistributionSetMetadatadetailslayout;
import org.eclipse.hawkbit.ui.common.detailslayout.SoftwareModuleDetailsTable;
import org.eclipse.hawkbit.ui.common.tagdetails.DistributionTagToken;
import org.eclipse.hawkbit.ui.components.SPUIComponentProvider;
import org.eclipse.hawkbit.ui.decorators.SPUIButtonStyleSmallNoBorder;
import org.eclipse.hawkbit.ui.distributions.event.MetadataEvent;
import org.eclipse.hawkbit.ui.distributions.event.SaveActionWindowEvent;
import org.eclipse.hawkbit.ui.distributions.event.SoftwareModuleAssignmentDiscardEvent;
import org.eclipse.hawkbit.ui.distributions.state.ManageDistUIState;
import org.eclipse.hawkbit.ui.management.dstable.DistributionAddUpdateWindowLayout;
import org.eclipse.hawkbit.ui.management.event.DistributionTableEvent;
import org.eclipse.hawkbit.ui.utils.HawkbitCommonUtil;
import org.eclipse.hawkbit.ui.utils.SPUIComponentIdProvider;
import org.springframework.beans.factory.annotation.Autowired;
import org.vaadin.spring.events.EventScope;
import org.vaadin.spring.events.annotation.EventBusListenerMethod;

import com.vaadin.data.Item;
import com.vaadin.server.FontAwesome;
import com.vaadin.spring.annotation.SpringComponent;
import com.vaadin.spring.annotation.ViewScope;
import com.vaadin.ui.Button;
import com.vaadin.ui.Button.ClickEvent;
import com.vaadin.ui.Label;
import com.vaadin.ui.TabSheet;
import com.vaadin.ui.UI;
import com.vaadin.ui.VerticalLayout;
import com.vaadin.ui.Window;

/**
 * Distribution set details layout.
 *
 *
 *
 */
@SpringComponent
@ViewScope
public class DistributionSetDetails extends AbstractNamedVersionedEntityTableDetailsLayout<DistributionSet> {

    private static final long serialVersionUID = -4595004466943546669L;

    private static final String SOFT_MODULE = "softwareModule";

    private static final String UNASSIGN_SOFT_MODULE = "unassignSoftModule";
    
    @Autowired
    private ManageDistUIState manageDistUIState;

    @Autowired
    private DistributionAddUpdateWindowLayout distributionAddUpdateWindowLayout;

    @Autowired
    private DistributionTagToken distributionTagToken;

    @Autowired
    private transient SoftwareManagement softwareManagement;

    @Autowired
    private transient DistributionSetManagement distributionSetManagement;
    
    @Autowired
    private DsMetadataPopupLayout dsMetadataPopupLayout;
    
    @Autowired
    private EntityFactory entityFactory;

    private SoftwareModuleDetailsTable softwareModuleTable;
    
    private DistributionSetMetadatadetailslayout dsMetadataTable;

    private VerticalLayout tagsLayout;
<<<<<<< HEAD
    
    Map<String, StringBuilder> assignedSWModule = new HashMap<>();
    
    
    @EventBusListenerMethod(scope = EventScope.SESSION)
    void onEvent(final MetadataEvent event) {
        UI.getCurrent()
                .access(() -> {
                    DistributionSetMetadata dsMetadata = event.getDistributionSetMetadata();
                    if (dsMetadata != null && isDistributionSetSelected(dsMetadata.getDistributionSet())) {
                        if (event.getMetadataUIEvent() == MetadataEvent.MetadataUIEvent.CREATE_DISTRIBUTION_SET_METADATA) {
                            dsMetadataTable.createMetadata(event.getDistributionSetMetadata().getKey());
                        } else if (event.getMetadataUIEvent() == MetadataEvent.MetadataUIEvent.DELETE_DISTRIBUTION_SET_METADATA) {
                            dsMetadataTable.deleteMetadata(event.getDistributionSetMetadata().getKey());
                        }
                    }
                });
    }
        
=======

    private final Map<String, StringBuilder> assignedSWModule = new HashMap<>();
>>>>>>> 84e5361a

    /**
     * softwareLayout Initialize the component.
     */
    @Override
    protected void init() {
        softwareModuleTable = new SoftwareModuleDetailsTable();
        softwareModuleTable.init(getI18n(), true, getPermissionChecker(), distributionSetManagement, getEventBus(),
                manageDistUIState);
        dsMetadataTable = new DistributionSetMetadatadetailslayout();
        dsMetadataTable.init(getI18n(), getPermissionChecker(),distributionSetManagement,
                dsMetadataPopupLayout,entityFactory);
        super.init();
    }

    protected VerticalLayout createTagsLayout() {
        tagsLayout = getTabLayout();
        return tagsLayout;
    }

    @Override
    protected void populateDetailsWidget() {
        populateDetails();
        populateModule();
        populateTags();
        populateMetadataDetails();
    }
    
    private void populateModule() {
        softwareModuleTable.populateModule(getSelectedBaseEntity());
        showUnsavedAssignment();
    }

    @SuppressWarnings("unchecked")
    private void showUnsavedAssignment() {
        Item item;
        final Map<DistributionSetIdName, HashSet<SoftwareModuleIdName>> assignedList = manageDistUIState
                .getAssignedList();
        final Long selectedDistId = manageDistUIState.getLastSelectedDistribution().isPresent()
                ? manageDistUIState.getLastSelectedDistribution().get().getId() : null;
        Set<SoftwareModuleIdName> softwareModuleIdNameList = null;

        for (final Map.Entry<DistributionSetIdName, HashSet<SoftwareModuleIdName>> entry : assignedList.entrySet()) {
            if (entry.getKey().getId().equals(selectedDistId)) {
                softwareModuleIdNameList = entry.getValue();
                break;
            }
        }

        if (null != softwareModuleIdNameList) {
            for (final SoftwareModuleIdName swIdName : softwareModuleIdNameList) {
                final SoftwareModule softwareModule = softwareManagement.findSoftwareModuleById(swIdName.getId());
                if (assignedSWModule.containsKey(softwareModule.getType().getName())) {
                    assignedSWModule.get(softwareModule.getType().getName()).append("</br>").append("<I>")
                            .append(getUnsavedAssigedSwModule(softwareModule.getName(), softwareModule.getVersion()))
                            .append("<I>");

                } else {
                    assignedSWModule.put(softwareModule.getType().getName(),
                            new StringBuilder().append("<I>").append(
                                    getUnsavedAssigedSwModule(softwareModule.getName(), softwareModule.getVersion()))
                                    .append("<I>"));
                }

            }
            for (final Map.Entry<String, StringBuilder> entry : assignedSWModule.entrySet()) {
                item = softwareModuleTable.getContainerDataSource().getItem(entry.getKey());
                if (item != null) {
                    item.getItemProperty(SOFT_MODULE)
                            .setValue(HawkbitCommonUtil.getFormatedLabel(entry.getValue().toString()));
                    assignSoftModuleButton(item, entry);

                }
            }
        }
    }

    private void assignSoftModuleButton(final Item item, final Map.Entry<String, StringBuilder> entry) {
        if (getPermissionChecker().hasUpdateDistributionPermission() && distributionSetManagement
                .findDistributionSetById(manageDistUIState.getLastSelectedDistribution().get().getId())
                .getAssignedTargets().isEmpty()) {
            final Button reassignSoftModule = SPUIComponentProvider.getButton(entry.getKey(), "", "", "", true,
                    FontAwesome.TIMES, SPUIButtonStyleSmallNoBorder.class);
            reassignSoftModule.setEnabled(false);
            item.getItemProperty(UNASSIGN_SOFT_MODULE).setValue(reassignSoftModule);
        }
    }

    private String getUnsavedAssigedSwModule(final String name, final String version) {
        return HawkbitCommonUtil.getFormattedNameVersion(name, version);
    }

    @SuppressWarnings("unchecked")
    private void updateSoftwareModule(final SoftwareModule module) {

        softwareModuleTable.getContainerDataSource().getItemIds();
        if (assignedSWModule.containsKey(module.getType().getName())) {
            /*
             * If software module type is software, means multiple softwares can
             * assigned to that type. Hence if multipe softwares belongs to same
             * type is drroped, then add to the list.
             */

            if (module.getType().getMaxAssignments() == Integer.MAX_VALUE) {
                assignedSWModule.get(module.getType().getName()).append("</br>").append("<I>")
                        .append(getUnsavedAssigedSwModule(module.getName(), module.getVersion())).append("</I>");
            }

            /*
             * If software mocule type is firmware, means single software can be
             * assigned to that type. Hence if multiple softwares belongs to
             * same type is dropped, then override with previous one.
             */
            if (module.getType().getMaxAssignments() == 1) {
                assignedSWModule.put(module.getType().getName(), new StringBuilder().append("<I>")
                        .append(getUnsavedAssigedSwModule(module.getName(), module.getVersion())).append("</I>"));
            }

        } else {
            assignedSWModule.put(module.getType().getName(), new StringBuilder().append("<I>")
                    .append(getUnsavedAssigedSwModule(module.getName(), module.getVersion())).append("</I>"));
        }

        for (final Map.Entry<String, StringBuilder> entry : assignedSWModule.entrySet()) {
            final Item item = softwareModuleTable.getContainerDataSource().getItem(entry.getKey());
            if (item != null) {
                item.getItemProperty(SOFT_MODULE)
                        .setValue(HawkbitCommonUtil.getFormatedLabel(entry.getValue().toString()));
                assignSoftModuleButton(item, entry);

            }
        }
    }

    private VerticalLayout createSoftwareModuleTab() {
        final VerticalLayout softwareLayout = getTabLayout();
        softwareLayout.setSizeFull();
        softwareLayout.addComponent(softwareModuleTable);
        return softwareLayout;
    }

    private void populateTags() {
        tagsLayout.removeAllComponents();
        if (getSelectedBaseEntity() == null) {
            return;
        }
        tagsLayout.addComponent(distributionTagToken.getTokenField());
    }

    private void populateDetails() {
        if (getSelectedBaseEntity() != null) {
            updateDistributionSetDetailsLayout(getSelectedBaseEntity().getType().getName(),
                    getSelectedBaseEntity().isRequiredMigrationStep());
        } else {
            updateDistributionSetDetailsLayout(null, null);
        }
    }
    
    @Override
    protected void populateMetadataDetails(){
        dsMetadataTable.populateDSMetadata(getSelectedBaseEntity());
   }
    
    private void updateDistributionSetDetailsLayout(final String type, final Boolean isMigrationRequired) {
        final VerticalLayout detailsTabLayout = getDetailsLayout();
        detailsTabLayout.removeAllComponents();

        if (type != null) {
            final Label typeLabel = SPUIComponentProvider.createNameValueLabel(getI18n().get("label.dist.details.type"),
                    type);
            typeLabel.setId(SPUIComponentIdProvider.DETAILS_TYPE_LABEL_ID);
            detailsTabLayout.addComponent(typeLabel);
        }

        if (isMigrationRequired != null) {
            detailsTabLayout.addComponent(SPUIComponentProvider.createNameValueLabel(
                    getI18n().get("checkbox.dist.migration.required"),
                    isMigrationRequired.equals(Boolean.TRUE) ? getI18n().get("label.yes") : getI18n().get("label.no")));
        }
    }

    @Override
    protected void onEdit(final ClickEvent event) {
        final Window newDistWindow = distributionAddUpdateWindowLayout.getWindow(getSelectedBaseEntityId());
        newDistWindow.setCaption(getI18n().get("caption.update.dist"));
        UI.getCurrent().addWindow(newDistWindow);
        newDistWindow.setVisible(Boolean.TRUE);
    }

    @Override
    protected String getEditButtonId() {
        return SPUIComponentIdProvider.DS_EDIT_BUTTON;
    }

    @Override
    protected Boolean onLoadIsTableRowSelected() {
        return manageDistUIState.getSelectedDistributions().isPresent()
                && !manageDistUIState.getSelectedDistributions().get().isEmpty();
    }

    @Override
    protected Boolean onLoadIsTableMaximized() {
        return manageDistUIState.isDsTableMaximized();
    }

    @Override
    protected String getDefaultCaption() {
        return getI18n().get("distribution.details.header");
    }

    @Override
    protected void addTabs(final TabSheet detailsTab) {
        detailsTab.addTab(createDetailsLayout(), getI18n().get("caption.tab.details"), null);
        detailsTab.addTab(createDescriptionLayout(), getI18n().get("caption.tab.description"), null);
        detailsTab.addTab(createSoftwareModuleTab(), getI18n().get("caption.softwares.distdetail.tab"), null);
        detailsTab.addTab(createTagsLayout(), getI18n().get("caption.tags.tab"), null);
        detailsTab.addTab(createLogLayout(), getI18n().get("caption.logs.tab"), null);
        detailsTab.addTab(dsMetadataTable, getI18n().get("caption.metadata"), null);
    }

    @Override
    protected Boolean hasEditPermission() {
        return getPermissionChecker().hasUpdateDistributionPermission();
    }

    @EventBusListenerMethod(scope = EventScope.SESSION)
    void onEvent(final SoftwareModuleEvent event) {
        if (event.getSoftwareModuleEventType() == SoftwareModuleEventType.ASSIGN_SOFTWARE_MODULE) {
            UI.getCurrent().access(() -> updateSoftwareModule(event.getEntity()));
        }
    }

    @EventBusListenerMethod(scope = EventScope.SESSION)
    void onEvent(final DistributionTableEvent distributionTableEvent) {
        onBaseEntityEvent(distributionTableEvent);
    }

    @EventBusListenerMethod(scope = EventScope.SESSION)
    void onEvent(final SoftwareModuleAssignmentDiscardEvent softwareModuleAssignmentDiscardEvent) {
        if (softwareModuleAssignmentDiscardEvent.getDistributionSetIdName() != null) {
            UI.getCurrent().access(() -> {
                final DistributionSetIdName distIdName = softwareModuleAssignmentDiscardEvent
                        .getDistributionSetIdName();
                if (distIdName.getId().equals(getSelectedBaseEntityId())
                        && distIdName.getName().equals(getSelectedBaseEntity().getName())) {
                    setSelectedBaseEntity(
                            distributionSetManagement.findDistributionSetByIdWithDetails(getSelectedBaseEntityId()));
                    populateModule();
                }
            });
        }
    }

    @EventBusListenerMethod(scope = EventScope.SESSION)
    void onEvent(final SaveActionWindowEvent saveActionWindowEvent) {
        if ((saveActionWindowEvent == SaveActionWindowEvent.SAVED_ASSIGNMENTS
                || saveActionWindowEvent == SaveActionWindowEvent.DISCARD_ALL_ASSIGNMENTS)
                && getSelectedBaseEntity() != null) {
            assignedSWModule.clear();
            setSelectedBaseEntity(
                    distributionSetManagement.findDistributionSetByIdWithDetails(getSelectedBaseEntityId()));
            UI.getCurrent().access(() -> populateModule());
        }
    }

    @EventBusListenerMethod(scope = EventScope.SESSION)
    void onEventDiscard(final SaveActionWindowEvent saveActionWindowEvent) {
        if (saveActionWindowEvent == SaveActionWindowEvent.DISCARD_ASSIGNMENT
                || saveActionWindowEvent == SaveActionWindowEvent.DISCARD_ALL_ASSIGNMENTS
                || saveActionWindowEvent == SaveActionWindowEvent.DELETE_ALL_SOFWARE) {
            assignedSWModule.clear();
            showUnsavedAssignment();
        }
    }

    @Override
    protected String getTabSheetId() {
        return SPUIComponentIdProvider.DISTRIBUTIONSET_DETAILS_TABSHEET_ID;
    }

    @Override
    protected String getDetailsHeaderCaptionId() {
        return SPUIComponentIdProvider.DISTRIBUTION_DETAILS_HEADER_LABEL_ID;
    }

    @Override
    protected Boolean isMetadataIconToBeDisplayed() {
        return true;
    }
    
    @Override
    protected String getShowMetadataButtonId() {
        DistributionSetIdName lastselectedDistDS = manageDistUIState.getLastSelectedDistribution().isPresent() ? manageDistUIState
                .getLastSelectedDistribution().get() : null;
        return SPUIComponentIdProvider.DS_TABLE_MANAGE_METADATA_ID + "." + lastselectedDistDS.getName() + "."
                + lastselectedDistDS.getVersion();
    }
    
    private boolean isDistributionSetSelected(DistributionSet ds) {
        DistributionSetIdName lastselectedDistDS = manageDistUIState.getLastSelectedDistribution().isPresent() ? manageDistUIState
                .getLastSelectedDistribution().get() : null;
        return ds != null && lastselectedDistDS != null && lastselectedDistDS.getName().equals(ds.getName())
                && lastselectedDistDS.getVersion().endsWith(ds.getVersion());
    }


    @Override
    protected void showMetadata(ClickEvent event) {
        DistributionSet ds = distributionSetManagement.findDistributionSetByIdWithDetails(getSelectedBaseEntityId());
        UI.getCurrent().addWindow(dsMetadataPopupLayout.getWindow(ds,null));
    }
}<|MERGE_RESOLUTION|>--- conflicted
+++ resolved
@@ -95,9 +95,8 @@
     private DistributionSetMetadatadetailslayout dsMetadataTable;
 
     private VerticalLayout tagsLayout;
-<<<<<<< HEAD
-    
-    Map<String, StringBuilder> assignedSWModule = new HashMap<>();
+    
+    private final Map<String, StringBuilder> assignedSWModule = new HashMap<>();
     
     
     @EventBusListenerMethod(scope = EventScope.SESSION)
@@ -115,10 +114,6 @@
                 });
     }
         
-=======
-
-    private final Map<String, StringBuilder> assignedSWModule = new HashMap<>();
->>>>>>> 84e5361a
 
     /**
      * softwareLayout Initialize the component.
