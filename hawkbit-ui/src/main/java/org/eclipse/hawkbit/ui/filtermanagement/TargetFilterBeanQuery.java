--- conflicted
+++ resolved
@@ -85,11 +85,7 @@
         } else if (StringUtils.isEmpty(searchText)) {
             // if no search filters available
             targetFilterQuery = getTargetFilterQueryManagement()
-<<<<<<< HEAD
-                    .findAll(new PageRequest(startIndex / SPUIDefinitions.PAGE_SIZE, SPUIDefinitions.PAGE_SIZE, sort));
-=======
                     .findAll(PageRequest.of(startIndex / SPUIDefinitions.PAGE_SIZE, SPUIDefinitions.PAGE_SIZE, sort));
->>>>>>> df23c4ef
         } else {
             targetFilterQuery = getTargetFilterQueryManagement().findByName(
                     PageRequest.of(startIndex / SPUIDefinitions.PAGE_SIZE, SPUIDefinitions.PAGE_SIZE, sort),
