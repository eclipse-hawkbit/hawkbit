/**
 * Copyright (c) 2015 Bosch Software Innovations GmbH and others.
 *
 * All rights reserved. This program and the accompanying materials
 * are made available under the terms of the Eclipse Public License v1.0
 * which accompanies this distribution, and is available at
 * http://www.eclipse.org/legal/epl-v10.html
 */
package org.eclipse.hawkbit.ui.artifacts.upload;

<<<<<<< HEAD
=======
import java.io.Serializable;

>>>>>>> d0629c80
import org.eclipse.hawkbit.repository.model.SoftwareModule;

/**
 * 
 * Holds uploaded file status.Used to display the details in upload status
 * popup.
 *
 */
<<<<<<< HEAD
public class UploadStatusObject {
=======
public class UploadStatusObject implements Serializable {
    private static final long serialVersionUID = 1L;

>>>>>>> d0629c80
    private String status;
    private Double progress;
    private String filename;
    private String reason;
<<<<<<< HEAD
    private SoftwareModule selectedSoftwareModule;

    public UploadStatusObject(final String status, final Double progress, final String fileName, final String reason,
            final SoftwareModule selectedSoftwareModule) {
        this(fileName,selectedSoftwareModule);
=======
    private final SoftwareModule selectedSoftwareModule;

    public UploadStatusObject(final String status, final Double progress, final String fileName, final String reason,
            final SoftwareModule selectedSoftwareModule) {
        this(fileName, selectedSoftwareModule);
>>>>>>> d0629c80
        this.status = status;
        this.progress = progress;
        this.reason = reason;
    }

<<<<<<< HEAD
    public UploadStatusObject(String fileName, SoftwareModule selectedSoftwareModule) {
=======
    public UploadStatusObject(final String fileName, final SoftwareModule selectedSoftwareModule) {
>>>>>>> d0629c80
        this.filename = fileName;
        this.selectedSoftwareModule = selectedSoftwareModule;
    }

    public SoftwareModule getSelectedSoftwareModule() {
        return selectedSoftwareModule;
    }

    public String getStatus() {
        return status;
    }

<<<<<<< HEAD
    public void setStatus(String status) {
=======
    public void setStatus(final String status) {
>>>>>>> d0629c80
        this.status = status;
    }

    public Double getProgress() {
        return progress;
    }

<<<<<<< HEAD
    public void setProgress(Double progress) {
=======
    public void setProgress(final Double progress) {
>>>>>>> d0629c80
        this.progress = progress;
    }

    public String getFilename() {
        return filename;
    }

<<<<<<< HEAD
    public void setFilename(String filename) {
=======
    public void setFilename(final String filename) {
>>>>>>> d0629c80
        this.filename = filename;
    }

    public String getReason() {
        return reason;
    }

<<<<<<< HEAD
    public void setReason(String reason) {
=======
    public void setReason(final String reason) {
>>>>>>> d0629c80
        this.reason = reason;
    }

    @Override
<<<<<<< HEAD
    public boolean equals(Object obj) {
        if (this == null || obj == null) {
            return false;
        }
        if (obj instanceof UploadStatusObject && this.getFilename() == ((UploadStatusObject) obj).getFilename()) {
            return true;
        }
        return false;
=======
    public int hashCode() {
        final int prime = 31;
        int result = 1;
        result = prime * result + ((filename == null) ? 0 : filename.hashCode());
        return result;
    }

    @Override
    public boolean equals(final Object obj) {
        if (this == obj) {
            return true;
        }
        if (obj == null) {
            return false;
        }
        if (!(obj instanceof UploadStatusObject)) {
            return false;
        }
        final UploadStatusObject other = (UploadStatusObject) obj;
        if (filename == null) {
            if (other.filename != null) {
                return false;
            }
        } else if (!filename.equals(other.filename)) {
            return false;
        }
        return true;
>>>>>>> d0629c80
    }

}<|MERGE_RESOLUTION|>--- conflicted
+++ resolved
@@ -8,11 +8,8 @@
  */
 package org.eclipse.hawkbit.ui.artifacts.upload;
 
-<<<<<<< HEAD
-=======
 import java.io.Serializable;
 
->>>>>>> d0629c80
 import org.eclipse.hawkbit.repository.model.SoftwareModule;
 
 /**
@@ -21,40 +18,24 @@
  * popup.
  *
  */
-<<<<<<< HEAD
-public class UploadStatusObject {
-=======
 public class UploadStatusObject implements Serializable {
     private static final long serialVersionUID = 1L;
 
->>>>>>> d0629c80
     private String status;
     private Double progress;
     private String filename;
     private String reason;
-<<<<<<< HEAD
-    private SoftwareModule selectedSoftwareModule;
-
-    public UploadStatusObject(final String status, final Double progress, final String fileName, final String reason,
-            final SoftwareModule selectedSoftwareModule) {
-        this(fileName,selectedSoftwareModule);
-=======
     private final SoftwareModule selectedSoftwareModule;
 
     public UploadStatusObject(final String status, final Double progress, final String fileName, final String reason,
             final SoftwareModule selectedSoftwareModule) {
         this(fileName, selectedSoftwareModule);
->>>>>>> d0629c80
         this.status = status;
         this.progress = progress;
         this.reason = reason;
     }
 
-<<<<<<< HEAD
-    public UploadStatusObject(String fileName, SoftwareModule selectedSoftwareModule) {
-=======
     public UploadStatusObject(final String fileName, final SoftwareModule selectedSoftwareModule) {
->>>>>>> d0629c80
         this.filename = fileName;
         this.selectedSoftwareModule = selectedSoftwareModule;
     }
@@ -67,11 +48,7 @@
         return status;
     }
 
-<<<<<<< HEAD
-    public void setStatus(String status) {
-=======
     public void setStatus(final String status) {
->>>>>>> d0629c80
         this.status = status;
     }
 
@@ -79,11 +56,7 @@
         return progress;
     }
 
-<<<<<<< HEAD
-    public void setProgress(Double progress) {
-=======
     public void setProgress(final Double progress) {
->>>>>>> d0629c80
         this.progress = progress;
     }
 
@@ -91,11 +64,7 @@
         return filename;
     }
 
-<<<<<<< HEAD
-    public void setFilename(String filename) {
-=======
     public void setFilename(final String filename) {
->>>>>>> d0629c80
         this.filename = filename;
     }
 
@@ -103,25 +72,11 @@
         return reason;
     }
 
-<<<<<<< HEAD
-    public void setReason(String reason) {
-=======
     public void setReason(final String reason) {
->>>>>>> d0629c80
         this.reason = reason;
     }
 
     @Override
-<<<<<<< HEAD
-    public boolean equals(Object obj) {
-        if (this == null || obj == null) {
-            return false;
-        }
-        if (obj instanceof UploadStatusObject && this.getFilename() == ((UploadStatusObject) obj).getFilename()) {
-            return true;
-        }
-        return false;
-=======
     public int hashCode() {
         final int prime = 31;
         int result = 1;
@@ -149,7 +104,6 @@
             return false;
         }
         return true;
->>>>>>> d0629c80
     }
 
 }