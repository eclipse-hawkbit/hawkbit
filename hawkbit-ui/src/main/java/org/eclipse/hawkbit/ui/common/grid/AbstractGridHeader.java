/**
 * Copyright (c) 2015 Bosch Software Innovations GmbH and others.
 *
 * All rights reserved. This program and the accompanying materials
 * are made available under the terms of the Eclipse Public License v1.0
 * which accompanies this distribution, and is available at
 * http://www.eclipse.org/legal/epl-v10.html
 */
package org.eclipse.hawkbit.ui.common.grid;

import org.eclipse.hawkbit.ui.SpPermissionChecker;
import org.eclipse.hawkbit.ui.common.builder.TextFieldBuilder;
import org.eclipse.hawkbit.ui.components.SPUIButton;
import org.eclipse.hawkbit.ui.components.SPUIComponentProvider;
import org.eclipse.hawkbit.ui.decorators.SPUIButtonStyleNoBorder;
import org.eclipse.hawkbit.ui.rollout.state.RolloutUIState;
import org.eclipse.hawkbit.ui.utils.SPUIDefinitions;
import org.eclipse.hawkbit.ui.utils.SPUIStyleDefinitions;
import org.eclipse.hawkbit.ui.utils.VaadinMessageSource;
import org.springframework.util.StringUtils;

import com.vaadin.server.FontAwesome;
import com.vaadin.ui.Alignment;
import com.vaadin.ui.Button;
import com.vaadin.ui.HorizontalLayout;
import com.vaadin.ui.TextField;
import com.vaadin.ui.VerticalLayout;

/**
 * 
 * Abstract grid header.
 * 
 */
public abstract class AbstractGridHeader extends VerticalLayout {

    private static final long serialVersionUID = -24429876573255519L;

    private HorizontalLayout headerCaptionLayout;

    private TextField searchField;

    private SPUIButton searchResetIcon;

    private Button addButton;

    private Button closeButton;

    protected final SpPermissionChecker permissionChecker;

    protected final RolloutUIState rolloutUIState;

    protected final VaadinMessageSource i18n;

    protected AbstractGridHeader(final SpPermissionChecker permissionChecker, final RolloutUIState rolloutUIState,
            final VaadinMessageSource i18n) {
        this.permissionChecker = permissionChecker;
        this.rolloutUIState = rolloutUIState;
        this.i18n = i18n;
        createComponents();
        buildLayout();
        restoreState();
    }

    private void restoreState() {
        final String onLoadSearchBoxValue = onLoadSearchBoxValue();
        if (!StringUtils.isEmpty(onLoadSearchBoxValue)) {
            openSearchTextField();
            searchField.setValue(onLoadSearchBoxValue);
        }
        restoreCaption();
    }

    private void createComponents() {
        headerCaptionLayout = getHeaderCaptionLayout();
        if (isRollout()) {
            searchField = new TextFieldBuilder(64).id(getSearchBoxId())
                    .createSearchField(event -> searchBy(event.getText()));
            searchResetIcon = createSearchResetIcon();
            addButton = createAddButton();
        }
        closeButton = createCloseButton();
    }

    private void buildLayout() {
        final HorizontalLayout titleFilterIconsLayout = createHeaderFilterIconLayout();
        titleFilterIconsLayout.addComponents(headerCaptionLayout);

        if (isAllowSearch() && isRollout()) {
            titleFilterIconsLayout.addComponents(searchField, searchResetIcon);
            titleFilterIconsLayout.setExpandRatio(headerCaptionLayout, 0.3F);
            titleFilterIconsLayout.setExpandRatio(searchField, 0.7F);
        }
        if (hasCreatePermission() && isRollout()) {
            titleFilterIconsLayout.addComponent(addButton);
            titleFilterIconsLayout.setComponentAlignment(addButton, Alignment.TOP_LEFT);
        }
        if (showCloseButton()) {
            titleFilterIconsLayout.addComponent(closeButton);
            titleFilterIconsLayout.setComponentAlignment(closeButton, Alignment.TOP_RIGHT);
        }

        titleFilterIconsLayout.setHeight("40px");
        addComponent(titleFilterIconsLayout);
        addStyleName("bordered-layout");
        addStyleName("no-border-bottom");
    }

    private static HorizontalLayout createHeaderFilterIconLayout() {
        final HorizontalLayout titleFilterIconsLayout = new HorizontalLayout();
        titleFilterIconsLayout.addStyleName(SPUIStyleDefinitions.WIDGET_TITLE);
        titleFilterIconsLayout.setSpacing(false);
        titleFilterIconsLayout.setMargin(false);
        titleFilterIconsLayout.setSizeFull();
        return titleFilterIconsLayout;
    }

    private SPUIButton createSearchResetIcon() {
<<<<<<< HEAD
        final SPUIButton button = (SPUIButton) SPUIComponentProvider.getButton(getSearchRestIconId(), "",
                i18n.getMessage("tooltip.search"), null, false, FontAwesome.SEARCH, SPUIButtonStyleSmallNoBorder.class);
=======
        final SPUIButton button = (SPUIButton) SPUIComponentProvider.getButton(getSearchRestIconId(), "", "", null,
                false, FontAwesome.SEARCH, SPUIButtonStyleNoBorder.class);
>>>>>>> f5f51bfc
        button.addClickListener(event -> onSearchResetClick());
        button.setData(Boolean.FALSE);
        return button;
    }

    private Button createAddButton() {
<<<<<<< HEAD
        final Button button = SPUIComponentProvider.getButton(getAddIconId(), "", i18n.getMessage("tooltip.add"), null,
                false, FontAwesome.PLUS, SPUIButtonStyleSmallNoBorder.class);
=======
        final Button button = SPUIComponentProvider.getButton(getAddIconId(), "", "", null, false, FontAwesome.PLUS,
                SPUIButtonStyleNoBorder.class);
>>>>>>> f5f51bfc
        button.addClickListener(this::addNewItem);
        return button;
    }

    private Button createCloseButton() {
<<<<<<< HEAD
        final Button button = SPUIComponentProvider.getButton(getCloseButtonId(), "", i18n.getMessage("tooltip.close"),
                null, false, FontAwesome.TIMES, SPUIButtonStyleSmallNoBorder.class);
=======
        final Button button = SPUIComponentProvider.getButton(getCloseButtonId(), "", "", null, false,
                FontAwesome.TIMES, SPUIButtonStyleNoBorder.class);
>>>>>>> f5f51bfc
        button.addClickListener(this::onClose);
        return button;
    }

    private void onSearchResetClick() {
        final Boolean flag = isSearchFieldOpen();
        if (flag == null || Boolean.FALSE.equals(flag)) {
            // Clicked on search Icon
            openSearchTextField();
        } else {
            // Clicked on rest icon
            closeSearchTextField();
        }
    }

    protected Boolean isSearchFieldOpen() {
        return (Boolean) searchResetIcon.getData();
    }

    private void openSearchTextField() {
        searchResetIcon.addStyleName(SPUIDefinitions.FILTER_RESET_ICON);
        searchResetIcon.toggleIcon(FontAwesome.TIMES);
        searchResetIcon.setData(Boolean.TRUE);
        searchResetIcon.setDescription(i18n.getMessage("tooltip.reset"));
        searchField.removeStyleName(SPUIDefinitions.FILTER_BOX_HIDE);
        searchField.setVisible(true);
        searchField.focus();
    }

    private void closeSearchTextField() {
        searchField.setValue("");
        searchField.addStyleName(SPUIDefinitions.FILTER_BOX_HIDE);
        searchField.setVisible(false);
        searchResetIcon.removeStyleName(SPUIDefinitions.FILTER_RESET_ICON);
        searchResetIcon.toggleIcon(FontAwesome.SEARCH);
        searchResetIcon.setData(Boolean.FALSE);
        searchResetIcon.setDescription(i18n.getMessage("tooltip.search"));

        resetSearchText();
    }

    /**
     * This method will be called when user resets the search text means on
     * click of (X) icon.
     */
    protected abstract void resetSearchText();

    /**
     * get Id of search text field.
     * 
     * @return Id of the text field.
     */
    protected abstract String getSearchBoxId();

    /**
     * Get search reset Icon Id.
     * 
     * @return Id of search reset icon.
     */
    protected abstract String getSearchRestIconId();

    /**
     * On search by text.
     * 
     * @param newSearchText
     *            search text
     */
    protected abstract void searchBy(String newSearchText);

    /**
     * Get Id of add Icon.
     * 
     * @return String of add Icon.
     */
    protected abstract String getAddIconId();

    /**
     * On click add button.
     * 
     * @param event
     *            add button click event
     */
    protected abstract void addNewItem(final Button.ClickEvent event);

    /**
     * On click of close button.
     * 
     * @param event
     *            close button click event
     */
    protected abstract void onClose(final Button.ClickEvent event);

    /**
     * Checks create permission.
     * 
     * @return boolean Returns true if user has create permission
     */
    protected abstract boolean hasCreatePermission();

    /**
     * Get close button id.
     * 
     * @return String button id
     */
    protected abstract String getCloseButtonId();

    /**
     * Checks if close button to be displayed.
     *
     * @return true if close button has to be displayed
     */
    protected abstract boolean showCloseButton();

    /**
     * Checks if search is allowed.
     * 
     * @return boolean if true search field is displayed.
     */
    protected abstract boolean isAllowSearch();

    /**
     * Get search box on load text value.
     * 
     * @return value of search box.
     */
    protected abstract String onLoadSearchBoxValue();

    /**
     * Checks for the rollout group.
     * 
     * @return boolean value for Rollout Group.
     */
    protected abstract boolean isRollout();

    /**
     * Get header caption layout.
     * 
     * @return layout with caption
     */
    protected abstract HorizontalLayout getHeaderCaptionLayout();

    /**
     * Restore caption details on refresh.
     */
    protected abstract void restoreCaption();
}<|MERGE_RESOLUTION|>--- conflicted
+++ resolved
@@ -115,38 +115,23 @@
     }
 
     private SPUIButton createSearchResetIcon() {
-<<<<<<< HEAD
         final SPUIButton button = (SPUIButton) SPUIComponentProvider.getButton(getSearchRestIconId(), "",
-                i18n.getMessage("tooltip.search"), null, false, FontAwesome.SEARCH, SPUIButtonStyleSmallNoBorder.class);
-=======
-        final SPUIButton button = (SPUIButton) SPUIComponentProvider.getButton(getSearchRestIconId(), "", "", null,
-                false, FontAwesome.SEARCH, SPUIButtonStyleNoBorder.class);
->>>>>>> f5f51bfc
+                i18n.getMessage("tooltip.search"), null, false, FontAwesome.SEARCH, SPUIButtonStyleNoBorder.class);
         button.addClickListener(event -> onSearchResetClick());
         button.setData(Boolean.FALSE);
         return button;
     }
 
     private Button createAddButton() {
-<<<<<<< HEAD
         final Button button = SPUIComponentProvider.getButton(getAddIconId(), "", i18n.getMessage("tooltip.add"), null,
-                false, FontAwesome.PLUS, SPUIButtonStyleSmallNoBorder.class);
-=======
-        final Button button = SPUIComponentProvider.getButton(getAddIconId(), "", "", null, false, FontAwesome.PLUS,
-                SPUIButtonStyleNoBorder.class);
->>>>>>> f5f51bfc
+                false, FontAwesome.PLUS, SPUIButtonStyleNoBorder.class);
         button.addClickListener(this::addNewItem);
         return button;
     }
 
     private Button createCloseButton() {
-<<<<<<< HEAD
         final Button button = SPUIComponentProvider.getButton(getCloseButtonId(), "", i18n.getMessage("tooltip.close"),
-                null, false, FontAwesome.TIMES, SPUIButtonStyleSmallNoBorder.class);
-=======
-        final Button button = SPUIComponentProvider.getButton(getCloseButtonId(), "", "", null, false,
-                FontAwesome.TIMES, SPUIButtonStyleNoBorder.class);
->>>>>>> f5f51bfc
+                null, false, FontAwesome.TIMES, SPUIButtonStyleNoBorder.class);
         button.addClickListener(this::onClose);
         return button;
     }
