/**
 * Copyright (c) 2015 Bosch Software Innovations GmbH and others.
 *
 * All rights reserved. This program and the accompanying materials
 * are made available under the terms of the Eclipse Public License v1.0
 * which accompanies this distribution, and is available at
 * http://www.eclipse.org/legal/epl-v10.html
 */
package org.eclipse.hawkbit.ui.management.targettable;

import java.net.URI;

import org.apache.commons.lang3.StringUtils;
import org.eclipse.hawkbit.repository.DeploymentManagement;
import org.eclipse.hawkbit.repository.EntityFactory;
import org.eclipse.hawkbit.repository.TagManagement;
import org.eclipse.hawkbit.repository.TargetManagement;
import org.eclipse.hawkbit.repository.model.DistributionSet;
import org.eclipse.hawkbit.repository.model.SoftwareModule;
import org.eclipse.hawkbit.repository.model.Target;
import org.eclipse.hawkbit.ui.SpPermissionChecker;
import org.eclipse.hawkbit.ui.common.detailslayout.AbstractTableDetailsLayout;
import org.eclipse.hawkbit.ui.common.tagdetails.TargetTagToken;
import org.eclipse.hawkbit.ui.components.SPUIComponentProvider;
import org.eclipse.hawkbit.ui.management.event.TargetTableEvent;
import org.eclipse.hawkbit.ui.management.state.ManagementUIState;
import org.eclipse.hawkbit.ui.utils.HawkbitCommonUtil;
import org.eclipse.hawkbit.ui.utils.VaadinMessageSource;
import org.eclipse.hawkbit.ui.utils.SPDateTimeUtil;
import org.eclipse.hawkbit.ui.utils.SPUIDefinitions;
import org.eclipse.hawkbit.ui.utils.UIComponentIdProvider;
import org.eclipse.hawkbit.ui.utils.UINotification;
import org.vaadin.spring.events.EventBus.UIEventBus;
import org.vaadin.spring.events.EventScope;
import org.vaadin.spring.events.annotation.EventBusListenerMethod;

import com.vaadin.shared.ui.label.ContentMode;
import com.vaadin.ui.Button.ClickEvent;
import com.vaadin.ui.Component;
import com.vaadin.ui.HorizontalLayout;
import com.vaadin.ui.Label;
import com.vaadin.ui.TabSheet;
import com.vaadin.ui.TextField;
import com.vaadin.ui.UI;
import com.vaadin.ui.VerticalLayout;
import com.vaadin.ui.Window;
import com.vaadin.ui.themes.ValoTheme;

/**
 * Target details layout.
 */
public class TargetDetails extends AbstractTableDetailsLayout<Target> {

    private static final long serialVersionUID = 4571732743399605843L;

    private final TargetTagToken targetTagToken;

    private final TargetAddUpdateWindowLayout targetAddUpdateWindowLayout;

    private final transient TargetManagement targetManagement;

    private final transient DeploymentManagement deploymentManagement;

    private VerticalLayout assignedDistLayout;
    private VerticalLayout installedDistLayout;

    TargetDetails(final VaadinMessageSource i18n, final UIEventBus eventBus, final SpPermissionChecker permissionChecker,
            final ManagementUIState managementUIState, final UINotification uiNotification,
            final TagManagement tagManagement, final TargetManagement targetManagement,
            final DeploymentManagement deploymentManagement, final EntityFactory entityFactory) {
        super(i18n, eventBus, permissionChecker, managementUIState);
        this.targetTagToken = new TargetTagToken(permissionChecker, i18n, uiNotification, eventBus, managementUIState,
                tagManagement, targetManagement);
        targetAddUpdateWindowLayout = new TargetAddUpdateWindowLayout(i18n, targetManagement, eventBus, uiNotification,
                entityFactory);
        this.targetManagement = targetManagement;
        this.deploymentManagement = deploymentManagement;
        addTabs(detailsTab);
        restoreState();
    }

    @Override
    protected String getDefaultCaption() {
        return getI18n().getMessage("target.details.header");
    }

    @Override
    protected void addTabs(final TabSheet detailsTab) {
<<<<<<< HEAD
        detailsTab.addTab(getDetailsLayout(), getI18n().get("caption.tab.details"), null);
        detailsTab.addTab(getDescriptionLayout(), getI18n().get("caption.tab.description"), null);
        detailsTab.addTab(getAttributesLayout(), getI18n().get("caption.attributes.tab"), null);
        detailsTab.addTab(createAssignedDistLayout(), getI18n().get("header.target.assigned"), null);
        detailsTab.addTab(createInstalledDistLayout(), getI18n().get("header.target.installed"), null);
        detailsTab.addTab(getTagsLayout(), getI18n().get("caption.tags.tab"), null);
        detailsTab.addTab(getLogLayout(), getI18n().get("caption.logs.tab"), null);
=======
        detailsTab.addTab(createDetailsLayout(), getI18n().getMessage("caption.tab.details"), null);
        detailsTab.addTab(createDescriptionLayout(), getI18n().getMessage("caption.tab.description"), null);
        detailsTab.addTab(createAttributesLayout(), getI18n().getMessage("caption.attributes.tab"), null);
        detailsTab.addTab(createAssignedDistLayout(), getI18n().getMessage("header.target.assigned"), null);
        detailsTab.addTab(createInstalledDistLayout(), getI18n().getMessage("header.target.installed"), null);
        detailsTab.addTab(createTagsLayout(), getI18n().getMessage("caption.tags.tab"), null);
        detailsTab.addTab(createLogLayout(), getI18n().getMessage("caption.logs.tab"), null);
>>>>>>> 84857960

    }

    private Component createInstalledDistLayout() {
        installedDistLayout = createTabLayout();
        return installedDistLayout;
    }

    private Component createAssignedDistLayout() {
        assignedDistLayout = createTabLayout();
        return assignedDistLayout;
    }

    @Override
    protected void onEdit(final ClickEvent event) {
        if (getSelectedBaseEntity() == null) {
            return;
        }
        openWindow();
    }

    private void openWindow() {
        final Window targetWindow = targetAddUpdateWindowLayout.getWindow(getSelectedBaseEntity().getControllerId());
        if (targetWindow == null) {
            return;
        }
        targetWindow.setCaption(getI18n().getMessage(UIComponentIdProvider.TARGET_UPDATE_CAPTION));
        UI.getCurrent().addWindow(targetWindow);
        targetWindow.setVisible(Boolean.TRUE);
    }

    @Override
    protected String getEditButtonId() {
        return UIComponentIdProvider.TARGET_EDIT_ICON;
    }

    @Override
    protected boolean onLoadIsTableRowSelected() {
        return managementUIState.getLastSelectedTargetId() != null;
    }

    @Override
    protected boolean onLoadIsTableMaximized() {
        return managementUIState.isTargetTableMaximized();
    }

    @Override
    protected void populateDetailsWidget() {
        if (getSelectedBaseEntity() != null) {
            updateAttributesLayout(targetManagement.getControllerAttributes(getSelectedBaseEntity().getControllerId()));

            updateDetailsLayout(getSelectedBaseEntity().getControllerId(), getSelectedBaseEntity().getAddress(),
                    getSelectedBaseEntity().getSecurityToken(),
                    SPDateTimeUtil.getFormattedDate(getSelectedBaseEntity().getLastTargetQuery()));

            populateDistributionDtls(installedDistLayout, deploymentManagement
                    .getAssignedDistributionSet(getSelectedBaseEntity().getControllerId()).orElse(null));
            populateDistributionDtls(assignedDistLayout, deploymentManagement
                    .getInstalledDistributionSet(getSelectedBaseEntity().getControllerId()).orElse(null));
        } else {
            updateDetailsLayout(null, null, null, null);
            populateDistributionDtls(installedDistLayout, null);
            populateDistributionDtls(assignedDistLayout, null);
        }
<<<<<<< HEAD
        populateTags(targetTagToken);
        updateAttributesLayout(getSelectedBaseEntity());
=======

>>>>>>> 84857960
    }

    @Override
    protected String getName() {
        return getSelectedBaseEntity().getName();
    }

    private void updateDetailsLayout(final String controllerId, final URI address, final String securityToken,
            final String lastQueryDate) {
        final VerticalLayout detailsTabLayout = getDetailsLayout();
        detailsTabLayout.removeAllComponents();

        final Label controllerLabel = SPUIComponentProvider.createNameValueLabel(getI18n().getMessage("label.target.id"),
                HawkbitCommonUtil.trimAndNullIfEmpty(controllerId) == null ? "" : controllerId);
        controllerLabel.setId(UIComponentIdProvider.TARGET_CONTROLLER_ID);
        detailsTabLayout.addComponent(controllerLabel);

        final Label lastPollDtLabel = SPUIComponentProvider.createNameValueLabel(
                getI18n().getMessage("label.target.lastpolldate"),
                HawkbitCommonUtil.trimAndNullIfEmpty(lastQueryDate) == null ? "" : lastQueryDate);
        lastPollDtLabel.setId(UIComponentIdProvider.TARGET_LAST_QUERY_DT);
        detailsTabLayout.addComponent(lastPollDtLabel);

        final Label typeLabel = SPUIComponentProvider.createNameValueLabel(getI18n().getMessage("label.ip"),
                address == null ? StringUtils.EMPTY : address.toString());
        typeLabel.setId(UIComponentIdProvider.TARGET_IP_ADDRESS);
        detailsTabLayout.addComponent(typeLabel);

        if (securityToken != null) {
            final HorizontalLayout securityTokenLayout = getSecurityTokenLayout(securityToken);
            controllerLabel.setId(UIComponentIdProvider.TARGET_SECURITY_TOKEN);
            detailsTabLayout.addComponent(securityTokenLayout);
        }
    }

    private HorizontalLayout getSecurityTokenLayout(final String securityToken) {
        final HorizontalLayout securityTokenLayout = new HorizontalLayout();

        final Label securityTableLbl = new Label(
                SPUIComponentProvider.getBoldHTMLText(getI18n().getMessage("label.target.security.token")), ContentMode.HTML);
        securityTableLbl.addStyleName(SPUIDefinitions.TEXT_STYLE);
        securityTableLbl.addStyleName("label-style");

        final TextField securityTokentxt = new TextField();
        securityTokentxt.addStyleName(ValoTheme.TEXTFIELD_BORDERLESS);
        securityTokentxt.addStyleName(ValoTheme.TEXTFIELD_TINY);
        securityTokentxt.addStyleName("targetDtls-securityToken");
        securityTokentxt.addStyleName(SPUIDefinitions.TEXT_STYLE);
        securityTokentxt.setCaption(null);
        securityTokentxt.setValue(securityToken);
        securityTokentxt.setReadOnly(true);

        securityTokenLayout.addComponent(securityTableLbl);
        securityTokenLayout.addComponent(securityTokentxt);
        return securityTokenLayout;
    }

    private void populateDistributionDtls(final VerticalLayout layout, final DistributionSet distributionSet) {
        layout.removeAllComponents();
        if (distributionSet == null) {
            return;
        }
        layout.addComponent(SPUIComponentProvider.createNameValueLabel(getI18n().getMessage("label.dist.details.name"),
                distributionSet.getName()));

        layout.addComponent(SPUIComponentProvider.createNameValueLabel(getI18n().getMessage("label.dist.details.version"),
                distributionSet.getVersion()));

        distributionSet.getModules()
                .forEach(module -> layout.addComponent(getSWModlabel(module.getType().getName(), module)));
    }

    /**
     * Create Label for SW Module.
     * 
     * @param labelName
     *            as Name
     * @param swModule
     *            as Module (JVM|OS|AH)
     * @return Label as UI
     */
    private static Label getSWModlabel(final String labelName, final SoftwareModule swModule) {
        return SPUIComponentProvider.createNameValueLabel(labelName + " : ", swModule.getName(), swModule.getVersion());
    }

    @Override
    protected boolean hasEditPermission() {
        return getPermissionChecker().hasUpdateTargetPermission();
    }

    @EventBusListenerMethod(scope = EventScope.UI)
    void onEvent(final TargetTableEvent targetTableEvent) {
        onBaseEntityEvent(targetTableEvent);
    }

    @Override
    protected String getTabSheetId() {
        return UIComponentIdProvider.TARGET_DETAILS_TABSHEET;
    }

    @Override
    protected String getDetailsHeaderCaptionId() {
        return UIComponentIdProvider.TARGET_DETAILS_HEADER_LABEL_ID;
    }

    @Override
    protected boolean isMetadataIconToBeDisplayed() {
        return false;
    }

    @Override
    protected void showMetadata(final ClickEvent event) {
        // No implementation required
    }

    @Override
    protected void populateMetadataDetails() {
        // No implementation required
    }

}<|MERGE_RESOLUTION|>--- conflicted
+++ resolved
@@ -25,11 +25,11 @@
 import org.eclipse.hawkbit.ui.management.event.TargetTableEvent;
 import org.eclipse.hawkbit.ui.management.state.ManagementUIState;
 import org.eclipse.hawkbit.ui.utils.HawkbitCommonUtil;
-import org.eclipse.hawkbit.ui.utils.VaadinMessageSource;
 import org.eclipse.hawkbit.ui.utils.SPDateTimeUtil;
 import org.eclipse.hawkbit.ui.utils.SPUIDefinitions;
 import org.eclipse.hawkbit.ui.utils.UIComponentIdProvider;
 import org.eclipse.hawkbit.ui.utils.UINotification;
+import org.eclipse.hawkbit.ui.utils.VaadinMessageSource;
 import org.vaadin.spring.events.EventBus.UIEventBus;
 import org.vaadin.spring.events.EventScope;
 import org.vaadin.spring.events.annotation.EventBusListenerMethod;
@@ -64,10 +64,11 @@
     private VerticalLayout assignedDistLayout;
     private VerticalLayout installedDistLayout;
 
-    TargetDetails(final VaadinMessageSource i18n, final UIEventBus eventBus, final SpPermissionChecker permissionChecker,
-            final ManagementUIState managementUIState, final UINotification uiNotification,
-            final TagManagement tagManagement, final TargetManagement targetManagement,
-            final DeploymentManagement deploymentManagement, final EntityFactory entityFactory) {
+    TargetDetails(final VaadinMessageSource i18n, final UIEventBus eventBus,
+            final SpPermissionChecker permissionChecker, final ManagementUIState managementUIState,
+            final UINotification uiNotification, final TagManagement tagManagement,
+            final TargetManagement targetManagement, final DeploymentManagement deploymentManagement,
+            final EntityFactory entityFactory) {
         super(i18n, eventBus, permissionChecker, managementUIState);
         this.targetTagToken = new TargetTagToken(permissionChecker, i18n, uiNotification, eventBus, managementUIState,
                 tagManagement, targetManagement);
@@ -86,23 +87,13 @@
 
     @Override
     protected void addTabs(final TabSheet detailsTab) {
-<<<<<<< HEAD
-        detailsTab.addTab(getDetailsLayout(), getI18n().get("caption.tab.details"), null);
-        detailsTab.addTab(getDescriptionLayout(), getI18n().get("caption.tab.description"), null);
-        detailsTab.addTab(getAttributesLayout(), getI18n().get("caption.attributes.tab"), null);
-        detailsTab.addTab(createAssignedDistLayout(), getI18n().get("header.target.assigned"), null);
-        detailsTab.addTab(createInstalledDistLayout(), getI18n().get("header.target.installed"), null);
-        detailsTab.addTab(getTagsLayout(), getI18n().get("caption.tags.tab"), null);
-        detailsTab.addTab(getLogLayout(), getI18n().get("caption.logs.tab"), null);
-=======
-        detailsTab.addTab(createDetailsLayout(), getI18n().getMessage("caption.tab.details"), null);
-        detailsTab.addTab(createDescriptionLayout(), getI18n().getMessage("caption.tab.description"), null);
-        detailsTab.addTab(createAttributesLayout(), getI18n().getMessage("caption.attributes.tab"), null);
+        detailsTab.addTab(getDetailsLayout(), getI18n().getMessage("caption.tab.details"), null);
+        detailsTab.addTab(getDescriptionLayout(), getI18n().getMessage("caption.tab.description"), null);
+        detailsTab.addTab(getAttributesLayout(), getI18n().getMessage("caption.attributes.tab"), null);
         detailsTab.addTab(createAssignedDistLayout(), getI18n().getMessage("header.target.assigned"), null);
         detailsTab.addTab(createInstalledDistLayout(), getI18n().getMessage("header.target.installed"), null);
-        detailsTab.addTab(createTagsLayout(), getI18n().getMessage("caption.tags.tab"), null);
-        detailsTab.addTab(createLogLayout(), getI18n().getMessage("caption.logs.tab"), null);
->>>>>>> 84857960
+        detailsTab.addTab(getTagsLayout(), getI18n().getMessage("caption.tags.tab"), null);
+        detailsTab.addTab(getLogLayout(), getI18n().getMessage("caption.logs.tab"), null);
 
     }
 
@@ -167,12 +158,7 @@
             populateDistributionDtls(installedDistLayout, null);
             populateDistributionDtls(assignedDistLayout, null);
         }
-<<<<<<< HEAD
         populateTags(targetTagToken);
-        updateAttributesLayout(getSelectedBaseEntity());
-=======
-
->>>>>>> 84857960
     }
 
     @Override
@@ -185,7 +171,8 @@
         final VerticalLayout detailsTabLayout = getDetailsLayout();
         detailsTabLayout.removeAllComponents();
 
-        final Label controllerLabel = SPUIComponentProvider.createNameValueLabel(getI18n().getMessage("label.target.id"),
+        final Label controllerLabel = SPUIComponentProvider.createNameValueLabel(
+                getI18n().getMessage("label.target.id"),
                 HawkbitCommonUtil.trimAndNullIfEmpty(controllerId) == null ? "" : controllerId);
         controllerLabel.setId(UIComponentIdProvider.TARGET_CONTROLLER_ID);
         detailsTabLayout.addComponent(controllerLabel);
@@ -212,7 +199,8 @@
         final HorizontalLayout securityTokenLayout = new HorizontalLayout();
 
         final Label securityTableLbl = new Label(
-                SPUIComponentProvider.getBoldHTMLText(getI18n().getMessage("label.target.security.token")), ContentMode.HTML);
+                SPUIComponentProvider.getBoldHTMLText(getI18n().getMessage("label.target.security.token")),
+                ContentMode.HTML);
         securityTableLbl.addStyleName(SPUIDefinitions.TEXT_STYLE);
         securityTableLbl.addStyleName("label-style");
 
@@ -238,8 +226,8 @@
         layout.addComponent(SPUIComponentProvider.createNameValueLabel(getI18n().getMessage("label.dist.details.name"),
                 distributionSet.getName()));
 
-        layout.addComponent(SPUIComponentProvider.createNameValueLabel(getI18n().getMessage("label.dist.details.version"),
-                distributionSet.getVersion()));
+        layout.addComponent(SPUIComponentProvider.createNameValueLabel(
+                getI18n().getMessage("label.dist.details.version"), distributionSet.getVersion()));
 
         distributionSet.getModules()
                 .forEach(module -> layout.addComponent(getSWModlabel(module.getType().getName(), module)));
