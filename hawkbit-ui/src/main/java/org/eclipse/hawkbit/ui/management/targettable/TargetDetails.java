--- conflicted
+++ resolved
@@ -81,13 +81,8 @@
                 new SimpleEntry<>(i18n.getMessage("caption.tags.tab"), getTargetTagToken().getTagPanel()),
                 new SimpleEntry<>(i18n.getMessage("caption.logs.tab"), logDetails)));
 
-<<<<<<< HEAD
-        if (uiDependencies.getPermChecker().hasCreateRepositoryPermission()) {
+        if (uiDependencies.getPermChecker().hasReadRepositoryPermission()) {
             this.targetMetadataGrid = new MetadataDetailsGrid<>(i18n, uiDependencies.getEventBus(),
-=======
-        if (permissionChecker.hasReadRepositoryPermission()) {
-            this.targetMetadataGrid = new MetadataDetailsGrid<>(i18n, eventBus,
->>>>>>> c2f7c2f7
                     UIComponentIdProvider.TARGET_TYPE_PREFIX, this::showMetadataDetails,
                     new TargetMetaDataDataProvider(targetManagement));
             addDetailsComponent(new SimpleEntry<>(i18n.getMessage("caption.metadata"), targetMetadataGrid));
