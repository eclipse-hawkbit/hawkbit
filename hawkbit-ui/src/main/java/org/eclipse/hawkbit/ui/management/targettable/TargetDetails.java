--- conflicted
+++ resolved
@@ -261,25 +261,15 @@
 
     private void updateAttributesLabelsList(final VerticalLayout attributesLayout,
             final Map<String, String> attributes) {
-<<<<<<< HEAD
-        for (final Map.Entry<String, String> entry : attributes.entrySet()) {
-            final HorizontalLayout conAttributeLayout = SPUIComponentProvider.createNameValueLayout(entry.getKey().concat("  :  "),
-                    entry.getValue() == null ? "" : entry.getValue());
-            conAttributeLayout.setDescription(entry.getKey().concat("  :  ") + entry.getValue());
-            conAttributeLayout.addStyleName("label-style");
-            attributesLayout.addComponent(conAttributeLayout);
-        }
-=======
         final TreeMap<String, String> sortedAttributes = new TreeMap<>((key1, key2) -> key1.compareToIgnoreCase(key2));
         sortedAttributes.putAll(attributes);
         sortedAttributes.forEach((key, value) -> {
-            final Label conAttributeLabel = SPUIComponentProvider.createNameValueLabel(key.concat("  :  "),
+            final HorizontalLayout conAttributeLabel = SPUIComponentProvider.createNameValueLabel(key.concat("  :  "),
                     value == null ? "" : value);
-            conAttributeLabel.setDescription(key.concat("  :  ") + value);
-            conAttributeLabel.addStyleName("label-style");
-            attributesLayout.addComponent(conAttributeLabel);
+            conAttributeLayout.setDescription(key.concat("  :  ") + value);
+            conAttributeLayout.addStyleName("label-style");
+            attributesLayout.addComponent(conAttributeLayout);
         });
->>>>>>> 835757e9
     }
 
     private void updateAttributesUpdateComponents(final HorizontalLayout attributesRequestLayout,
