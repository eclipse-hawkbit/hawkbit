--- conflicted
+++ resolved
@@ -59,23 +59,18 @@
 
     private final transient SoftwareManagement softwareManagement;
 
-<<<<<<< HEAD
-    @Autowired
-    private UploadViewClientCriterion uploadViewClientCriterion;
-=======
-    private final UploadViewAcceptCriteria uploadViewAcceptCriteria;
->>>>>>> a3a1f036
+    private final UploadViewClientCriterion uploadViewClientCriterion;
 
     private final SwMetadataPopupLayout swMetadataPopupLayout;
 
     SoftwareModuleTable(final UIEventBus eventBus, final I18N i18n, final UINotification uiNotification,
             final ArtifactUploadState artifactUploadState, final SoftwareManagement softwareManagement,
-            final UploadViewAcceptCriteria uploadViewAcceptCriteria,
+            final UploadViewClientCriterion uploadViewClientCriterion,
             final SwMetadataPopupLayout swMetadataPopupLayout) {
         super(eventBus, i18n, uiNotification);
         this.artifactUploadState = artifactUploadState;
         this.softwareManagement = softwareManagement;
-        this.uploadViewAcceptCriteria = uploadViewAcceptCriteria;
+        this.uploadViewClientCriterion = uploadViewClientCriterion;
         this.swMetadataPopupLayout = swMetadataPopupLayout;
 
         addNewContainerDS();
