--- conflicted
+++ resolved
@@ -26,11 +26,7 @@
 import org.eclipse.hawkbit.ui.utils.SPUILabelDefinitions;
 import org.eclipse.hawkbit.ui.utils.TableColumn;
 import org.eclipse.hawkbit.ui.utils.UINotification;
-<<<<<<< HEAD
-import org.springframework.beans.factory.annotation.Autowired;
 import org.vaadin.addons.lazyquerycontainer.LazyQueryContainer;
-=======
->>>>>>> b2fa30e7
 import org.vaadin.spring.events.EventBus;
 import org.vaadin.spring.events.EventBus.UIEventBus;
 
@@ -228,16 +224,10 @@
         if (BaseEntityEventType.MINIMIZED == event.getEventType()) {
             UI.getCurrent().access(this::applyMinTableSettings);
         } else if (BaseEntityEventType.MAXIMIZED == event.getEventType()) {
-<<<<<<< HEAD
-            UI.getCurrent().access(() -> applyMaxTableSettings());
+            UI.getCurrent().access(this::applyMaxTableSettings);
         } else if (BaseEntityEventType.ADD_ENTITY == event.getEventType()
                 || BaseEntityEventType.REMOVE_ENTITIES == event.getEventType()) {
-            UI.getCurrent().access(() -> refreshContainer());
-=======
-            UI.getCurrent().access(this::applyMaxTableSettings);
-        } else if (BaseEntityEventType.NEW_ENTITY == event.getEventType()) {
-            UI.getCurrent().access(() -> addEntity(event.getEntity()));
->>>>>>> b2fa30e7
+            UI.getCurrent().access(this::refreshContainer);
         }
     }
 
