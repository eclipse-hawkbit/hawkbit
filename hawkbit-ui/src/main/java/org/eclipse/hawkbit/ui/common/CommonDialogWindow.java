/**
 * Copyright (c) 2015 Bosch Software Innovations GmbH and others.
 *
 * All rights reserved. This program and the accompanying materials
 * are made available under the terms of the Eclipse Public License v1.0
 * which accompanies this distribution, and is available at
 * http://www.eclipse.org/legal/epl-v10.html
 */
package org.eclipse.hawkbit.ui.common;

import static com.google.common.base.Preconditions.checkNotNull;

import org.apache.commons.lang3.StringUtils;
import org.eclipse.hawkbit.ui.UiProperties;
import org.eclipse.hawkbit.ui.components.SPUIComponentProvider;
import org.eclipse.hawkbit.ui.decorators.SPUIButtonStyleBorderWithIcon;
import org.eclipse.hawkbit.ui.utils.SPUIComponentIdProvider;
<<<<<<< HEAD
import org.slf4j.Logger;
import org.slf4j.LoggerFactory;
import org.springframework.beans.factory.annotation.Autowired;
=======
>>>>>>> 8086a2c5

import com.vaadin.data.Property.ValueChangeListener;
import com.vaadin.server.FontAwesome;
import com.vaadin.server.Resource;
import com.vaadin.ui.AbstractOrderedLayout;
import com.vaadin.ui.Alignment;
import com.vaadin.ui.Button;
import com.vaadin.ui.Button.ClickListener;
import com.vaadin.ui.Component;
import com.vaadin.ui.HorizontalLayout;
import com.vaadin.ui.Link;
import com.vaadin.ui.VerticalLayout;
import com.vaadin.ui.Window;

/**
 * 
 * Superclass for pop-up-windows including a minimize and close icon in the
 * upper right corner and a save and cancel button at the bottom.
 *
 */
public class CommonDialogWindow extends Window {

    private static final long serialVersionUID = -1321949234316858703L;

    private final VerticalLayout mainLayout = new VerticalLayout();

    private final String caption;

    private final Component content;

    private final String helpLink;

    private Button saveButton;

    private Button cancelButton;

    private HorizontalLayout buttonsLayout;

    protected ValueChangeListener buttonEnableListener;

<<<<<<< HEAD
    @Autowired
    private transient UiProperties uiProperties;

    public CommonDialogWindow() {

        init(null, null);
    }

=======
    private final ClickListener saveButtonClickListener;

    private final ClickListener cancelButtonClickListener;

    /**
     * Constructor.
     * 
     * @param caption
     *            the caption
     * @param content
     *            the content
     * @param helpLink
     *            the helpLinks
     * @param saveButtonClickListener
     *            the saveButtonClickListener
     * @param cancelButtonClickListener
     *            the cancelButtonClickListener
     */
>>>>>>> 8086a2c5
    public CommonDialogWindow(final String caption, final Component content, final String helpLink,
            final ClickListener saveButtonClickListener, final ClickListener cancelButtonClickListener) {
        checkNotNull(saveButtonClickListener);
        checkNotNull(cancelButtonClickListener);
        this.caption = caption;
        this.content = content;
        this.helpLink = helpLink;
        this.saveButtonClickListener = saveButtonClickListener;
        this.cancelButtonClickListener = cancelButtonClickListener;

        init();
    }

    private final void init() {

        if (content instanceof AbstractOrderedLayout) {
            ((AbstractOrderedLayout) content).setSpacing(true);
            ((AbstractOrderedLayout) content).setMargin(true);
        }

        if (null != content) {
            mainLayout.addComponent(content);
            mainLayout.setExpandRatio(content, 1.0F);
        }
        final HorizontalLayout buttonLayout = createActionButtonsLayout();
        mainLayout.addComponent(buttonLayout);
        mainLayout.setComponentAlignment(buttonLayout, Alignment.TOP_CENTER);
        mainLayout.setSizeFull();

        setCaption(caption);
        setCaptionAsHtml(true);
        setContent(mainLayout);
        setResizable(false);
        center();
        setModal(true);
        addStyleName("fontsize");
    }

    private HorizontalLayout createActionButtonsLayout() {

        buttonsLayout = new HorizontalLayout();
        buttonsLayout.setSpacing(true);

<<<<<<< HEAD
        saveButton = SPUIComponentProvider.getButton(SPUIComponentIdProvider.SAVE_BUTTON, "Save", "", "", true,
                FontAwesome.SAVE, SPUIButtonStyleBorderWithIcon.class);
        saveButton.setSizeUndefined();
        saveButton.addStyleName("default-color");
        if (null != saveButtonClickListener) {
            saveButton.addClickListener(saveButtonClickListener);
        } else {
            throw new IllegalArgumentException("no ClickListener for save button specified");
        }
        buttonsLayout.addComponent(saveButton);
        buttonsLayout.setComponentAlignment(saveButton, Alignment.MIDDLE_RIGHT);
        buttonsLayout.setExpandRatio(saveButton, 1.0F);

        cancelButton = SPUIComponentProvider.getButton(SPUIComponentIdProvider.CANCEL_BUTTON, "Cancel", "", "", true,
                FontAwesome.TIMES, SPUIButtonStyleBorderWithIcon.class);
        cancelButton.setSizeUndefined();
        cancelButton.addStyleName("default-color");
        if (null != cancelButtonClickListener) {
            cancelButton.addClickListener(cancelButtonClickListener);
        } else {
            throw new IllegalArgumentException("no ClickListener for cancel button specified");
        }
        buttonsLayout.addComponent(cancelButton);
        buttonsLayout.setComponentAlignment(cancelButton, Alignment.MIDDLE_LEFT);
        buttonsLayout.setExpandRatio(cancelButton, 1.0F);
=======
        createSaveButton();

        createCancelButton();
>>>>>>> 8086a2c5
        buttonsLayout.addStyleName("actionButtonsMargin");
        buttonsLayout.setSizeUndefined();
        addHelpLink();

        return buttonsLayout;
    }

    private void createCancelButton() {
        cancelButton = SPUIComponentProvider.getButton(SPUIComponentIdProvider.CANCEL_BUTTON, "Cancel", "", "", true,
                FontAwesome.TIMES, SPUIButtonStyleBorderWithIcon.class);
        cancelButton.setSizeUndefined();
        cancelButton.addStyleName("default-color");
        cancelButton.addClickListener(cancelButtonClickListener);

        buttonsLayout.addComponent(cancelButton);
        buttonsLayout.setComponentAlignment(cancelButton, Alignment.MIDDLE_LEFT);
        buttonsLayout.setExpandRatio(cancelButton, 1.0F);
    }

    private void createSaveButton() {
        saveButton = SPUIComponentProvider.getButton(SPUIComponentIdProvider.SAVE_BUTTON, "Save", "", "", true,
                FontAwesome.SAVE, SPUIButtonStyleBorderWithIcon.class);
        saveButton.setSizeUndefined();
        saveButton.addStyleName("default-color");
        saveButton.addClickListener(saveButtonClickListener);
        buttonsLayout.addComponent(saveButton);
        buttonsLayout.setComponentAlignment(saveButton, Alignment.MIDDLE_RIGHT);
        buttonsLayout.setExpandRatio(saveButton, 1.0F);
    }

    private void addHelpLink() {

        if (StringUtils.isEmpty(helpLink)) {
            return;
        }
        final Link helpLinkComponent = SPUIComponentProvider.getHelpLink(helpLink);
        buttonsLayout.addComponent(helpLinkComponent);
        buttonsLayout.setComponentAlignment(helpLinkComponent, Alignment.MIDDLE_RIGHT);
    }

    public void setSaveButtonEnabled(final boolean enabled) {
        saveButton.setEnabled(enabled);
    }

    public void setCancelButtonEnabled(final boolean enabled) {
        cancelButton.setEnabled(enabled);
    }

    public HorizontalLayout getButtonsLayout() {
        return buttonsLayout;
    }

<<<<<<< HEAD
    public void setCancelButtonCaption(final String caption) {
        cancelButton.setCaption(caption);
    }

    public void setCancelButtonIcon(final Resource icon) {
        cancelButton.setIcon(icon);
    }

=======
>>>>>>> 8086a2c5
}<|MERGE_RESOLUTION|>--- conflicted
+++ resolved
@@ -15,12 +15,7 @@
 import org.eclipse.hawkbit.ui.components.SPUIComponentProvider;
 import org.eclipse.hawkbit.ui.decorators.SPUIButtonStyleBorderWithIcon;
 import org.eclipse.hawkbit.ui.utils.SPUIComponentIdProvider;
-<<<<<<< HEAD
-import org.slf4j.Logger;
-import org.slf4j.LoggerFactory;
-import org.springframework.beans.factory.annotation.Autowired;
-=======
->>>>>>> 8086a2c5
+
 
 import com.vaadin.data.Property.ValueChangeListener;
 import com.vaadin.server.FontAwesome;
@@ -61,16 +56,11 @@
 
     protected ValueChangeListener buttonEnableListener;
 
-<<<<<<< HEAD
     @Autowired
     private transient UiProperties uiProperties;
 
-    public CommonDialogWindow() {
+    protected ValueChangeListener buttonEnableListener;
 
-        init(null, null);
-    }
-
-=======
     private final ClickListener saveButtonClickListener;
 
     private final ClickListener cancelButtonClickListener;
@@ -89,7 +79,6 @@
      * @param cancelButtonClickListener
      *            the cancelButtonClickListener
      */
->>>>>>> 8086a2c5
     public CommonDialogWindow(final String caption, final Component content, final String helpLink,
             final ClickListener saveButtonClickListener, final ClickListener cancelButtonClickListener) {
         checkNotNull(saveButtonClickListener);
@@ -131,41 +120,13 @@
     private HorizontalLayout createActionButtonsLayout() {
 
         buttonsLayout = new HorizontalLayout();
+        buttonsLayout.setSizeUndefined();
         buttonsLayout.setSpacing(true);
-
-<<<<<<< HEAD
-        saveButton = SPUIComponentProvider.getButton(SPUIComponentIdProvider.SAVE_BUTTON, "Save", "", "", true,
-                FontAwesome.SAVE, SPUIButtonStyleBorderWithIcon.class);
-        saveButton.setSizeUndefined();
-        saveButton.addStyleName("default-color");
-        if (null != saveButtonClickListener) {
-            saveButton.addClickListener(saveButtonClickListener);
-        } else {
-            throw new IllegalArgumentException("no ClickListener for save button specified");
-        }
-        buttonsLayout.addComponent(saveButton);
-        buttonsLayout.setComponentAlignment(saveButton, Alignment.MIDDLE_RIGHT);
-        buttonsLayout.setExpandRatio(saveButton, 1.0F);
-
-        cancelButton = SPUIComponentProvider.getButton(SPUIComponentIdProvider.CANCEL_BUTTON, "Cancel", "", "", true,
-                FontAwesome.TIMES, SPUIButtonStyleBorderWithIcon.class);
-        cancelButton.setSizeUndefined();
-        cancelButton.addStyleName("default-color");
-        if (null != cancelButtonClickListener) {
-            cancelButton.addClickListener(cancelButtonClickListener);
-        } else {
-            throw new IllegalArgumentException("no ClickListener for cancel button specified");
-        }
-        buttonsLayout.addComponent(cancelButton);
-        buttonsLayout.setComponentAlignment(cancelButton, Alignment.MIDDLE_LEFT);
-        buttonsLayout.setExpandRatio(cancelButton, 1.0F);
-=======
         createSaveButton();
 
         createCancelButton();
->>>>>>> 8086a2c5
         buttonsLayout.addStyleName("actionButtonsMargin");
-        buttonsLayout.setSizeUndefined();
+
         addHelpLink();
 
         return buttonsLayout;
@@ -204,6 +165,7 @@
         buttonsLayout.setComponentAlignment(helpLinkComponent, Alignment.MIDDLE_RIGHT);
     }
 
+
     public void setSaveButtonEnabled(final boolean enabled) {
         saveButton.setEnabled(enabled);
     }
@@ -211,12 +173,11 @@
     public void setCancelButtonEnabled(final boolean enabled) {
         cancelButton.setEnabled(enabled);
     }
-
+    
     public HorizontalLayout getButtonsLayout() {
         return buttonsLayout;
     }
-
-<<<<<<< HEAD
+    
     public void setCancelButtonCaption(final String caption) {
         cancelButton.setCaption(caption);
     }
@@ -225,6 +186,4 @@
         cancelButton.setIcon(icon);
     }
 
-=======
->>>>>>> 8086a2c5
 }