/**
 * Copyright (c) 2015 Bosch Software Innovations GmbH and others.
 *
 * All rights reserved. This program and the accompanying materials
 * are made available under the terms of the Eclipse Public License v1.0
 * which accompanies this distribution, and is available at
 * http://www.eclipse.org/legal/epl-v10.html
 */
package org.eclipse.hawkbit.ui.management.dstable;

import static org.eclipse.hawkbit.ui.management.TargetAssignmentOperations.createAssignmentTab;
import static org.eclipse.hawkbit.ui.management.TargetAssignmentOperations.isMaintenanceWindowValid;
import static org.eclipse.hawkbit.ui.management.TargetAssignmentOperations.saveAllAssignments;

import java.util.ArrayList;
import java.util.Arrays;
import java.util.Collection;
import java.util.Collections;
import java.util.HashSet;
import java.util.List;
import java.util.Map;
import java.util.Objects;
import java.util.Optional;
import java.util.Set;
import java.util.function.Consumer;
import java.util.stream.Collectors;

import org.eclipse.hawkbit.im.authentication.SpPermission;
import org.eclipse.hawkbit.repository.DeploymentManagement;
import org.eclipse.hawkbit.repository.DistributionSetManagement;
import org.eclipse.hawkbit.repository.TargetManagement;
import org.eclipse.hawkbit.repository.TargetTagManagement;
import org.eclipse.hawkbit.repository.TenantConfigurationManagement;
import org.eclipse.hawkbit.repository.event.remote.entity.DistributionSetUpdatedEvent;
import org.eclipse.hawkbit.repository.model.DistributionSet;
import org.eclipse.hawkbit.repository.model.DistributionSetTagAssignmentResult;
import org.eclipse.hawkbit.repository.model.Target;
<<<<<<< HEAD
import org.eclipse.hawkbit.repository.model.TargetWithActionType;
import org.eclipse.hawkbit.tenancy.configuration.TenantConfigurationProperties;
=======
>>>>>>> ed95ae63
import org.eclipse.hawkbit.ui.SpPermissionChecker;
import org.eclipse.hawkbit.ui.UiProperties;
import org.eclipse.hawkbit.ui.common.ConfirmationDialog;
import org.eclipse.hawkbit.ui.common.entity.DistributionSetIdName;
import org.eclipse.hawkbit.ui.common.entity.TargetIdName;
import org.eclipse.hawkbit.ui.common.table.AbstractNamedVersionTable;
import org.eclipse.hawkbit.ui.common.table.BaseEntityEventType;
import org.eclipse.hawkbit.ui.components.SPUIComponentProvider;
import org.eclipse.hawkbit.ui.dd.criteria.ManagementViewClientCriterion;
import org.eclipse.hawkbit.ui.management.event.DistributionTableEvent;
import org.eclipse.hawkbit.ui.management.event.ManagementUIEvent;
import org.eclipse.hawkbit.ui.management.event.PinUnpinEvent;
import org.eclipse.hawkbit.ui.management.event.RefreshDistributionTableByFilterEvent;
import org.eclipse.hawkbit.ui.management.miscs.ActionTypeOptionGroupAssignmentLayout;
import org.eclipse.hawkbit.ui.management.miscs.MaintenanceWindowLayout;
import org.eclipse.hawkbit.ui.management.state.AssignmentUIState;
import org.eclipse.hawkbit.ui.management.state.ManagementUIState;
import org.eclipse.hawkbit.ui.management.targettable.TargetTable;
import org.eclipse.hawkbit.ui.push.DistributionSetUpdatedEventContainer;
import org.eclipse.hawkbit.ui.utils.HawkbitCommonUtil;
import org.eclipse.hawkbit.ui.utils.SPUIDefinitions;
import org.eclipse.hawkbit.ui.utils.SPUILabelDefinitions;
import org.eclipse.hawkbit.ui.utils.SPUIStyleDefinitions;
import org.eclipse.hawkbit.ui.utils.TableColumn;
import org.eclipse.hawkbit.ui.utils.UIComponentIdProvider;
import org.eclipse.hawkbit.ui.utils.UIMessageIdProvider;
import org.eclipse.hawkbit.ui.utils.UINotification;
import org.eclipse.hawkbit.ui.utils.VaadinMessageSource;
import org.eclipse.hawkbit.ui.view.filter.OnlyEventsFromDeploymentViewFilter;
import org.springframework.data.domain.Page;
import org.springframework.data.domain.PageRequest;
import org.springframework.data.domain.Pageable;
import org.vaadin.addons.lazyquerycontainer.BeanQueryFactory;
import org.vaadin.addons.lazyquerycontainer.LazyQueryContainer;
import org.vaadin.addons.lazyquerycontainer.LazyQueryDefinition;
import org.vaadin.spring.events.EventBus.UIEventBus;
import org.vaadin.spring.events.EventScope;
import org.vaadin.spring.events.annotation.EventBusListenerMethod;

import com.google.common.collect.Maps;
import com.vaadin.data.Container;
import com.vaadin.data.Item;
import com.vaadin.event.dd.DragAndDropEvent;
import com.vaadin.event.dd.acceptcriteria.AcceptCriterion;
import com.vaadin.server.FontAwesome;
import com.vaadin.ui.Button;
import com.vaadin.ui.Button.ClickEvent;
import com.vaadin.ui.DragAndDropWrapper;
import com.vaadin.ui.Table;
import com.vaadin.ui.UI;

/**
 * Distribution set table which is shown on the Deployment View.
 */
public class DistributionTable extends AbstractNamedVersionTable<DistributionSet> {

    private static final long serialVersionUID = 1L;

    private final SpPermissionChecker permissionChecker;

    private final ManagementUIState managementUIState;

    private final ManagementViewClientCriterion managementViewClientCriterion;

    private final transient TargetManagement targetManagement;

    private final transient TargetTagManagement targetTagManagement;

    private final transient DistributionSetManagement distributionSetManagement;

    private final transient DeploymentManagement deploymentManagement;

    private final transient TenantConfigurationManagement configManagement;

    private final String notAllowedMsg;

    private boolean distPinned;

    private Button distributionPinnedBtn;

    private ConfirmationDialog confirmDialog;

    private final ActionTypeOptionGroupAssignmentLayout actionTypeOptionGroupLayout;

    private final MaintenanceWindowLayout maintenanceWindowLayout;

    private final UiProperties uiProperties;

    DistributionTable(final UIEventBus eventBus, final VaadinMessageSource i18n,
            final SpPermissionChecker permissionChecker, final UINotification notification,
            final ManagementUIState managementUIState,
            final ManagementViewClientCriterion managementViewClientCriterion, final TargetManagement targetManagement,
            final DistributionSetManagement distributionSetManagement, final DeploymentManagement deploymentManagement,
            final TargetTagManagement targetTagManagement, final TenantConfigurationManagement configManagement,
            final UiProperties uiProperties) {
        super(eventBus, i18n, notification, permissionChecker);
        this.permissionChecker = permissionChecker;
        this.managementUIState = managementUIState;
        this.managementViewClientCriterion = managementViewClientCriterion;
        this.targetManagement = targetManagement;
        this.targetTagManagement = targetTagManagement;
        this.distributionSetManagement = distributionSetManagement;
        this.deploymentManagement = deploymentManagement;
        this.configManagement = configManagement;
        this.actionTypeOptionGroupLayout = new ActionTypeOptionGroupAssignmentLayout(i18n);
        this.maintenanceWindowLayout = new MaintenanceWindowLayout(i18n);
        this.uiProperties = uiProperties;
        notAllowedMsg = i18n.getMessage(UIMessageIdProvider.MESSAGE_ACTION_NOT_ALLOWED);

        addNewContainerDS();
        setColumnProperties();
        setDataAvailable(getContainerDataSource().size() != 0);
    }

    @EventBusListenerMethod(scope = EventScope.UI)
    void onDistributionSetUpdateEvents(final DistributionSetUpdatedEventContainer eventContainer) {

        final List<Long> visibleItemIds = (List<Long>) getVisibleItemIds();

        if (allOfThemAffectCompletedSetsThatAreNotVisible(eventContainer.getEvents(), visibleItemIds)) {
            refreshContainer();
        } else if (!checkAndHandleIfVisibleDsSwitchesFromCompleteToIncomplete(eventContainer.getEvents(),
                visibleItemIds)) {
            updateVisableTableEntries(eventContainer.getEvents(), visibleItemIds);
        }
        final Long lastSelectedDsIdName = managementUIState.getLastSelectedDsIdName();
        eventContainer.getEvents().stream().filter(event -> event.getEntityId().equals(lastSelectedDsIdName))
                .filter(Objects::nonNull).findAny().ifPresent(event -> getEventBus().publish(this,
                        new DistributionTableEvent(BaseEntityEventType.SELECTED_ENTITY, event.getEntity())));
    }

    private static boolean allOfThemAffectCompletedSetsThatAreNotVisible(final List<DistributionSetUpdatedEvent> events,
            final List<Long> visibleItemIds) {
        return events.stream().allMatch(event -> !visibleItemIds.contains(event.getEntityId()) && event.isComplete());
    }

    private void updateVisableTableEntries(final List<DistributionSetUpdatedEvent> events,
            final List<Long> visibleItemIds) {
        events.stream().filter(event -> visibleItemIds.contains(event.getEntityId()))
                .filter(DistributionSetUpdatedEvent::isComplete).filter(Objects::nonNull)
                .forEach(event -> updateDistributionInTable(event.getEntity()));
    }

    private boolean checkAndHandleIfVisibleDsSwitchesFromCompleteToIncomplete(
            final List<DistributionSetUpdatedEvent> events, final List<Long> visibleItemIds) {
        final List<Long> setsThatAreVisibleButNotCompleteAnymore = events.stream()
                .filter(event -> visibleItemIds.contains(event.getEntityId())).filter(event -> !event.isComplete())
                .map(DistributionSetUpdatedEvent::getEntityId).collect(Collectors.toList());

        if (!setsThatAreVisibleButNotCompleteAnymore.isEmpty()) {
            refreshContainer();
            if (setsThatAreVisibleButNotCompleteAnymore.stream()
                    .anyMatch(id -> id.equals(managementUIState.getLastSelectedDsIdName()))) {
                managementUIState.setLastSelectedEntityId(null);
            }
            return true;
        }

        return false;
    }

    /**
     * DistributionTableFilterEvent.
     *
     * @param filterEvent
     *            as instance of {@link RefreshDistributionTableByFilterEvent}
     */
    @EventBusListenerMethod(scope = EventScope.UI, filter = OnlyEventsFromDeploymentViewFilter.class)
    void onEvent(final RefreshDistributionTableByFilterEvent filterEvent) {
        UI.getCurrent().access(this::refreshFilter);
    }

    @EventBusListenerMethod(scope = EventScope.UI)
    void onEvent(final DistributionTableEvent event) {
        onBaseEntityEvent(event);
        if (BaseEntityEventType.UPDATED_ENTITY != event.getEventType()) {
            return;
        }
        UI.getCurrent().access(() -> updateDistributionInTable(event.getEntity()));
    }

    @EventBusListenerMethod(scope = EventScope.UI)
    void onEvent(final PinUnpinEvent pinUnpinEvent) {
        UI.getCurrent().access(() -> {
            if (pinUnpinEvent == PinUnpinEvent.PIN_TARGET) {
                refreshFilter();
                styleDistributionTableOnPinning();
                // unstyleDistPin
                if (distributionPinnedBtn != null) {
                    distributionPinnedBtn.setStyleName(getPinStyle());
                }
            } else if (pinUnpinEvent == PinUnpinEvent.UNPIN_TARGET) {
                refreshFilter();
                restoreDistributionTableStyle();
            }
        });
    }

    @EventBusListenerMethod(scope = EventScope.UI)
    void onEvent(final ManagementUIEvent managementUIEvent) {
        UI.getCurrent().access(() -> {
            if (managementUIEvent == ManagementUIEvent.UNASSIGN_DISTRIBUTION_TAG
                    || managementUIEvent == ManagementUIEvent.ASSIGN_DISTRIBUTION_TAG) {
                refreshFilter();
            }
        });
    }

    @Override
    protected String getTableId() {
        return UIComponentIdProvider.DIST_TABLE_ID;
    }

    @Override
    protected Container createContainer() {
        final Map<String, Object> queryConfiguration = prepareQueryConfigFilters();

        final BeanQueryFactory<DistributionBeanQuery> distributionQF = new BeanQueryFactory<>(
                DistributionBeanQuery.class);
        distributionQF.setQueryConfiguration(queryConfiguration);
        return new LazyQueryContainer(
                new LazyQueryDefinition(true, SPUIDefinitions.PAGE_SIZE, SPUILabelDefinitions.VAR_ID), distributionQF);
    }

    private Map<String, Object> prepareQueryConfigFilters() {
        final Map<String, Object> queryConfig = Maps.newHashMapWithExpectedSize(4);
        managementUIState.getDistributionTableFilters().getSearchText()
                .ifPresent(value -> queryConfig.put(SPUIDefinitions.FILTER_BY_TEXT, value));
        managementUIState.getDistributionTableFilters().getPinnedTarget()
                .ifPresent(value -> queryConfig.put(SPUIDefinitions.ORDER_BY_PINNED_TARGET, value));

        final List<String> list = new ArrayList<>();
        queryConfig.put(SPUIDefinitions.FILTER_BY_NO_TAG,
                managementUIState.getDistributionTableFilters().isNoTagSelected());
        if (!managementUIState.getDistributionTableFilters().getDistSetTags().isEmpty()) {
            list.addAll(managementUIState.getDistributionTableFilters().getDistSetTags());
        }
        queryConfig.put(SPUIDefinitions.FILTER_BY_TAG, list);
        return queryConfig;
    }

    @Override
    protected void addContainerProperties(final Container container) {
        HawkbitCommonUtil.getDsTableColumnProperties(container);
    }

    @Override
    protected void addCustomGeneratedColumns() {
        addGeneratedColumn(SPUILabelDefinitions.PIN_COLUMN, (source, itemId, columnId) -> getPinButton(itemId));
    }

    @Override
    protected Object getItemIdToSelect() {
        return managementUIState.getSelectedDsIdName().isEmpty() ? null : managementUIState.getSelectedDsIdName();
    }

    @Override
    protected Optional<DistributionSet> findEntityByTableValue(final Long lastSelectedId) {
        return distributionSetManagement.getWithDetails(lastSelectedId);
    }

    @Override
    protected void publishSelectedEntityEvent(final DistributionSet selectedLastEntity) {
        getEventBus().publish(this,
                new DistributionTableEvent(BaseEntityEventType.SELECTED_ENTITY, selectedLastEntity));
    }

    @Override
    protected ManagementUIState getManagementEntityState() {
        return managementUIState;
    }

    @Override
    protected boolean isMaximized() {
        return managementUIState.isDsTableMaximized();
    }

    @Override
    protected List<TableColumn> getTableVisibleColumns() {
        final List<TableColumn> columnList = super.getTableVisibleColumns();
        if (isMaximized()) {
            return columnList;
        }
        columnList.add(new TableColumn(SPUILabelDefinitions.PIN_COLUMN, "", 0.0F));
        return columnList;
    }

    @Override
    protected float getColumnNameMinimizedSize() {
        return 0.7F;
    }

    @Override
    public AcceptCriterion getDropAcceptCriterion() {
        return managementViewClientCriterion;
    }

    @Override
    protected void onDropEventFromTable(final DragAndDropEvent event) {
        assignTargetToDs(event);
    }

    @Override
    protected void onDropEventFromWrapper(final DragAndDropEvent event) {
        if (event.getTransferable().getSourceComponent().getId()
                .startsWith(SPUIDefinitions.DISTRIBUTION_TAG_ID_PREFIXS)) {
            assignDsTag(event);
        } else {
            assignTargetTag(event);
        }
    }

    private void assignDsTag(final DragAndDropEvent event) {
        final com.vaadin.event.dd.TargetDetails taregtDet = event.getTargetDetails();
        final Table distTable = (Table) taregtDet.getTarget();
        final Set<Long> distsSelected = getTableValue(distTable);
        final Set<Long> distList = new HashSet<>();

        final AbstractSelectTargetDetails dropData = (AbstractSelectTargetDetails) event.getTargetDetails();
        final Object distItemId = dropData.getItemIdOver();

        if (!distsSelected.contains(distItemId)) {
            distList.add((Long) distItemId);
        } else {
            distList.addAll(distsSelected);
        }

        final String distTagName = HawkbitCommonUtil.removePrefix(event.getTransferable().getSourceComponent().getId(),
                SPUIDefinitions.DISTRIBUTION_TAG_ID_PREFIXS);

        final DistributionSetTagAssignmentResult result = distributionSetManagement.toggleTagAssignment(distList,
                distTagName);

        getNotification().displaySuccess(HawkbitCommonUtil.createAssignmentMessage(distTagName, result, getI18n()));
        if (result.getAssigned() >= 1 && managementUIState.getDistributionTableFilters().isNoTagSelected()) {
            refreshFilter();
        }
    }

    private void assignTargetTag(final DragAndDropEvent event) {
        final AbstractSelectTargetDetails dropData = (AbstractSelectTargetDetails) event.getTargetDetails();
        final Object distItemId = dropData.getItemIdOver();
        final String targetTagName = HawkbitCommonUtil.removePrefix(
                event.getTransferable().getSourceComponent().getId(), SPUIDefinitions.TARGET_TAG_ID_PREFIXS);
        // get all the targets assigned to the tag
        // assign dist to those targets

        targetTagManagement.getByName(targetTagName).ifPresent(tag -> {
            Pageable query = PageRequest.of(0, 500);
            Page<Target> assignedTargets;
            boolean assigned = false;
            do {
                assignedTargets = targetManagement.findByTag(query, tag.getId());
                if (assignedTargets.hasContent()) {
                    assignTargetToDs(getItem(distItemId), assignedTargets.getContent());
                    assigned = true;
                }
            } while (assignedTargets.hasNext() && (query = assignedTargets.nextPageable()) != null);
            if (assigned) {
                getNotification()
                        .displaySuccess(getI18n().getMessage("message.no.targets.assiged.fortag", targetTagName));
            }
        });
    }

    private void assignTargetToDs(final DragAndDropEvent event) {
        final TableTransferable transferable = (TableTransferable) event.getTransferable();
        final TargetTable targetTable = (TargetTable) transferable.getSourceComponent();
        final Set<Long> targetIdSet = targetTable.getSelectedEntitiesByTransferable(transferable);
        selectDraggedEntities(targetTable, targetIdSet);
        final AbstractSelectTargetDetails dropData = (AbstractSelectTargetDetails) event.getTargetDetails();
        final Object distItemId = dropData.getItemIdOver();
        assignTargetToDs(getItem(distItemId), targetManagement.get(targetIdSet));
    }

    private void assignTargetToDs(final Item item, final List<Target> targetDetailsList) {
        if (item == null || item.getItemProperty("id") == null) {
            return;
        }

        if (targetDetailsList.isEmpty()) {
            getNotification().displayWarning(getI18n().getMessage(TARGETS_NOT_EXISTS));
            return;
        }

        final Long distId = (Long) item.getItemProperty("id").getValue();
        selectDroppedEntities(distId);
        final Optional<DistributionSet> findDistributionSetById = distributionSetManagement.get(distId);
        if (!findDistributionSetById.isPresent()) {
            getNotification().displayWarning(getI18n().getMessage(DISTRIBUTIONSET_NOT_EXISTS));
            return;
        }

        addNewDistributionToAssignmentList(targetDetailsList, findDistributionSetById.get());
        openConfirmationWindowForAssignment(findDistributionSetById.get().getName(), targetDetailsList);
    }

    private void addNewDistributionToAssignmentList(final List<Target> targetDetailsList,
            final DistributionSet distributionSet) {
        final DistributionSetIdName distributionSetIdName = new DistributionSetIdName(distributionSet);
        String pendingActionMessage = null;
        final AssignmentUIState assignmentState = managementUIState.getAssignmentState();
        for (final Target target : targetDetailsList) {
            final TargetIdName targetIdName = new TargetIdName(target);
            if (assignmentState.isAssignedTo(distributionSetIdName, targetIdName) && !isMultiAssignmentsEnabled()) {
                pendingActionMessage = getPendingActionMessage(pendingActionMessage, target.getControllerId(),
                        HawkbitCommonUtil.getDistributionNameAndVersion(distributionSetIdName.getName(),
                                distributionSetIdName.getVersion()));
                getNotification().displayValidationError(pendingActionMessage);
            } else {
                assignmentState.addAssignment(distributionSetIdName, targetIdName);
            }
        }
    }

    private void openConfirmationWindowForAssignment(final String distributionNameToAssign,
            final List<Target> targetDetailsList) {
        final String confirmQuestion = createConfirmationQuestionForAssignment(distributionNameToAssign,
                targetDetailsList);
        createConfirmationWindowForAssignment(confirmQuestion);
        UI.getCurrent().addWindow(confirmDialog.getWindow());
        confirmDialog.getWindow().bringToFront();
    }

    private void createConfirmationWindowForAssignment(final String confirmQuestion) {
        confirmDialog = new ConfirmationDialog(getI18n().getMessage(CAPTION_ENTITY_ASSIGN_ACTION_CONFIRMBOX),
                confirmQuestion, getI18n().getMessage(UIMessageIdProvider.BUTTON_OK),
                getI18n().getMessage(UIMessageIdProvider.BUTTON_CANCEL), ok -> {
                    if (ok && isMaintenanceWindowValid(maintenanceWindowLayout, getNotification())) {
                        saveAllAssignments(managementUIState, actionTypeOptionGroupLayout, maintenanceWindowLayout,
                                deploymentManagement, getNotification(), getEventBus(), getI18n(), this);
                    } else {
                        managementUIState.getAssignmentState().clear();
                    }
                }, createAssignmentTab(actionTypeOptionGroupLayout, maintenanceWindowLayout, saveButtonToggle(),
                        getI18n(), uiProperties),
                UIComponentIdProvider.DIST_SET_TO_TARGET_ASSIGNMENT_CONFIRM_ID);
    }

    private Consumer<Boolean> saveButtonToggle() {
        return isEnabled -> confirmDialog.getOkButton().setEnabled(isEnabled);
    }

    private String createConfirmationQuestionForAssignment(final String distributionNameToAssign,
            final List<Target> targetDetailsList) {
        if (targetDetailsList.size() == 1) {
            return getI18n().getMessage(MESSAGE_CONFIRM_ASSIGN_ENTITY, distributionNameToAssign, "target",
                    targetDetailsList.get(0).getName());
        } else {
            return getI18n().getMessage(MESSAGE_CONFIRM_ASSIGN_MULTIPLE_ENTITIES, targetDetailsList.size(), "targets",
                    distributionNameToAssign);
        }
    }

<<<<<<< HEAD
    private boolean isMaintenanceWindowValid() {
        if (maintenanceWindowLayout.isEnabled()) {
            try {
                MaintenanceScheduleHelper.validateMaintenanceSchedule(maintenanceWindowLayout.getMaintenanceSchedule(),
                        maintenanceWindowLayout.getMaintenanceDuration(),
                        maintenanceWindowLayout.getMaintenanceTimeZone());
            } catch (final InvalidMaintenanceScheduleException e) {
                LOG.error("Maintenance window is not valid", e);
                getNotification().displayValidationError(e.getMessage());
                return false;
            }
        }
        return true;
    }

    private void saveAllAssignments() {

        final ActionType actionType = ((ActionTypeOption) actionTypeOptionGroupLayout.getActionTypeOptionGroup()
                .getValue()).getActionType();
        final long forcedTimeStamp = (((ActionTypeOption) actionTypeOptionGroupLayout.getActionTypeOptionGroup()
                .getValue()) == ActionTypeOption.AUTO_FORCED)
                        ? actionTypeOptionGroupLayout.getForcedTimeDateField().getValue().getTime()
                        : RepositoryModelConstants.NO_FORCE_TIME;

        final String maintenanceSchedule = maintenanceWindowLayout.getMaintenanceSchedule();
        final String maintenanceDuration = maintenanceWindowLayout.getMaintenanceDuration();
        final String maintenanceTimeZone = maintenanceWindowLayout.getMaintenanceTimeZone();

        final AssignmentUIState assignmentState = managementUIState.getAssignmentState();
        assignmentState.forEach(distributionSetIdName -> {
            final Set<TargetIdName> targetIds = assignmentState.getAssignedTargets(distributionSetIdName);
            final DistributionSetAssignmentResult distributionSetAssignmentResult = deploymentManagement
                    .assignDistributionSet(distributionSetIdName.getId(),
                            targetIds.stream().map(t -> maintenanceWindowLayout.isEnabled()
                                    ? new TargetWithActionType(t.getControllerId(), actionType, forcedTimeStamp,
                                            maintenanceSchedule, maintenanceDuration, maintenanceTimeZone)
                                    : new TargetWithActionType(t.getControllerId(), actionType, forcedTimeStamp))
                                    .collect(Collectors.toList()));

            if (distributionSetAssignmentResult.getAssigned() > 0) {
                getNotification().displaySuccess(getI18n().getMessage("message.target.assignment",
                        distributionSetAssignmentResult.getAssigned()));
            }
            if (distributionSetAssignmentResult.getAlreadyAssigned() > 0) {
                getNotification().displaySuccess(getI18n().getMessage("message.target.alreadyAssigned",
                        distributionSetAssignmentResult.getAlreadyAssigned()));
            }
        });

        refreshPinnedDetails(assignmentState);

        assignmentState.clear();
        getNotification().displaySuccess(getI18n().getMessage("message.target.ds.assign.success"));
        getEventBus().publish(this, SaveActionWindowEvent.SAVED_ASSIGNMENTS);
    }

    private void refreshPinnedDetails(final AssignmentUIState assignmentState) {
        final Optional<Long> pinnedDist = managementUIState.getTargetTableFilters().getPinnedDistId();
        final Optional<TargetIdName> pinnedTarget = managementUIState.getDistributionTableFilters().getPinnedTarget();

        if (pinnedDist.isPresent()) {
            final Long pinnedDistSet = pinnedDist.get();
            if (assignmentState.isAssigned(pinnedDistSet)) {
                getEventBus().publish(this, PinUnpinEvent.PIN_DISTRIBUTION);
            }
        } else if (pinnedTarget.isPresent() && assignmentState.hasAssignments(pinnedTarget.get())) {
            getEventBus().publish(this, PinUnpinEvent.PIN_TARGET);
        }
    }

    private ConfirmationTab createAssignmentTab() {
        final ConfirmationTab assignmentTab = new ConfirmationTab();
        actionTypeOptionGroupLayout.selectDefaultOption();
        assignmentTab.addComponent(actionTypeOptionGroupLayout);
        assignmentTab.addComponent(enableMaintenanceWindowLayout());
        initMaintenanceWindow();
        assignmentTab.addComponent(maintenanceWindowLayout);
        return assignmentTab;
    }

    private HorizontalLayout enableMaintenanceWindowLayout() {
        final HorizontalLayout layout = new HorizontalLayout();
        layout.addComponent(enableMaintenanceWindowControl());
        layout.addComponent(maintenanceWindowHelpLinkControl());
        return layout;
    }

    private CheckBox enableMaintenanceWindowControl() {
        final CheckBox enableMaintenanceWindow = new CheckBox(
                getI18n().getMessage("caption.maintenancewindow.enabled"));
        enableMaintenanceWindow.setId(UIComponentIdProvider.MAINTENANCE_WINDOW_ENABLED_ID);
        enableMaintenanceWindow.addStyleName(ValoTheme.CHECKBOX_SMALL);
        enableMaintenanceWindow.addStyleName("dist-window-maintenance-window-enable");
        enableMaintenanceWindow.addValueChangeListener(event -> {
            final Boolean isMaintenanceWindowEnabled = enableMaintenanceWindow.getValue();
            maintenanceWindowLayout.setVisible(isMaintenanceWindowEnabled);
            maintenanceWindowLayout.setEnabled(isMaintenanceWindowEnabled);
            enableSaveButton(!isMaintenanceWindowEnabled);
            maintenanceWindowLayout.clearAllControls();
        });
        return enableMaintenanceWindow;
    }

    private Link maintenanceWindowHelpLinkControl() {
        final String maintenanceWindowHelpUrl = uiProperties.getLinks().getDocumentation().getMaintenanceWindowView();
        return SPUIComponentProvider.getHelpLink(getI18n(), maintenanceWindowHelpUrl);
    }

    private void initMaintenanceWindow() {
        maintenanceWindowLayout.setVisible(false);
        maintenanceWindowLayout.setEnabled(false);
        maintenanceWindowLayout.getScheduleControl()
                .addTextChangeListener(event -> enableSaveButton(maintenanceWindowLayout.onScheduleChange(event)));
        maintenanceWindowLayout.getDurationControl()
                .addTextChangeListener(event -> enableSaveButton(maintenanceWindowLayout.onDurationChange(event)));
    }

    private void enableSaveButton(final boolean enabled) {
        confirmDialog.getOkButton().setEnabled(enabled);
    }

=======
>>>>>>> ed95ae63
    @Override
    protected List<String> hasMissingPermissionsForDrop() {
        return permissionChecker.hasUpdateTargetPermission() ? Collections.emptyList()
                : Arrays.asList(SpPermission.UPDATE_TARGET);
    }

    @Override
    protected String getDropTableId() {
        return UIComponentIdProvider.TARGET_TABLE_ID;
    }

    @Override
    protected boolean validateDragAndDropWrapper(final DragAndDropWrapper wrapperSource) {
        final String tagData = wrapperSource.getData().toString();
        if (wrapperSource.getId().startsWith(SPUIDefinitions.DISTRIBUTION_TAG_ID_PREFIXS)) {
            return !isNoTagButton(tagData, getI18n().getMessage(UIMessageIdProvider.CAPTION_DISTRIBUTION_TAG));
        } else if (wrapperSource.getId().startsWith(SPUIDefinitions.TARGET_TAG_ID_PREFIXS)) {
            return !isNoTagButton(tagData, getI18n().getMessage(UIMessageIdProvider.CAPTION_TARGET_TAG));
        }
        getNotification().displayValidationError(notAllowedMsg);
        return false;
    }

    private boolean isNoTagButton(final String tagData, final String targetNoTagData) {
        if (tagData.equals(targetNoTagData)) {
            getNotification().displayValidationError(getI18n().getMessage("message.tag.cannot.be.assigned",
                    getI18n().getMessage("label.no.tag.assigned")));
            return true;
        }
        return false;
    }

    private String getPendingActionMessage(final String message, final String controllerId,
            final String distNameVersion) {
        String pendActionMsg = getI18n().getMessage("message.target.assigned.pending");
        if (null == message) {
            pendActionMsg = getI18n().getMessage("message.dist.pending.action", controllerId, distNameVersion);
        }
        return pendActionMsg;
    }

    private void updateDistributionInTable(final DistributionSet editedDs) {
        final Item item = getContainerDataSource().getItem(editedDs.getId());
        if (item == null) {
            return;
        }
        updateEntity(editedDs, item);
    }

    private void restoreDistributionTableStyle() {
        setCellStyleGenerator(new Table.CellStyleGenerator() {
            private static final long serialVersionUID = 1L;

            @Override
            public String getStyle(final Table source, final Object itemId, final Object propertyId) {
                return null;
            }
        });
    }

    private void styleDistributionTableOnPinning() {
        managementUIState.getDistributionTableFilters().getPinnedTarget().map(TargetIdName::getControllerId)
                .ifPresent(controllerId -> {
                    final Long installedDistId = deploymentManagement.getInstalledDistributionSet(controllerId)
                            .map(DistributionSet::getId).orElse(null);
                    final Long assignedDistId = deploymentManagement.getAssignedDistributionSet(controllerId)
                            .map(DistributionSet::getId).orElse(null);
                    styleDistributionSetTable(installedDistId, assignedDistId);
                });
    }

    private static String getPinnedDistributionStyle(final Long installedDistItemIds,
            final Long assignedDistTableItemIds, final Object itemId) {
        final Long distId = (Long) itemId;

        if (distId == null) {
            return null;
        }

        if (distId.equals(installedDistItemIds)) {
            return SPUIDefinitions.HIGHLIGHT_GREEN;
        }
        if (distId.equals(assignedDistTableItemIds)) {
            return SPUIDefinitions.HIGHLIGHT_ORANGE;
        }

        return null;
    }

    private Button getPinButton(final Object itemId) {
        final Button pinBtn = createPinBtn(itemId);
        saveDistributionPinnedBtn(pinBtn);
        pinBtn.addClickListener(this::addPinClickListener);
        rePinDistribution(pinBtn, (Long) itemId);
        return pinBtn;
    }

    private void saveDistributionPinnedBtn(final Button pinBtn) {
        if (pinBtn.getData() == null) {
            return;
        }

        final Long pinnedId = ((DistributionSetIdName) pinBtn.getData()).getId();

        if (managementUIState.getTargetTableFilters().getPinnedDistId().map(pinnedId::equals).orElse(false)) {
            setDistributionPinnedBtn(pinBtn);
        }
    }

    private void addPinClickListener(final ClickEvent event) {
        checkifAlreadyPinned(event.getButton());
        if (distPinned) {
            pinDitribution(event.getButton());
        } else {
            unPinDistribution(event.getButton());
        }
    }

    private void checkifAlreadyPinned(final Button eventBtn) {
        final Long newPinnedDistItemId = ((DistributionSetIdName) eventBtn.getData()).getId();
        final Long pinnedDistId = managementUIState.getTargetTableFilters().getPinnedDistId().orElse(null);

        if (pinnedDistId == null) {
            distPinned = !distPinned;
            managementUIState.getTargetTableFilters().setPinnedDistId(newPinnedDistItemId);
        } else if (newPinnedDistItemId.equals(pinnedDistId)) {
            distPinned = false;
        } else {
            distPinned = true;
            managementUIState.getTargetTableFilters().setPinnedDistId(newPinnedDistItemId);
            distributionPinnedBtn.setStyleName(getPinStyle());
        }
        distributionPinnedBtn = eventBtn;
    }

    private void unPinDistribution(final Button eventBtn) {
        managementUIState.getTargetTableFilters().setPinnedDistId(null);
        getEventBus().publish(this, PinUnpinEvent.UNPIN_DISTRIBUTION);
        resetPinStyle(eventBtn);
    }

    private static void resetPinStyle(final Button pinBtn) {
        pinBtn.setStyleName(getPinStyle());
    }

    private void pinDitribution(final Button eventBtn) {
        managementUIState.getDistributionTableFilters().setPinnedTarget(null);
        getEventBus().publish(this, PinUnpinEvent.PIN_DISTRIBUTION);
        applyPinStyle(eventBtn);
        styleDistributionSetTable();
        distPinned = false;
    }

    private void rePinDistribution(final Button pinBtn, final Long distID) {
        if (managementUIState.getTargetTableFilters().getPinnedDistId().map(distID::equals).orElse(false)) {
            applyPinStyle(pinBtn);
            distPinned = true;
            distributionPinnedBtn = pinBtn;
            getEventBus().publish(this, PinUnpinEvent.PIN_DISTRIBUTION);
        }
    }

    private void styleDistributionSetTable() {
        setCellStyleGenerator(new Table.CellStyleGenerator() {
            private static final long serialVersionUID = 1L;

            @Override
            public String getStyle(final Table source, final Object itemId, final Object propertyId) {
                return null;
            }
        });
    }

    private static void applyPinStyle(final Button eventBtn) {
        final StringBuilder style = new StringBuilder(SPUIComponentProvider.getPinButtonStyle());
        style.append(' ').append(SPUIStyleDefinitions.DIST_PIN).append(' ').append("tablePin").append(' ')
                .append("pin-icon-red");
        eventBtn.setStyleName(style.toString());
    }

    private static String getPinButtonId(final String distName, final String distVersion) {
        final StringBuilder pinBtnId = new StringBuilder(UIComponentIdProvider.DIST_PIN_BUTTON);
        pinBtnId.append('.');
        pinBtnId.append(distName);
        pinBtnId.append('.');
        pinBtnId.append(distVersion);
        return pinBtnId.toString();
    }

    private Button createPinBtn(final Object itemId) {

        final Item item = getContainerDataSource().getItem(itemId);
        final String name = (String) item.getItemProperty(SPUILabelDefinitions.VAR_NAME).getValue();

        final String version = (String) item.getItemProperty(SPUILabelDefinitions.VAR_VERSION).getValue();
        final DistributionSetIdName distributionSetIdName = new DistributionSetIdName((Long) itemId, name, version);

        final Button pinBtn = new Button();
        pinBtn.setIcon(FontAwesome.THUMB_TACK);
        pinBtn.setHeightUndefined();
        pinBtn.addStyleName(getPinStyle());
        pinBtn.setData(distributionSetIdName);
        pinBtn.setId(getPinButtonId(name, version));
        pinBtn.setImmediate(true);
        pinBtn.setDescription(getI18n().getMessage(UIMessageIdProvider.TOOLTIP_DISTRIBUTION_SET_PIN));
        return pinBtn;
    }

    private static String getPinStyle() {
        final StringBuilder pinBtnStyle = new StringBuilder(SPUIComponentProvider.getPinButtonStyle());
        pinBtnStyle.append(' ');
        pinBtnStyle.append(SPUIStyleDefinitions.DIST_PIN);
        pinBtnStyle.append(' ');
        pinBtnStyle.append(SPUIStyleDefinitions.DIST_PIN_BLUE);
        return pinBtnStyle.toString();
    }

    /**
     * Added by Saumya Target pin listener.
     *
     * @param installedDistItemId
     *            Item ids of installed distribution set
     * @param assignedDistTableItemId
     *            Item ids of assigned distribution set
     */
    public void styleDistributionSetTable(final Long installedDistItemId, final Long assignedDistTableItemId) {
        setCellStyleGenerator((source, itemId, propertyId) -> getPinnedDistributionStyle(installedDistItemId,
                assignedDistTableItemId, itemId));
    }

    public void setDistributionPinnedBtn(final Button distributionPinnedBtn) {
        this.distributionPinnedBtn = distributionPinnedBtn;
    }

    @Override
    protected void setDataAvailable(final boolean available) {
        managementUIState.setNoDataAvailableDistribution(!available);

    }

    @Override
    protected void handleOkDelete(final List<Long> entitiesToDelete) {
        distributionSetManagement.delete(entitiesToDelete);
        getEventBus().publish(this, new DistributionTableEvent(BaseEntityEventType.REMOVE_ENTITY, entitiesToDelete));
        getNotification().displaySuccess(getI18n().getMessage("message.delete.success",
                entitiesToDelete.size() + " " + getI18n().getMessage("distribution.details.header") + "(s)"));
        managementUIState.getTargetTableFilters().getPinnedDistId()
                .ifPresent(distId -> unPinDeletedDS(entitiesToDelete, distId));
        managementUIState.getSelectedDsIdName().clear();
    }

    private void unPinDeletedDS(final Collection<Long> deletedDsIds, final Long pinnedDsId) {
        if (deletedDsIds.contains(pinnedDsId)) {
            managementUIState.getTargetTableFilters().setPinnedDistId(null);
            getEventBus().publish(this, PinUnpinEvent.UNPIN_DISTRIBUTION);
        }
    }

    @Override
    protected String getEntityType() {
        return getI18n().getMessage("distribution.details.header");
    }

    @Override
    protected Set<Long> getSelectedEntities() {
        return managementUIState.getSelectedDsIdName();
    }

    @Override
    protected String getEntityId(final Object itemId) {
        final String entityId = String.valueOf(
                getContainerDataSource().getItem(itemId).getItemProperty(SPUILabelDefinitions.DIST_ID).getValue());
        return "distributionSet." + entityId;
    }

    @Override
    protected String getDeletedEntityName(final Long entityId) {
        final Optional<DistributionSet> distribution = distributionSetManagement.get(entityId);
        if (distribution.isPresent()) {
            return distribution.get().getName();
        }
        return "";
    }

    private boolean isMultiAssignmentsEnabled() {
        return configManagement
                .getConfigurationValue(TenantConfigurationProperties.TenantConfigurationKey.MULTI_ASSIGNMENTS_ENABLED,
                        Boolean.class)
                .getValue();
    }

}<|MERGE_RESOLUTION|>--- conflicted
+++ resolved
@@ -35,11 +35,7 @@
 import org.eclipse.hawkbit.repository.model.DistributionSet;
 import org.eclipse.hawkbit.repository.model.DistributionSetTagAssignmentResult;
 import org.eclipse.hawkbit.repository.model.Target;
-<<<<<<< HEAD
-import org.eclipse.hawkbit.repository.model.TargetWithActionType;
 import org.eclipse.hawkbit.tenancy.configuration.TenantConfigurationProperties;
-=======
->>>>>>> ed95ae63
 import org.eclipse.hawkbit.ui.SpPermissionChecker;
 import org.eclipse.hawkbit.ui.UiProperties;
 import org.eclipse.hawkbit.ui.common.ConfirmationDialog;
@@ -494,130 +490,6 @@
         }
     }
 
-<<<<<<< HEAD
-    private boolean isMaintenanceWindowValid() {
-        if (maintenanceWindowLayout.isEnabled()) {
-            try {
-                MaintenanceScheduleHelper.validateMaintenanceSchedule(maintenanceWindowLayout.getMaintenanceSchedule(),
-                        maintenanceWindowLayout.getMaintenanceDuration(),
-                        maintenanceWindowLayout.getMaintenanceTimeZone());
-            } catch (final InvalidMaintenanceScheduleException e) {
-                LOG.error("Maintenance window is not valid", e);
-                getNotification().displayValidationError(e.getMessage());
-                return false;
-            }
-        }
-        return true;
-    }
-
-    private void saveAllAssignments() {
-
-        final ActionType actionType = ((ActionTypeOption) actionTypeOptionGroupLayout.getActionTypeOptionGroup()
-                .getValue()).getActionType();
-        final long forcedTimeStamp = (((ActionTypeOption) actionTypeOptionGroupLayout.getActionTypeOptionGroup()
-                .getValue()) == ActionTypeOption.AUTO_FORCED)
-                        ? actionTypeOptionGroupLayout.getForcedTimeDateField().getValue().getTime()
-                        : RepositoryModelConstants.NO_FORCE_TIME;
-
-        final String maintenanceSchedule = maintenanceWindowLayout.getMaintenanceSchedule();
-        final String maintenanceDuration = maintenanceWindowLayout.getMaintenanceDuration();
-        final String maintenanceTimeZone = maintenanceWindowLayout.getMaintenanceTimeZone();
-
-        final AssignmentUIState assignmentState = managementUIState.getAssignmentState();
-        assignmentState.forEach(distributionSetIdName -> {
-            final Set<TargetIdName> targetIds = assignmentState.getAssignedTargets(distributionSetIdName);
-            final DistributionSetAssignmentResult distributionSetAssignmentResult = deploymentManagement
-                    .assignDistributionSet(distributionSetIdName.getId(),
-                            targetIds.stream().map(t -> maintenanceWindowLayout.isEnabled()
-                                    ? new TargetWithActionType(t.getControllerId(), actionType, forcedTimeStamp,
-                                            maintenanceSchedule, maintenanceDuration, maintenanceTimeZone)
-                                    : new TargetWithActionType(t.getControllerId(), actionType, forcedTimeStamp))
-                                    .collect(Collectors.toList()));
-
-            if (distributionSetAssignmentResult.getAssigned() > 0) {
-                getNotification().displaySuccess(getI18n().getMessage("message.target.assignment",
-                        distributionSetAssignmentResult.getAssigned()));
-            }
-            if (distributionSetAssignmentResult.getAlreadyAssigned() > 0) {
-                getNotification().displaySuccess(getI18n().getMessage("message.target.alreadyAssigned",
-                        distributionSetAssignmentResult.getAlreadyAssigned()));
-            }
-        });
-
-        refreshPinnedDetails(assignmentState);
-
-        assignmentState.clear();
-        getNotification().displaySuccess(getI18n().getMessage("message.target.ds.assign.success"));
-        getEventBus().publish(this, SaveActionWindowEvent.SAVED_ASSIGNMENTS);
-    }
-
-    private void refreshPinnedDetails(final AssignmentUIState assignmentState) {
-        final Optional<Long> pinnedDist = managementUIState.getTargetTableFilters().getPinnedDistId();
-        final Optional<TargetIdName> pinnedTarget = managementUIState.getDistributionTableFilters().getPinnedTarget();
-
-        if (pinnedDist.isPresent()) {
-            final Long pinnedDistSet = pinnedDist.get();
-            if (assignmentState.isAssigned(pinnedDistSet)) {
-                getEventBus().publish(this, PinUnpinEvent.PIN_DISTRIBUTION);
-            }
-        } else if (pinnedTarget.isPresent() && assignmentState.hasAssignments(pinnedTarget.get())) {
-            getEventBus().publish(this, PinUnpinEvent.PIN_TARGET);
-        }
-    }
-
-    private ConfirmationTab createAssignmentTab() {
-        final ConfirmationTab assignmentTab = new ConfirmationTab();
-        actionTypeOptionGroupLayout.selectDefaultOption();
-        assignmentTab.addComponent(actionTypeOptionGroupLayout);
-        assignmentTab.addComponent(enableMaintenanceWindowLayout());
-        initMaintenanceWindow();
-        assignmentTab.addComponent(maintenanceWindowLayout);
-        return assignmentTab;
-    }
-
-    private HorizontalLayout enableMaintenanceWindowLayout() {
-        final HorizontalLayout layout = new HorizontalLayout();
-        layout.addComponent(enableMaintenanceWindowControl());
-        layout.addComponent(maintenanceWindowHelpLinkControl());
-        return layout;
-    }
-
-    private CheckBox enableMaintenanceWindowControl() {
-        final CheckBox enableMaintenanceWindow = new CheckBox(
-                getI18n().getMessage("caption.maintenancewindow.enabled"));
-        enableMaintenanceWindow.setId(UIComponentIdProvider.MAINTENANCE_WINDOW_ENABLED_ID);
-        enableMaintenanceWindow.addStyleName(ValoTheme.CHECKBOX_SMALL);
-        enableMaintenanceWindow.addStyleName("dist-window-maintenance-window-enable");
-        enableMaintenanceWindow.addValueChangeListener(event -> {
-            final Boolean isMaintenanceWindowEnabled = enableMaintenanceWindow.getValue();
-            maintenanceWindowLayout.setVisible(isMaintenanceWindowEnabled);
-            maintenanceWindowLayout.setEnabled(isMaintenanceWindowEnabled);
-            enableSaveButton(!isMaintenanceWindowEnabled);
-            maintenanceWindowLayout.clearAllControls();
-        });
-        return enableMaintenanceWindow;
-    }
-
-    private Link maintenanceWindowHelpLinkControl() {
-        final String maintenanceWindowHelpUrl = uiProperties.getLinks().getDocumentation().getMaintenanceWindowView();
-        return SPUIComponentProvider.getHelpLink(getI18n(), maintenanceWindowHelpUrl);
-    }
-
-    private void initMaintenanceWindow() {
-        maintenanceWindowLayout.setVisible(false);
-        maintenanceWindowLayout.setEnabled(false);
-        maintenanceWindowLayout.getScheduleControl()
-                .addTextChangeListener(event -> enableSaveButton(maintenanceWindowLayout.onScheduleChange(event)));
-        maintenanceWindowLayout.getDurationControl()
-                .addTextChangeListener(event -> enableSaveButton(maintenanceWindowLayout.onDurationChange(event)));
-    }
-
-    private void enableSaveButton(final boolean enabled) {
-        confirmDialog.getOkButton().setEnabled(enabled);
-    }
-
-=======
->>>>>>> ed95ae63
     @Override
     protected List<String> hasMissingPermissionsForDrop() {
         return permissionChecker.hasUpdateTargetPermission() ? Collections.emptyList()
