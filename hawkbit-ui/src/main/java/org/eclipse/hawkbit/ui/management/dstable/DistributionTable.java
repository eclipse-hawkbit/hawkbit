/**
 * Copyright (c) 2015 Bosch Software Innovations GmbH and others.
 *
 * All rights reserved. This program and the accompanying materials
 * are made available under the terms of the Eclipse Public License v1.0
 * which accompanies this distribution, and is available at
 * http://www.eclipse.org/legal/epl-v10.html
 */
package org.eclipse.hawkbit.ui.management.dstable;

import java.util.ArrayList;
import java.util.HashSet;
import java.util.List;
import java.util.Map;
import java.util.Optional;
import java.util.Set;
import java.util.stream.Collectors;

import org.apache.commons.lang3.StringUtils;
import org.eclipse.hawkbit.repository.DistributionSetManagement;
import org.eclipse.hawkbit.repository.SpPermissionChecker;
import org.eclipse.hawkbit.repository.TargetManagement;
<<<<<<< HEAD
import org.eclipse.hawkbit.repository.event.remote.entity.DistributionCreatedEvent;
import org.eclipse.hawkbit.repository.event.remote.entity.DistributionDeletedEvent;
import org.eclipse.hawkbit.repository.event.remote.entity.DistributionSetUpdateEvent;
=======
import org.eclipse.hawkbit.repository.eventbus.event.DistributionDeletedEvent;
import org.eclipse.hawkbit.repository.eventbus.event.DistributionSetUpdateEvent;
>>>>>>> e6b6b449
import org.eclipse.hawkbit.repository.model.DistributionSet;
import org.eclipse.hawkbit.repository.model.DistributionSetTagAssignmentResult;
import org.eclipse.hawkbit.repository.model.Target;
import org.eclipse.hawkbit.repository.model.TargetIdName;
import org.eclipse.hawkbit.ui.common.DistributionSetIdName;
import org.eclipse.hawkbit.ui.common.table.AbstractNamedVersionTable;
import org.eclipse.hawkbit.ui.common.table.AbstractTable;
import org.eclipse.hawkbit.ui.common.table.BaseEntityEventType;
import org.eclipse.hawkbit.ui.components.SPUIComponentProvider;
import org.eclipse.hawkbit.ui.decorators.SPUIButtonStyleSmallNoBorder;
import org.eclipse.hawkbit.ui.distributions.dstable.DsMetadataPopupLayout;
import org.eclipse.hawkbit.ui.management.event.DistributionTableEvent;
import org.eclipse.hawkbit.ui.management.event.DistributionTableFilterEvent;
import org.eclipse.hawkbit.ui.management.event.DragEvent;
import org.eclipse.hawkbit.ui.management.event.ManagementUIEvent;
import org.eclipse.hawkbit.ui.management.event.ManagementViewAcceptCriteria;
import org.eclipse.hawkbit.ui.management.event.PinUnpinEvent;
import org.eclipse.hawkbit.ui.management.event.SaveActionWindowEvent;
import org.eclipse.hawkbit.ui.management.state.ManagementUIState;
import org.eclipse.hawkbit.ui.push.DistributionCreatedEventContainer;
import org.eclipse.hawkbit.ui.push.DistributionDeletedEventContainer;
import org.eclipse.hawkbit.ui.push.DistributionSetUpdatedEventContainer;
import org.eclipse.hawkbit.ui.utils.HawkbitCommonUtil;
import org.eclipse.hawkbit.ui.utils.SPUIDefinitions;
import org.eclipse.hawkbit.ui.utils.SPUILabelDefinitions;
import org.eclipse.hawkbit.ui.utils.SPUIStyleDefinitions;
import org.eclipse.hawkbit.ui.utils.TableColumn;
import org.eclipse.hawkbit.ui.utils.UIComponentIdProvider;
import org.eclipse.hawkbit.ui.utils.UINotification;
import org.springframework.beans.factory.annotation.Autowired;
import org.vaadin.addons.lazyquerycontainer.BeanQueryFactory;
import org.vaadin.addons.lazyquerycontainer.LazyQueryContainer;
import org.vaadin.addons.lazyquerycontainer.LazyQueryDefinition;
import org.vaadin.spring.events.EventScope;
import org.vaadin.spring.events.annotation.EventBusListenerMethod;

import com.google.common.collect.Maps;
import com.vaadin.data.Container;
import com.vaadin.data.Item;
import com.vaadin.event.dd.DragAndDropEvent;
import com.vaadin.event.dd.acceptcriteria.AcceptCriterion;
import com.vaadin.server.FontAwesome;
import com.vaadin.spring.annotation.SpringComponent;
import com.vaadin.spring.annotation.ViewScope;
import com.vaadin.ui.Button;
import com.vaadin.ui.Button.ClickEvent;
import com.vaadin.ui.DragAndDropWrapper;
import com.vaadin.ui.HorizontalLayout;
import com.vaadin.ui.Table;
import com.vaadin.ui.UI;

/**
 * Distribution set table.
 */
@SpringComponent
@ViewScope
public class DistributionTable extends AbstractNamedVersionTable<DistributionSet, DistributionSetIdName> {

    private static final long serialVersionUID = -1928335256399519494L;

    @Autowired
    private SpPermissionChecker permissionChecker;

    @Autowired
    private UINotification uiNotification;

    @Autowired
    private ManagementUIState managementUIState;

    @Autowired
    private ManagementViewAcceptCriteria managementViewAcceptCriteria;

    @Autowired
    private transient TargetManagement targetService;

    @Autowired
    private DsMetadataPopupLayout dsMetadataPopupLayout;

    @Autowired
    private transient DistributionSetManagement distributionSetManagement;

    private String notAllowedMsg;

    private Boolean isDistPinned = false;

    private Button distributinPinnedBtn;

    @Override
    protected void init() {
        super.init();
        notAllowedMsg = i18n.get("message.action.not.allowed");
    }

    @EventBusListenerMethod(scope = EventScope.SESSION)
    void onDistributionCreatedEvents(final DistributionCreatedEventContainer eventContainer) {
        if (eventContainer.getEvents().stream().anyMatch(event -> event.getEntity().isComplete())) {
            refreshDistributions();
        }
    }

    @EventBusListenerMethod(scope = EventScope.SESSION)
    void onDistributionDeleteEvents(final DistributionDeletedEventContainer eventContainer) {
        final LazyQueryContainer dsContainer = (LazyQueryContainer) getContainerDataSource();
        final List<Object> visibleItemIds = (List<Object>) getVisibleItemIds();
        boolean shouldRefreshDs = false;
        for (final DistributionDeletedEvent deletedEvent : eventContainer.getEvents()) {
            final Long distributionSetId = deletedEvent.getDistributionSetId();
            final DistributionSetIdName targetIdName = new DistributionSetIdName(distributionSetId, null, null);
            if (visibleItemIds.contains(targetIdName)) {
                dsContainer.removeItem(targetIdName);
            } else {
                shouldRefreshDs = true;
            }
        }

        if (shouldRefreshDs) {
            refreshOnDelete();
        } else {
            dsContainer.commit();
        }
        reSelectItemsAfterDeletionEvent();
    }

    @EventBusListenerMethod(scope = EventScope.SESSION)
    void onDistributionSetUpdateEvents(final DistributionSetUpdatedEventContainer eventContainer) {

        final List<DistributionSetIdName> visibleItemIds = (List<DistributionSetIdName>) getVisibleItemIds();

        if (allOfThemAffectCompletedSetsThatAreNotVisible(eventContainer.getEvents(), visibleItemIds)) {
            refreshDistributions();
        } else if (!checkAndHandleIfVisibleDsSwitchesFromCompleteToIncomplete(eventContainer.getEvents(),
                visibleItemIds)) {
            updateVisableTableEntries(eventContainer.getEvents(), visibleItemIds);
        }

        final DistributionSetIdName lastSelectedDsIdName = managementUIState.getLastSelectedDsIdName();
        // refresh the details tabs only if selected ds is updated
        if (lastSelectedDsIdName != null) {
            final Optional<DistributionSet> selectedSetUpdated = eventContainer.getEvents().stream()
                    .map(event -> event.getEntity()).filter(set -> set.getId().equals(lastSelectedDsIdName.getId()))
                    .findFirst();

            if (selectedSetUpdated.isPresent()) {
                // update table row+details layout
                eventBus.publish(this,
                        new DistributionTableEvent(BaseEntityEventType.SELECTED_ENTITY, selectedSetUpdated.get()));
            }
        }
    }

    private static boolean allOfThemAffectCompletedSetsThatAreNotVisible(final List<DistributionSetUpdateEvent> events,
            final List<DistributionSetIdName> visibleItemIds) {
        return events.stream().map(event -> event.getEntity())
                .allMatch(set -> set.isComplete() && !visibleItemIds.contains(DistributionSetIdName.generate(set)));
    }

    private void updateVisableTableEntries(final List<DistributionSetUpdateEvent> events,
            final List<DistributionSetIdName> visibleItemIds) {
        events.stream().filter(event -> event.getEntity().isComplete())
                .filter(event -> visibleItemIds.contains(DistributionSetIdName.generate(event.getEntity())))
                .forEach(event -> updateDistributionInTable(event.getEntity()));
    }

    private boolean checkAndHandleIfVisibleDsSwitchesFromCompleteToIncomplete(
            final List<DistributionSetUpdateEvent> events, final List<DistributionSetIdName> visibleItemIds) {
        final List<DistributionSet> setsThatAreVisibleButNotCompleteAnymore = events.stream()
                .map(event -> event.getEntity()).filter(set -> !set.isComplete())
                .filter(set -> visibleItemIds.contains(DistributionSetIdName.generate(set)))
                .collect(Collectors.toList());

        if (!setsThatAreVisibleButNotCompleteAnymore.isEmpty()) {
            refreshDistributions();

            if (setsThatAreVisibleButNotCompleteAnymore.stream()
                    .anyMatch(set -> set.getId().equals(managementUIState.getLastSelectedDsIdName().getId()))) {
                managementUIState.setLastSelectedDistribution(null);
                managementUIState.setLastSelectedEntity(null);
            }

            return true;
        }

        return false;
    }

    /**
     * DistributionTableFilterEvent.
     * 
     * @param event
     *            as instance of {@link DistributionTableFilterEvent}
     */
    @EventBusListenerMethod(scope = EventScope.SESSION)
    void onEvent(final DistributionTableFilterEvent event) {
        if (event == DistributionTableFilterEvent.FILTER_BY_TEXT
                || event == DistributionTableFilterEvent.REMOVE_FILTER_BY_TEXT
                || event == DistributionTableFilterEvent.FILTER_BY_TAG) {
            UI.getCurrent().access(() -> refreshFilter());
        }
    }

    @EventBusListenerMethod(scope = EventScope.SESSION)
    void onEvent(final DragEvent dragEvent) {
        if (dragEvent == DragEvent.TARGET_DRAG || dragEvent == DragEvent.TARGET_TAG_DRAG
                || dragEvent == DragEvent.DISTRIBUTION_TAG_DRAG) {
            UI.getCurrent().access(() -> addStyleName(SPUIStyleDefinitions.SHOW_DROP_HINT_TABLE));
        } else {
            UI.getCurrent().access(() -> removeStyleName(SPUIStyleDefinitions.SHOW_DROP_HINT_TABLE));
        }
    }

    @EventBusListenerMethod(scope = EventScope.SESSION)
    void onEvent(final DistributionTableEvent event) {
        onBaseEntityEvent(event);
        if (BaseEntityEventType.UPDATED_ENTITY != event.getEventType()) {
            return;
        }
        UI.getCurrent().access(() -> updateDistributionInTable(event.getEntity()));

    }

    @EventBusListenerMethod(scope = EventScope.SESSION)
    void onEvent(final PinUnpinEvent pinUnpinEvent) {
        UI.getCurrent().access(() -> {
            if (pinUnpinEvent == PinUnpinEvent.PIN_TARGET) {
                refreshFilter();
                styleDistributionTableOnPinning();
                // unstyleDistPin
                if (distributinPinnedBtn != null) {
                    distributinPinnedBtn.setStyleName(getPinStyle());
                }
            } else if (pinUnpinEvent == PinUnpinEvent.UNPIN_TARGET) {
                refreshFilter();
                restoreDistributionTableStyle();
            }
        });
    }

    @EventBusListenerMethod(scope = EventScope.SESSION)
    void onEvent(final SaveActionWindowEvent event) {
        if (event == SaveActionWindowEvent.DELETED_DISTRIBUTIONS) {
            refreshFilter();
        }
    }

    @EventBusListenerMethod(scope = EventScope.SESSION)
    void onEvent(final ManagementUIEvent managementUIEvent) {
        UI.getCurrent().access(() -> {
            if (managementUIEvent == ManagementUIEvent.UNASSIGN_DISTRIBUTION_TAG
                    || managementUIEvent == ManagementUIEvent.ASSIGN_DISTRIBUTION_TAG) {
                refreshFilter();
            }
        });
    }

    @Override
    protected String getTableId() {
        return UIComponentIdProvider.DIST_TABLE_ID;
    }

    @Override
    protected Container createContainer() {
        final Map<String, Object> queryConfiguration = prepareQueryConfigFilters();

        final BeanQueryFactory<DistributionBeanQuery> distributionQF = new BeanQueryFactory<>(
                DistributionBeanQuery.class);
        distributionQF.setQueryConfiguration(queryConfiguration);
        return new LazyQueryContainer(
                new LazyQueryDefinition(true, SPUIDefinitions.PAGE_SIZE, SPUILabelDefinitions.VAR_DIST_ID_NAME),
                distributionQF);
    }

    private Map<String, Object> prepareQueryConfigFilters() {
        final Map<String, Object> queryConfig = Maps.newHashMapWithExpectedSize(4);
        managementUIState.getDistributionTableFilters().getSearchText()
                .ifPresent(value -> queryConfig.put(SPUIDefinitions.FILTER_BY_TEXT, value));
        managementUIState.getDistributionTableFilters().getPinnedTargetId()
                .ifPresent(value -> queryConfig.put(SPUIDefinitions.ORDER_BY_PINNED_TARGET, value));
        final List<String> list = new ArrayList<>();
        queryConfig.put(SPUIDefinitions.FILTER_BY_NO_TAG,
                managementUIState.getDistributionTableFilters().isNoTagSelected());
        if (!managementUIState.getDistributionTableFilters().getDistSetTags().isEmpty()) {
            list.addAll(managementUIState.getDistributionTableFilters().getDistSetTags());
        }
        queryConfig.put(SPUIDefinitions.FILTER_BY_TAG, list);
        return queryConfig;
    }

    @Override
    protected void addContainerProperties(final Container container) {
        HawkbitCommonUtil.getDsTableColumnProperties(container);
    }

    @Override
    protected void addCustomGeneratedColumns() {
        addGeneratedColumn(SPUILabelDefinitions.PIN_COLUMN, new Table.ColumnGenerator() {
            private static final long serialVersionUID = 1L;

            @Override
            public Object generateCell(final Table source, final Object itemId, final Object columnId) {
                final HorizontalLayout iconLayout = new HorizontalLayout();
                final String nameVersionStr = getNameAndVerion(itemId);
                final Button manageMetaDataBtn = createManageMetadataButton(nameVersionStr);
                manageMetaDataBtn.addClickListener(event -> showMetadataDetails(itemId));
                iconLayout.addComponent((Button) getPinButton(itemId));
                iconLayout.addComponent(manageMetaDataBtn);
                return iconLayout;
            }

        });
    }

    private String getNameAndVerion(final Object itemId) {
        final Item item = getItem(itemId);
        final String name = (String) item.getItemProperty(SPUILabelDefinitions.VAR_NAME).getValue();
        final String version = (String) item.getItemProperty(SPUILabelDefinitions.VAR_VERSION).getValue();
        return name + "." + version;
    }

    private Button createManageMetadataButton(final String nameVersionStr) {
        final Button manageMetadataBtn = SPUIComponentProvider.getButton(
                UIComponentIdProvider.DS_TABLE_MANAGE_METADATA_ID + "." + nameVersionStr, "", "", null, false,
                FontAwesome.LIST_ALT, SPUIButtonStyleSmallNoBorder.class);
        manageMetadataBtn.addStyleName(SPUIStyleDefinitions.ARTIFACT_DTLS_ICON);
        manageMetadataBtn.addStyleName(SPUIStyleDefinitions.DS_METADATA_ICON);
        manageMetadataBtn.setDescription(i18n.get("tooltip.metadata.icon"));
        return manageMetadataBtn;
    }

    @Override
    protected boolean isFirstRowSelectedOnLoad() {
        return !managementUIState.getSelectedDsIdName().isPresent()
                || managementUIState.getSelectedDsIdName().get().isEmpty();
    }

    @Override
    protected Object getItemIdToSelect() {
        if (managementUIState.getSelectedDsIdName().isPresent()) {
            return managementUIState.getSelectedDsIdName().get();
        }
        return null;
    }

    @Override
    protected DistributionSet findEntityByTableValue(final DistributionSetIdName lastSelectedId) {
        return distributionSetManagement.findDistributionSetByIdWithDetails(lastSelectedId.getId());
    }

    @Override
    protected void publishEntityAfterValueChange(final DistributionSet selectedLastEntity) {
        eventBus.publish(this, new DistributionTableEvent(BaseEntityEventType.SELECTED_ENTITY, selectedLastEntity));
        if (selectedLastEntity != null) {
            managementUIState.setLastSelectedDistribution(new DistributionSetIdName(selectedLastEntity.getId(),
                    selectedLastEntity.getName(), selectedLastEntity.getVersion()));
        }
    }

    @Override
    protected ManagementUIState getManagmentEntityState() {
        return managementUIState;
    }

    @Override
    protected boolean isMaximized() {
        return managementUIState.isDsTableMaximized();
    }

    @Override
    protected List<TableColumn> getTableVisibleColumns() {
        final List<TableColumn> columnList = super.getTableVisibleColumns();
        if (isMaximized()) {
            return columnList;
        }
        columnList.add(new TableColumn(SPUILabelDefinitions.PIN_COLUMN, StringUtils.EMPTY, 0.2F));
        return columnList;
    }

    @Override
    protected float getColumnNameMinimizedSize() {
        return 0.7F;
    }

    @Override
    public AcceptCriterion getDropAcceptCriterion() {
        return managementViewAcceptCriteria;
    }

    @Override
    protected void onDropEventFromTable(final DragAndDropEvent event) {
        assignTargetToDs(event);
    }

    @Override
    protected void onDropEventFromWrapper(final DragAndDropEvent event) {
        if (event.getTransferable().getSourceComponent().getId()
                .startsWith(SPUIDefinitions.DISTRIBUTION_TAG_ID_PREFIXS)) {
            assignDsTag(event);
        } else {
            assignTargetTag(event);
        }
    }

    private void assignDsTag(final DragAndDropEvent event) {
        final com.vaadin.event.dd.TargetDetails taregtDet = event.getTargetDetails();
        final Table distTable = (Table) taregtDet.getTarget();
        final Set<DistributionSetIdName> distsSelected = getTableValue(distTable);
        final Set<Long> distList = new HashSet<>();

        final AbstractSelectTargetDetails dropData = (AbstractSelectTargetDetails) event.getTargetDetails();
        final Object distItemId = dropData.getItemIdOver();

        if (!distsSelected.contains(distItemId)) {
            distList.add(((DistributionSetIdName) distItemId).getId());
        } else {
            distList.addAll(distsSelected.stream().map(t -> t.getId()).collect(Collectors.toList()));
        }

        final String distTagName = HawkbitCommonUtil.removePrefix(event.getTransferable().getSourceComponent().getId(),
                SPUIDefinitions.DISTRIBUTION_TAG_ID_PREFIXS);

        final DistributionSetTagAssignmentResult result = distributionSetManagement.toggleTagAssignment(distList,
                distTagName);

        uiNotification.displaySuccess(HawkbitCommonUtil.createAssignmentMessage(distTagName, result, i18n));
        if (result.getAssigned() >= 1 && managementUIState.getDistributionTableFilters().isNoTagSelected()) {
            refreshFilter();
        }
    }

    private void assignTargetTag(final DragAndDropEvent event) {
        final AbstractSelectTargetDetails dropData = (AbstractSelectTargetDetails) event.getTargetDetails();
        final Object distItemId = dropData.getItemIdOver();
        final String targetTagName = HawkbitCommonUtil.removePrefix(
                event.getTransferable().getSourceComponent().getId(), SPUIDefinitions.TARGET_TAG_ID_PREFIXS);
        // get all the targets assigned to the tag
        // assign dist to those targets
        final List<Target> assignedTargets = targetService.findTargetsByTag(targetTagName);
        if (!assignedTargets.isEmpty()) {
            final Set<TargetIdName> targetDetailsList = new HashSet<>();
            assignedTargets.forEach(target -> targetDetailsList
                    .add(new TargetIdName(target.getId(), target.getControllerId(), target.getName())));
            assignTargetToDs(getItem(distItemId), targetDetailsList);
        } else {
            uiNotification
                    .displaySuccess(i18n.get("message.no.targets.assiged.fortag", new Object[] { targetTagName }));
        }
    }

    @SuppressWarnings("unchecked")
    private void assignTargetToDs(final DragAndDropEvent event) {
        final TableTransferable transferable = (TableTransferable) event.getTransferable();
        final AbstractTable<?, TargetIdName> source = (AbstractTable<?, TargetIdName>) transferable
                .getSourceComponent();
        final Set<TargetIdName> targetDetailsList = source.getDeletedEntityByTransferable(transferable);

        final AbstractSelectTargetDetails dropData = (AbstractSelectTargetDetails) event.getTargetDetails();

        final Object distItemId = dropData.getItemIdOver();
        assignTargetToDs(getItem(distItemId), targetDetailsList);

    }

    private void assignTargetToDs(final Item item, final Set<TargetIdName> targetDetailsList) {
        if (item != null && item.getItemProperty("id") != null && item.getItemProperty("name") != null) {
            final Long distId = (Long) item.getItemProperty("id").getValue();
            final String distName = (String) item.getItemProperty("name").getValue();
            final String distVersion = (String) item.getItemProperty("version").getValue();
            final DistributionSetIdName distributionSetIdName = new DistributionSetIdName(distId, distName,
                    distVersion);
            showOrHidePopupAndNotification(validate(targetDetailsList, distributionSetIdName));
        }
    }

    @Override
    protected boolean hasDropPermission() {
        return permissionChecker.hasUpdateTargetPermission();
    }

    @Override
    protected String getDropTableId() {
        return UIComponentIdProvider.TARGET_TABLE_ID;
    }

    @Override
    protected boolean validateDragAndDropWrapper(final DragAndDropWrapper wrapperSource) {
        final String tagData = wrapperSource.getData().toString();
        if (wrapperSource.getId().startsWith(SPUIDefinitions.DISTRIBUTION_TAG_ID_PREFIXS)) {
            return !isNoTagButton(tagData, SPUIDefinitions.DISTRIBUTION_TAG_BUTTON);
        } else if (wrapperSource.getId().startsWith(SPUIDefinitions.TARGET_TAG_ID_PREFIXS)) {
            return !isNoTagButton(tagData, SPUIDefinitions.TARGET_TAG_BUTTON);
        }
        uiNotification.displayValidationError(notAllowedMsg);
        return false;
    }

    private Boolean isNoTagButton(final String tagData, final String targetNoTagData) {
        if (tagData.equals(targetNoTagData)) {
            uiNotification.displayValidationError(
                    i18n.get("message.tag.cannot.be.assigned", new Object[] { i18n.get("label.no.tag.assigned") }));
            return true;
        }
        return false;
    }

    private String validate(final Set<TargetIdName> targetDetailsList,
            final DistributionSetIdName distributionSetIdName) {
        String pendingActionMessage = null;
        for (final TargetIdName trgtNameId : targetDetailsList) {
            if (null != trgtNameId) {
                if (managementUIState.getAssignedList().keySet().contains(trgtNameId)
                        && managementUIState.getAssignedList().get(trgtNameId).equals(distributionSetIdName)) {
                    pendingActionMessage = getPendingActionMessage(pendingActionMessage, trgtNameId.getControllerId(),
                            HawkbitCommonUtil.getDistributionNameAndVersion(distributionSetIdName.getName(),
                                    distributionSetIdName.getVersion()));
                } else {
                    managementUIState.getAssignedList().put(trgtNameId, distributionSetIdName);
                }
            }
        }
        return pendingActionMessage;
    }

    private String getPendingActionMessage(final String message, final String targId, final String distNameVersion) {
        String pendActionMsg = i18n.get("message.target.assigned.pending");
        if (null == message) {
            pendActionMsg = i18n.get("message.dist.pending.action", new Object[] { targId, distNameVersion });
        }
        return pendActionMsg;
    }

    private void showOrHidePopupAndNotification(final String message) {
        if (null != managementUIState.getAssignedList() && !managementUIState.getAssignedList().isEmpty()) {
            eventBus.publish(this, ManagementUIEvent.UPDATE_COUNT);
        }
        if (null != message) {
            uiNotification.displayValidationError(message);
        }
    }

    private void updateDistributionInTable(final DistributionSet editedDs) {
        final Item item = getContainerDataSource()
                .getItem(new DistributionSetIdName(editedDs.getId(), editedDs.getName(), editedDs.getVersion()));
        updateEntity(editedDs, item);
    }

    private void restoreDistributionTableStyle() {
        setCellStyleGenerator(new Table.CellStyleGenerator() {
            private static final long serialVersionUID = 1L;

            @Override
            public String getStyle(final Table source, final Object itemId, final Object propertyId) {
                return null;
            }
        });

    }

    private void styleDistributionTableOnPinning() {
        if (!managementUIState.getDistributionTableFilters().getPinnedTargetId().isPresent()) {
            return;
        }

        final Target targetObj = targetService.findTargetByControllerIDWithDetails(
                managementUIState.getDistributionTableFilters().getPinnedTargetId().get());

        if (targetObj != null) {
            final DistributionSet assignedDistribution = targetObj.getAssignedDistributionSet();
            final DistributionSet installedDistribution = targetObj.getTargetInfo().getInstalledDistributionSet();
            Long installedDistId = null;
            Long assignedDistId = null;
            if (null != installedDistribution) {
                installedDistId = installedDistribution.getId();
            }
            if (null != assignedDistribution) {
                assignedDistId = assignedDistribution.getId();
            }
            styleDistributionSetTable(installedDistId, assignedDistId);
        }
    }

    private static String getPinnedDistributionStyle(final Long installedDistItemIds,
            final Long assignedDistTableItemIds, final Object itemId) {
        final Long distId = ((DistributionSetIdName) itemId).getId();
        if (distId != null && distId.equals(installedDistItemIds)) {
            return SPUIDefinitions.HIGHTLIGHT_GREEN;

        } else if (distId != null && distId.equals(assignedDistTableItemIds)) {
            return SPUIDefinitions.HIGHTLIGHT_ORANGE;
        } else {
            return null;
        }
    }

    private Object getPinButton(final Object itemId) {
        final DistributionSetIdName dist = (DistributionSetIdName) getContainerDataSource().getItem(itemId)
                .getItemProperty(SPUILabelDefinitions.VAR_DIST_ID_NAME).getValue();
        final Button pinBtn = getPinBtn(itemId, dist.getName(), dist.getVersion());
        saveDistributionPinnedBtn(pinBtn);
        pinBtn.addClickListener(this::addPinClickListener);
        rePinDistribution(pinBtn, dist.getId());
        return pinBtn;
    }

    private void saveDistributionPinnedBtn(final Button pinBtn) {
        if (managementUIState.getTargetTableFilters().getPinnedDistId().isPresent()
                && managementUIState.getTargetTableFilters().getPinnedDistId().get()
                        .equals(((DistributionSetIdName) pinBtn.getData()).getId())) {
            setDistributinPinnedBtn(pinBtn);
        }
    }

    private void addPinClickListener(final ClickEvent event) {
        eventBus.publish(this, DragEvent.HIDE_DROP_HINT);
        checkifAlreadyPinned(event.getButton());
        if (isDistPinned) {
            pinDitribution(event.getButton());
        } else {
            unPinDistribution(event.getButton());
        }

    }

    private void checkifAlreadyPinned(final Button eventBtn) {
        final Long newPinnedDistItemId = ((DistributionSetIdName) eventBtn.getData()).getId();
        Long pinnedDistId = null;
        if (managementUIState.getTargetTableFilters().getPinnedDistId().isPresent()) {
            pinnedDistId = managementUIState.getTargetTableFilters().getPinnedDistId().get();
        }
        if (pinnedDistId == null) {
            isDistPinned = !isDistPinned;
            managementUIState.getTargetTableFilters().setPinnedDistId(newPinnedDistItemId);
        } else if (newPinnedDistItemId.equals(pinnedDistId)) {
            isDistPinned = Boolean.FALSE;
        } else {
            isDistPinned = true;
            managementUIState.getTargetTableFilters().setPinnedDistId(newPinnedDistItemId);
            distributinPinnedBtn.setStyleName(getPinStyle());
        }

        distributinPinnedBtn = eventBtn;
    }

    private void unPinDistribution(final Button eventBtn) {
        managementUIState.getTargetTableFilters().setPinnedDistId(null);
        eventBus.publish(this, PinUnpinEvent.UNPIN_DISTRIBUTION);
        resetPinStyle(eventBtn);
    }

    private static void resetPinStyle(final Button pinBtn) {
        pinBtn.setStyleName(getPinStyle());
    }

    private void pinDitribution(final Button eventBtn) {

        /* if distribution set is pinned ,unpin target if pinned */
        managementUIState.getDistributionTableFilters().setPinnedTargetId(null);
        /* Dist table restyle */
        eventBus.publish(this, PinUnpinEvent.PIN_DISTRIBUTION);
        applyPinStyle(eventBtn);
        styleDistributionSetTable();
        isDistPinned = Boolean.FALSE;
    }

    private void rePinDistribution(final Button pinBtn, final Long distID) {
        if (managementUIState.getTargetTableFilters().getPinnedDistId().isPresent()
                && distID.equals(managementUIState.getTargetTableFilters().getPinnedDistId().get())) {
            applyPinStyle(pinBtn);
            isDistPinned = Boolean.TRUE;
            distributinPinnedBtn = pinBtn;
            eventBus.publish(this, PinUnpinEvent.PIN_DISTRIBUTION);
        }
    }

    private void styleDistributionSetTable() {
        setCellStyleGenerator(new Table.CellStyleGenerator() {
            private static final long serialVersionUID = 1L;

            @Override
            public String getStyle(final Table source, final Object itemId, final Object propertyId) {
                return null;
            }
        });
    }

    private static void applyPinStyle(final Button eventBtn) {
        final StringBuilder style = new StringBuilder(SPUIComponentProvider.getPinButtonStyle());
        style.append(' ').append(SPUIStyleDefinitions.DIST_PIN).append(' ').append("tablePin").append(' ')
                .append("pin-icon-red");
        eventBtn.setStyleName(style.toString());
    }

    private static String getPinButtonId(final String distName, final String distVersion) {
        final StringBuilder pinBtnId = new StringBuilder(UIComponentIdProvider.DIST_PIN_BUTTON);
        pinBtnId.append('.');
        pinBtnId.append(distName);
        pinBtnId.append('.');
        pinBtnId.append(distVersion);
        return pinBtnId.toString();
    }

    private static Button getPinBtn(final Object itemId, final String distName, final String distVersion) {
        final Button pinBtn = new Button();
        pinBtn.setIcon(FontAwesome.THUMB_TACK);
        pinBtn.setHeightUndefined();
        pinBtn.addStyleName(getPinStyle());
        pinBtn.setData(itemId);
        pinBtn.setId(getPinButtonId(distName, distVersion));
        pinBtn.setImmediate(true);
        return pinBtn;
    }

    private static String getPinStyle() {
        final StringBuilder pinBtnStyle = new StringBuilder(SPUIComponentProvider.getPinButtonStyle());
        pinBtnStyle.append(' ');
        pinBtnStyle.append(SPUIStyleDefinitions.DIST_PIN);
        pinBtnStyle.append(' ');
        pinBtnStyle.append(SPUIStyleDefinitions.DIST_PIN_BLUE);
        return pinBtnStyle.toString();
    }

    /**
     * Added by Saumya Target pin listener.
     *
     * @param installedDistItemId
     *            Item ids of installed distribution set
     * @param assignedDistTableItemId
     *            Item ids of assigned distribution set
     */
    public void styleDistributionSetTable(final Long installedDistItemId, final Long assignedDistTableItemId) {
        setCellStyleGenerator((source, itemId, propertyId) -> getPinnedDistributionStyle(installedDistItemId,
                assignedDistTableItemId, itemId));
    }

    public void setDistributinPinnedBtn(final Button distributinPinnedBtn) {
        this.distributinPinnedBtn = distributinPinnedBtn;
    }

    @Override
    protected void setDataAvailable(final boolean available) {
        managementUIState.setNoDataAvailableDistribution(!available);

    }

    private void showMetadataDetails(final Object itemId) {
        final DistributionSetIdName distIdName = (DistributionSetIdName) getContainerDataSource().getItem(itemId)
                .getItemProperty(SPUILabelDefinitions.VAR_DIST_ID_NAME).getValue();
        final DistributionSet ds = distributionSetManagement.findDistributionSetByIdWithDetails(distIdName.getId());
        UI.getCurrent().addWindow(dsMetadataPopupLayout.getWindow(ds, null));
    }

<<<<<<< HEAD
    private void onDistributionDeleteEvent(final List<DistributionDeletedEvent> events) {
        final LazyQueryContainer dsContainer = (LazyQueryContainer) getContainerDataSource();
        final List<Object> visibleItemIds = (List<Object>) getVisibleItemIds();
        boolean shouldRefreshDs = false;
        for (final DistributionDeletedEvent deletedEvent : events) {
            final Long distributionSetId = deletedEvent.getEntityId();
            final DistributionSetIdName targetIdName = new DistributionSetIdName(distributionSetId, null, null);
            if (visibleItemIds.contains(targetIdName)) {
                dsContainer.removeItem(targetIdName);
            } else {
                shouldRefreshDs = true;
            }
        }

        if (shouldRefreshDs) {
            refreshOnDelete();
        } else {
            dsContainer.commit();
        }
        reSelectItemsAfterDeletionEvent();
    }

=======
>>>>>>> e6b6b449
    private void reSelectItemsAfterDeletionEvent() {
        Set<Object> values = new HashSet<>();
        if (isMultiSelect()) {
            values = new HashSet<>((Set<?>) getValue());
        } else {
            values.add(getValue());
        }
        setValue(null);

        for (final Object value : values) {
            if (getVisibleItemIds().contains(value)) {
                select(value);
            }
        }
    }

    private void refreshDistributions() {
        final LazyQueryContainer dsContainer = (LazyQueryContainer) getContainerDataSource();
        final int size = dsContainer.size();
        if (size < SPUIDefinitions.MAX_TABLE_ENTRIES) {
            refreshTablecontainer();
        }
        if (size != 0) {
            setData(SPUIDefinitions.DATA_AVAILABLE);
        }
    }

    private void refreshOnDelete() {
        final LazyQueryContainer dsContainer = (LazyQueryContainer) getContainerDataSource();
        final int size = dsContainer.size();
        refreshTablecontainer();
        if (size != 0) {
            setData(SPUIDefinitions.DATA_AVAILABLE);
        }
    }

    private void refreshTablecontainer() {
        final LazyQueryContainer dsContainer = (LazyQueryContainer) getContainerDataSource();
        dsContainer.refresh();
        selectRow();
    }
}<|MERGE_RESOLUTION|>--- conflicted
+++ resolved
@@ -20,14 +20,8 @@
 import org.eclipse.hawkbit.repository.DistributionSetManagement;
 import org.eclipse.hawkbit.repository.SpPermissionChecker;
 import org.eclipse.hawkbit.repository.TargetManagement;
-<<<<<<< HEAD
-import org.eclipse.hawkbit.repository.event.remote.entity.DistributionCreatedEvent;
 import org.eclipse.hawkbit.repository.event.remote.entity.DistributionDeletedEvent;
 import org.eclipse.hawkbit.repository.event.remote.entity.DistributionSetUpdateEvent;
-=======
-import org.eclipse.hawkbit.repository.eventbus.event.DistributionDeletedEvent;
-import org.eclipse.hawkbit.repository.eventbus.event.DistributionSetUpdateEvent;
->>>>>>> e6b6b449
 import org.eclipse.hawkbit.repository.model.DistributionSet;
 import org.eclipse.hawkbit.repository.model.DistributionSetTagAssignmentResult;
 import org.eclipse.hawkbit.repository.model.Target;
@@ -134,7 +128,7 @@
         final List<Object> visibleItemIds = (List<Object>) getVisibleItemIds();
         boolean shouldRefreshDs = false;
         for (final DistributionDeletedEvent deletedEvent : eventContainer.getEvents()) {
-            final Long distributionSetId = deletedEvent.getDistributionSetId();
+            final Long distributionSetId = deletedEvent.getEntityId();
             final DistributionSetIdName targetIdName = new DistributionSetIdName(distributionSetId, null, null);
             if (visibleItemIds.contains(targetIdName)) {
                 dsContainer.removeItem(targetIdName);
@@ -777,31 +771,6 @@
         UI.getCurrent().addWindow(dsMetadataPopupLayout.getWindow(ds, null));
     }
 
-<<<<<<< HEAD
-    private void onDistributionDeleteEvent(final List<DistributionDeletedEvent> events) {
-        final LazyQueryContainer dsContainer = (LazyQueryContainer) getContainerDataSource();
-        final List<Object> visibleItemIds = (List<Object>) getVisibleItemIds();
-        boolean shouldRefreshDs = false;
-        for (final DistributionDeletedEvent deletedEvent : events) {
-            final Long distributionSetId = deletedEvent.getEntityId();
-            final DistributionSetIdName targetIdName = new DistributionSetIdName(distributionSetId, null, null);
-            if (visibleItemIds.contains(targetIdName)) {
-                dsContainer.removeItem(targetIdName);
-            } else {
-                shouldRefreshDs = true;
-            }
-        }
-
-        if (shouldRefreshDs) {
-            refreshOnDelete();
-        } else {
-            dsContainer.commit();
-        }
-        reSelectItemsAfterDeletionEvent();
-    }
-
-=======
->>>>>>> e6b6b449
     private void reSelectItemsAfterDeletionEvent() {
         Set<Object> values = new HashSet<>();
         if (isMultiSelect()) {
