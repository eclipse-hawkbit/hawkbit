--- conflicted
+++ resolved
@@ -26,24 +26,11 @@
     public static final String SP_TEXTFIELD_LAYOUT_ERROR_HIGHTLIGHT = "v-textfield-error";
 
     /**
-<<<<<<< HEAD
-     * STYLE to highlight wrong data combo box field.
-     */
-    public static final String SP_COMBOFIELD_ERROR = "combobox-error";
-
-    /**
-     * Style for control buttons in aciton history.
-     */
-    public static final String SP_ACTION_HIS_CTRL_BTN = "action-history-ctl-buttons";
-
-    /**
      * Action history message grid style.
      */
     public static final String ACTION_HISTORY_MESSAGE_GRID = "action-history-message-grid";
 
     /**
-=======
->>>>>>> 59f218e8
      * Style for accordion tab button.
      */
     public static final String SP_ACCORDION_TAB_BTN = "accordion-tab-button-style";
