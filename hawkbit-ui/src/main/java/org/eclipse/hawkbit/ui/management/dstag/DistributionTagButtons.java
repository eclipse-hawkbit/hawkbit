--- conflicted
+++ resolved
@@ -15,11 +15,8 @@
 import org.eclipse.hawkbit.repository.SpPermissionChecker;
 import org.eclipse.hawkbit.repository.model.Tag;
 import org.eclipse.hawkbit.ui.common.filterlayout.AbstractFilterButtons;
-<<<<<<< HEAD
 import org.eclipse.hawkbit.ui.components.RefreshableContainer;
-=======
 import org.eclipse.hawkbit.ui.dd.criteria.ManagementViewClientCriterion;
->>>>>>> 11fa4469
 import org.eclipse.hawkbit.ui.management.event.DistributionTagDropEvent;
 import org.eclipse.hawkbit.ui.management.state.DistributionTableFilters;
 import org.eclipse.hawkbit.ui.management.state.ManagementUIState;
@@ -33,8 +30,6 @@
 import org.vaadin.addons.lazyquerycontainer.BeanQueryFactory;
 import org.vaadin.addons.lazyquerycontainer.LazyQueryContainer;
 import org.vaadin.spring.events.EventBus.UIEventBus;
-import org.vaadin.spring.events.EventScope;
-import org.vaadin.spring.events.annotation.EventBusListenerMethod;
 
 import com.vaadin.data.Item;
 import com.vaadin.event.dd.DropHandler;
@@ -64,36 +59,6 @@
         this.entityFactory = entityFactory;
 
         addNewTag(entityFactory.tag().create().name(NO_TAG).build());
-    }
-
-    @EventBusListenerMethod(scope = EventScope.UI)
-<<<<<<< HEAD
-    void onEvent(final DragEvent dragEvent) {
-        if (dragEvent == DragEvent.DISTRIBUTION_DRAG) {
-            UI.getCurrent().access(() -> addStyleName(SPUIStyleDefinitions.SHOW_DROP_HINT_FILTER_BUTTON));
-        } else {
-            UI.getCurrent().access(() -> removeStyleName(SPUIStyleDefinitions.SHOW_DROP_HINT_FILTER_BUTTON));
-        }
-=======
-    // Exception squid:S1172 - event not needed
-    @SuppressWarnings({ "squid:S1172" })
-    void onDistributionSetTagCreatedBulkEvent(final DistributionSetTagCreatedEventContainer eventContainer) {
-        refreshTagTable();
-    }
-
-    @EventBusListenerMethod(scope = EventScope.UI)
-    // Exception squid:S1172 - event not needed
-    @SuppressWarnings({ "squid:S1172" })
-    void onDistributionSetTagDeletedEvent(final DistributionSetTagDeletedEventContainer eventContainer) {
-        refreshTagTable();
-    }
-
-    @EventBusListenerMethod(scope = EventScope.UI)
-    // Exception squid:S1172 - event not needed
-    @SuppressWarnings({ "squid:S1172" })
-    void onDistributionSetTagUpdateEvent(final DistributionSetTagUpdatedEventContainer eventContainer) {
-        refreshTagTable();
->>>>>>> 11fa4469
     }
 
     @Override
