/**
 * Copyright (c) 2015 Bosch Software Innovations GmbH and others.
 *
 * All rights reserved. This program and the accompanying materials
 * are made available under the terms of the Eclipse Public License v1.0
 * which accompanies this distribution, and is available at
 * http://www.eclipse.org/legal/epl-v10.html
 */
package org.eclipse.hawkbit.ui.management.footer;

import java.util.Set;

import org.eclipse.hawkbit.repository.DeploymentManagement;
import org.eclipse.hawkbit.repository.DistributionSetManagement;
import org.eclipse.hawkbit.repository.SpPermissionChecker;
import org.eclipse.hawkbit.repository.TagManagement;
import org.eclipse.hawkbit.repository.TargetManagement;
import org.eclipse.hawkbit.repository.model.TargetIdName;
import org.eclipse.hawkbit.ui.common.DistributionSetIdName;
import org.eclipse.hawkbit.ui.common.footer.AbstractDeleteActionsLayout;
import org.eclipse.hawkbit.ui.common.table.AbstractTable;
import org.eclipse.hawkbit.ui.dd.criteria.ManagementViewClientCriterion;
import org.eclipse.hawkbit.ui.management.event.BulkUploadPopupEvent;
import org.eclipse.hawkbit.ui.management.event.ManagementUIEvent;
import org.eclipse.hawkbit.ui.management.event.SaveActionWindowEvent;
import org.eclipse.hawkbit.ui.management.event.TargetTableEvent;
import org.eclipse.hawkbit.ui.management.event.TargetTableEvent.TargetComponentEvent;
import org.eclipse.hawkbit.ui.management.state.ManagementUIState;
import org.eclipse.hawkbit.ui.management.targettable.TargetTable;
import org.eclipse.hawkbit.ui.utils.HawkbitCommonUtil;
import org.eclipse.hawkbit.ui.utils.I18N;
import org.eclipse.hawkbit.ui.utils.SPUIDefinitions;
import org.eclipse.hawkbit.ui.utils.UIComponentIdProvider;
import org.eclipse.hawkbit.ui.utils.UINotification;
import org.vaadin.spring.events.EventBus.UIEventBus;
import org.vaadin.spring.events.EventScope;
import org.vaadin.spring.events.annotation.EventBusListenerMethod;

import com.vaadin.event.dd.DragAndDropEvent;
import com.vaadin.event.dd.acceptcriteria.AcceptCriterion;
import com.vaadin.ui.Component;
import com.vaadin.ui.Label;
import com.vaadin.ui.Table;
import com.vaadin.ui.Table.TableTransferable;
import com.vaadin.ui.UI;

/**
 *
 *
 */
public class DeleteActionsLayout extends AbstractDeleteActionsLayout {

    private static final long serialVersionUID = -8112907467821886253L;

    private final transient TagManagement tagManagementService;

<<<<<<< HEAD
    @Autowired
    private ManagementUIState managementUIState;
=======
    private final ManagementViewAcceptCriteria managementViewAcceptCriteria;

    private final ManagementUIState managementUIState;
>>>>>>> a3a1f036

    private final ManangementConfirmationWindowLayout manangementConfirmationWindowLayout;

<<<<<<< HEAD
    @Autowired
    private ManagementViewClientCriterion managementViewClientCriterion;

    @Autowired
    private CountMessageLabel countMessageLabel;
=======
    private final CountMessageLabel countMessageLabel;
>>>>>>> a3a1f036

    public DeleteActionsLayout(final I18N i18n, final SpPermissionChecker permChecker, final UIEventBus eventBus,
            final UINotification notification, final TagManagement tagManagementService,
            final ManagementViewAcceptCriteria managementViewAcceptCriteria, final ManagementUIState managementUIState,
            final TargetManagement targetManagement, final TargetTable targetTable,
            final DeploymentManagement deploymentManagement,
            final DistributionSetManagement distributionSetManagement) {
        super(i18n, permChecker, eventBus, notification);
        this.tagManagementService = tagManagementService;
        this.managementViewAcceptCriteria = managementViewAcceptCriteria;
        this.managementUIState = managementUIState;
        this.manangementConfirmationWindowLayout = new ManangementConfirmationWindowLayout(i18n, eventBus,
                managementUIState, targetManagement, deploymentManagement, distributionSetManagement);
        this.countMessageLabel = new CountMessageLabel(eventBus, targetManagement, i18n, managementUIState,
                targetTable);

        init();
    }

    @EventBusListenerMethod(scope = EventScope.UI)
    void onEvent(final ManagementUIEvent event) {
        if (event == ManagementUIEvent.UPDATE_COUNT) {
            UI.getCurrent().access(this::updateActionCount);
        }
    }

<<<<<<< HEAD
    @EventBusListenerMethod(scope = EventScope.SESSION)
=======
    @EventBusListenerMethod(scope = EventScope.UI)
    void onEvent(final DragEvent event) {
        if (event == DragEvent.HIDE_DROP_HINT) {
            hideDropHints();
        } else if (event == DragEvent.TARGET_TAG_DRAG || event == DragEvent.TARGET_DRAG) {
            /**
             * Duplicate permission check required as hasDeletePermission() is
             * generic both for target and ds.
             */
            if (permChecker.hasDeleteTargetPermission()) {
                showDropHints();
            }
        } else if ((event == DragEvent.DISTRIBUTION_TAG_DRAG || event == DragEvent.DISTRIBUTION_DRAG)
                && permChecker.hasDeleteDistributionPermission()) {
            /**
             * Duplicate permission check required as hasDeletePermission() is
             * generic both for target and ds.
             */
            showDropHints();
        }
    }

    @EventBusListenerMethod(scope = EventScope.UI)
>>>>>>> a3a1f036
    void onEvent(final SaveActionWindowEvent event) {
        if (event != null) {
            UI.getCurrent().access(() -> {
                if (!hasUnsavedActions()) {
                    closeUnsavedActionsWindow();
                    final String message = manangementConfirmationWindowLayout.getConsolidatedMessage();
                    if (message != null && message.length() > 0) {
                        notification.displaySuccess(message);
                    }
                }
                updateActionCount();
            });
        }
    }

    @EventBusListenerMethod(scope = EventScope.UI)
    void onEvent(final BulkUploadPopupEvent event) {
        if (BulkUploadPopupEvent.MINIMIZED == event) {
            UI.getCurrent().access(() -> enableBulkUploadStatusButton());
        } else if (BulkUploadPopupEvent.CLOSED == event) {
            UI.getCurrent().access(() -> hideBulkUploadStatusButton());
        }
    }

    @EventBusListenerMethod(scope = EventScope.UI)
    void onEvent(final TargetTableEvent event) {
        if (!managementUIState.isTargetTableMaximized()) {
            if (TargetComponentEvent.BULK_TARGET_CREATED == event.getTargetComponentEvent()) {
                this.getUI()
                        .access(() -> setUploadStatusButtonCaption(managementUIState.getTargetTableFilters()
                                .getBulkUpload().getFailedUploadCount()
                                + managementUIState.getTargetTableFilters().getBulkUpload().getSucessfulUploadCount()));
            } else if (TargetComponentEvent.BULK_UPLOAD_COMPLETED == event.getTargetComponentEvent()) {
                this.getUI().access(() -> updateUploadBtnIconToComplete());
            } else if (TargetComponentEvent.BULK_TARGET_UPLOAD_STARTED == event.getTargetComponentEvent()) {
                this.getUI().access(() -> updateUploadBtnIconToProgressIndicator());
            }
        }
    }

    @Override
    protected boolean hasDeletePermission() {
        return permChecker.hasDeleteDistributionPermission() || permChecker.hasDeleteTargetPermission();
    }

    @Override
    protected boolean hasUpdatePermission() {
        return permChecker.hasUpdateTargetPermission() && permChecker.hasReadDistributionPermission();
    }

    @Override
    protected String getDeleteAreaLabel() {
        return i18n.get("label.components.drop.area");
    }

    @Override
    protected String getDeleteAreaId() {
        return UIComponentIdProvider.DELETE_BUTTON_WRAPPER_ID;
    }

    @Override
    protected AcceptCriterion getDeleteLayoutAcceptCriteria() {
        return managementViewClientCriterion;
    }

    @Override
    protected void processDroppedComponent(final DragAndDropEvent event) {
        final Component source = event.getTransferable().getSourceComponent();
        if (!DeleteActionsLayoutHelper.isComponentDeletable(source)) {
            notification.displayValidationError(i18n.get("message.cannot.delete"));
        } else {
            processDeletion(event, source);
        }
    }

    private void processDeletion(final DragAndDropEvent event, final Component source) {
        if (DeleteActionsLayoutHelper.isTargetTable(source) && canTargetBeDeleted()) {
            addInDeleteTargetList((Table) source, (TableTransferable) event.getTransferable());
            updateActionCount();
        } else if (DeleteActionsLayoutHelper.isDistributionTable(source) && canDSBeDeleted()) {
            addInDeleteDistributionList((Table) source, (TableTransferable) event.getTransferable());
            updateActionCount();
        } else if (DeleteActionsLayoutHelper.isTargetTag(source) && canTargetBeDeleted()
                && tagNotInUSeInBulkUpload(source)) {
            deleteTargetTag(source);
        } else if (DeleteActionsLayoutHelper.isDistributionTag(source) && canDSBeDeleted()) {
            deleteDistributionTag(source);
        }
    }

    private boolean tagNotInUSeInBulkUpload(final Component source) {
        final String tagName = HawkbitCommonUtil.removePrefix(source.getId(), SPUIDefinitions.TARGET_TAG_ID_PREFIXS);
        if (managementUIState.getTargetTableFilters().getBulkUpload().getAssignedTagNames().contains(tagName)) {
            notification.displayValidationError(i18n.get("message.tag.use.bulk.upload", tagName));
            return false;
        }
        return true;
    }

    @Override
    protected void restoreActionCount() {
        updateActionCount();
    }

    @Override
    protected void unsavedActionsWindowClosed() {
        final String message = manangementConfirmationWindowLayout.getConsolidatedMessage();
        if (message != null && message.length() > 0) {
            notification.displaySuccess(message);
        }
    }

    @Override
    protected Component getUnsavedActionsWindowContent() {
        manangementConfirmationWindowLayout.initialize();
        return manangementConfirmationWindowLayout;
    }

    @Override
    protected boolean hasUnsavedActions() {
        return !managementUIState.getDeletedDistributionList().isEmpty()
                || !managementUIState.getDeletedTargetList().isEmpty()
                || !managementUIState.getAssignedList().isEmpty();
    }

    @Override
    protected boolean hasCountMessage() {
        return permChecker.hasTargetReadPermission();
    }

    @Override
    protected Label getCountMessageLabel() {
        return countMessageLabel;
    }

    private void deleteDistributionTag(final Component source) {
        final String tagName = HawkbitCommonUtil.removePrefix(source.getId(),
                SPUIDefinitions.DISTRIBUTION_TAG_ID_PREFIXS);
        if (managementUIState.getDistributionTableFilters().getDistSetTags().contains(tagName)) {
            notification.displayValidationError(i18n.get("message.tag.delete", new Object[] { tagName }));
        } else {
            tagManagementService.deleteDistributionSetTag(tagName);
            notification.displaySuccess(i18n.get("message.delete.success", new Object[] { tagName }));
        }
    }

    private void deleteTargetTag(final Component source) {
        final String tagName = HawkbitCommonUtil.removePrefix(source.getId(), SPUIDefinitions.TARGET_TAG_ID_PREFIXS);
        if (managementUIState.getTargetTableFilters().getClickedTargetTags().contains(tagName)) {
            notification.displayValidationError(i18n.get("message.tag.delete", new Object[] { tagName }));
        } else {
            tagManagementService.deleteTargetTag(tagName);
            notification.displaySuccess(i18n.get("message.delete.success", new Object[] { tagName }));
        }
    }

    private void addInDeleteDistributionList(final Table sourceTable, final TableTransferable transferable) {
        @SuppressWarnings("unchecked")
        final AbstractTable<?, DistributionSetIdName> distTable = (AbstractTable<?, DistributionSetIdName>) sourceTable;
        final Set<DistributionSetIdName> distributionIdNameSet = distTable.getDeletedEntityByTransferable(transferable);

        final DistributionSetIdName dsInBulkUpload = managementUIState.getTargetTableFilters().getBulkUpload()
                .getDsNameAndVersion();
        if (isDsInUseInBulkUpload(distributionIdNameSet, dsInBulkUpload)) {
            distributionIdNameSet.remove(dsInBulkUpload);
        }

        if (distributionIdNameSet.isEmpty()) {
            return;
        }
        checkDeletedDistributionSets(distributionIdNameSet);
    }

    private void checkDeletedDistributionSets(final Set<DistributionSetIdName> distributionIdNameSet) {
        final int existingDeletedDistributionsSize = managementUIState.getDeletedDistributionList().size();
        managementUIState.getDeletedDistributionList().addAll(distributionIdNameSet);
        final int newDeletedDistributionsSize = managementUIState.getDeletedDistributionList().size();

        showAlreadyDeletedDistributionSetNotfication(existingDeletedDistributionsSize, newDeletedDistributionsSize,
                "message.dists.already.deleted");
        showPendingDeletedNotifaction(distributionIdNameSet, existingDeletedDistributionsSize,
                newDeletedDistributionsSize, "message.dist.deleted.pending");
    }

    private void showPendingDeletedNotifaction(final Set<?> currentValues, final int existingDeletedSize,
            final int newDeletedSize, final String messageKey) {
        if (newDeletedSize - existingDeletedSize == currentValues.size()) {
            return;
        }
        notification.displayValidationError(i18n.get(messageKey));
    }

    private void showAlreadyDeletedDistributionSetNotfication(final int existingDeletedSize, final int newDeletedSize,
            final String messageKey) {

        if (newDeletedSize != existingDeletedSize) {
            return;
        }
        notification.displayValidationError(i18n.get(messageKey));
    }

    private boolean isDsInUseInBulkUpload(final Set<DistributionSetIdName> distributionIdNameSet,
            final DistributionSetIdName dsInBulkUpload) {
        if (distributionIdNameSet.contains(dsInBulkUpload)) {
            notification.displayValidationError(i18n.get("message.tag.use.bulk.upload",
                    HawkbitCommonUtil.getFormattedNameVersion(dsInBulkUpload.getName(), dsInBulkUpload.getVersion())));
            return true;
        }
        return false;
    }

    private void addInDeleteTargetList(final Table sourceTable, final TableTransferable transferable) {
        @SuppressWarnings("unchecked")
        final AbstractTable<?, TargetIdName> targetTable = (AbstractTable<?, TargetIdName>) sourceTable;
        final Set<TargetIdName> targetIdNameSet = targetTable.getDeletedEntityByTransferable(transferable);

        checkDeletedTargets(targetIdNameSet);
    }

    private void checkDeletedTargets(final Set<TargetIdName> targetIdNameSet) {
        final int existingDeletedTargetsSize = managementUIState.getDeletedTargetList().size();
        managementUIState.getDeletedTargetList().addAll(targetIdNameSet);
        final int newDeletedTargetsSize = managementUIState.getDeletedTargetList().size();

        showAlreadyDeletedDistributionSetNotfication(existingDeletedTargetsSize, newDeletedTargetsSize,
                "message.targets.already.deleted");

        showPendingDeletedNotifaction(targetIdNameSet, existingDeletedTargetsSize, newDeletedTargetsSize,
                "message.target.deleted.pending");
    }

    private void updateActionCount() {
        final int count = managementUIState.getDeletedTargetList().size()
                + managementUIState.getDeletedDistributionList().size() + managementUIState.getAssignedList().size();
        updateActionsCount(count);
    }

    private Boolean canTargetBeDeleted() {
        if (!permChecker.hasDeleteTargetPermission()) {
            notification.displayValidationError(i18n.get("message.permission.insufficient"));
            return false;
        }
        return true;
    }

    private Boolean canDSBeDeleted() {
        if (!permChecker.hasDeleteDistributionPermission()) {
            notification.displayValidationError(i18n.get("message.permission.insufficient"));
            return false;
        }
        return true;
    }

    @Override
    protected boolean hasBulkUploadPermission() {
        return permChecker.hasCreateTargetPermission();
    }

    @Override
    protected void showBulkUploadWindow() {
        eventBus.publish(this, BulkUploadPopupEvent.MAXIMIMIZED);
    }

    @Override
    protected void restoreBulkUploadStatusCount() {
        final Long failedCount = managementUIState.getTargetTableFilters().getBulkUpload().getFailedUploadCount();
        final Long successCount = managementUIState.getTargetTableFilters().getBulkUpload().getSucessfulUploadCount();
        if (failedCount != 0 || successCount != 0) {
            setUploadStatusButtonCaption(failedCount + successCount);
            enableBulkUploadStatusButton();
            if (Math.abs(managementUIState.getTargetTableFilters().getBulkUpload().getProgressBarCurrentValue()
                    - 1) < 0.00001) {
                updateUploadBtnIconToComplete();
            } else {
                updateUploadBtnIconToProgressIndicator();
            }

        }
    }
}<|MERGE_RESOLUTION|>--- conflicted
+++ resolved
@@ -54,36 +54,23 @@
 
     private final transient TagManagement tagManagementService;
 
-<<<<<<< HEAD
-    @Autowired
-    private ManagementUIState managementUIState;
-=======
-    private final ManagementViewAcceptCriteria managementViewAcceptCriteria;
+    private final ManagementViewClientCriterion managementViewClientCriterion;
 
     private final ManagementUIState managementUIState;
->>>>>>> a3a1f036
 
     private final ManangementConfirmationWindowLayout manangementConfirmationWindowLayout;
 
-<<<<<<< HEAD
-    @Autowired
-    private ManagementViewClientCriterion managementViewClientCriterion;
-
-    @Autowired
-    private CountMessageLabel countMessageLabel;
-=======
     private final CountMessageLabel countMessageLabel;
->>>>>>> a3a1f036
-
+    
     public DeleteActionsLayout(final I18N i18n, final SpPermissionChecker permChecker, final UIEventBus eventBus,
             final UINotification notification, final TagManagement tagManagementService,
-            final ManagementViewAcceptCriteria managementViewAcceptCriteria, final ManagementUIState managementUIState,
+            final ManagementViewClientCriterion managementViewClientCriterion, final ManagementUIState managementUIState,
             final TargetManagement targetManagement, final TargetTable targetTable,
             final DeploymentManagement deploymentManagement,
             final DistributionSetManagement distributionSetManagement) {
         super(i18n, permChecker, eventBus, notification);
         this.tagManagementService = tagManagementService;
-        this.managementViewAcceptCriteria = managementViewAcceptCriteria;
+        this.managementViewClientCriterion = managementViewClientCriterion;
         this.managementUIState = managementUIState;
         this.manangementConfirmationWindowLayout = new ManangementConfirmationWindowLayout(i18n, eventBus,
                 managementUIState, targetManagement, deploymentManagement, distributionSetManagement);
@@ -100,33 +87,7 @@
         }
     }
 
-<<<<<<< HEAD
-    @EventBusListenerMethod(scope = EventScope.SESSION)
-=======
     @EventBusListenerMethod(scope = EventScope.UI)
-    void onEvent(final DragEvent event) {
-        if (event == DragEvent.HIDE_DROP_HINT) {
-            hideDropHints();
-        } else if (event == DragEvent.TARGET_TAG_DRAG || event == DragEvent.TARGET_DRAG) {
-            /**
-             * Duplicate permission check required as hasDeletePermission() is
-             * generic both for target and ds.
-             */
-            if (permChecker.hasDeleteTargetPermission()) {
-                showDropHints();
-            }
-        } else if ((event == DragEvent.DISTRIBUTION_TAG_DRAG || event == DragEvent.DISTRIBUTION_DRAG)
-                && permChecker.hasDeleteDistributionPermission()) {
-            /**
-             * Duplicate permission check required as hasDeletePermission() is
-             * generic both for target and ds.
-             */
-            showDropHints();
-        }
-    }
-
-    @EventBusListenerMethod(scope = EventScope.UI)
->>>>>>> a3a1f036
     void onEvent(final SaveActionWindowEvent event) {
         if (event != null) {
             UI.getCurrent().access(() -> {
