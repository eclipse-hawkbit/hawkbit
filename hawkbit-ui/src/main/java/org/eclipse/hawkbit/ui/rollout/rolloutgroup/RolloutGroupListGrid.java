/**
 * Copyright (c) 2015 Bosch Software Innovations GmbH and others.
 *
 * All rights reserved. This program and the accompanying materials
 * are made available under the terms of the Eclipse Public License v1.0
 * which accompanies this distribution, and is available at
 * http://www.eclipse.org/legal/epl-v10.html
 */
package org.eclipse.hawkbit.ui.rollout.rolloutgroup;

import java.util.ArrayList;
import java.util.Arrays;
import java.util.EnumMap;
import java.util.List;
import java.util.Locale;
import java.util.Map;

import org.eclipse.hawkbit.repository.RolloutGroupManagement;
import org.eclipse.hawkbit.repository.RolloutManagement;
import org.eclipse.hawkbit.repository.SpPermissionChecker;
<<<<<<< HEAD
import org.eclipse.hawkbit.repository.event.local.RolloutGroupChangeEvent;
=======
>>>>>>> e6b6b449
import org.eclipse.hawkbit.repository.model.RolloutGroup;
import org.eclipse.hawkbit.repository.model.RolloutGroup.RolloutGroupStatus;
import org.eclipse.hawkbit.repository.model.TotalTargetCountStatus;
import org.eclipse.hawkbit.ui.common.grid.AbstractGrid;
import org.eclipse.hawkbit.ui.customrenderers.client.renderers.RolloutRendererData;
import org.eclipse.hawkbit.ui.customrenderers.renderers.HtmlLabelRenderer;
import org.eclipse.hawkbit.ui.customrenderers.renderers.RolloutRenderer;
import org.eclipse.hawkbit.ui.push.RolloutGroupChangeEventContainer;
import org.eclipse.hawkbit.ui.rollout.DistributionBarHelper;
import org.eclipse.hawkbit.ui.rollout.StatusFontIcon;
import org.eclipse.hawkbit.ui.rollout.event.RolloutEvent;
import org.eclipse.hawkbit.ui.rollout.state.RolloutUIState;
import org.eclipse.hawkbit.ui.utils.HawkbitCommonUtil;
import org.eclipse.hawkbit.ui.utils.SPUIDefinitions;
import org.eclipse.hawkbit.ui.utils.SPUILabelDefinitions;
import org.eclipse.hawkbit.ui.utils.SPUIStyleDefinitions;
import org.eclipse.hawkbit.ui.utils.UIComponentIdProvider;
import org.springframework.beans.factory.annotation.Autowired;
import org.vaadin.addons.lazyquerycontainer.BeanQueryFactory;
import org.vaadin.addons.lazyquerycontainer.LazyQueryContainer;
import org.vaadin.addons.lazyquerycontainer.LazyQueryDefinition;
import org.vaadin.spring.events.EventScope;
import org.vaadin.spring.events.annotation.EventBusListenerMethod;

import com.vaadin.data.Container;
import com.vaadin.data.util.converter.Converter;
import com.vaadin.server.FontAwesome;
import com.vaadin.spring.annotation.SpringComponent;
import com.vaadin.spring.annotation.ViewScope;
import com.vaadin.ui.renderers.ClickableRenderer.RendererClickEvent;
import com.vaadin.ui.renderers.ClickableRenderer.RendererClickListener;
import com.vaadin.ui.renderers.HtmlRenderer;

/**
 *
 * Rollout group list grid component.
 *
 */
@SpringComponent
@ViewScope
public class RolloutGroupListGrid extends AbstractGrid {
    private static final long serialVersionUID = 4060904914954370524L;

    private static final String ROLLOUT_RENDERER_DATA = "rolloutRendererData";

    @Autowired
    private transient RolloutGroupManagement rolloutGroupManagement;

    @Autowired
    private transient RolloutManagement rolloutManagement;

    @Autowired
    private transient RolloutUIState rolloutUIState;

    @Autowired
    private transient SpPermissionChecker permissionChecker;

    private transient Map<RolloutGroupStatus, StatusFontIcon> statusIconMap = new EnumMap<>(RolloutGroupStatus.class);

    @EventBusListenerMethod(scope = EventScope.SESSION)
    void onEvent(final RolloutEvent event) {
        if (RolloutEvent.SHOW_ROLLOUT_GROUPS != event) {
            return;
        }
        ((LazyQueryContainer) getContainerDataSource()).refresh();
    }

    /**
     *
     * Handles the RolloutGroupChangeEvent to refresh the item in the grid.
     *
     *
     * @param rolloutGroupChangeEvent
     *            the event which contains the rollout group which has been
     *            change
     */
    @SuppressWarnings("unchecked")
    @EventBusListenerMethod(scope = EventScope.SESSION)
    public void onRolloutGroupChangeEvent(final RolloutGroupChangeEventContainer eventContainer) {
        if (!rolloutUIState.isShowRolloutGroups()) {
            return;
        }

        ((LazyQueryContainer) getContainerDataSource()).refresh();
    }

    private String calculateFinishedPercentage(final RolloutGroup rolloutGroup) {
        return HawkbitCommonUtil.formattingFinishedPercentage(rolloutGroup,
                rolloutManagement.getFinishedPercentForRunningGroup(rolloutGroup.getRollout().getId(), rolloutGroup));
    }

    @Override
    protected Container createContainer() {
        final BeanQueryFactory<RolloutGroupBeanQuery> rolloutQf = new BeanQueryFactory<>(RolloutGroupBeanQuery.class);
        return new LazyQueryContainer(
                new LazyQueryDefinition(true, SPUIDefinitions.PAGE_SIZE, SPUILabelDefinitions.VAR_ID), rolloutQf);
    }

    @Override
    protected void addContainerProperties() {
        final LazyQueryContainer rolloutGroupGridContainer = (LazyQueryContainer) getContainerDataSource();
        rolloutGroupGridContainer.addContainerProperty(SPUILabelDefinitions.VAR_NAME, String.class, "", false, false);

        rolloutGroupGridContainer.addContainerProperty(ROLLOUT_RENDERER_DATA, RolloutRendererData.class, null, false,
                false);
        rolloutGroupGridContainer.addContainerProperty(SPUILabelDefinitions.VAR_DESC, String.class, null, false, false);
        rolloutGroupGridContainer.addContainerProperty(SPUILabelDefinitions.VAR_STATUS, RolloutGroupStatus.class, null,
                false, false);
        rolloutGroupGridContainer.addContainerProperty(SPUILabelDefinitions.ROLLOUT_GROUP_INSTALLED_PERCENTAGE,
                String.class, null, false, false);
        rolloutGroupGridContainer.addContainerProperty(SPUILabelDefinitions.ROLLOUT_GROUP_ERROR_THRESHOLD, String.class,
                null, false, false);

        rolloutGroupGridContainer.addContainerProperty(SPUILabelDefinitions.ROLLOUT_GROUP_THRESHOLD, String.class, null,
                false, false);

        rolloutGroupGridContainer.addContainerProperty(SPUILabelDefinitions.VAR_CREATED_DATE, String.class, null, false,
                false);

        rolloutGroupGridContainer.addContainerProperty(SPUILabelDefinitions.VAR_MODIFIED_DATE, String.class, null,
                false, false);
        rolloutGroupGridContainer.addContainerProperty(SPUILabelDefinitions.VAR_CREATED_USER, String.class, null, false,
                false);
        rolloutGroupGridContainer.addContainerProperty(SPUILabelDefinitions.VAR_MODIFIED_BY, String.class, null, false,
                false);
        rolloutGroupGridContainer.addContainerProperty(SPUILabelDefinitions.VAR_TOTAL_TARGETS, String.class, "0", false,
                false);
        rolloutGroupGridContainer.addContainerProperty(SPUILabelDefinitions.VAR_TOTAL_TARGETS_COUNT_STATUS,
                TotalTargetCountStatus.class, null, false, false);

    }

    @Override
    protected void setColumnExpandRatio() {
        getColumn(ROLLOUT_RENDERER_DATA).setMinimumWidth(40);
        getColumn(ROLLOUT_RENDERER_DATA).setMaximumWidth(200);

        getColumn(SPUILabelDefinitions.VAR_TOTAL_TARGETS).setMinimumWidth(40);
        getColumn(SPUILabelDefinitions.VAR_TOTAL_TARGETS).setMaximumWidth(100);

        getColumn(SPUILabelDefinitions.VAR_STATUS).setMinimumWidth(75);
        getColumn(SPUILabelDefinitions.VAR_STATUS).setMaximumWidth(75);

        getColumn(SPUILabelDefinitions.ROLLOUT_GROUP_INSTALLED_PERCENTAGE).setMinimumWidth(40);
        getColumn(SPUILabelDefinitions.ROLLOUT_GROUP_INSTALLED_PERCENTAGE).setMaximumWidth(100);

        getColumn(SPUILabelDefinitions.ROLLOUT_GROUP_ERROR_THRESHOLD).setMinimumWidth(40);
        getColumn(SPUILabelDefinitions.ROLLOUT_GROUP_ERROR_THRESHOLD).setMaximumWidth(100);

        getColumn(SPUILabelDefinitions.ROLLOUT_GROUP_THRESHOLD).setMinimumWidth(40);
        getColumn(SPUILabelDefinitions.ROLLOUT_GROUP_THRESHOLD).setMaximumWidth(100);

        getColumn(SPUILabelDefinitions.VAR_TOTAL_TARGETS_COUNT_STATUS).setMinimumWidth(280);

        setFrozenColumnCount(7);
    }

    @Override
    protected void setColumnHeaderNames() {
        getColumn(ROLLOUT_RENDERER_DATA).setHeaderCaption(i18n.get("header.name"));
        getColumn(SPUILabelDefinitions.VAR_STATUS).setHeaderCaption(i18n.get("header.status"));
        getColumn(SPUILabelDefinitions.VAR_TOTAL_TARGETS_COUNT_STATUS)
                .setHeaderCaption(i18n.get("header.detail.status"));
        getColumn(SPUILabelDefinitions.ROLLOUT_GROUP_INSTALLED_PERCENTAGE)
                .setHeaderCaption(i18n.get("header.rolloutgroup.installed.percentage"));
        getColumn(SPUILabelDefinitions.ROLLOUT_GROUP_ERROR_THRESHOLD)
                .setHeaderCaption(i18n.get("header.rolloutgroup.threshold.error"));
        getColumn(SPUILabelDefinitions.ROLLOUT_GROUP_THRESHOLD)
                .setHeaderCaption(i18n.get("header.rolloutgroup.threshold"));
        getColumn(SPUILabelDefinitions.VAR_CREATED_USER).setHeaderCaption(i18n.get("header.createdBy"));
        getColumn(SPUILabelDefinitions.VAR_CREATED_DATE).setHeaderCaption(i18n.get("header.createdDate"));
        getColumn(SPUILabelDefinitions.VAR_MODIFIED_DATE).setHeaderCaption(i18n.get("header.modifiedDate"));
        getColumn(SPUILabelDefinitions.VAR_MODIFIED_BY).setHeaderCaption(i18n.get("header.modifiedBy"));
        getColumn(SPUILabelDefinitions.VAR_DESC).setHeaderCaption(i18n.get("header.description"));
        getColumn(SPUILabelDefinitions.VAR_TOTAL_TARGETS).setHeaderCaption(i18n.get("header.total.targets"));
    }

    @Override
    protected String getGridId() {
        return UIComponentIdProvider.ROLLOUT_GROUP_LIST_GRID_ID;
    }

    @Override
    protected void setColumnProperties() {
        final List<Object> columnList = new ArrayList<>();
        columnList.add(ROLLOUT_RENDERER_DATA);
        columnList.add(SPUILabelDefinitions.VAR_STATUS);
        columnList.add(SPUILabelDefinitions.VAR_TOTAL_TARGETS_COUNT_STATUS);
        columnList.add(SPUILabelDefinitions.VAR_TOTAL_TARGETS);
        columnList.add(SPUILabelDefinitions.ROLLOUT_GROUP_INSTALLED_PERCENTAGE);
        columnList.add(SPUILabelDefinitions.ROLLOUT_GROUP_ERROR_THRESHOLD);
        columnList.add(SPUILabelDefinitions.ROLLOUT_GROUP_THRESHOLD);
        columnList.add(SPUILabelDefinitions.VAR_CREATED_DATE);
        columnList.add(SPUILabelDefinitions.VAR_CREATED_USER);
        columnList.add(SPUILabelDefinitions.VAR_MODIFIED_DATE);
        columnList.add(SPUILabelDefinitions.VAR_MODIFIED_BY);
        columnList.add(SPUILabelDefinitions.VAR_DESC);
        setColumnOrder(columnList.toArray());
        alignColumns();
    }

    @Override
    protected void addColumnRenderes() {
        createRolloutGroupStatusToFontMap();
        getColumn(SPUILabelDefinitions.VAR_STATUS).setRenderer(new HtmlLabelRenderer(),
                new RolloutGroupStatusConverter());

        getColumn(SPUILabelDefinitions.VAR_TOTAL_TARGETS_COUNT_STATUS).setRenderer(new HtmlRenderer(),
                new TotalTargetCountStatusConverter());
        if (permissionChecker.hasRolloutTargetsReadPermission()) {
            getColumn(ROLLOUT_RENDERER_DATA).setRenderer(new RolloutRenderer(new RolloutGroupClickListener()));
        }
    }

    @Override
    protected void setHiddenColumns() {
        final List<Object> columnsToBeHidden = new ArrayList<>();
        columnsToBeHidden.add(SPUILabelDefinitions.VAR_NAME);
        columnsToBeHidden.add(SPUILabelDefinitions.VAR_CREATED_DATE);
        columnsToBeHidden.add(SPUILabelDefinitions.VAR_CREATED_USER);
        columnsToBeHidden.add(SPUILabelDefinitions.VAR_MODIFIED_DATE);
        columnsToBeHidden.add(SPUILabelDefinitions.VAR_MODIFIED_BY);
        columnsToBeHidden.add(SPUILabelDefinitions.VAR_DESC);
        for (final Object propertyId : columnsToBeHidden) {
            getColumn(propertyId).setHidden(true);
        }
    }

    @Override
    protected CellDescriptionGenerator getDescriptionGenerator() {
        return this::getDescription;
    }

    private void createRolloutGroupStatusToFontMap() {
        statusIconMap.put(RolloutGroupStatus.FINISHED,
                new StatusFontIcon(FontAwesome.CHECK_CIRCLE, SPUIStyleDefinitions.STATUS_ICON_GREEN));
        statusIconMap.put(RolloutGroupStatus.SCHEDULED,
                new StatusFontIcon(FontAwesome.HOURGLASS_1, SPUIStyleDefinitions.STATUS_ICON_PENDING));
        statusIconMap.put(RolloutGroupStatus.RUNNING,
                new StatusFontIcon(FontAwesome.ADJUST, SPUIStyleDefinitions.STATUS_ICON_YELLOW));
        statusIconMap.put(RolloutGroupStatus.READY,
                new StatusFontIcon(FontAwesome.DOT_CIRCLE_O, SPUIStyleDefinitions.STATUS_ICON_LIGHT_BLUE));
        statusIconMap.put(RolloutGroupStatus.ERROR,
                new StatusFontIcon(FontAwesome.EXCLAMATION_CIRCLE, SPUIStyleDefinitions.STATUS_ICON_RED));
    }

    private String getDescription(final CellReference cell) {
        if (SPUILabelDefinitions.VAR_STATUS.equals(cell.getPropertyId())) {
            return cell.getProperty().getValue().toString().toLowerCase();
        } else if (SPUILabelDefinitions.ACTION.equals(cell.getPropertyId())) {
            return SPUILabelDefinitions.ACTION.toLowerCase();
        } else if (ROLLOUT_RENDERER_DATA.equals(cell.getPropertyId())) {
            return ((RolloutRendererData) cell.getProperty().getValue()).getName();
        } else if (SPUILabelDefinitions.VAR_TOTAL_TARGETS_COUNT_STATUS.equals(cell.getPropertyId())) {
            return DistributionBarHelper
                    .getTooltip(((TotalTargetCountStatus) cell.getValue()).getStatusTotalCountMap());
        }
        return null;
    }

    private void alignColumns() {
        setCellStyleGenerator(new CellStyleGenerator() {
            private static final long serialVersionUID = 5573570647129792429L;

            @Override
            public String getStyle(final CellReference cellReference) {
                final String[] coulmnNames = { SPUILabelDefinitions.VAR_STATUS,
                        SPUILabelDefinitions.VAR_TOTAL_TARGETS_COUNT_STATUS };
                if (Arrays.asList(coulmnNames).contains(cellReference.getPropertyId())) {
                    return "centeralign";
                }
                return null;
            }
        });
    }

    private class RolloutGroupClickListener implements RendererClickListener {

        private static final long serialVersionUID = 1L;

        @Override
        public void click(final RendererClickEvent event) {
            rolloutUIState.setRolloutGroup(
                    rolloutGroupManagement.findRolloutGroupWithDetailedStatus((Long) event.getItemId()));
            eventBus.publish(this, RolloutEvent.SHOW_ROLLOUT_GROUP_TARGETS);
        }
    }

    /**
     *
     * Converts {@link TotalTargetCountStatus} into formatted string with status
     * and count details.
     */
    class TotalTargetCountStatusConverter implements Converter<String, TotalTargetCountStatus> {

        private static final long serialVersionUID = -9205943894818450807L;

        @Override
        public TotalTargetCountStatus convertToModel(final String value,
                final Class<? extends TotalTargetCountStatus> targetType, final Locale locale) {
            return null;
        }

        @Override
        public String convertToPresentation(final TotalTargetCountStatus value,
                final Class<? extends String> targetType, final Locale locale) {
            return DistributionBarHelper.getDistributionBarAsHTMLString(value.getStatusTotalCountMap());
        }

        @Override
        public Class<TotalTargetCountStatus> getModelType() {
            return TotalTargetCountStatus.class;
        }

        @Override
        public Class<String> getPresentationType() {
            return String.class;
        }
    }

    /**
     * Converts {@link RolloutGroupStatus} to string.
     */
    class RolloutGroupStatusConverter implements Converter<String, RolloutGroupStatus> {

        private static final long serialVersionUID = 5448062736373292820L;

        @Override
        public RolloutGroupStatus convertToModel(final String value,
                final Class<? extends RolloutGroupStatus> targetType, final Locale locale) {
            return null;
        }

        @Override
        public String convertToPresentation(final RolloutGroupStatus value, final Class<? extends String> targetType,
                final Locale locale) {
            return convertRolloutGroupStatusToString(value);
        }

        @Override
        public Class<RolloutGroupStatus> getModelType() {
            return RolloutGroupStatus.class;
        }

        @Override
        public Class<String> getPresentationType() {
            return String.class;
        }

        private String convertRolloutGroupStatusToString(final RolloutGroupStatus value) {
            final StatusFontIcon statusFontIcon = statusIconMap.get(value);
            final String codePoint = HawkbitCommonUtil.getCodePoint(statusFontIcon);
            return HawkbitCommonUtil.getStatusLabelDetailsInString(codePoint, statusFontIcon.getStyle(),
                    UIComponentIdProvider.ROLLOUT_GROUP_STATUS_LABEL_ID);

        }

    }
}<|MERGE_RESOLUTION|>--- conflicted
+++ resolved
@@ -16,13 +16,7 @@
 import java.util.Map;
 
 import org.eclipse.hawkbit.repository.RolloutGroupManagement;
-import org.eclipse.hawkbit.repository.RolloutManagement;
 import org.eclipse.hawkbit.repository.SpPermissionChecker;
-<<<<<<< HEAD
-import org.eclipse.hawkbit.repository.event.local.RolloutGroupChangeEvent;
-=======
->>>>>>> e6b6b449
-import org.eclipse.hawkbit.repository.model.RolloutGroup;
 import org.eclipse.hawkbit.repository.model.RolloutGroup.RolloutGroupStatus;
 import org.eclipse.hawkbit.repository.model.TotalTargetCountStatus;
 import org.eclipse.hawkbit.ui.common.grid.AbstractGrid;
@@ -71,9 +65,6 @@
     private transient RolloutGroupManagement rolloutGroupManagement;
 
     @Autowired
-    private transient RolloutManagement rolloutManagement;
-
-    @Autowired
     private transient RolloutUIState rolloutUIState;
 
     @Autowired
@@ -94,11 +85,10 @@
      * Handles the RolloutGroupChangeEvent to refresh the item in the grid.
      *
      *
-     * @param rolloutGroupChangeEvent
+     * @param eventContainer
      *            the event which contains the rollout group which has been
      *            change
      */
-    @SuppressWarnings("unchecked")
     @EventBusListenerMethod(scope = EventScope.SESSION)
     public void onRolloutGroupChangeEvent(final RolloutGroupChangeEventContainer eventContainer) {
         if (!rolloutUIState.isShowRolloutGroups()) {
@@ -106,11 +96,6 @@
         }
 
         ((LazyQueryContainer) getContainerDataSource()).refresh();
-    }
-
-    private String calculateFinishedPercentage(final RolloutGroup rolloutGroup) {
-        return HawkbitCommonUtil.formattingFinishedPercentage(rolloutGroup,
-                rolloutManagement.getFinishedPercentForRunningGroup(rolloutGroup.getRollout().getId(), rolloutGroup));
     }
 
     @Override
