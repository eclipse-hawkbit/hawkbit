--- conflicted
+++ resolved
@@ -250,21 +250,6 @@
         eventBus.publish(this, RolloutEvent.SHOW_ROLLOUT_GROUP_TARGETS);
     }
 
-<<<<<<< HEAD
-=======
-    private String convertRolloutGroupStatusToString(final RolloutGroupStatus value) {
-        final StatusFontIcon statusFontIcon = statusIconMap.get(value);
-        if (statusFontIcon == null) {
-            return null;
-        }
-        final String codePoint = statusFontIcon.getFontIcon() != null
-                ? Integer.toString(statusFontIcon.getFontIcon().getCodepoint()) : null;
-        return HawkbitCommonUtil.getStatusLabelDetailsInString(codePoint, statusFontIcon.getStyle(),
-                SPUIComponetIdProvider.ROLLOUT_GROUP_STATUS_LABEL_ID);
-
-    }
-
->>>>>>> dd7006b6
     private void createRolloutGroupStatusToFontMap() {
         statusIconMap.put(RolloutGroupStatus.FINISHED,
                 new StatusFontIcon(FontAwesome.CHECK_CIRCLE, SPUIStyleDefinitions.STATUS_ICON_GREEN));
@@ -319,26 +304,16 @@
         private static final long serialVersionUID = -9205943894818450807L;
 
         @Override
-<<<<<<< HEAD
         public TotalTargetCountStatus convertToModel(final String value,
                 final Class<? extends TotalTargetCountStatus> targetType, final Locale locale)
                 throws com.vaadin.data.util.converter.Converter.ConversionException {
-=======
-        public TotalTargetCountStatus convertToModel(final String value, final Class<? extends TotalTargetCountStatus> targetType,
-                final Locale locale) throws com.vaadin.data.util.converter.Converter.ConversionException {
->>>>>>> dd7006b6
             return null;
         }
 
         @Override
-<<<<<<< HEAD
         public String convertToPresentation(final TotalTargetCountStatus value,
                 final Class<? extends String> targetType, final Locale locale)
                 throws com.vaadin.data.util.converter.Converter.ConversionException {
-=======
-        public String convertToPresentation(final TotalTargetCountStatus value, final Class<? extends String> targetType,
-                final Locale locale) throws com.vaadin.data.util.converter.Converter.ConversionException {
->>>>>>> dd7006b6
             return DistributionBarHelper.getDistributionBarAsHTMLString(value.getStatusTotalCountMap());
         }
 
