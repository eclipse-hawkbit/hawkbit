/**
 * Copyright (c) 2015 Bosch Software Innovations GmbH and others.
 *
 * All rights reserved. This program and the accompanying materials
 * are made available under the terms of the Eclipse Public License v1.0
 * which accompanies this distribution, and is available at
 * http://www.eclipse.org/legal/epl-v10.html
 */
package org.eclipse.hawkbit.ui.artifacts.details;

import java.util.ArrayList;
import java.util.Collection;
import java.util.Collections;
import java.util.Date;
import java.util.List;
import java.util.Map;
import java.util.Optional;

import org.eclipse.hawkbit.repository.ArtifactManagement;
import org.eclipse.hawkbit.repository.SoftwareModuleManagement;
import org.eclipse.hawkbit.repository.model.SoftwareModule;
import org.eclipse.hawkbit.ui.artifacts.event.ArtifactDetailsEvent;
import org.eclipse.hawkbit.ui.artifacts.event.SoftwareModuleEvent;
import org.eclipse.hawkbit.ui.artifacts.event.SoftwareModuleEvent.SoftwareModuleEventType;
import org.eclipse.hawkbit.ui.artifacts.state.ArtifactUploadState;
import org.eclipse.hawkbit.ui.common.ConfirmationDialog;
import org.eclipse.hawkbit.ui.common.builder.LabelBuilder;
import org.eclipse.hawkbit.ui.common.table.BaseEntityEventType;
import org.eclipse.hawkbit.ui.components.SPUIButton;
import org.eclipse.hawkbit.ui.components.SPUIComponentProvider;
import org.eclipse.hawkbit.ui.decorators.SPUIButtonStyleNoBorder;
import org.eclipse.hawkbit.ui.utils.HawkbitCommonUtil;
import org.eclipse.hawkbit.ui.utils.SPDateTimeUtil;
import org.eclipse.hawkbit.ui.utils.SPUIDefinitions;
import org.eclipse.hawkbit.ui.utils.SPUILabelDefinitions;
import org.eclipse.hawkbit.ui.utils.UIComponentIdProvider;
import org.eclipse.hawkbit.ui.utils.UINotification;
import org.eclipse.hawkbit.ui.utils.VaadinMessageSource;
import org.springframework.util.StringUtils;
import org.vaadin.addons.lazyquerycontainer.BeanQueryFactory;
import org.vaadin.addons.lazyquerycontainer.LazyQueryContainer;
import org.vaadin.addons.lazyquerycontainer.LazyQueryDefinition;
import org.vaadin.spring.events.EventBus;
import org.vaadin.spring.events.EventBus.UIEventBus;
import org.vaadin.spring.events.EventScope;
import org.vaadin.spring.events.annotation.EventBusListenerMethod;

import com.google.common.collect.Maps;
import com.vaadin.data.Container;
import com.vaadin.server.FontAwesome;
import com.vaadin.shared.ui.label.ContentMode;
import com.vaadin.ui.Alignment;
import com.vaadin.ui.Button;
import com.vaadin.ui.HorizontalLayout;
import com.vaadin.ui.Label;
import com.vaadin.ui.Table;
import com.vaadin.ui.Table.ColumnGenerator;
import com.vaadin.ui.Table.TableDragMode;
import com.vaadin.ui.UI;
import com.vaadin.ui.VerticalLayout;
import com.vaadin.ui.themes.ValoTheme;

/**
 * Display the details of the artifacts for a selected software module.
 */
public class ArtifactDetailsLayout extends VerticalLayout {

    private static final long serialVersionUID = 1L;

    private static final String PROVIDED_FILE_NAME = "filename";

    private static final String LAST_MODIFIED_DATE = "lastModifiedAt";

    private static final String CREATE_MODIFIED_DATE_UPLOAD = "Created/Modified Date";

    private static final String ACTION = "action";

    private static final String CREATED_DATE = "createdAt";

    private static final String SIZE = "size";

    private static final String SHA1HASH = "sha1Hash";

    private static final String MD5HASH = "md5Hash";

    private final VaadinMessageSource i18n;

    private final transient EventBus.UIEventBus eventBus;

    private final ArtifactUploadState artifactUploadState;

    private final UINotification uINotification;

    private Label titleOfArtifactDetails;

    private SPUIButton maxMinButton;

    private Table artifactDetailsTable;

    private Table maxArtifactDetailsTable;

    private boolean fullWindowMode;

    private boolean readOnly;

    private final transient ArtifactManagement artifactManagement;

    private final transient SoftwareModuleManagement softwareModuleManagement;

    /**
     * Constructor for ArtifactDetailsLayout
     * 
     * @param i18n
     *            VaadinMessageSource
     * @param eventBus
     *            UIEventBus
     * @param artifactUploadState
     *            ArtifactUploadState
     * @param uINotification
     *            UINotification
     * @param artifactManagement
     *            ArtifactManagement
     * @param softwareManagement
     *            SoftwareManagement
     */
    public ArtifactDetailsLayout(final VaadinMessageSource i18n, final UIEventBus eventBus,
            final ArtifactUploadState artifactUploadState, final UINotification uINotification,
            final ArtifactManagement artifactManagement, final SoftwareModuleManagement softwareManagement) {
        this.i18n = i18n;
        this.eventBus = eventBus;
        this.artifactUploadState = artifactUploadState;
        this.uINotification = uINotification;
        this.artifactManagement = artifactManagement;
        this.softwareModuleManagement = softwareManagement;

        final Optional<SoftwareModule> selectedSoftwareModule = findSelectedSoftwareModule();

        String labelSoftwareModule = "";
        if (selectedSoftwareModule.isPresent()) {
            labelSoftwareModule = HawkbitCommonUtil.getFormattedNameVersion(selectedSoftwareModule.get().getName(),
                    selectedSoftwareModule.get().getVersion());
        }
        createComponents(labelSoftwareModule);
        buildLayout();
        eventBus.subscribe(this);

        if (selectedSoftwareModule.isPresent()) {
            populateArtifactDetails(selectedSoftwareModule.get().getId(), labelSoftwareModule);
        }

        if (isMaximized()) {
            maximizedArtifactDetailsView();
        }
    }

    private Optional<SoftwareModule> findSelectedSoftwareModule() {
        final Optional<Long> selectedBaseSwModuleId = artifactUploadState.getSelectedBaseSwModuleId();
        if (selectedBaseSwModuleId.isPresent()) {
            return softwareModuleManagement.get(selectedBaseSwModuleId.get());
        }
        return Optional.empty();
    }

    private void createComponents(final String labelSoftwareModule) {
        titleOfArtifactDetails = new LabelBuilder().id(UIComponentIdProvider.ARTIFACT_DETAILS_HEADER_LABEL_ID)
                .name(HawkbitCommonUtil.getArtifactoryDetailsLabelId(labelSoftwareModule)).buildCaptionLabel();
        titleOfArtifactDetails.setContentMode(ContentMode.HTML);
        titleOfArtifactDetails.setSizeFull();
        titleOfArtifactDetails.setImmediate(true);
        maxMinButton = createMaxMinButton();

        artifactDetailsTable = createArtifactDetailsTable();

        artifactDetailsTable.setContainerDataSource(createArtifactLazyQueryContainer());
        addGeneratedColumn(artifactDetailsTable);
        if (!readOnly) {
            addGeneratedColumnButton(artifactDetailsTable);
        }
        setTableColumnDetails(artifactDetailsTable);
    }

    private SPUIButton createMaxMinButton() {
        final SPUIButton button = (SPUIButton) SPUIComponentProvider.getButton(SPUIDefinitions.EXPAND_ACTION_HISTORY,
<<<<<<< HEAD
                "", i18n.getMessage("tooltip.maximize"), null, true, FontAwesome.EXPAND,
                SPUIButtonStyleSmallNoBorder.class);
=======
                "", "", null, true, FontAwesome.EXPAND, SPUIButtonStyleNoBorder.class);
>>>>>>> f5f51bfc
        button.addClickListener(event -> maxArtifactDetails());
        return button;
    }

    private void buildLayout() {
        final HorizontalLayout header = new HorizontalLayout();
        header.addStyleName("artifact-details-header");
        header.addStyleName("bordered-layout");
        header.addStyleName("no-border-bottom");
        header.setSpacing(false);
        header.setMargin(false);
        header.setSizeFull();
        header.setHeightUndefined();
        header.setImmediate(true);
        header.addComponents(titleOfArtifactDetails, maxMinButton);
        header.setComponentAlignment(titleOfArtifactDetails, Alignment.TOP_LEFT);
        header.setComponentAlignment(maxMinButton, Alignment.TOP_RIGHT);
        header.setExpandRatio(titleOfArtifactDetails, 1.0F);

        setSizeFull();
        setImmediate(true);
        addStyleName("artifact-table");
        addStyleName("table-layout");
        addComponent(header);
        setComponentAlignment(header, Alignment.MIDDLE_CENTER);
        addComponent(artifactDetailsTable);
        setComponentAlignment(artifactDetailsTable, Alignment.MIDDLE_CENTER);
        setExpandRatio(artifactDetailsTable, 1.0F);
    }

    private Container createArtifactLazyQueryContainer() {
        return getArtifactLazyQueryContainer(Collections.emptyMap());
    }

    private LazyQueryContainer getArtifactLazyQueryContainer(final Map<String, Object> queryConfig) {

        final BeanQueryFactory<ArtifactBeanQuery> artifactQF = new BeanQueryFactory<>(ArtifactBeanQuery.class);
        artifactQF.setQueryConfiguration(queryConfig);
        final LazyQueryContainer artifactCont = new LazyQueryContainer(new LazyQueryDefinition(true, 10, "id"),
                artifactQF);
        addArtifactTableProperties(artifactCont);
        return artifactCont;
    }

    private void addArtifactTableProperties(final LazyQueryContainer artifactCont) {
        artifactCont.addContainerProperty(PROVIDED_FILE_NAME, Label.class, "", false, false);
        artifactCont.addContainerProperty(SIZE, Long.class, null, false, false);
        artifactCont.addContainerProperty(SHA1HASH, String.class, null, false, false);
        artifactCont.addContainerProperty(MD5HASH, String.class, null, false, false);
        artifactCont.addContainerProperty(CREATED_DATE, Date.class, null, false, false);
        artifactCont.addContainerProperty(LAST_MODIFIED_DATE, Date.class, null, false, false);
        if (!readOnly) {
            artifactCont.addContainerProperty(ACTION, Label.class, null, false, false);
        }
    }

    private static void addGeneratedColumn(final Table table) {
        table.addGeneratedColumn(CREATE_MODIFIED_DATE_UPLOAD, new ColumnGenerator() {
            private static final long serialVersionUID = 1L;

            @Override
            public String generateCell(final Table source, final Object itemId, final Object columnId) {
                final Long createdDate = (Long) table.getContainerDataSource().getItem(itemId)
                        .getItemProperty(CREATED_DATE).getValue();
                final Long modifiedDATE = (Long) table.getContainerDataSource().getItem(itemId)
                        .getItemProperty(LAST_MODIFIED_DATE).getValue();
                if (modifiedDATE != null) {
                    return SPDateTimeUtil.getFormattedDate(modifiedDATE);
                }
                return SPDateTimeUtil.getFormattedDate(createdDate);
            }
        });
    }

    private void addGeneratedColumnButton(final Table table) {
        table.addGeneratedColumn(ACTION, new ColumnGenerator() {
            private static final long serialVersionUID = 1L;

            @Override
            public Button generateCell(final Table source, final Object itemId, final Object columnId) {
                final String fileName = (String) table.getContainerDataSource().getItem(itemId)
                        .getItemProperty(PROVIDED_FILE_NAME).getValue();
                final Button deleteIcon = SPUIComponentProvider.getButton(
                        fileName + "-" + UIComponentIdProvider.UPLOAD_FILE_DELETE_ICON, "",
                        SPUILabelDefinitions.DISCARD, ValoTheme.BUTTON_TINY + " " + "blueicon", true,
                        FontAwesome.TRASH_O, SPUIButtonStyleNoBorder.class);
                deleteIcon.setData(itemId);
                deleteIcon.addClickListener(event -> confirmAndDeleteArtifact((Long) itemId, fileName));
                return deleteIcon;
            }
        });
    }

    private void confirmAndDeleteArtifact(final Long id, final String fileName) {
        final ConfirmationDialog confirmDialog = new ConfirmationDialog(
                i18n.getMessage("caption.delete.artifact.confirmbox"),
                i18n.getMessage("message.delete.artifact", new Object[] { fileName }),
                i18n.getMessage(SPUIDefinitions.BUTTON_OK), i18n.getMessage(SPUIDefinitions.BUTTON_CANCEL), ok -> {
                    if (ok) {
                        artifactManagement.delete(id);
                        uINotification.displaySuccess(i18n.getMessage("message.artifact.deleted", fileName));
                        final Optional<SoftwareModule> softwareModule = findSelectedSoftwareModule();
                        populateArtifactDetails(softwareModule.orElse(null));
                    }
                });
        UI.getCurrent().addWindow(confirmDialog.getWindow());
        confirmDialog.getWindow().bringToFront();
    }

    private void setTableColumnDetails(final Table table) {
        table.setColumnHeader(PROVIDED_FILE_NAME, i18n.getMessage("upload.file.name"));
        table.setColumnHeader(SIZE, i18n.getMessage("upload.size"));
        if (fullWindowMode) {
            table.setColumnHeader(SHA1HASH, i18n.getMessage("upload.sha1"));
            table.setColumnHeader(MD5HASH, i18n.getMessage("upload.md5"));
        }
        table.setColumnHeader(CREATE_MODIFIED_DATE_UPLOAD, i18n.getMessage("upload.last.modified.date"));
        if (!readOnly) {
            table.setColumnHeader(ACTION, i18n.getMessage("upload.action"));
        }

        table.setColumnExpandRatio(PROVIDED_FILE_NAME, 3.5F);
        table.setColumnExpandRatio(SIZE, 2F);
        if (fullWindowMode) {
            table.setColumnExpandRatio(SHA1HASH, 2.8F);
            table.setColumnExpandRatio(MD5HASH, 2.4F);
        }
        table.setColumnExpandRatio(CREATE_MODIFIED_DATE_UPLOAD, 3F);
        if (!readOnly) {
            table.setColumnExpandRatio(ACTION, 2.5F);
        }

        table.setVisibleColumns(getVisbleColumns().toArray());
    }

    private List<Object> getVisbleColumns() {
        final List<Object> visibileColumn = new ArrayList<>();
        visibileColumn.add(PROVIDED_FILE_NAME);
        visibileColumn.add(SIZE);
        if (fullWindowMode) {
            visibileColumn.add(SHA1HASH);
            visibileColumn.add(MD5HASH);
        }
        visibileColumn.add(CREATE_MODIFIED_DATE_UPLOAD);
        if (!readOnly) {
            visibileColumn.add(ACTION);
        }
        return visibileColumn;
    }

    private static Table createArtifactDetailsTable() {
        final Table detailsTable = new Table();
        detailsTable.addStyleName("sp-table");

        detailsTable.setImmediate(true);
        detailsTable.setSizeFull();

        detailsTable.setId(UIComponentIdProvider.UPLOAD_ARTIFACT_DETAILS_TABLE);
        detailsTable.addStyleName(ValoTheme.TABLE_NO_VERTICAL_LINES);
        detailsTable.addStyleName(ValoTheme.TABLE_SMALL);
        return detailsTable;
    }

    /**
     * will be used by button click listener of action history expand icon.
     */
    private void maxArtifactDetails() {
        final Boolean flag = (Boolean) maxMinButton.getData();
        if (flag == null || Boolean.FALSE.equals(flag)) {
            maximizedArtifactDetailsView();
        } else {
            minimizedArtifactDetailsView();
        }
    }

    private void minimizedArtifactDetailsView() {
        fullWindowMode = Boolean.FALSE;
        showMaxIcon();
        setTableColumnDetails(artifactDetailsTable);
        createArtifactDetailsMinView();

    }

    private void maximizedArtifactDetailsView() {
        fullWindowMode = Boolean.TRUE;
        showMinIcon();
        setTableColumnDetails(artifactDetailsTable);
        createArtifactDetailsMaxView();
    }

    /**
     * Create Max artifact details Table.
     */
    public void createMaxArtifactDetailsTable() {
        maxArtifactDetailsTable = createArtifactDetailsTable();
        maxArtifactDetailsTable.setId(UIComponentIdProvider.UPLOAD_ARTIFACT_DETAILS_TABLE_MAX);
        maxArtifactDetailsTable.setContainerDataSource(artifactDetailsTable.getContainerDataSource());
        addGeneratedColumn(maxArtifactDetailsTable);
        if (!readOnly) {
            addGeneratedColumnButton(maxArtifactDetailsTable);
        }
        setTableColumnDetails(maxArtifactDetailsTable);
    }

    private void createArtifactDetailsMaxView() {
        artifactDetailsTable.setValue(null);
        artifactDetailsTable.setSelectable(false);
        artifactDetailsTable.setMultiSelect(false);
        artifactDetailsTable.setDragMode(TableDragMode.NONE);
        artifactDetailsTable.setColumnCollapsingAllowed(true);
        artifactUploadState.setArtifactDetailsMaximized(Boolean.TRUE);
        eventBus.publish(this, ArtifactDetailsEvent.MAXIMIZED);
    }

    private void createArtifactDetailsMinView() {
        artifactUploadState.setArtifactDetailsMaximized(Boolean.FALSE);
        artifactDetailsTable.setColumnCollapsingAllowed(false);
        eventBus.publish(this, ArtifactDetailsEvent.MINIMIZED);
    }

    /**
     * Populate artifact details.
     *
     * @param softwareModule
     *            software module
     */
    public void populateArtifactDetails(final SoftwareModule softwareModule) {
        if (softwareModule == null) {
            populateArtifactDetails(null, null);
        } else {
            populateArtifactDetails(softwareModule.getId(),
                    HawkbitCommonUtil.getFormattedNameVersion(softwareModule.getName(), softwareModule.getVersion()));
        }
    }

    private void populateArtifactDetails(final Long baseSwModuleId, final String swModuleName) {
        if (!readOnly) {
            if (StringUtils.isEmpty(swModuleName)) {
                setTitleOfLayoutHeader();
            } else {
                titleOfArtifactDetails.setValue(HawkbitCommonUtil.getArtifactoryDetailsLabelId(swModuleName));
                titleOfArtifactDetails.setContentMode(ContentMode.HTML);
            }
        }
        final Map<String, Object> queryConfiguration;
        if (baseSwModuleId != null) {
            queryConfiguration = Maps.newHashMapWithExpectedSize(1);
            queryConfiguration.put(SPUIDefinitions.BY_BASE_SOFTWARE_MODULE, baseSwModuleId);
        } else {
            queryConfiguration = Collections.emptyMap();
        }
        final LazyQueryContainer artifactContainer = getArtifactLazyQueryContainer(queryConfiguration);
        artifactDetailsTable.setContainerDataSource(artifactContainer);
        if (fullWindowMode && maxArtifactDetailsTable != null) {
            maxArtifactDetailsTable.setContainerDataSource(artifactContainer);
        }
        setTableColumnDetails(artifactDetailsTable);
    }

    /**
     * Set title of artifact details header layout.
     */
    private void setTitleOfLayoutHeader() {
        titleOfArtifactDetails.setValue(HawkbitCommonUtil.getArtifactoryDetailsLabelId(""));
        titleOfArtifactDetails.setContentMode(ContentMode.HTML);
    }

    @EventBusListenerMethod(scope = EventScope.UI)
    void onEvent(final SoftwareModuleEvent softwareModuleEvent) {
        if (softwareModuleEvent.getEventType() == BaseEntityEventType.SELECTED_ENTITY) {
            UI.getCurrent().access(() -> {
                if (softwareModuleEvent.getEntity() != null) {
                    populateArtifactDetails(softwareModuleEvent.getEntity());
                } else {
                    populateArtifactDetails(null, null);
                }
            });
        }
        if (isArtifactChangedEvent(softwareModuleEvent) && areEntityIdsNotEmpty(softwareModuleEvent)) {
            UI.getCurrent().access(() -> findSelectedSoftwareModule().ifPresent(selectedSoftwareModule -> {
                if (hasSelectedSoftwareModuleChanged(softwareModuleEvent.getEntityIds(), selectedSoftwareModule)) {
                    populateArtifactDetails(selectedSoftwareModule);
                }
            }));
        }
    }

    private static boolean areEntityIdsNotEmpty(final SoftwareModuleEvent softwareModuleEvent) {
        return softwareModuleEvent.getEntityIds() != null && !softwareModuleEvent.getEntityIds().isEmpty();
    }

    private static boolean isArtifactChangedEvent(final SoftwareModuleEvent softwareModuleEvent) {
        return softwareModuleEvent.getSoftwareModuleEventType() == SoftwareModuleEventType.ARTIFACTS_CHANGED;
    }

    private static boolean hasSelectedSoftwareModuleChanged(final Collection<Long> changedSoftwareModuleIds,
            final SoftwareModule selectedSoftwareModule) {
        return changedSoftwareModuleIds.stream().anyMatch(smId -> selectedSoftwareModule.getId().equals(smId));
    }

    public Table getArtifactDetailsTable() {
        return artifactDetailsTable;
    }

    public Table getMaxArtifactDetailsTable() {
        return maxArtifactDetailsTable;
    }

    public void setFullWindowMode(final boolean fullWindowMode) {
        this.fullWindowMode = fullWindowMode;
    }

    private void showMinIcon() {
        maxMinButton.toggleIcon(FontAwesome.COMPRESS);
        maxMinButton.setData(Boolean.TRUE);
        maxMinButton.setDescription(i18n.getMessage("tooltip.minimzie"));
    }

    private void showMaxIcon() {
        maxMinButton.toggleIcon(FontAwesome.EXPAND);
        maxMinButton.setData(Boolean.FALSE);
        maxMinButton.setDescription(i18n.getMessage("tooltip.maximize"));
    }

    private boolean isMaximized() {
        return artifactUploadState.isArtifactDetailsMaximized();
    }
}<|MERGE_RESOLUTION|>--- conflicted
+++ resolved
@@ -181,14 +181,10 @@
 
     private SPUIButton createMaxMinButton() {
         final SPUIButton button = (SPUIButton) SPUIComponentProvider.getButton(SPUIDefinitions.EXPAND_ACTION_HISTORY,
-<<<<<<< HEAD
-                "", i18n.getMessage("tooltip.maximize"), null, true, FontAwesome.EXPAND,
-                SPUIButtonStyleSmallNoBorder.class);
-=======
-                "", "", null, true, FontAwesome.EXPAND, SPUIButtonStyleNoBorder.class);
->>>>>>> f5f51bfc
+                "", i18n.getMessage("tooltip.maximize"), null, true, FontAwesome.EXPAND, SPUIButtonStyleNoBorder.class);
         button.addClickListener(event -> maxArtifactDetails());
         return button;
+
     }
 
     private void buildLayout() {
@@ -278,6 +274,7 @@
                 return deleteIcon;
             }
         });
+
     }
 
     private void confirmAndDeleteArtifact(final Long id, final String fileName) {
@@ -297,6 +294,7 @@
     }
 
     private void setTableColumnDetails(final Table table) {
+
         table.setColumnHeader(PROVIDED_FILE_NAME, i18n.getMessage("upload.file.name"));
         table.setColumnHeader(SIZE, i18n.getMessage("upload.size"));
         if (fullWindowMode) {
@@ -356,6 +354,7 @@
     private void maxArtifactDetails() {
         final Boolean flag = (Boolean) maxMinButton.getData();
         if (flag == null || Boolean.FALSE.equals(flag)) {
+            // Clicked on max Button
             maximizedArtifactDetailsView();
         } else {
             minimizedArtifactDetailsView();
@@ -392,6 +391,7 @@
     }
 
     private void createArtifactDetailsMaxView() {
+
         artifactDetailsTable.setValue(null);
         artifactDetailsTable.setSelectable(false);
         artifactDetailsTable.setMultiSelect(false);
