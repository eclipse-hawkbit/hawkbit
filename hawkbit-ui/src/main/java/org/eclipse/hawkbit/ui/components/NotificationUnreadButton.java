--- conflicted
+++ resolved
@@ -4,27 +4,14 @@
 package org.eclipse.hawkbit.ui.components;
 
 import java.util.Map;
-import java.util.concurrent.ConcurrentHashMap;
 
-<<<<<<< HEAD
 import org.eclipse.hawkbit.ui.push.EventContainer;
-=======
-import javax.annotation.PostConstruct;
-import javax.annotation.PreDestroy;
-
-import org.eclipse.hawkbit.ui.common.table.AbstractTable;
-import org.eclipse.hawkbit.ui.push.event.NotificationEntityChangeEvent;
-import org.eclipse.hawkbit.ui.push.event.RemoveNotificationEvent;
->>>>>>> 0f22c2e8
 import org.eclipse.hawkbit.ui.utils.I18N;
 import org.eclipse.hawkbit.ui.utils.SPUIStyleDefinitions;
 import org.eclipse.hawkbit.ui.utils.UIComponentIdProvider;
+import org.springframework.beans.factory.annotation.Autowired;
 
-<<<<<<< HEAD
 import com.vaadin.navigator.View;
-=======
-import com.google.common.collect.Sets;
->>>>>>> 0f22c2e8
 import com.vaadin.server.FontAwesome;
 import com.vaadin.spring.annotation.SpringComponent;
 import com.vaadin.spring.annotation.UIScope;
@@ -35,68 +22,33 @@
 import com.vaadin.ui.themes.ValoTheme;
 
 /**
-<<<<<<< HEAD
- * Button which shows all notification as small number.
-=======
  * Button which shows all notification in a popup.
->>>>>>> 0f22c2e8
  */
 @UIScope
 @SpringComponent
 public class NotificationUnreadButton extends Button {
     private static final long serialVersionUID = 1L;
-<<<<<<< HEAD
-    private static final String DESCRIPTION = "notification.unread.button.description";
-    private static final String TITLE = "notification.unread.button.title";
-=======
-
     private static final String TITLE = "notification.unread.button.title";
     private static final String DESCRIPTION = "notification.unread.button.description";
-    private static final String REFRESH_ALL_BUTTON_CAPTION = "notification.unread.button.refresh.all";
-
->>>>>>> 0f22c2e8
     private static final String STYLE = "notifications-unread";
     private static final String STYLE_UNREAD_COUNTER = "unread";
     private static final String STYLE_POPUP = "notifications-unread-popup";
-<<<<<<< HEAD
-=======
-    private static final String STYLE_UNREAD_COUNTER = "unread";
->>>>>>> 0f22c2e8
 
     private int unreadNotficationCounter;
     private AbstractNotifcationView currentView;
     private transient Map<Class<?>, NotificationUnreadValue> unreadNotfications;
     private transient I18N i18n;
-
-<<<<<<< HEAD
     private Window notificationsWindow;
-=======
-    private final transient Map<AbstractTable<?, ?>, Set<NotificationEntityChangeEvent>> notificationChangeEvents = new ConcurrentHashMap<>();
-    private transient EventBus.SessionEventBus eventBus;
-    private transient I18N i18n;
->>>>>>> 0f22c2e8
 
     /**
      * Constructor.
      * 
-<<<<<<< HEAD
-     * @param i18n
-     *            i18n
-     */
-    public NotificationUnreadButton(final I18N i18n) {
-        this.i18n = i18n;
-        unreadNotfications = new ConcurrentHashMap<>();
-=======
-     * @param eventBus
-     *            the event bus
      * @param i18n
      *            i18n
      */
     @Autowired
-    public NotificationUnreadButton(final EventBus.SessionEventBus eventBus, final I18N i18n) {
-        this.eventBus = eventBus;
+    public NotificationUnreadButton(final I18N i18n) {
         this.i18n = i18n;
->>>>>>> 0f22c2e8
         setIcon(FontAwesome.BELL);
         setId(UIComponentIdProvider.NOTIFICATION_UNREAD_ID);
         addStyleName(SPUIStyleDefinitions.ACTION_BUTTON);
@@ -104,40 +56,9 @@
         addStyleName(STYLE);
         setHtmlContentAllowed(true);
         createNotficationWindow();
-<<<<<<< HEAD
         addClickListener(event -> {
             toggleWindow(event);
         });
-        unreadNotfications = new ConcurrentHashMap<>();
-    }
-
-    private void createUnreadMessagesLayout() {
-=======
-    }
-
-    @PostConstruct
-    protected void init() {
-        eventBus.subscribe(this);
-        addClickListener(event -> {
-            toggleWindow(event);
-            createUnreadMessagesLayout();
-        });
-
-    }
-
-    @PreDestroy
-    protected void destroy() {
-        eventBus.unsubscribe(this);
-    }
-
-    private void updateUnreadNotificationLabel() {
-        setCaption(null);
-        if (unreadNotficationCounter > 0) {
-            setVisible(true);
-            setCaption("<div class='" + STYLE_UNREAD_COUNTER + "'>" + unreadNotficationCounter + "</div>");
-        }
-        setDescription(i18n.get(DESCRIPTION, new Object[] { unreadNotficationCounter }));
-        createUnreadMessagesLayout();
     }
 
     private void createUnreadMessagesLayout() {
@@ -145,7 +66,6 @@
             return;
         }
 
->>>>>>> 0f22c2e8
         final VerticalLayout notificationsLayout = new VerticalLayout();
         notificationsLayout.setMargin(true);
         notificationsLayout.setSpacing(true);
@@ -155,31 +75,17 @@
         title.addStyleName(ValoTheme.LABEL_NO_MARGIN);
         notificationsLayout.addComponent(title);
 
-<<<<<<< HEAD
         unreadNotfications.values().stream().forEach(value -> createNotfication(notificationsLayout, value));
+        notificationsWindow.setContent(notificationsLayout);
+    }
 
-=======
-        notificationChangeEvents.values().stream().flatMap(notificationChangeEvent -> notificationChangeEvent.stream())
-                .forEach(notificationChangeEvent -> createNotfication(notificationsLayout, notificationChangeEvent));
-
-        final HorizontalLayout footer = new HorizontalLayout();
-        footer.addStyleName(ValoTheme.WINDOW_BOTTOM_TOOLBAR);
-        footer.setWidth("100%");
-        final Button refreshAll = new Button(i18n.get(REFRESH_ALL_BUTTON_CAPTION));
-        refreshAll.addClickListener(listener -> {
-            notificationChangeEvents.keySet().stream().forEach(AbstractTable::refreshContainer);
-            clear();
-            notificationsWindow.close();
-        });
-
-        refreshAll.addStyleName(ValoTheme.BUTTON_BORDERLESS_COLORED);
-        refreshAll.addStyleName(ValoTheme.BUTTON_SMALL);
-        footer.addComponent(refreshAll);
-        footer.setComponentAlignment(refreshAll, Alignment.TOP_CENTER);
-        notificationsLayout.addComponent(footer);
-
->>>>>>> 0f22c2e8
-        notificationsWindow.setContent(notificationsLayout);
+    private void createNotficationWindow() {
+        notificationsWindow = new Window();
+        notificationsWindow.setWidth(300.0F, Unit.PIXELS);
+        notificationsWindow.addStyleName(STYLE_POPUP);
+        notificationsWindow.setClosable(true);
+        notificationsWindow.setResizable(false);
+        notificationsWindow.setDraggable(false);
     }
 
     private void toggleWindow(final ClickEvent event) {
@@ -187,7 +93,6 @@
             notificationsWindow.close();
             return;
         }
-<<<<<<< HEAD
         createUnreadMessagesLayout();
         notificationsWindow.setPositionY(event.getClientY() - event.getRelativeY() + 40);
         getUI().addWindow(notificationsWindow);
@@ -202,29 +107,6 @@
         final Label contentLabel = new Label(notificationUnreadValue.getUnreadNotifications() + " "
                 + i18n.get(notificationUnreadValue.getUnreadNotificationMessageKey()));
         notificationsLayout.addComponent(contentLabel);
-=======
-        notificationsWindow.setPositionY(event.getClientY() - event.getRelativeY() + 40);
-        getUI().addWindow(notificationsWindow);
-        notificationsWindow.focus();
-    }
-
-    /**
-     * Clear all notfications.
-     */
-    public void clear() {
-        notificationChangeEvents.clear();
-        unreadNotficationCounter = 0;
-        updateUnreadNotificationLabel();
->>>>>>> 0f22c2e8
-    }
-
-    private void createNotficationWindow() {
-        notificationsWindow = new Window();
-        notificationsWindow.setWidth(300.0F, Unit.PIXELS);
-        notificationsWindow.addStyleName(STYLE_POPUP);
-        notificationsWindow.setClosable(true);
-        notificationsWindow.setResizable(false);
-        notificationsWindow.setDraggable(false);
     }
 
     public void setCurrentView(final View currentView) {
@@ -233,16 +115,9 @@
             return;
         }
         clear();
-
-<<<<<<< HEAD
         setEnabled(true);
         this.currentView = (AbstractNotifcationView) currentView;
     }
-=======
-    @EventBusListenerMethod(scope = EventScope.SESSION)
-    protected void updateNotificationsCount(final NotificationEntityChangeEvent event) {
-        unreadNotficationCounter += event.getUnreadNotificationSize();
->>>>>>> 0f22c2e8
 
     public void clear() {
         unreadNotficationCounter = 0;
@@ -250,7 +125,6 @@
         refreshCaption();
     }
 
-<<<<<<< HEAD
     /**
      * 
      * @param view
@@ -261,7 +135,6 @@
         if (!currentView.equals(view) || newEventContainer.getUnreadNotficationMessageKey() == null) {
             return;
         }
-
         NotificationUnreadValue notificationUnreadValue = unreadNotfications.get(newEventContainer.getClass());
         if (notificationUnreadValue == null) {
             notificationUnreadValue = new NotificationUnreadValue(0,
@@ -273,23 +146,6 @@
         unreadNotficationCounter++;
         refreshCaption();
     }
-=======
-        if (oldNotificationChangeEvents == null) {
-            notificationChangeEvents.put(event.getSender(), Sets.newHashSet(event));
-            updateUnreadNotificationLabel();
-            return;
-        }
-
-        if (!oldNotificationChangeEvents.contains(event)) {
-            oldNotificationChangeEvents.add(event);
-            updateUnreadNotificationLabel();
-            return;
-        }
-
-        oldNotificationChangeEvents.stream().filter(oldEvent -> oldEvent.equals(event)).forEach(oldEvent -> oldEvent
-                .setUnreadNotificationSize(oldEvent.getUnreadNotificationSize() + event.getUnreadNotificationSize()));
-        updateUnreadNotificationLabel();
->>>>>>> 0f22c2e8
 
     private void refreshCaption() {
         setCaption(null);
@@ -298,10 +154,6 @@
             setCaption("<div class='" + STYLE_UNREAD_COUNTER + "'>" + unreadNotficationCounter + "</div>");
         }
         setDescription(i18n.get(DESCRIPTION, new Object[] { unreadNotficationCounter }));
-    }
-
-    public int getUnreadNotficationCounter() {
-        return unreadNotficationCounter;
     }
 
     private static class NotificationUnreadValue {
