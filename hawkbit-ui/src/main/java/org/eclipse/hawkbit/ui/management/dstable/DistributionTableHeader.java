/**
 * Copyright (c) 2015 Bosch Software Innovations GmbH and others.
 *
 * All rights reserved. This program and the accompanying materials
 * are made available under the terms of the Eclipse Public License v1.0
 * which accompanies this distribution, and is available at
 * http://www.eclipse.org/legal/epl-v10.html
 */
package org.eclipse.hawkbit.ui.management.dstable;

import org.eclipse.hawkbit.repository.SpPermissionChecker;
import org.eclipse.hawkbit.ui.common.table.AbstractTableHeader;
import org.eclipse.hawkbit.ui.common.table.BaseEntityEventType;
import org.eclipse.hawkbit.ui.management.event.DistributionTableEvent;
import org.eclipse.hawkbit.ui.management.event.DistributionTableFilterEvent;
import org.eclipse.hawkbit.ui.management.event.ManagementUIEvent;
import org.eclipse.hawkbit.ui.management.state.ManagementUIState;
import org.eclipse.hawkbit.ui.utils.I18N;
import org.eclipse.hawkbit.ui.utils.UIComponentIdProvider;
import org.vaadin.spring.events.EventBus.UIEventBus;
import org.vaadin.spring.events.EventScope;
import org.vaadin.spring.events.annotation.EventBusListenerMethod;

import com.vaadin.event.dd.DropHandler;
import com.vaadin.ui.Button.ClickEvent;

/**
 * Distribution table header.
 *
 */
public class DistributionTableHeader extends AbstractTableHeader {
    private static final long serialVersionUID = 7597766804650170127L;

    private final DistributionAddUpdateWindowLayout distributionAddUpdateWindowLayout;

<<<<<<< HEAD
    @EventBusListenerMethod(scope = EventScope.SESSION)
=======
    DistributionTableHeader(final I18N i18n, final SpPermissionChecker permChecker, final UIEventBus eventbus,
            final ManagementUIState managementUIState,
            final DistributionAddUpdateWindowLayout distributionAddUpdateWindowLayout) {
        super(i18n, permChecker, eventbus, managementUIState, null, null);
        this.distributionAddUpdateWindowLayout = distributionAddUpdateWindowLayout;
    }

    @EventBusListenerMethod(scope = EventScope.UI)
>>>>>>> b2fa30e7
    void onEvent(final ManagementUIEvent event) {
        if (event == ManagementUIEvent.HIDE_DISTRIBUTION_TAG_LAYOUT) {
            setFilterButtonsIconVisible(true);
        } else if (event == ManagementUIEvent.SHOW_DISTRIBUTION_TAG_LAYOUT) {
            setFilterButtonsIconVisible(false);
        }
    }

    @Override
    protected String getHeaderCaption() {
        return i18n.get("header.dist.table");
    }

    @Override
    protected String getSearchBoxId() {
        return UIComponentIdProvider.DIST_SEARCH_TEXTFIELD;
    }

    @Override
    protected String getSearchRestIconId() {
        return UIComponentIdProvider.DIST_SEARCH_ICON;
    }

    @Override
    protected String getAddIconId() {
        return UIComponentIdProvider.DIST_ADD_ICON;
    }

    @Override
    protected String onLoadSearchBoxValue() {
        if (managementUIState.getDistributionTableFilters().getSearchText().isPresent()) {
            return managementUIState.getDistributionTableFilters().getSearchText().get();
        }
        return null;
    }

    @Override
    protected String getDropFilterId() {
        return null;
    }

    @Override
    protected boolean hasCreatePermission() {
        return permChecker.hasCreateDistributionPermission();
    }

    @Override
    protected boolean isDropHintRequired() {
        return true;
    }

    @Override
    protected boolean isDropFilterRequired() {
        return false;
    }

    @Override
    protected String getShowFilterButtonLayoutId() {
        return UIComponentIdProvider.SHOW_DIST_TAG_ICON;
    }

    @Override
    protected void showFilterButtonsLayout() {
        managementUIState.setDistTagFilterClosed(false);
        eventbus.publish(this, ManagementUIEvent.SHOW_DISTRIBUTION_TAG_LAYOUT);
    }

    @Override
    protected void resetSearchText() {
        if (managementUIState.getDistributionTableFilters().getSearchText().isPresent()) {
            managementUIState.getDistributionTableFilters().setSearchText(null);
            eventbus.publish(this, DistributionTableFilterEvent.REMOVE_FILTER_BY_TEXT);
        }
    }

    @Override
    protected String getMaxMinIconId() {
        return UIComponentIdProvider.DS_MAX_MIN_TABLE_ICON;
    }

    @Override
    public void maximizeTable() {
        managementUIState.setDsTableMaximized(Boolean.TRUE);
        eventbus.publish(this, new DistributionTableEvent(BaseEntityEventType.MAXIMIZED, null));
    }

    @Override
    public void minimizeTable() {
        managementUIState.setDsTableMaximized(Boolean.FALSE);
        eventbus.publish(this, new DistributionTableEvent(BaseEntityEventType.MINIMIZED, null));
    }

    @Override
    public Boolean onLoadIsTableMaximized() {
        return managementUIState.isDsTableMaximized();
    }

    @Override
    public Boolean onLoadIsShowFilterButtonDisplayed() {
        return managementUIState.isDistTagFilterClosed();
    }

    @Override
    protected void searchBy(final String newSearchText) {
        managementUIState.getDistributionTableFilters().setSearchText(newSearchText);
        eventbus.publish(this, DistributionTableFilterEvent.FILTER_BY_TEXT);
    }

    @Override
    protected void addNewItem(final ClickEvent event) {
        // is okay an not supported
    }

    @Override
    protected Boolean isAddNewItemAllowed() {
        return Boolean.FALSE;
    }

    @Override
    protected String getFilterIconStyle() {
        return null;
    }

    @Override
    protected String getDropFilterWrapperId() {
        return null;
    }

    @Override
    protected DropHandler getDropFilterHandler() {
        return null;
    }

    @Override
    protected String getBulkUploadIconId() {
        return null;
    }

    @Override
    protected void bulkUpload(final ClickEvent event) {
        // No implementation as no bulk upload is supported.
    }

    @Override
    protected Boolean isBulkUploadAllowed() {
        return Boolean.FALSE;
    }

    @Override
    protected boolean isBulkUploadInProgress() {
        return false;
    }
}<|MERGE_RESOLUTION|>--- conflicted
+++ resolved
@@ -33,9 +33,8 @@
 
     private final DistributionAddUpdateWindowLayout distributionAddUpdateWindowLayout;
 
-<<<<<<< HEAD
-    @EventBusListenerMethod(scope = EventScope.SESSION)
-=======
+
+
     DistributionTableHeader(final I18N i18n, final SpPermissionChecker permChecker, final UIEventBus eventbus,
             final ManagementUIState managementUIState,
             final DistributionAddUpdateWindowLayout distributionAddUpdateWindowLayout) {
@@ -44,7 +43,6 @@
     }
 
     @EventBusListenerMethod(scope = EventScope.UI)
->>>>>>> b2fa30e7
     void onEvent(final ManagementUIEvent event) {
         if (event == ManagementUIEvent.HIDE_DISTRIBUTION_TAG_LAYOUT) {
             setFilterButtonsIconVisible(true);
