<<<<<<< HEAD
/**
 * Copyright (c) 2015 Bosch Software Innovations GmbH and others.
 *
 * All rights reserved. This program and the accompanying materials
 * are made available under the terms of the Eclipse Public License v1.0
 * which accompanies this distribution, and is available at
 * http://www.eclipse.org/legal/epl-v10.html
 */
package org.eclipse.hawkbit.ui.distributions.smtable;

import java.util.List;

import org.eclipse.hawkbit.repository.SoftwareManagement;
import org.eclipse.hawkbit.repository.model.SoftwareModule;
import org.eclipse.hawkbit.repository.model.SoftwareModuleMetadata;
import org.eclipse.hawkbit.repository.model.SwMetadataCompositeKey;
import org.eclipse.hawkbit.ui.common.AbstractMetadataPopupLayout;
import org.eclipse.hawkbit.ui.distributions.event.MetadataEvent;
import org.eclipse.hawkbit.ui.distributions.event.MetadataEvent.MetadataUIEvent;
import org.eclipse.hawkbit.ui.distributions.state.ManageDistUIState;
import org.springframework.beans.factory.annotation.Autowired;

import com.vaadin.spring.annotation.SpringComponent;
import com.vaadin.spring.annotation.ViewScope;

/**
 * Pop up layout to display software module metadata.
 *
 */
@SpringComponent
@ViewScope
public class SwMetadataPopupLayout extends AbstractMetadataPopupLayout<SoftwareModule, SoftwareModuleMetadata> {

    private static final long serialVersionUID = -1252090014161012563L;

    @Autowired
    private transient SoftwareManagement softwareManagement;
    
    @Autowired
    private ManageDistUIState manageDistUIState;
      
    @Override
    protected void checkForDuplicate(SoftwareModule entity, String value) {
        softwareManagement.findSoftwareModuleMetadata(new SwMetadataCompositeKey(entity, value));
    }

    @Override
    protected SoftwareModuleMetadata createMetadata(SoftwareModule entity, String key, String value) {
        SoftwareModuleMetadata swMetadata = softwareManagement.createSoftwareModuleMetadata(new SoftwareModuleMetadata(
                key, entity, value));
        setSelectedEntity(swMetadata.getSoftwareModule());
      final Long swModuleId =  manageDistUIState.getSelectedBaseSwModuleId().isPresent() ? manageDistUIState.getSelectedBaseSwModuleId().get() : null;
      SoftwareModule swModule = softwareManagement.findSoftwareModuleById(swModuleId);
      if((swModule.getName().concat(swModule.getVersion())).equals((swMetadata.getSoftwareModule().getName().
                                      concat(swMetadata.getSoftwareModule().getVersion())))){
           eventBus.publish(this, new MetadataEvent(MetadataUIEvent.CREATE_SOFTWAREMODULE_METADATA,swMetadata.getKey()));
      }  
        return swMetadata;
    }

    @Override
    protected SoftwareModuleMetadata updateMetadata(SoftwareModule entity, String key, String value) {
        SoftwareModuleMetadata swMetadata = softwareManagement.updateSoftwareModuleMetadata(new SoftwareModuleMetadata(
                key, entity, value));
        setSelectedEntity(swMetadata.getSoftwareModule());
        return swMetadata;
    }

    @Override
    protected List<SoftwareModuleMetadata> getMetadataList() {
        return softwareManagement.findSoftwareModuleMetadataBySoftwareModuleId(getSelectedEntity().getId());
    }

    @Override
    protected Object getMetaDataCompositeKey(SoftwareModuleMetadata metaData) {
        return metaData.getId();
    }

    @Override
    protected void deleteMetadata(String key) {
        softwareManagement.deleteSoftwareModuleMetadata(new SwMetadataCompositeKey(getSelectedEntity(), key));
        final Long swModuleId =  manageDistUIState.getSelectedBaseSwModuleId().isPresent() ? manageDistUIState.getSelectedBaseSwModuleId().get() : null;
        SoftwareModule swModule = softwareManagement.findSoftwareModuleById(swModuleId);
        if((swModule.getName().concat(swModule.getVersion())).equals((getSelectedEntity().getName().
                                        concat(getSelectedEntity().getVersion())))){
             eventBus.publish(this, new MetadataEvent(MetadataUIEvent.DELETE_SOFTWAREMODULE_METADATA,key));
        }  
    }

}
=======
/**
 * Copyright (c) 2015 Bosch Software Innovations GmbH and others.
 *
 * All rights reserved. This program and the accompanying materials
 * are made available under the terms of the Eclipse Public License v1.0
 * which accompanies this distribution, and is available at
 * http://www.eclipse.org/legal/epl-v10.html
 */
package org.eclipse.hawkbit.ui.distributions.smtable;

import java.util.List;

import org.eclipse.hawkbit.repository.EntityFactory;
import org.eclipse.hawkbit.repository.SoftwareManagement;
import org.eclipse.hawkbit.repository.model.SoftwareModule;
import org.eclipse.hawkbit.repository.model.SoftwareModuleMetadata;
import org.eclipse.hawkbit.ui.common.AbstractMetadataPopupLayout;
import org.springframework.beans.factory.annotation.Autowired;

import com.vaadin.spring.annotation.SpringComponent;
import com.vaadin.spring.annotation.ViewScope;

/**
 * Pop up layout to display software module metadata.
 *
 */
@SpringComponent
@ViewScope
public class SwMetadataPopupLayout extends AbstractMetadataPopupLayout<SoftwareModule, SoftwareModuleMetadata> {

    private static final long serialVersionUID = -1252090014161012563L;

    @Autowired
    private SoftwareManagement softwareManagement;
    @Autowired
    private EntityFactory entityFactory;

    @Override
    protected void checkForDuplicate(SoftwareModule entity, String value) {
        softwareManagement.findSoftwareModuleMetadata(entity, value);
    }

    @Override
    protected SoftwareModuleMetadata createMetadata(SoftwareModule entity, String key, String value) {
        SoftwareModuleMetadata swMetadata = softwareManagement.createSoftwareModuleMetadata(entityFactory.generateSoftwareModuleMetadata(entity, key, value));
        setSelectedEntity(swMetadata.getSoftwareModule());
        return swMetadata;
    }

    @Override
    protected SoftwareModuleMetadata updateMetadata(SoftwareModule entity, String key, String value) {
        SoftwareModuleMetadata swMetadata = softwareManagement.updateSoftwareModuleMetadata(entityFactory.generateSoftwareModuleMetadata(entity, key, value));
        setSelectedEntity(swMetadata.getSoftwareModule());
        return swMetadata;
    }

    @Override
    protected List<SoftwareModuleMetadata> getMetadataList() {
        return getSelectedEntity().getMetadata();
    }

    @Override
    protected Object getMetaDataCompositeKey(SoftwareModuleMetadata metaData) {
        return metaData.getKey();
    }

    @Override
    protected void deleteMetadata(String key) {
        softwareManagement.deleteSoftwareModuleMetadata(getSelectedEntity(), key);
    }

}
>>>>>>> 382d1798
<|MERGE_RESOLUTION|>--- conflicted
+++ resolved
@@ -1,4 +1,3 @@
-<<<<<<< HEAD
 /**
  * Copyright (c) 2015 Bosch Software Innovations GmbH and others.
  *
@@ -11,10 +10,10 @@
 
 import java.util.List;
 
+import org.eclipse.hawkbit.repository.EntityFactory;
 import org.eclipse.hawkbit.repository.SoftwareManagement;
 import org.eclipse.hawkbit.repository.model.SoftwareModule;
 import org.eclipse.hawkbit.repository.model.SoftwareModuleMetadata;
-import org.eclipse.hawkbit.repository.model.SwMetadataCompositeKey;
 import org.eclipse.hawkbit.ui.common.AbstractMetadataPopupLayout;
 import org.eclipse.hawkbit.ui.distributions.event.MetadataEvent;
 import org.eclipse.hawkbit.ui.distributions.event.MetadataEvent.MetadataUIEvent;
@@ -38,17 +37,19 @@
     private transient SoftwareManagement softwareManagement;
     
     @Autowired
+    private EntityFactory entityFactory;
+    
+    @Autowired
     private ManageDistUIState manageDistUIState;
       
     @Override
     protected void checkForDuplicate(SoftwareModule entity, String value) {
-        softwareManagement.findSoftwareModuleMetadata(new SwMetadataCompositeKey(entity, value));
+        softwareManagement.findSoftwareModuleMetadata(entity, value);
     }
 
     @Override
     protected SoftwareModuleMetadata createMetadata(SoftwareModule entity, String key, String value) {
-        SoftwareModuleMetadata swMetadata = softwareManagement.createSoftwareModuleMetadata(new SoftwareModuleMetadata(
-                key, entity, value));
+        SoftwareModuleMetadata swMetadata = softwareManagement.createSoftwareModuleMetadata(entityFactory.generateSoftwareModuleMetadata(entity, key, value));
         setSelectedEntity(swMetadata.getSoftwareModule());
       final Long swModuleId =  manageDistUIState.getSelectedBaseSwModuleId().isPresent() ? manageDistUIState.getSelectedBaseSwModuleId().get() : null;
       SoftwareModule swModule = softwareManagement.findSoftwareModuleById(swModuleId);
@@ -61,8 +62,7 @@
 
     @Override
     protected SoftwareModuleMetadata updateMetadata(SoftwareModule entity, String key, String value) {
-        SoftwareModuleMetadata swMetadata = softwareManagement.updateSoftwareModuleMetadata(new SoftwareModuleMetadata(
-                key, entity, value));
+        SoftwareModuleMetadata swMetadata = softwareManagement.updateSoftwareModuleMetadata(entityFactory.generateSoftwareModuleMetadata(entity, key, value));
         setSelectedEntity(swMetadata.getSoftwareModule());
         return swMetadata;
     }
@@ -74,12 +74,12 @@
 
     @Override
     protected Object getMetaDataCompositeKey(SoftwareModuleMetadata metaData) {
-        return metaData.getId();
+        return metaData.getKey();
     }
 
     @Override
     protected void deleteMetadata(String key) {
-        softwareManagement.deleteSoftwareModuleMetadata(new SwMetadataCompositeKey(getSelectedEntity(), key));
+        softwareManagement.deleteSoftwareModuleMetadata(getSelectedEntity(), key);
         final Long swModuleId =  manageDistUIState.getSelectedBaseSwModuleId().isPresent() ? manageDistUIState.getSelectedBaseSwModuleId().get() : null;
         SoftwareModule swModule = softwareManagement.findSoftwareModuleById(swModuleId);
         if((swModule.getName().concat(swModule.getVersion())).equals((getSelectedEntity().getName().
@@ -88,78 +88,4 @@
         }  
     }
 
-}
-=======
-/**
- * Copyright (c) 2015 Bosch Software Innovations GmbH and others.
- *
- * All rights reserved. This program and the accompanying materials
- * are made available under the terms of the Eclipse Public License v1.0
- * which accompanies this distribution, and is available at
- * http://www.eclipse.org/legal/epl-v10.html
- */
-package org.eclipse.hawkbit.ui.distributions.smtable;
-
-import java.util.List;
-
-import org.eclipse.hawkbit.repository.EntityFactory;
-import org.eclipse.hawkbit.repository.SoftwareManagement;
-import org.eclipse.hawkbit.repository.model.SoftwareModule;
-import org.eclipse.hawkbit.repository.model.SoftwareModuleMetadata;
-import org.eclipse.hawkbit.ui.common.AbstractMetadataPopupLayout;
-import org.springframework.beans.factory.annotation.Autowired;
-
-import com.vaadin.spring.annotation.SpringComponent;
-import com.vaadin.spring.annotation.ViewScope;
-
-/**
- * Pop up layout to display software module metadata.
- *
- */
-@SpringComponent
-@ViewScope
-public class SwMetadataPopupLayout extends AbstractMetadataPopupLayout<SoftwareModule, SoftwareModuleMetadata> {
-
-    private static final long serialVersionUID = -1252090014161012563L;
-
-    @Autowired
-    private SoftwareManagement softwareManagement;
-    @Autowired
-    private EntityFactory entityFactory;
-
-    @Override
-    protected void checkForDuplicate(SoftwareModule entity, String value) {
-        softwareManagement.findSoftwareModuleMetadata(entity, value);
-    }
-
-    @Override
-    protected SoftwareModuleMetadata createMetadata(SoftwareModule entity, String key, String value) {
-        SoftwareModuleMetadata swMetadata = softwareManagement.createSoftwareModuleMetadata(entityFactory.generateSoftwareModuleMetadata(entity, key, value));
-        setSelectedEntity(swMetadata.getSoftwareModule());
-        return swMetadata;
-    }
-
-    @Override
-    protected SoftwareModuleMetadata updateMetadata(SoftwareModule entity, String key, String value) {
-        SoftwareModuleMetadata swMetadata = softwareManagement.updateSoftwareModuleMetadata(entityFactory.generateSoftwareModuleMetadata(entity, key, value));
-        setSelectedEntity(swMetadata.getSoftwareModule());
-        return swMetadata;
-    }
-
-    @Override
-    protected List<SoftwareModuleMetadata> getMetadataList() {
-        return getSelectedEntity().getMetadata();
-    }
-
-    @Override
-    protected Object getMetaDataCompositeKey(SoftwareModuleMetadata metaData) {
-        return metaData.getKey();
-    }
-
-    @Override
-    protected void deleteMetadata(String key) {
-        softwareManagement.deleteSoftwareModuleMetadata(getSelectedEntity(), key);
-    }
-
-}
->>>>>>> 382d1798
+}