--- conflicted
+++ resolved
@@ -182,24 +182,6 @@
         titleFilterIconsLayout.removeStyleName(SPUIStyleDefinitions.TARGET_FILTER_CAPTION_LAYOUT);
     }
 
-<<<<<<< HEAD
-=======
-    private Label createStatusIcon() {
-        final Label statusIcon = new Label();
-        statusIcon.setImmediate(true);
-        statusIcon.setContentMode(ContentMode.HTML);
-        statusIcon.setSizeFull();
-        setInitialStatusIconStyle(statusIcon);
-        statusIcon.setId(UIComponentIdProvider.VALIDATION_STATUS_ICON_ID);
-        return statusIcon;
-    }
-
-    private void setInitialStatusIconStyle(final Label statusIcon) {
-        statusIcon.setValue(FontAwesome.CHECK_CIRCLE.getHtml());
-        statusIcon.setStyleName("hide-status-label");
-    }
-
->>>>>>> c65d00c8
     private void createComponents() {
 
         breadcrumbButton = createBreadcrumbButton();
