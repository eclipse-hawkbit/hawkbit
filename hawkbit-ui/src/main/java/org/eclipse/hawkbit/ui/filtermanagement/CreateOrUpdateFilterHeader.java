--- conflicted
+++ resolved
@@ -246,16 +246,10 @@
     }
 
     private TextField createNameTextField() {
-<<<<<<< HEAD
         final TextField nameField = SPUIComponentProvider.getTextField(i18n.get("textfield.customfiltername"), "",
                 ValoTheme.TEXTFIELD_TINY, false, null, i18n.get("textfield.customfiltername"), true,
                 SPUILabelDefinitions.TEXT_FIELD_MAX_LENGTH);
-        nameField.setId(SPUIComponetIdProvider.CUSTOM_FILTER_ADD_NAME);
-=======
-        final TextField nameField = SPUIComponentProvider.getTextField("", ValoTheme.TEXTFIELD_TINY, false, null,
-                i18n.get("textfield.customfiltername"), true, SPUILabelDefinitions.TEXT_FIELD_MAX_LENGTH);
         nameField.setId(SPUIComponentIdProvider.CUSTOM_FILTER_ADD_NAME);
->>>>>>> 1b405885
         nameField.setPropertyDataSource(nameLabel);
         nameField.addTextChangeListener(event -> onFilterNameChange(event));
         return nameField;
