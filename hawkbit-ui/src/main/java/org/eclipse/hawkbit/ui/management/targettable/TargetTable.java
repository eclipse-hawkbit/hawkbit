--- conflicted
+++ resolved
@@ -41,11 +41,7 @@
 import org.eclipse.hawkbit.repository.model.TargetTag;
 import org.eclipse.hawkbit.repository.model.TargetTagAssignmentResult;
 import org.eclipse.hawkbit.repository.model.TargetUpdateStatus;
-<<<<<<< HEAD
-import org.eclipse.hawkbit.repository.model.TargetWithActionType;
 import org.eclipse.hawkbit.tenancy.configuration.TenantConfigurationProperties;
-=======
->>>>>>> ed95ae63
 import org.eclipse.hawkbit.ui.SpPermissionChecker;
 import org.eclipse.hawkbit.ui.UiProperties;
 import org.eclipse.hawkbit.ui.common.ConfirmationDialog;
@@ -379,16 +375,8 @@
 
         queryConfig.put(SPUIDefinitions.FILTER_BY_NO_TAG, managementUIState.getTargetTableFilters().isNoTagSelected());
 
-<<<<<<< HEAD
         if (isFilteredByTags()) {
-            final List<String> list = new ArrayList<>();
-            list.addAll(managementUIState.getTargetTableFilters().getClickedTargetTags());
-=======
-        if (
-
-        isFilteredByTags()) {
             final List<String> list = new ArrayList<>(managementUIState.getTargetTableFilters().getClickedTargetTags());
->>>>>>> ed95ae63
             queryConfig.put(SPUIDefinitions.FILTER_BY_TAG, list.toArray(new String[list.size()]));
         }
         if (isFilteredByStatus()) {
@@ -866,78 +854,6 @@
         return !managementUIState.getTargetTableFilters().getClickedTargetTags().isEmpty();
     }
 
-<<<<<<< HEAD
-    // Code for assignment start
-    private void saveAllAssignments() {
-        final ActionType actionType = ((ActionTypeOption) actionTypeOptionGroupLayout.getActionTypeOptionGroup()
-                .getValue()).getActionType();
-        final long forcedTimeStamp = (((ActionTypeOption) actionTypeOptionGroupLayout.getActionTypeOptionGroup()
-                .getValue()) == ActionTypeOption.AUTO_FORCED)
-                        ? actionTypeOptionGroupLayout.getForcedTimeDateField().getValue().getTime()
-                        : RepositoryModelConstants.NO_FORCE_TIME;
-
-        final String maintenanceSchedule = maintenanceWindowLayout.getMaintenanceSchedule();
-        final String maintenanceDuration = maintenanceWindowLayout.getMaintenanceDuration();
-        final String maintenanceTimeZone = maintenanceWindowLayout.getMaintenanceTimeZone();
-
-        final AssignmentUIState assignmentState = managementUIState.getAssignmentState();
-        assignmentState.forEach(distributionSetIdName -> {
-            final Set<TargetIdName> targetIds = assignmentState.getAssignedTargets(distributionSetIdName);
-            final DistributionSetAssignmentResult distributionSetAssignmentResult = deploymentManagement
-                    .assignDistributionSet(distributionSetIdName.getId(),
-                            targetIds.stream().map(t -> maintenanceWindowLayout.isEnabled()
-                                    ? new TargetWithActionType(t.getControllerId(), actionType, forcedTimeStamp,
-                                            maintenanceSchedule, maintenanceDuration, maintenanceTimeZone)
-                                    : new TargetWithActionType(t.getControllerId(), actionType, forcedTimeStamp))
-                                    .collect(Collectors.toList()));
-
-            if (distributionSetAssignmentResult.getAssigned() > 0) {
-                getNotification().displaySuccess(getI18n().getMessage("message.target.assignment",
-                        distributionSetAssignmentResult.getAssigned()));
-            }
-            if (distributionSetAssignmentResult.getAlreadyAssigned() > 0) {
-                getNotification().displaySuccess(getI18n().getMessage("message.target.alreadyAssigned",
-                        distributionSetAssignmentResult.getAlreadyAssigned()));
-            }
-        });
-        refreshPinnedDetails(assignmentState);
-
-        assignmentState.clear();
-        getNotification().displaySuccess(getI18n().getMessage("message.target.ds.assign.success"));
-        getEventBus().publish(this, SaveActionWindowEvent.SAVED_ASSIGNMENTS);
-    }
-
-    private void refreshPinnedDetails(final AssignmentUIState assignmentState) {
-        final Optional<Long> pinnedDist = managementUIState.getTargetTableFilters().getPinnedDistId();
-        final Optional<TargetIdName> pinnedTarget = managementUIState.getDistributionTableFilters().getPinnedTarget();
-
-        if (pinnedDist.isPresent()) {
-            final Long pinnedDistSet = pinnedDist.get();
-            if (assignmentState.isAssigned(pinnedDistSet)) {
-                getEventBus().publish(this, PinUnpinEvent.PIN_DISTRIBUTION);
-            }
-        } else if (pinnedTarget.isPresent() && assignmentState.hasAssignments(pinnedTarget.get())) {
-            getEventBus().publish(this, PinUnpinEvent.PIN_TARGET);
-        }
-    }
-
-    private boolean isMaintenanceWindowValid() {
-        if (maintenanceWindowLayout.isEnabled()) {
-            try {
-                MaintenanceScheduleHelper.validateMaintenanceSchedule(maintenanceWindowLayout.getMaintenanceSchedule(),
-                        maintenanceWindowLayout.getMaintenanceDuration(),
-                        maintenanceWindowLayout.getMaintenanceTimeZone());
-            } catch (final InvalidMaintenanceScheduleException e) {
-                LOG.error("Maintenance window is not valid", e);
-                getNotification().displayValidationError(e.getMessage());
-                return false;
-            }
-        }
-        return true;
-    }
-
-=======
->>>>>>> ed95ae63
     private void assignDsToTarget(final DragAndDropEvent event) {
         final TableTransferable transferable = (TableTransferable) event.getTransferable();
         final AbstractTable<?> source = (AbstractTable<?>) transferable.getSourceComponent();
