/**
 * Copyright (c) 2015 Bosch Software Innovations GmbH and others.
 *
 * All rights reserved. This program and the accompanying materials
 * are made available under the terms of the Eclipse Public License v1.0
 * which accompanies this distribution, and is available at
 * http://www.eclipse.org/legal/epl-v10.html
 */
package org.eclipse.hawkbit.ui.management.targettable;

import static org.eclipse.hawkbit.ui.management.event.TargetFilterEvent.FILTER_BY_DISTRIBUTION;
import static org.eclipse.hawkbit.ui.management.event.TargetFilterEvent.FILTER_BY_TAG;
import static org.eclipse.hawkbit.ui.management.event.TargetFilterEvent.FILTER_BY_TARGET_FILTER_QUERY;
import static org.eclipse.hawkbit.ui.management.event.TargetFilterEvent.FILTER_BY_TEXT;
import static org.eclipse.hawkbit.ui.management.event.TargetFilterEvent.REMOVE_FILTER_BY_DISTRIBUTION;
import static org.eclipse.hawkbit.ui.management.event.TargetFilterEvent.REMOVE_FILTER_BY_TAG;
import static org.eclipse.hawkbit.ui.management.event.TargetFilterEvent.REMOVE_FILTER_BY_TARGET_FILTER_QUERY;
import static org.eclipse.hawkbit.ui.management.event.TargetFilterEvent.REMOVE_FILTER_BY_TEXT;

import java.util.ArrayList;
import java.util.Collection;
import java.util.HashSet;
import java.util.List;
import java.util.Map;
import java.util.Set;
import java.util.stream.Collectors;
import java.util.stream.Stream;

import org.apache.commons.collections4.CollectionUtils;
import org.eclipse.hawkbit.repository.SpPermissionChecker;
import org.eclipse.hawkbit.repository.TargetManagement;
<<<<<<< HEAD
import org.eclipse.hawkbit.repository.event.remote.entity.TargetDeletedEvent;
=======
import org.eclipse.hawkbit.repository.eventbus.event.TargetDeletedEvent;
import org.eclipse.hawkbit.repository.eventbus.event.TargetInfoUpdateEvent;
>>>>>>> e1557b25
import org.eclipse.hawkbit.repository.model.NamedEntity;
import org.eclipse.hawkbit.repository.model.Target;
import org.eclipse.hawkbit.repository.model.TargetIdName;
import org.eclipse.hawkbit.repository.model.TargetInfo;
import org.eclipse.hawkbit.repository.model.TargetTagAssignmentResult;
import org.eclipse.hawkbit.repository.model.TargetUpdateStatus;
import org.eclipse.hawkbit.ui.common.DistributionSetIdName;
import org.eclipse.hawkbit.ui.common.ManagmentEntityState;
import org.eclipse.hawkbit.ui.common.UserDetailsFormatter;
import org.eclipse.hawkbit.ui.common.table.AbstractTable;
import org.eclipse.hawkbit.ui.common.table.BaseEntityEventType;
import org.eclipse.hawkbit.ui.management.event.DragEvent;
import org.eclipse.hawkbit.ui.management.event.ManagementUIEvent;
import org.eclipse.hawkbit.ui.management.event.ManagementViewAcceptCriteria;
import org.eclipse.hawkbit.ui.management.event.PinUnpinEvent;
import org.eclipse.hawkbit.ui.management.event.SaveActionWindowEvent;
import org.eclipse.hawkbit.ui.management.event.TargetAddUpdateWindowEvent;
import org.eclipse.hawkbit.ui.management.event.TargetFilterEvent;
import org.eclipse.hawkbit.ui.management.event.TargetTableEvent;
import org.eclipse.hawkbit.ui.management.event.TargetTableEvent.TargetComponentEvent;
import org.eclipse.hawkbit.ui.management.state.ManagementUIState;
import org.eclipse.hawkbit.ui.management.state.TargetTableFilters;
import org.eclipse.hawkbit.ui.push.CancelTargetAssignmentEventContainer;
import org.eclipse.hawkbit.ui.push.TargetCreatedEventContainer;
import org.eclipse.hawkbit.ui.push.TargetDeletedEventContainer;
import org.eclipse.hawkbit.ui.push.TargetInfoUpdateEventContainer;
import org.eclipse.hawkbit.ui.push.TargetUpdatedEventContainer;
import org.eclipse.hawkbit.ui.utils.AssignInstalledDSTooltipGenerator;
import org.eclipse.hawkbit.ui.utils.HawkbitCommonUtil;
import org.eclipse.hawkbit.ui.utils.SPDateTimeUtil;
import org.eclipse.hawkbit.ui.utils.SPUIDefinitions;
import org.eclipse.hawkbit.ui.utils.SPUILabelDefinitions;
import org.eclipse.hawkbit.ui.utils.SPUIStyleDefinitions;
import org.eclipse.hawkbit.ui.utils.TableColumn;
import org.eclipse.hawkbit.ui.utils.UIComponentIdProvider;
import org.slf4j.Logger;
import org.slf4j.LoggerFactory;
import org.springframework.beans.factory.annotation.Autowired;
import org.vaadin.addons.lazyquerycontainer.BeanQueryFactory;
import org.vaadin.addons.lazyquerycontainer.LazyQueryContainer;
import org.vaadin.addons.lazyquerycontainer.LazyQueryDefinition;
import org.vaadin.spring.events.EventScope;
import org.vaadin.spring.events.annotation.EventBusListenerMethod;

import com.google.common.base.Strings;
import com.google.common.collect.Maps;
import com.google.common.collect.Sets;
import com.vaadin.data.Container;
import com.vaadin.data.Item;
import com.vaadin.event.dd.DragAndDropEvent;
import com.vaadin.event.dd.acceptcriteria.AcceptCriterion;
import com.vaadin.server.FontAwesome;
import com.vaadin.shared.ui.label.ContentMode;
import com.vaadin.spring.annotation.SpringComponent;
import com.vaadin.spring.annotation.ViewScope;
import com.vaadin.ui.Button;
import com.vaadin.ui.Button.ClickEvent;
import com.vaadin.ui.DragAndDropWrapper;
import com.vaadin.ui.Label;
import com.vaadin.ui.Table;
import com.vaadin.ui.UI;
import com.vaadin.ui.themes.ValoTheme;

/**
 * Concrete implementation of Target table.
 */
@SpringComponent
@ViewScope
public class TargetTable extends AbstractTable<Target, TargetIdName> {

    private static final Logger LOG = LoggerFactory.getLogger(TargetTable.class);
    private static final String TARGET_PINNED = "targetPinned";
    private static final long serialVersionUID = -2300392868806614568L;
    private static final int PROPERTY_DEPT = 3;

    @Autowired
    private transient TargetManagement targetManagement;

    @Autowired
    private ManagementUIState managementUIState;

    @Autowired
    private SpPermissionChecker permChecker;

    @Autowired
    private ManagementViewAcceptCriteria managementViewAcceptCriteria;

    private Button targetPinnedBtn;
    private Boolean isTargetPinned = Boolean.FALSE;

    @Override
    protected void init() {
        super.init();
        setItemDescriptionGenerator(new AssignInstalledDSTooltipGenerator());
    }

    @EventBusListenerMethod(scope = EventScope.SESSION)
    void onTargetDeletedEvents(final TargetDeletedEventContainer eventContainer) {
        final LazyQueryContainer targetContainer = (LazyQueryContainer) getContainerDataSource();
        final List<Object> visibleItemIds = (List<Object>) getVisibleItemIds();
        boolean shouldRefreshTargets = false;
        for (final TargetDeletedEvent deletedEvent : eventContainer.getEvents()) {
<<<<<<< HEAD
            final TargetIdName targetIdName = new TargetIdName(deletedEvent.getEntityId(), null, null);
=======
            final TargetIdName targetIdName = new TargetIdName(deletedEvent.getTargetId(), null, null);
>>>>>>> e1557b25
            if (visibleItemIds.contains(targetIdName)) {
                targetContainer.removeItem(targetIdName);
            } else {
                shouldRefreshTargets = true;
                break;
            }
        }
        if (shouldRefreshTargets) {
            refreshOnDelete();
        } else {
            targetContainer.commit();
            eventBus.publish(this, new TargetTableEvent(TargetComponentEvent.REFRESH_TARGETS));
        }
        reSelectItemsAfterDeletionEvent();
    }

    @EventBusListenerMethod(scope = EventScope.SESSION)
    void onCancelTargetAssignmentEvents(final CancelTargetAssignmentEventContainer eventContainer) {
        // workaround until push is available for action
        // history, re-select
        // the updated target so the action history gets
        // refreshed.
        reselectTargetIfSelectedInStream(eventContainer.getEvents().stream().map(event -> event.getTarget()));
    }

    @EventBusListenerMethod(scope = EventScope.SESSION)
    void onTargetUpdatedEvents(final TargetUpdatedEventContainer eventContainer) {
        onTargetUpdateEvents(eventContainer.getEvents().stream()
                .map(targetInfoUpdateEvent -> targetInfoUpdateEvent.getEntity()).collect(Collectors.toList()));
    }

    @EventBusListenerMethod(scope = EventScope.SESSION)
    void onTargetInfoUpdateEvents(final TargetInfoUpdateEventContainer eventContainer) {
        onTargetUpdateEvents(eventContainer.getEvents().stream()
                .map(targetInfoUpdateEvent -> targetInfoUpdateEvent.getEntity().getTarget())
                .collect(Collectors.toList()));
    }

    /**
<<<<<<< HEAD
     * EventListener method which is called when a list of events is published.
     * TenantAwareEvent types should not be mixed up.
=======
     * EventListener method which is called by the event bus to notify about a
     * list of {@link TargetInfoUpdateEvent}.
>>>>>>> e1557b25
     *
     * @param updatedTargets
     *            list of updated targets
     */
    private void onTargetUpdateEvents(final List<Target> updatedTargets) {
<<<<<<< HEAD
=======
        final LazyQueryContainer targetContainer = (LazyQueryContainer) getContainerDataSource();
>>>>>>> e1557b25
        @SuppressWarnings("unchecked")
        final List<Object> visibleItemIds = (List<Object>) getVisibleItemIds();

        if (isFilterEnabled()) {
            refreshTargets();
        } else {
            updatedTargets.stream().filter(target -> visibleItemIds.contains(target.getTargetIdName()))
                    .forEach(target -> updateVisibleItemOnEvent(target.getTargetInfo()));
<<<<<<< HEAD
=======
            targetContainer.commit();
>>>>>>> e1557b25
        }

        // workaround until push is available for action
        // history, re-select
        // the updated target so the action history gets
        // refreshed.
        reselectTargetIfSelectedInStream(updatedTargets.stream());
    }

    private void reselectTargetIfSelectedInStream(final Stream<Target> targets) {
        targets.filter(target -> isLastSelectedTarget(target.getTargetIdName())).findAny().ifPresent(
                target -> eventBus.publish(this, new TargetTableEvent(BaseEntityEventType.SELECTED_ENTITY, target)));
    }

    @EventBusListenerMethod(scope = EventScope.SESSION)
    void onTargetCreatedEvents(final TargetCreatedEventContainer holder) {
        refreshTargets();
    }

    @EventBusListenerMethod(scope = EventScope.SESSION)
    void onEvent(final DragEvent dragEvent) {
        if (dragEvent == DragEvent.TARGET_TAG_DRAG || dragEvent == DragEvent.DISTRIBUTION_DRAG) {
            UI.getCurrent().access(() -> addStyleName(SPUIStyleDefinitions.SHOW_DROP_HINT_TABLE));
        } else {
            UI.getCurrent().access(() -> removeStyleName(SPUIStyleDefinitions.SHOW_DROP_HINT_TABLE));
        }
    }

    @EventBusListenerMethod(scope = EventScope.SESSION)
    void onEvent(final PinUnpinEvent pinUnpinEvent) {
        UI.getCurrent().access(() -> {
            if (pinUnpinEvent == PinUnpinEvent.PIN_DISTRIBUTION) {
                refreshFilter();
                styleTargetTableOnPinning();
            } else if (pinUnpinEvent == PinUnpinEvent.UNPIN_DISTRIBUTION) {
                refreshFilter();
                restoreTargetTableStyle();
            }
        });
    }

    @EventBusListenerMethod(scope = EventScope.SESSION)
    void addOrEditEvent(final TargetAddUpdateWindowEvent targetUIEvent) {
        if (BaseEntityEventType.UPDATED_ENTITY != targetUIEvent.getEventType()) {
            return;
        }
        UI.getCurrent().access(() -> updateTarget(targetUIEvent.getEntity()));
    }

    @EventBusListenerMethod(scope = EventScope.SESSION)
    void onEvent(final TargetFilterEvent filterEvent) {
        UI.getCurrent().access(() -> {
            if (checkFilterEvent(filterEvent)) {
                refreshFilter();
                eventBus.publish(this, ManagementUIEvent.TARGET_TABLE_FILTER);
            }
        });
    }

    @EventBusListenerMethod(scope = EventScope.SESSION)
    void onEvent(final ManagementUIEvent managementUIEvent) {
        UI.getCurrent().access(() -> {
            if (managementUIEvent == ManagementUIEvent.UNASSIGN_TARGET_TAG
                    || managementUIEvent == ManagementUIEvent.ASSIGN_TARGET_TAG) {
                refreshFilter();
            }
        });
    }

    @EventBusListenerMethod(scope = EventScope.SESSION)
    void onEvent(final SaveActionWindowEvent event) {
        if (event == SaveActionWindowEvent.SAVED_ASSIGNMENTS) {
            refreshTablecontainer();
        }
    }

    private void refreshTablecontainer() {
        final LazyQueryContainer tableContainer = (LazyQueryContainer) getContainerDataSource();
        tableContainer.refresh();
        selectRow();
    }

    @EventBusListenerMethod(scope = EventScope.SESSION)
    void onEvent(final TargetTableEvent event) {
        onBaseEntityEvent(event);
    }

    @Override
    protected String getTableId() {
        return UIComponentIdProvider.TARGET_TABLE_ID;
    }

    @Override
    protected Container createContainer() {
        // ADD all the filters to the query config
        final Map<String, Object> queryConfig = prepareQueryConfigFilters();
        // Create TargetBeanQuery factory with the query config.
        final BeanQueryFactory<TargetBeanQuery> targetQF = new BeanQueryFactory<>(TargetBeanQuery.class);
        targetQF.setQueryConfiguration(queryConfig);
        // create lazy query container with lazy defination and query
        final LazyQueryContainer targetTableContainer = new LazyQueryContainer(
                new LazyQueryDefinition(true, SPUIDefinitions.PAGE_SIZE, SPUILabelDefinitions.VAR_CONT_ID_NAME),
                targetQF);
        targetTableContainer.getQueryView().getQueryDefinition().setMaxNestedPropertyDepth(PROPERTY_DEPT);
        return targetTableContainer;
    }

    @Override
    protected void addContainerProperties(final Container container) {
        HawkbitCommonUtil.addTargetTableContainerProperties(container);
    }

    @Override
    protected void addCustomGeneratedColumns() {
        addGeneratedColumn(SPUIDefinitions.TARGET_STATUS_PIN_TOGGLE_ICON,
                (source, itemId, columnId) -> getTagetPinButton(itemId));
        addGeneratedColumn(SPUIDefinitions.TARGET_STATUS_POLL_TIME,
                (source, itemId, columnId) -> getTagetPollTime(itemId));
    }

    @Override
    protected boolean isFirstRowSelectedOnLoad() {
        return !managementUIState.getSelectedTargetIdName().isPresent()
                || managementUIState.getSelectedTargetIdName().get().isEmpty();
    }

    @Override
    protected Object getItemIdToSelect() {
        return managementUIState.getSelectedTargetIdName().orElse(null);
    }

    @Override
    protected void publishEntityAfterValueChange(final Target selectedLastEntity) {
        eventBus.publish(this, new TargetTableEvent(BaseEntityEventType.SELECTED_ENTITY, selectedLastEntity));
    }

    @Override
    protected Target findEntityByTableValue(final TargetIdName lastSelectedId) {
        return targetManagement.findTargetByControllerIDWithDetails(lastSelectedId.getControllerId());
    }

    @Override
    protected void setManagementEntitiyStateValues(final Set<TargetIdName> values, final TargetIdName lastId) {
        managementUIState.setSelectedTargetIdName(values);
        managementUIState.setLastSelectedTargetIdName(lastId);
    }

    @Override
    protected ManagmentEntityState<TargetIdName> getManagmentEntityState() {
        return null;
    }

    @Override
    protected boolean isMaximized() {
        return managementUIState.isTargetTableMaximized();
    }

    @Override
    protected List<TableColumn> getTableVisibleColumns() {
        final List<TableColumn> columnList = super.getTableVisibleColumns();
        if (!isMaximized()) {
            columnList.add(new TableColumn(SPUIDefinitions.TARGET_STATUS_POLL_TIME, "", 0.0F));
            columnList.add(new TableColumn(SPUIDefinitions.TARGET_STATUS_PIN_TOGGLE_ICON, "", 0.0F));
        }
        return columnList;
    }

    @Override
    public AcceptCriterion getDropAcceptCriterion() {
        return managementViewAcceptCriteria;
    }

    private void reSelectItemsAfterDeletionEvent() {
        Set<Object> values;
        if (isMultiSelect()) {
            values = new HashSet<>((Set<?>) getValue());
        } else {
            values = Sets.newHashSetWithExpectedSize(1);
            values.add(getValue());
        }
        unSelectAll();

        for (final Object value : values) {
            if (getVisibleItemIds().contains(value)) {
                select(value);
            }
        }
    }

    private void refreshOnDelete() {
        final LazyQueryContainer targetContainer = (LazyQueryContainer) getContainerDataSource();
        final int size = targetContainer.size();
        refreshTablecontainer();
        if (size != 0) {
            setData(SPUIDefinitions.DATA_AVAILABLE);
        }
        eventBus.publish(this, new TargetTableEvent(TargetComponentEvent.REFRESH_TARGETS));
    }

    private Map<String, Object> prepareQueryConfigFilters() {
        final Map<String, Object> queryConfig = Maps.newHashMapWithExpectedSize(7);
        managementUIState.getTargetTableFilters().getSearchText()
                .ifPresent(value -> queryConfig.put(SPUIDefinitions.FILTER_BY_TEXT, value));
        managementUIState.getTargetTableFilters().getDistributionSet()
                .ifPresent(value -> queryConfig.put(SPUIDefinitions.FILTER_BY_DISTRIBUTION, value.getId()));
        managementUIState.getTargetTableFilters().getPinnedDistId()
                .ifPresent(value -> queryConfig.put(SPUIDefinitions.ORDER_BY_DISTRIBUTION, value));
        managementUIState.getTargetTableFilters().getTargetFilterQuery()
                .ifPresent(value -> queryConfig.put(SPUIDefinitions.FILTER_BY_TARGET_FILTER_QUERY, value));
        queryConfig.put(SPUIDefinitions.FILTER_BY_NO_TAG, managementUIState.getTargetTableFilters().isNoTagSelected());

        if (isFilteredByTags()) {
            final List<String> list = new ArrayList<>();
            list.addAll(managementUIState.getTargetTableFilters().getClickedTargetTags());
            queryConfig.put(SPUIDefinitions.FILTER_BY_TAG, list.toArray(new String[list.size()]));
        }
        if (isFilteredByStatus()) {
            final List<TargetUpdateStatus> statusList = managementUIState.getTargetTableFilters()
                    .getClickedStatusTargetTags();
            queryConfig.put(SPUIDefinitions.FILTER_BY_STATUS, statusList);
        }
        return queryConfig;
    }

    private Label getTagetPollTime(final Object itemId) {
        final Label statusLabel = new Label();
        statusLabel.addStyleName(ValoTheme.LABEL_SMALL);
        statusLabel.setHeightUndefined();
        statusLabel.setContentMode(ContentMode.HTML);
        final String pollStatusToolTip = (String) getContainerDataSource().getItem(itemId)
                .getItemProperty(SPUILabelDefinitions.VAR_POLL_STATUS_TOOL_TIP).getValue();
        if (HawkbitCommonUtil.trimAndNullIfEmpty(pollStatusToolTip) != null) {
            statusLabel.setValue(FontAwesome.EXCLAMATION_CIRCLE.getHtml());
        } else {
            statusLabel.setValue(FontAwesome.CLOCK_O.getHtml());
        }
        statusLabel.setDescription(pollStatusToolTip);
        return statusLabel;
    }

    private Button getTagetPinButton(final Object itemId) {
        final Button pinBtn = new Button();
        final StringBuilder pinBtnStyle = new StringBuilder(ValoTheme.BUTTON_BORDERLESS_COLORED);
        pinBtnStyle.append(' ');
        pinBtnStyle.append(ValoTheme.BUTTON_SMALL);
        pinBtnStyle.append(' ');
        pinBtnStyle.append(ValoTheme.BUTTON_ICON_ONLY);
        pinBtn.setStyleName(pinBtnStyle.toString());
        pinBtn.setHeightUndefined();
        pinBtn.setData(itemId);
        pinBtn.setId(UIComponentIdProvider.TARGET_PIN_ICON + itemId);
        pinBtn.addClickListener(this::addPinClickListener);
        if (isPinned(((TargetIdName) itemId).getControllerId())) {
            pinBtn.addStyleName(TARGET_PINNED);
            isTargetPinned = Boolean.TRUE;
            targetPinnedBtn = pinBtn;
            eventBus.publish(this, PinUnpinEvent.PIN_TARGET);
        }
        pinBtn.addStyleName(SPUIStyleDefinitions.TARGET_STATUS_PIN_TOGGLE);
        HawkbitCommonUtil.applyStatusLblStyle(this, pinBtn, itemId);
        return pinBtn;
    }

    private boolean isPinned(final String targetId) {
        return managementUIState.getDistributionTableFilters().getPinnedTargetId().isPresent()
                && targetId.equals(managementUIState.getDistributionTableFilters().getPinnedTargetId().get());
    }

    /**
     * Add listener to pin.
     *
     * @param pinBtn
     *            as event
     */
    private void addPinClickListener(final ClickEvent event) {
        eventBus.publish(this, DragEvent.HIDE_DROP_HINT);
        checkifAlreadyPinned(event.getButton());
        if (isTargetPinned) {
            pinTarget(event.getButton());
        } else {
            unPinTarget(event.getButton());
        }
    }

    /**
     * Check already pinned.
     *
     * @param eventBtn
     *            as button
     */
    private void checkifAlreadyPinned(final Button eventBtn) {
        final String newPinnedTargetItemId = ((TargetIdName) eventBtn.getData()).getControllerId();
        String targetId = null;
        if (managementUIState.getDistributionTableFilters().getPinnedTargetId().isPresent()) {
            targetId = managementUIState.getDistributionTableFilters().getPinnedTargetId().get();
        }
        if (targetId == null) {
            isTargetPinned = !isTargetPinned;
            managementUIState.getDistributionTableFilters().setPinnedTargetId(newPinnedTargetItemId);
        } else if (targetId.equals(newPinnedTargetItemId)) {
            isTargetPinned = Boolean.FALSE;
        } else {
            isTargetPinned = true;
            managementUIState.getDistributionTableFilters().setPinnedTargetId(newPinnedTargetItemId);
            if (null != targetPinnedBtn) {
                resetPinStyle(targetPinnedBtn);
            }
        }
        targetPinnedBtn = eventBtn;
    }

    private void pinTarget(final Button eventBtn) {
        /* if distribution set is pinned ,unpin target if pinned */
        managementUIState.getTargetTableFilters().setPinnedDistId(null);
        /* on unpin of target dist table should refresh Dist table restyle */
        eventBus.publish(this, PinUnpinEvent.PIN_TARGET);
        /* change target table styling */
        styleTargetTable();
        eventBtn.addStyleName(TARGET_PINNED);
        isTargetPinned = Boolean.FALSE;
    }

    private void unPinTarget(final Button eventBtn) {
        managementUIState.getDistributionTableFilters().setPinnedTargetId(null);
        eventBus.publish(this, PinUnpinEvent.UNPIN_TARGET);
        resetPinStyle(eventBtn);
    }

    private void resetPinStyle(final Button pinBtn) {
        pinBtn.removeStyleName(TARGET_PINNED);
        pinBtn.addStyleName(SPUIStyleDefinitions.TARGET_STATUS_PIN_TOGGLE);
        HawkbitCommonUtil.applyStatusLblStyle(this, pinBtn, pinBtn.getData());
    }

    /**
     * Set style of target table.
     */
    private void styleTargetTable() {
        setCellStyleGenerator((source, itemId, propertyId) -> null);
    }

    @Override
    protected void onDropEventFromTable(final DragAndDropEvent event) {
        dsToTargetAssignment(event);
    }

    @Override
    protected void onDropEventFromWrapper(final DragAndDropEvent event) {
        if (isNoTagAssigned(event)) {
            tagAssignment(event);
        }
    }

    private Boolean isNoTagAssigned(final DragAndDropEvent event) {
        final String tagName = ((DragAndDropWrapper) (event.getTransferable().getSourceComponent())).getData()
                .toString();
        if (tagName.equals(SPUIDefinitions.TARGET_TAG_BUTTON)) {
            notification.displayValidationError(
                    i18n.get("message.tag.cannot.be.assigned", new Object[] { i18n.get("label.no.tag.assigned") }));
            return false;
        }
        return true;
    }

    private void tagAssignment(final DragAndDropEvent event) {
        final List<String> targetList = getDraggedTargetList(event).stream()
                .map(targetIdName -> targetIdName.getControllerId()).collect(Collectors.toList());

        final String targTagName = HawkbitCommonUtil.removePrefix(event.getTransferable().getSourceComponent().getId(),
                SPUIDefinitions.TARGET_TAG_ID_PREFIXS);
        if (targetList.isEmpty()) {
            final String actionDidNotWork = i18n.get("message.action.did.not.work");
            notification.displayValidationError(actionDidNotWork);
            return;
        }

        final TargetTagAssignmentResult result = targetManagement.toggleTagAssignment(targetList, targTagName);

        final List<String> tagsClickedList = managementUIState.getTargetTableFilters().getClickedTargetTags();
        notification.displaySuccess(HawkbitCommonUtil.createAssignmentMessage(targTagName, result, i18n));
        if (result.getUnassigned() >= 1 && !tagsClickedList.isEmpty()) {
            refreshFilter();
        }
    }

    @Override
    protected boolean validateDragAndDropWrapper(final DragAndDropWrapper wrapperSource) {
        final String tagName = HawkbitCommonUtil.removePrefix(wrapperSource.getId(),
                SPUIDefinitions.TARGET_TAG_ID_PREFIXS);
        if (wrapperSource.getId().startsWith(SPUIDefinitions.TARGET_TAG_ID_PREFIXS)) {
            if ("NO TAG".equals(tagName)) {
                notification.displayValidationError(i18n.get(ACTION_NOT_ALLOWED_MSG));
                return false;
            }
        } else {
            notification.displayValidationError(i18n.get(ACTION_NOT_ALLOWED_MSG));
            return false;
        }

        return true;
    }

    @Override
    protected String getDropTableId() {
        return UIComponentIdProvider.DIST_TABLE_ID;
    }

    @Override
    protected boolean hasDropPermission() {
        return permChecker.hasUpdateTargetPermission();
    }

    private void dsToTargetAssignment(final DragAndDropEvent event) {
        final TableTransferable transferable = (TableTransferable) event.getTransferable();
        final AbstractTable<NamedEntity, DistributionSetIdName> source = (AbstractTable<NamedEntity, DistributionSetIdName>) transferable
                .getSourceComponent();
        final AbstractSelectTargetDetails dropData = (AbstractSelectTargetDetails) event.getTargetDetails();
        final Object targetItemId = dropData.getItemIdOver();
        LOG.debug("Adding a log to check if targetItemId is null : {} ", targetItemId);
        if (targetItemId != null) {
            final TargetIdName targetId = (TargetIdName) targetItemId;
            String message = null;

            for (final DistributionSetIdName distributionNameId : source.getDeletedEntityByTransferable(transferable)) {
                if (null != distributionNameId) {
                    if (managementUIState.getAssignedList().keySet().contains(targetId)
                            && managementUIState.getAssignedList().get(targetId).equals(distributionNameId)) {
                        message = getPendingActionMessage(message,
                                HawkbitCommonUtil.getDistributionNameAndVersion(distributionNameId.getName(),
                                        distributionNameId.getVersion()),
                                targetId.getControllerId());
                    } else {
                        managementUIState.getAssignedList().put(targetId, distributionNameId);
                    }
                }
            }
            showOrHidePopupAndNotification(message);
        }
    }

    /**
     * Hide and show Notification Msg.
     *
     * @param message
     *            as msg
     */
    private void showOrHidePopupAndNotification(final String message) {
        if (null != managementUIState.getAssignedList() && !managementUIState.getAssignedList().isEmpty()) {
            eventBus.publish(this, ManagementUIEvent.UPDATE_COUNT);
        }
        if (null != message) {
            notification.displayValidationError(message);
        }
    }

    /**
     * Get message for pending Action.
     *
     * @param message
     *            as message
     * @param distName
     *            as Name
     * @param targetId
     *            as ID of Traget
     * @return String as msg
     */
    private String getPendingActionMessage(final String message, final String distName, final String targetId) {
        if (message == null) {
            return i18n.get("message.dist.pending.action", new Object[] { targetId, distName });
        }
        return i18n.get("message.target.assigned.pending");
    }

    /**
     * To update target details in the table.
     *
     * @param updatedTarget
     *            as reference
     */
    @SuppressWarnings("unchecked")
    public void updateTarget(final Target updatedTarget) {
        if (updatedTarget != null) {
            final Item item = getItem(updatedTarget.getTargetIdName());
            /* Update the new Name, Description and poll date */
            item.getItemProperty(SPUILabelDefinitions.VAR_NAME).setValue(updatedTarget.getName());

            // TO DO update SPUILabelDefinitions.ASSIGNED_DISTRIBUTION_NAME_VER
            // &
            // SPUILabelDefinitions.ASSIGNED_DISTRIBUTION_NAME_VER

            /*
             * Update the last query which will trigger the value change lister
             * registered for the target last query column. That listener will
             * update the latest query date for this target in the tooltip.
             */
            item.getItemProperty(SPUILabelDefinitions.LAST_QUERY_DATE)
                    .setValue(updatedTarget.getTargetInfo().getLastTargetQuery());

            item.getItemProperty(SPUILabelDefinitions.VAR_LAST_MODIFIED_BY)
                    .setValue(UserDetailsFormatter.loadAndFormatLastModifiedBy(updatedTarget));
            item.getItemProperty(SPUILabelDefinitions.VAR_LAST_MODIFIED_DATE)
                    .setValue(SPDateTimeUtil.getFormattedDate(updatedTarget.getLastModifiedAt()));
            item.getItemProperty(SPUILabelDefinitions.VAR_DESC).setValue(updatedTarget.getDescription());

            /*
             * Update the status which will trigger the value change lister
             * registered for the target update status. That listener will
             * update the new status icon showing for this target in the table.
             */
            item.getItemProperty(SPUILabelDefinitions.VAR_TARGET_STATUS)
                    .setValue(updatedTarget.getTargetInfo().getUpdateStatus());
        }
    }

    private static boolean checkFilterEvent(final TargetFilterEvent filterEvent) {
        return isNormalFilter(filterEvent) || isRemoveFilterEvent(filterEvent) || isStatusFilterEvent(filterEvent);
    }

    private static boolean isStatusFilterEvent(final TargetFilterEvent filterEvent) {
        return filterEvent == TargetFilterEvent.FILTER_BY_STATUS
                || filterEvent == TargetFilterEvent.REMOVE_FILTER_BY_STATUS;
    }

    private static boolean isRemoveFilterEvent(final TargetFilterEvent filterEvent) {
        return filterEvent == REMOVE_FILTER_BY_TEXT || filterEvent == REMOVE_FILTER_BY_TAG
                || filterEvent == REMOVE_FILTER_BY_DISTRIBUTION || filterEvent == REMOVE_FILTER_BY_TARGET_FILTER_QUERY;
    }

    private static boolean isNormalFilter(final TargetFilterEvent filterEvent) {
        return filterEvent == FILTER_BY_TEXT || filterEvent == FILTER_BY_TAG || filterEvent == FILTER_BY_DISTRIBUTION
                || filterEvent == FILTER_BY_TARGET_FILTER_QUERY;
    }

    private String getTargetTableStyle(final Long assignedDistributionSetId, final Long installedDistributionSetId) {
        final Long distPinned = managementUIState.getTargetTableFilters().getPinnedDistId().isPresent()
                ? managementUIState.getTargetTableFilters().getPinnedDistId().get() : null;

        if (null != distPinned && distPinned.equals(installedDistributionSetId)) {
            return SPUIDefinitions.HIGHTLIGHT_GREEN;
        } else if (null != distPinned && distPinned.equals(assignedDistributionSetId)) {
            return SPUIDefinitions.HIGHTLIGHT_ORANGE;
        }
        return null;
    }

    private String createTargetTableStyle(final Object itemId, final Object propertyId) {
        if (null == propertyId) {
            final Item item = getItem(itemId);
            final Long assignedDistributionSetId = (Long) item
                    .getItemProperty(SPUILabelDefinitions.ASSIGNED_DISTRIBUTION_ID).getValue();
            final Long installedDistributionSetId = (Long) item
                    .getItemProperty(SPUILabelDefinitions.INSTALLED_DISTRIBUTION_ID).getValue();
            return getTargetTableStyle(assignedDistributionSetId, installedDistributionSetId);
        }
        return null;
    }

    private void styleTargetTableOnPinning() {
        setCellStyleGenerator(new Table.CellStyleGenerator() {
            private static final long serialVersionUID = 1L;

            @Override
            public String getStyle(final Table source, final Object itemId, final Object propertyId) {
                return createTargetTableStyle(itemId, propertyId);
            }
        });
    }

    private void restoreTargetTableStyle() {
        setCellStyleGenerator(new Table.CellStyleGenerator() {
            private static final long serialVersionUID = 1L;

            @Override
            public String getStyle(final Table source, final Object itemId, final Object propertyId) {
                return null;
            }
        });
    }

    private void refreshTargets() {
        final LazyQueryContainer targetContainer = (LazyQueryContainer) getContainerDataSource();
        final int size = targetContainer.size();
        if (size < SPUIDefinitions.MAX_TABLE_ENTRIES) {
            refreshTablecontainer();
        } else {
            // If table is not refreshed , explicitly target total count and
            // truncated count has to be updated
            resetTargetCountDetails();
        }

        if (size != 0) {
            setData(SPUIDefinitions.DATA_AVAILABLE);
        }

        eventBus.publish(this, new TargetTableEvent(TargetComponentEvent.REFRESH_TARGETS));
    }

    @SuppressWarnings("unchecked")
    private void updateVisibleItemOnEvent(final TargetInfo targetInfo) {
        final Target target = targetInfo.getTarget();
        final TargetIdName targetIdName = target.getTargetIdName();

        final LazyQueryContainer targetContainer = (LazyQueryContainer) getContainerDataSource();
        final Item item = targetContainer.getItem(targetIdName);

        item.getItemProperty(SPUILabelDefinitions.VAR_NAME).setValue(target.getName());
        item.getItemProperty(SPUILabelDefinitions.VAR_POLL_STATUS_TOOL_TIP)
                .setValue(HawkbitCommonUtil.getPollStatusToolTip(targetInfo.getPollStatus(), i18n));
        item.getItemProperty(SPUILabelDefinitions.VAR_TARGET_STATUS).setValue(targetInfo.getUpdateStatus());
    }

    private boolean isLastSelectedTarget(final TargetIdName targetIdName) {
        return null != managementUIState.getLastSelectedTargetIdName()
                && managementUIState.getLastSelectedTargetIdName().equals(targetIdName);
    }

    private boolean isFilterEnabled() {
        final TargetTableFilters targetTableFilters = managementUIState.getTargetTableFilters();
        return targetTableFilters.getSearchText().isPresent() || !targetTableFilters.getClickedTargetTags().isEmpty()
                || !targetTableFilters.getClickedStatusTargetTags().isEmpty()
                || targetTableFilters.getTargetFilterQuery().isPresent();
    }

    /**
     * Select all rows in the table.
     */
    @Override
    public void selectAll() {
        // As Vaadin Table only returns the current ItemIds which are visible
        // you don't need to search explicit for them.
        setValue(getItemIds());
    }

    /**
     * Clear all selections in the table.
     */
    private void unSelectAll() {
        setValue(null);
    }

    @Override
    protected void setDataAvailable(final boolean available) {
        managementUIState.setNoDataAvilableTarget(!available);
    }

    /**
     * Set total target count and count of targets truncated in target table.
     */
    private void resetTargetCountDetails() {
        final long totalTargetsCount = getTotalTargetsCount();
        managementUIState.setTargetsCountAll(totalTargetsCount);

        Collection<TargetUpdateStatus> status = null;
        String[] targetTags = null;
        Long distributionId = null;
        String searchText = null;
        Long pinnedDistId = null;

        if (isFilteredByTags()) {
            targetTags = managementUIState.getTargetTableFilters().getClickedTargetTags().toArray(new String[0]);
        }
        if (isFilteredByStatus()) {
            status = managementUIState.getTargetTableFilters().getClickedStatusTargetTags();
        }
        if (managementUIState.getTargetTableFilters().getDistributionSet().isPresent()) {
            distributionId = managementUIState.getTargetTableFilters().getDistributionSet().get().getId();
        }
        if (isFilteredByText()) {
            searchText = String.format("%%%s%%", managementUIState.getTargetTableFilters().getSearchText().get());
        }
        final boolean noTagClicked = managementUIState.getTargetTableFilters().isNoTagSelected();
        if (managementUIState.getTargetTableFilters().getPinnedDistId().isPresent()) {
            pinnedDistId = managementUIState.getTargetTableFilters().getPinnedDistId().get();
        }

        final long size = getTargetsCountWithFilter(totalTargetsCount, status, targetTags, distributionId, searchText,
                noTagClicked, pinnedDistId);

        if (size > SPUIDefinitions.MAX_TABLE_ENTRIES) {
            managementUIState.setTargetsTruncated(size - SPUIDefinitions.MAX_TABLE_ENTRIES);
        }
    }

    private long getTargetsCountWithFilter(final long totalTargetsCount, final Collection<TargetUpdateStatus> status,
            final String[] targetTags, final Long distributionId, final String searchText, final Boolean noTagClicked,
            final Long pinnedDistId) {
        final long size;
        if (managementUIState.getTargetTableFilters().getTargetFilterQuery().isPresent()) {
            size = targetManagement.countTargetByTargetFilterQuery(
                    managementUIState.getTargetTableFilters().getTargetFilterQuery().get());
        } else if (noFilterSelected(status, pinnedDistId, noTagClicked, targetTags, searchText)) {
            size = totalTargetsCount;
        } else {
            size = targetManagement.countTargetByFilters(status, searchText, distributionId, noTagClicked, targetTags);
        }
        return size;
    }

    private boolean isFilteredByText() {
        return managementUIState.getTargetTableFilters().getSearchText().isPresent()
                && !Strings.isNullOrEmpty(managementUIState.getTargetTableFilters().getSearchText().get());
    }

    private static boolean noFilterSelected(final Collection<TargetUpdateStatus> status, final Long distributionId,
            final Boolean noTagClicked, final String[] targetTags, final String searchText) {
        return CollectionUtils.isEmpty(status) && distributionId == null && Strings.isNullOrEmpty(searchText)
                && !isTagSelected(targetTags, noTagClicked);
    }

    private static Boolean isTagSelected(final String[] targetTags, final Boolean noTagClicked) {
        return targetTags == null && !noTagClicked;
    }

    private long getTotalTargetsCount() {
        return targetManagement.countTargetsAll();
    }

    private boolean isFilteredByStatus() {
        return !managementUIState.getTargetTableFilters().getClickedStatusTargetTags().isEmpty();
    }

    private boolean isFilteredByTags() {
        return !managementUIState.getTargetTableFilters().getClickedTargetTags().isEmpty();
    }
}<|MERGE_RESOLUTION|>--- conflicted
+++ resolved
@@ -29,12 +29,8 @@
 import org.apache.commons.collections4.CollectionUtils;
 import org.eclipse.hawkbit.repository.SpPermissionChecker;
 import org.eclipse.hawkbit.repository.TargetManagement;
-<<<<<<< HEAD
+import org.eclipse.hawkbit.repository.event.remote.TargetInfoUpdateEvent;
 import org.eclipse.hawkbit.repository.event.remote.entity.TargetDeletedEvent;
-=======
-import org.eclipse.hawkbit.repository.eventbus.event.TargetDeletedEvent;
-import org.eclipse.hawkbit.repository.eventbus.event.TargetInfoUpdateEvent;
->>>>>>> e1557b25
 import org.eclipse.hawkbit.repository.model.NamedEntity;
 import org.eclipse.hawkbit.repository.model.Target;
 import org.eclipse.hawkbit.repository.model.TargetIdName;
@@ -137,11 +133,7 @@
         final List<Object> visibleItemIds = (List<Object>) getVisibleItemIds();
         boolean shouldRefreshTargets = false;
         for (final TargetDeletedEvent deletedEvent : eventContainer.getEvents()) {
-<<<<<<< HEAD
             final TargetIdName targetIdName = new TargetIdName(deletedEvent.getEntityId(), null, null);
-=======
-            final TargetIdName targetIdName = new TargetIdName(deletedEvent.getTargetId(), null, null);
->>>>>>> e1557b25
             if (visibleItemIds.contains(targetIdName)) {
                 targetContainer.removeItem(targetIdName);
             } else {
@@ -181,22 +173,14 @@
     }
 
     /**
-<<<<<<< HEAD
-     * EventListener method which is called when a list of events is published.
-     * TenantAwareEvent types should not be mixed up.
-=======
      * EventListener method which is called by the event bus to notify about a
      * list of {@link TargetInfoUpdateEvent}.
->>>>>>> e1557b25
      *
      * @param updatedTargets
      *            list of updated targets
      */
     private void onTargetUpdateEvents(final List<Target> updatedTargets) {
-<<<<<<< HEAD
-=======
         final LazyQueryContainer targetContainer = (LazyQueryContainer) getContainerDataSource();
->>>>>>> e1557b25
         @SuppressWarnings("unchecked")
         final List<Object> visibleItemIds = (List<Object>) getVisibleItemIds();
 
@@ -205,10 +189,7 @@
         } else {
             updatedTargets.stream().filter(target -> visibleItemIds.contains(target.getTargetIdName()))
                     .forEach(target -> updateVisibleItemOnEvent(target.getTargetInfo()));
-<<<<<<< HEAD
-=======
             targetContainer.commit();
->>>>>>> e1557b25
         }
 
         // workaround until push is available for action
