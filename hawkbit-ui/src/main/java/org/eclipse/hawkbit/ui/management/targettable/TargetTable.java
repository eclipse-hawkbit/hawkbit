/**
 * Copyright (c) 2015 Bosch Software Innovations GmbH and others.
 *
 * All rights reserved. This program and the accompanying materials
 * are made available under the terms of the Eclipse Public License v1.0
 * which accompanies this distribution, and is available at
 * http://www.eclipse.org/legal/epl-v10.html
 */
package org.eclipse.hawkbit.ui.management.targettable;

import java.util.ArrayList;
import java.util.Arrays;
import java.util.Collection;
import java.util.Collections;
import java.util.Date;
import java.util.HashSet;
import java.util.List;
import java.util.Map;
import java.util.Objects;
import java.util.Optional;
import java.util.Set;
import java.util.stream.Collectors;
import java.util.stream.Stream;

import org.eclipse.hawkbit.im.authentication.SpPermission;
import org.eclipse.hawkbit.repository.DeploymentManagement;
import org.eclipse.hawkbit.repository.DistributionSetManagement;
import org.eclipse.hawkbit.repository.FilterParams;
import org.eclipse.hawkbit.repository.MaintenanceScheduleHelper;
import org.eclipse.hawkbit.repository.TargetManagement;
import org.eclipse.hawkbit.repository.TargetTagManagement;
import org.eclipse.hawkbit.repository.TenantConfigurationManagement;
import org.eclipse.hawkbit.repository.event.remote.entity.RemoteEntityEvent;
import org.eclipse.hawkbit.repository.exception.InvalidMaintenanceScheduleException;
import org.eclipse.hawkbit.repository.model.Action.ActionType;
import org.eclipse.hawkbit.repository.model.DistributionSet;
import org.eclipse.hawkbit.repository.model.DistributionSetAssignmentResult;
import org.eclipse.hawkbit.repository.model.RepositoryModelConstants;
import org.eclipse.hawkbit.repository.model.Tag;
import org.eclipse.hawkbit.repository.model.Target;
import org.eclipse.hawkbit.repository.model.TargetTag;
import org.eclipse.hawkbit.repository.model.TargetTagAssignmentResult;
import org.eclipse.hawkbit.repository.model.TargetUpdateStatus;
import org.eclipse.hawkbit.repository.model.TargetWithActionType;
import org.eclipse.hawkbit.tenancy.configuration.TenantConfigurationProperties;
import org.eclipse.hawkbit.ui.SpPermissionChecker;
import org.eclipse.hawkbit.ui.UiProperties;
import org.eclipse.hawkbit.ui.common.ConfirmationDialog;
import org.eclipse.hawkbit.ui.common.ManagementEntityState;
import org.eclipse.hawkbit.ui.common.UserDetailsFormatter;
import org.eclipse.hawkbit.ui.common.confirmwindow.layout.ConfirmationTab;
import org.eclipse.hawkbit.ui.common.entity.DistributionSetIdName;
import org.eclipse.hawkbit.ui.common.entity.TargetIdName;
import org.eclipse.hawkbit.ui.common.table.AbstractTable;
import org.eclipse.hawkbit.ui.common.table.BaseEntityEventType;
import org.eclipse.hawkbit.ui.components.SPUIComponentProvider;
import org.eclipse.hawkbit.ui.dd.criteria.ManagementViewClientCriterion;
import org.eclipse.hawkbit.ui.management.event.ManagementUIEvent;
import org.eclipse.hawkbit.ui.management.event.PinUnpinEvent;
import org.eclipse.hawkbit.ui.management.event.SaveActionWindowEvent;
import org.eclipse.hawkbit.ui.management.event.TargetAddUpdateWindowEvent;
import org.eclipse.hawkbit.ui.management.event.TargetFilterEvent;
import org.eclipse.hawkbit.ui.management.event.TargetTableEvent;
import org.eclipse.hawkbit.ui.management.event.TargetTableEvent.TargetComponentEvent;
import org.eclipse.hawkbit.ui.management.miscs.AbstractActionTypeOptionGroupLayout.ActionTypeOption;
import org.eclipse.hawkbit.ui.management.miscs.ActionTypeOptionGroupAssignmentLayout;
import org.eclipse.hawkbit.ui.management.miscs.MaintenanceWindowLayout;
import org.eclipse.hawkbit.ui.management.state.AssignmentUIState;
import org.eclipse.hawkbit.ui.management.state.ManagementUIState;
import org.eclipse.hawkbit.ui.management.state.TargetTableFilters;
import org.eclipse.hawkbit.ui.push.CancelTargetAssignmentEventContainer;
import org.eclipse.hawkbit.ui.push.TargetUpdatedEventContainer;
import org.eclipse.hawkbit.ui.utils.AssignInstalledDSTooltipGenerator;
import org.eclipse.hawkbit.ui.utils.HawkbitCommonUtil;
import org.eclipse.hawkbit.ui.utils.SPDateTimeUtil;
import org.eclipse.hawkbit.ui.utils.SPUIDefinitions;
import org.eclipse.hawkbit.ui.utils.SPUILabelDefinitions;
import org.eclipse.hawkbit.ui.utils.SPUIStyleDefinitions;
import org.eclipse.hawkbit.ui.utils.TableColumn;
import org.eclipse.hawkbit.ui.utils.UIComponentIdProvider;
import org.eclipse.hawkbit.ui.utils.UIMessageIdProvider;
import org.eclipse.hawkbit.ui.utils.UINotification;
import org.eclipse.hawkbit.ui.utils.VaadinMessageSource;
import org.slf4j.Logger;
import org.slf4j.LoggerFactory;
import org.springframework.util.CollectionUtils;
import org.springframework.util.StringUtils;
import org.vaadin.addons.lazyquerycontainer.BeanQueryFactory;
import org.vaadin.addons.lazyquerycontainer.LazyQueryContainer;
import org.vaadin.addons.lazyquerycontainer.LazyQueryDefinition;
import org.vaadin.spring.events.EventBus.UIEventBus;
import org.vaadin.spring.events.EventScope;
import org.vaadin.spring.events.annotation.EventBusListenerMethod;

import com.google.common.collect.Lists;
import com.google.common.collect.Maps;
import com.vaadin.data.Container;
import com.vaadin.data.Item;
import com.vaadin.event.dd.DragAndDropEvent;
import com.vaadin.event.dd.acceptcriteria.AcceptCriterion;
import com.vaadin.server.FontAwesome;
import com.vaadin.shared.ui.label.ContentMode;
import com.vaadin.ui.Button;
import com.vaadin.ui.Button.ClickEvent;
import com.vaadin.ui.CheckBox;
import com.vaadin.ui.DragAndDropWrapper;
import com.vaadin.ui.HorizontalLayout;
import com.vaadin.ui.Label;
import com.vaadin.ui.Link;
import com.vaadin.ui.Table;
import com.vaadin.ui.UI;
import com.vaadin.ui.themes.ValoTheme;

/**
 * Concrete implementation of Target table which is displayed on the Deployment
 * View.
 */
public class TargetTable extends AbstractTable<Target> {

    private static final long serialVersionUID = 1L;

    private static final Logger LOG = LoggerFactory.getLogger(TargetTable.class);

    private static final String TARGET_PINNED = "targetPinned";

    private static final int PROPERTY_DEPT = 3;

    private static final String MESSAGE_ASSIGN_TARGET_TO_MULTIPLE_DISTRIBUTIONS = "message.confirm.assign.multiple.entities.multiple.distributions";

    private final transient TargetManagement targetManagement;

    private final transient DistributionSetManagement distributionSetManagement;

    private final transient TargetTagManagement tagManagement;

    private final transient DeploymentManagement deploymentManagement;

    private final transient TenantConfigurationManagement configManagement;

    private final ManagementViewClientCriterion managementViewClientCriterion;

    private final ManagementUIState managementUIState;

    private Button targetPinnedBtn;

    private boolean targetPinned;

    private final UiProperties uiProperties;

    private ConfirmationDialog confirmDialog;

    private final ActionTypeOptionGroupAssignmentLayout actionTypeOptionGroupLayout;

    private final MaintenanceWindowLayout maintenanceWindowLayout;

    public TargetTable(final UIEventBus eventBus, final VaadinMessageSource i18n, final UINotification notification,
            final TargetManagement targetManagement, final ManagementUIState managementUIState,
            final SpPermissionChecker permChecker, final ManagementViewClientCriterion managementViewClientCriterion,
            final DistributionSetManagement distributionSetManagement, final TargetTagManagement tagManagement,
            final DeploymentManagement deploymentManagement, final TenantConfigurationManagement configManagement,
            final UiProperties uiProperties) {
        super(eventBus, i18n, notification, permChecker);
        this.targetManagement = targetManagement;
        this.managementViewClientCriterion = managementViewClientCriterion;
        this.managementUIState = managementUIState;
        this.distributionSetManagement = distributionSetManagement;
        this.tagManagement = tagManagement;
        this.deploymentManagement = deploymentManagement;
        this.configManagement = configManagement;
        this.uiProperties = uiProperties;
        this.actionTypeOptionGroupLayout = new ActionTypeOptionGroupAssignmentLayout(i18n);
        this.maintenanceWindowLayout = new MaintenanceWindowLayout(i18n);

        setItemDescriptionGenerator(new AssignInstalledDSTooltipGenerator());
        addNewContainerDS();
        setColumnProperties();
        setDataAvailable(getContainerDataSource().size() != 0);
    }

    @EventBusListenerMethod(scope = EventScope.UI)
    void onCancelTargetAssignmentEvents(final CancelTargetAssignmentEventContainer eventContainer) {
        // workaround until push is available for action
        // history, re-select
        // the updated target so the action history gets
        // refreshed.
        publishTargetSelectedEntityForRefresh(eventContainer.getEvents().stream());
    }

    @EventBusListenerMethod(scope = EventScope.UI)
    void onTargetUpdatedEvents(final TargetUpdatedEventContainer eventContainer) {
        @SuppressWarnings("unchecked")
        final List<Long> visibleItemIds = (List<Long>) getVisibleItemIds();
        if (isFilterEnabled()) {
            refreshTargets();
        } else {
            eventContainer.getEvents().stream().filter(event -> visibleItemIds.contains(event.getEntityId()))
                    .filter(Objects::nonNull).forEach(event -> updateVisibleItemOnEvent(event.getEntity()));
        }
        publishTargetSelectedEntityForRefresh(eventContainer.getEvents().stream());
    }

    private void publishTargetSelectedEntityForRefresh(
            final Stream<? extends RemoteEntityEvent<Target>> targetEntityEventStream) {
        targetEntityEventStream.filter(event -> isLastSelectedTarget(event.getEntityId())).filter(Objects::nonNull)
                .findAny().ifPresent(event -> getEventBus().publish(this,
                        new TargetTableEvent(BaseEntityEventType.SELECTED_ENTITY, event.getEntity())));
    }

    @EventBusListenerMethod(scope = EventScope.UI)
    void onEvent(final PinUnpinEvent pinUnpinEvent) {
        UI.getCurrent().access(() -> {
            if (pinUnpinEvent == PinUnpinEvent.PIN_DISTRIBUTION) {
                refreshFilter();
                styleTargetTableOnPinning();
            } else if (pinUnpinEvent == PinUnpinEvent.UNPIN_DISTRIBUTION) {
                refreshFilter();
                restoreTargetTableStyle();
            }
        });
    }

    @EventBusListenerMethod(scope = EventScope.UI)
    void addOrEditEvent(final TargetAddUpdateWindowEvent targetUIEvent) {
        if (BaseEntityEventType.UPDATED_ENTITY != targetUIEvent.getEventType()) {
            return;
        }
        UI.getCurrent().access(() -> updateTarget(targetUIEvent.getEntity()));
    }

    @EventBusListenerMethod(scope = EventScope.UI)
    void onEvent(final TargetFilterEvent filterEvent) {
        UI.getCurrent().access(() -> {
            if (checkFilterEvent(filterEvent)) {
                refreshFilter();
                getEventBus().publish(this, ManagementUIEvent.TARGET_TABLE_FILTER);
            }
        });
    }

    @EventBusListenerMethod(scope = EventScope.UI)
    void onEvent(final ManagementUIEvent managementUIEvent) {
        UI.getCurrent().access(() -> {
            if (managementUIEvent == ManagementUIEvent.UNASSIGN_TARGET_TAG
                    || managementUIEvent == ManagementUIEvent.ASSIGN_TARGET_TAG) {
                refreshFilter();
            }
        });
    }

    @EventBusListenerMethod(scope = EventScope.UI)
    void onEvent(final SaveActionWindowEvent event) {
        if (event == SaveActionWindowEvent.SAVED_ASSIGNMENTS) {
            refreshContainer();
        }
    }

    @EventBusListenerMethod(scope = EventScope.UI)
    void onEvent(final TargetTableEvent event) {
        onBaseEntityEvent(event);
    }

    @Override
    protected String getTableId() {
        return UIComponentIdProvider.TARGET_TABLE_ID;
    }

    @Override
    protected Container createContainer() {
        // ADD all the filters to the query config
        final Map<String, Object> queryConfig = prepareQueryConfigFilters();
        // Create TargetBeanQuery factory with the query config.
        final BeanQueryFactory<TargetBeanQuery> targetQF = new BeanQueryFactory<>(TargetBeanQuery.class);
        targetQF.setQueryConfiguration(queryConfig);
        // create lazy query container with lazy defination and query
        final LazyQueryContainer targetTableContainer = new LazyQueryContainer(
                new LazyQueryDefinition(true, SPUIDefinitions.PAGE_SIZE, SPUILabelDefinitions.VAR_ID), targetQF);
        targetTableContainer.getQueryView().getQueryDefinition().setMaxNestedPropertyDepth(PROPERTY_DEPT);
        return targetTableContainer;
    }

    @Override
    protected void addContainerProperties(final Container container) {
        final LazyQueryContainer targetTableContainer = (LazyQueryContainer) container;
        targetTableContainer.addContainerProperty(SPUILabelDefinitions.VAR_CONT_ID, String.class, "", false, false);
        targetTableContainer.addContainerProperty(SPUILabelDefinitions.VAR_NAME, String.class, "", false, true);
        targetTableContainer.addContainerProperty(SPUILabelDefinitions.VAR_TARGET_STATUS, TargetUpdateStatus.class,
                TargetUpdateStatus.UNKNOWN, false, false);
        targetTableContainer.addContainerProperty(SPUILabelDefinitions.ASSIGNED_DISTRIBUTION_ID, Long.class, null,
                false, false);
        targetTableContainer.addContainerProperty(SPUILabelDefinitions.INSTALLED_DISTRIBUTION_ID, Long.class, null,
                false, false);
        targetTableContainer.addContainerProperty(SPUILabelDefinitions.ASSIGNED_DISTRIBUTION_NAME_VER, String.class, "",
                false, true);
        targetTableContainer.addContainerProperty(SPUILabelDefinitions.INSTALLED_DISTRIBUTION_NAME_VER, String.class,
                "", false, true);
        targetTableContainer.addContainerProperty(SPUILabelDefinitions.LAST_QUERY_DATE, Date.class, null, false, false);
        targetTableContainer.addContainerProperty(SPUILabelDefinitions.VAR_CREATED_BY, String.class, null, false, true);
        targetTableContainer.addContainerProperty(SPUILabelDefinitions.VAR_LAST_MODIFIED_BY, String.class, null, false,
                true);
        targetTableContainer.addContainerProperty(SPUILabelDefinitions.VAR_CREATED_DATE, String.class, null, false,
                true);
        targetTableContainer.addContainerProperty(SPUILabelDefinitions.VAR_LAST_MODIFIED_DATE, String.class, null,
                false, true);
        targetTableContainer.addContainerProperty(SPUILabelDefinitions.VAR_POLL_STATUS_TOOL_TIP, String.class, null,
                false, true);
        targetTableContainer.addContainerProperty(SPUILabelDefinitions.VAR_DESC, String.class, "", false, true);
        targetTableContainer.addContainerProperty(SPUILabelDefinitions.ASSIGN_DIST_SET, DistributionSet.class, null,
                false, true);
        targetTableContainer.addContainerProperty(SPUILabelDefinitions.INSTALL_DIST_SET, DistributionSet.class, null,
                false, true);
    }

    @Override
    protected void addCustomGeneratedColumns() {
        addGeneratedColumn(SPUIDefinitions.TARGET_STATUS_PIN_TOGGLE_ICON,
                (source, itemId, columnId) -> getTagetPinButton(itemId));
        addGeneratedColumn(SPUIDefinitions.TARGET_STATUS_POLL_TIME,
                (source, itemId, columnId) -> getTargetPollTime(itemId));
    }

    @Override
    protected Object getItemIdToSelect() {
        return managementUIState.getSelectedTargetId().isEmpty() ? null : managementUIState.getSelectedTargetId();
    }

    @Override
    protected void publishSelectedEntityEvent(final Target selectedLastEntity) {
        getEventBus().publish(this, new TargetTableEvent(BaseEntityEventType.SELECTED_ENTITY, selectedLastEntity));
    }

    @Override
    protected void setLastSelectedEntityId(final Long selectedLastEntityId) {
        managementUIState.setLastSelectedTargetId(selectedLastEntityId);
    }

    @Override
    protected Optional<Target> findEntityByTableValue(final Long lastSelectedId) {
        return targetManagement.get(lastSelectedId);
    }

    @Override
    protected void setManagementEntityStateValues(final Set<Long> values, final Long lastId) {
        managementUIState.setSelectedTargetId(values);
        managementUIState.setLastSelectedTargetId(lastId);
    }

    @Override
    protected ManagementEntityState getManagementEntityState() {
        return null;
    }

    @Override
    protected boolean isMaximized() {
        return managementUIState.isTargetTableMaximized();
    }

    @Override
    protected List<TableColumn> getTableVisibleColumns() {
        final List<TableColumn> columnList = super.getTableVisibleColumns();
        if (!isMaximized()) {
            columnList.add(new TableColumn(SPUIDefinitions.TARGET_STATUS_POLL_TIME, "", 0.0F));
            columnList.add(new TableColumn(SPUIDefinitions.TARGET_STATUS_PIN_TOGGLE_ICON, "", 0.0F));
        }
        return columnList;
    }

    @Override
    public AcceptCriterion getDropAcceptCriterion() {
        return managementViewClientCriterion;
    }

    private Map<String, Object> prepareQueryConfigFilters() {
        final Map<String, Object> queryConfig = Maps.newHashMapWithExpectedSize(7);
        managementUIState.getTargetTableFilters().getSearchText().ifPresent(

                value -> queryConfig.put(SPUIDefinitions.FILTER_BY_TEXT, value));
        managementUIState.getTargetTableFilters().getDistributionSet().ifPresent(

                value -> queryConfig.put(SPUIDefinitions.FILTER_BY_DISTRIBUTION, value.getId()));
        managementUIState.getTargetTableFilters().getPinnedDistId().ifPresent(

                value -> queryConfig.put(SPUIDefinitions.ORDER_BY_DISTRIBUTION, value));
        managementUIState.getTargetTableFilters().getTargetFilterQuery().ifPresent(

                value -> queryConfig.put(SPUIDefinitions.FILTER_BY_TARGET_FILTER_QUERY, value));
        queryConfig.put(SPUIDefinitions.FILTER_BY_NO_TAG, managementUIState.getTargetTableFilters().isNoTagSelected());

        if (

        isFilteredByTags()) {
            final List<String> list = new ArrayList<>();
            list.addAll(managementUIState.getTargetTableFilters().getClickedTargetTags());
            queryConfig.put(SPUIDefinitions.FILTER_BY_TAG, list.toArray(new String[list.size()]));
        }
        if (isFilteredByStatus()) {
            final List<TargetUpdateStatus> statusList = managementUIState.getTargetTableFilters()
                    .getClickedStatusTargetTags();
            queryConfig.put(SPUIDefinitions.FILTER_BY_STATUS, statusList);
        }
        if (managementUIState.getTargetTableFilters().isOverdueFilterEnabled()) {
            queryConfig.put(SPUIDefinitions.FILTER_BY_OVERDUE_STATE, Boolean.TRUE);
        }
        return queryConfig;
    }

    private Label getTargetPollTime(final Object itemId) {
        final Label statusLabel = new Label();
        statusLabel.addStyleName(ValoTheme.LABEL_SMALL);
        statusLabel.setHeightUndefined();
        statusLabel.setContentMode(ContentMode.HTML);
        final String pollStatusToolTip = (String) getContainerDataSource().getItem(itemId)
                .getItemProperty(SPUILabelDefinitions.VAR_POLL_STATUS_TOOL_TIP).getValue();
        if (StringUtils.hasText(pollStatusToolTip)) {
            statusLabel.setValue(FontAwesome.EXCLAMATION_CIRCLE.getHtml());
            statusLabel.setDescription(pollStatusToolTip);
        } else {
            statusLabel.setValue(FontAwesome.CLOCK_O.getHtml());
            statusLabel.setDescription(getI18n().getMessage(UIMessageIdProvider.TOOLTIP_IN_TIME));
        }

        return statusLabel;
    }

    private Button getTagetPinButton(final Object itemId) {
        final Button pinBtn = new Button();
        final String controllerId = (String) getContainerDataSource().getItem(itemId)
                .getItemProperty(SPUILabelDefinitions.VAR_CONT_ID).getValue();
        final TargetIdName pinnedTarget = new TargetIdName((Long) itemId, controllerId);
        final StringBuilder pinBtnStyle = new StringBuilder(ValoTheme.BUTTON_BORDERLESS_COLORED);
        pinBtnStyle.append(' ');
        pinBtnStyle.append(ValoTheme.BUTTON_SMALL);
        pinBtnStyle.append(' ');
        pinBtnStyle.append(ValoTheme.BUTTON_ICON_ONLY);
        pinBtn.setStyleName(pinBtnStyle.toString());
        pinBtn.setHeightUndefined();
        pinBtn.setData(pinnedTarget);
        pinBtn.setId(UIComponentIdProvider.TARGET_PIN_ICON + controllerId);
        pinBtn.addClickListener(this::addPinClickListener);
        pinBtn.setDescription(getI18n().getMessage(UIMessageIdProvider.TOOLTIP_TARGET_PIN));
        if (isPinned(pinnedTarget)) {
            pinBtn.addStyleName(TARGET_PINNED);
            targetPinned = Boolean.TRUE;
            targetPinnedBtn = pinBtn;
            getEventBus().publish(this, PinUnpinEvent.PIN_TARGET);
        }
        pinBtn.addStyleName(SPUIStyleDefinitions.TARGET_STATUS_PIN_TOGGLE);
        HawkbitCommonUtil.applyStatusLblStyle(this, pinBtn, itemId);
        return pinBtn;
    }

    private boolean isPinned(final TargetIdName target) {
        return managementUIState.getDistributionTableFilters().getPinnedTarget()
                .map(pinnedTarget -> pinnedTarget.equals(target)).orElse(false);
    }

    private void addPinClickListener(final ClickEvent event) {
        checkifAlreadyPinned(event.getButton());
        if (targetPinned) {
            pinTarget(event.getButton());
        } else {
            unPinTarget(event.getButton());
        }
    }

    private void checkifAlreadyPinned(final Button eventBtn) {
        final TargetIdName newPinnedTargetItemId = (TargetIdName) eventBtn.getData();
        final TargetIdName targetId = managementUIState.getDistributionTableFilters().getPinnedTarget().orElse(null);

        if (targetId == null) {
            targetPinned = !targetPinned;
            managementUIState.getDistributionTableFilters().setPinnedTarget(newPinnedTargetItemId);
        } else if (targetId.equals(newPinnedTargetItemId)) {
            targetPinned = Boolean.FALSE;
        } else {
            targetPinned = true;
            managementUIState.getDistributionTableFilters().setPinnedTarget(newPinnedTargetItemId);
            if (null != targetPinnedBtn) {
                resetPinStyle(targetPinnedBtn);
            }
        }
        targetPinnedBtn = eventBtn;
    }

    private void pinTarget(final Button eventBtn) {
        /* if distribution set is pinned ,unpin target if pinned */
        managementUIState.getTargetTableFilters().setPinnedDistId(null);
        /* on unpin of target dist table should refresh Dist table restyle */
        getEventBus().publish(this, PinUnpinEvent.PIN_TARGET);
        /* change target table styling */
        styleTargetTable();
        eventBtn.addStyleName(TARGET_PINNED);
        targetPinned = Boolean.FALSE;
    }

    private void unPinTarget(final Button eventBtn) {
        managementUIState.getDistributionTableFilters().setPinnedTarget(null);
        getEventBus().publish(this, PinUnpinEvent.UNPIN_TARGET);
        resetPinStyle(eventBtn);
    }

    private void resetPinStyle(final Button pinBtn) {
        pinBtn.removeStyleName(TARGET_PINNED);
        pinBtn.addStyleName(SPUIStyleDefinitions.TARGET_STATUS_PIN_TOGGLE);
        final TargetIdName targetIdname = (TargetIdName) pinBtn.getData();
        HawkbitCommonUtil.applyStatusLblStyle(this, pinBtn, targetIdname.getTargetId());
    }

    private void styleTargetTable() {
        setCellStyleGenerator((source, itemId, propertyId) -> null);
    }

    @Override
    protected void onDropEventFromTable(final DragAndDropEvent event) {
        assignDsToTarget(event);
    }

    @Override
    protected void onDropEventFromWrapper(final DragAndDropEvent event) {
        if (isNoTagAssigned(event)) {
            tagAssignment(event);
        }
    }

    private Boolean isNoTagAssigned(final DragAndDropEvent event) {
        final String tagName = ((DragAndDropWrapper) (event.getTransferable().getSourceComponent())).getData()
                .toString();
        if (tagName.equals(getI18n().getMessage(UIMessageIdProvider.CAPTION_TARGET_TAG))) {
            getNotification().displayValidationError(getI18n().getMessage("message.tag.cannot.be.assigned",
                    getI18n().getMessage("label.no.tag.assigned")));
            return false;
        }
        return true;
    }

    private void tagAssignment(final DragAndDropEvent event) {
        final List<Long> targetList = getDraggedTargetList(event).stream().collect(Collectors.toList());

        final String targTagName = HawkbitCommonUtil.removePrefix(event.getTransferable().getSourceComponent().getId(),
                SPUIDefinitions.TARGET_TAG_ID_PREFIXS);
        if (targetList.isEmpty()) {
            final String actionDidNotWork = getI18n().getMessage("message.action.did.not.work");
            getNotification().displayValidationError(actionDidNotWork);
            return;
        }

        final TargetTagAssignmentResult result = toggleTagAssignment(targetList, targTagName);

        final List<String> tagsClickedList = managementUIState.getTargetTableFilters().getClickedTargetTags();
        if (result.getUnassigned() >= 1 && !tagsClickedList.isEmpty()) {
            refreshFilter();
        }
    }

    /**
     * Toggles {@link TargetTag} assignment to given target ids by means that if
     * some (or all) of the targets in the list have the {@link Tag} not yet
     * assigned, they will be. If all of theme have the tag already assigned
     * they will be removed instead. Additionally a success popup is shown.
     *
     * @param targetIds
     *            to toggle for
     * @param targTagName
     *            to toggle
     * @return TagAssigmentResult with all meta data of the assignment outcome.
     */
    public TargetTagAssignmentResult toggleTagAssignment(final Collection<Long> targetIds, final String targTagName) {
        final List<String> controllerIds = targetManagement.get(targetIds).stream().map(Target::getControllerId)
                .collect(Collectors.toList());
        if (controllerIds.isEmpty()) {
            getNotification().displayWarning(getI18n().getMessage("targets.not.exists"));
            return new TargetTagAssignmentResult(0, 0, 0, Lists.newArrayListWithCapacity(0),
                    Lists.newArrayListWithCapacity(0), null);
        }

        final Optional<TargetTag> tag = tagManagement.getByName(targTagName);
        if (!tag.isPresent()) {
            getNotification().displayWarning(getI18n().getMessage("targettag.not.exists", targTagName));
            return new TargetTagAssignmentResult(0, 0, 0, Lists.newArrayListWithCapacity(0),
                    Lists.newArrayListWithCapacity(0), null);
        }

        final TargetTagAssignmentResult result = targetManagement.toggleTagAssignment(controllerIds, targTagName);

        getNotification().displaySuccess(HawkbitCommonUtil.createAssignmentMessage(targTagName, result, getI18n()));

        return result;
    }

    @Override
    protected boolean validateDragAndDropWrapper(final DragAndDropWrapper wrapperSource) {
        final String tagName = HawkbitCommonUtil.removePrefix(wrapperSource.getId(),
                SPUIDefinitions.TARGET_TAG_ID_PREFIXS);
        if (wrapperSource.getId().startsWith(SPUIDefinitions.TARGET_TAG_ID_PREFIXS)) {
            if (getI18n().getMessage("label.no.tag").equals(tagName)) {
                getNotification()
                        .displayValidationError(getI18n().getMessage(UIMessageIdProvider.MESSAGE_ACTION_NOT_ALLOWED));
                return false;
            }
        } else {
            getNotification()
                    .displayValidationError(getI18n().getMessage(UIMessageIdProvider.MESSAGE_ACTION_NOT_ALLOWED));
            return false;
        }

        return true;
    }

    @Override
    protected String getDropTableId() {
        return UIComponentIdProvider.DIST_TABLE_ID;
    }

    @Override
    protected List<String> hasMissingPermissionsForDrop() {
        return getPermChecker().hasUpdateTargetPermission() ? Collections.emptyList()
                : Arrays.asList(SpPermission.UPDATE_TARGET);
    }

    /**
     * To update target details in the table.
     *
     * @param updatedTarget
     *            as reference
     */
    @SuppressWarnings("unchecked")
    public void updateTarget(final Target updatedTarget) {
        if (updatedTarget != null) {
            final Item item = getItem(updatedTarget.getId());
            // TO DO update SPUILabelDefinitions.ASSIGNED_DISTRIBUTION_NAME_VER
            // &
            // SPUILabelDefinitions.ASSIGNED_DISTRIBUTION_NAME_VER

            /*
             * Update the status which will trigger the value change lister
             * registered for the target update status. That listener will
             * update the new status icon showing for this target in the table.
             */
            item.getItemProperty(SPUILabelDefinitions.VAR_TARGET_STATUS).setValue(updatedTarget.getUpdateStatus());
            /*
             * Update the last query which will trigger the value change lister
             * registered for the target last query column. That listener will
             * update the latest query date for this target in the tooltip.
             */
            item.getItemProperty(SPUILabelDefinitions.LAST_QUERY_DATE).setValue(updatedTarget.getLastTargetQuery());

            item.getItemProperty(SPUILabelDefinitions.VAR_LAST_MODIFIED_BY)
                    .setValue(UserDetailsFormatter.loadAndFormatLastModifiedBy(updatedTarget));
            item.getItemProperty(SPUILabelDefinitions.VAR_LAST_MODIFIED_DATE)
                    .setValue(SPDateTimeUtil.getFormattedDate(updatedTarget.getLastModifiedAt()));
            item.getItemProperty(SPUILabelDefinitions.VAR_DESC).setValue(updatedTarget.getDescription());

            /* Update the new Name, Description and poll date */
            item.getItemProperty(SPUILabelDefinitions.VAR_NAME).setValue(updatedTarget.getName());
        }
    }

    private static boolean checkFilterEvent(final TargetFilterEvent filterEvent) {
        return isNormalFilter(filterEvent) || isRemoveFilterEvent(filterEvent) || isStatusFilterEvent(filterEvent);
    }

    private static boolean isStatusFilterEvent(final TargetFilterEvent filterEvent) {
        return filterEvent == TargetFilterEvent.FILTER_BY_STATUS
                || filterEvent == TargetFilterEvent.REMOVE_FILTER_BY_STATUS;
    }

    private static boolean isRemoveFilterEvent(final TargetFilterEvent filterEvent) {
        return filterEvent == TargetFilterEvent.REMOVE_FILTER_BY_TEXT
                || filterEvent == TargetFilterEvent.REMOVE_FILTER_BY_TAG
                || filterEvent == TargetFilterEvent.REMOVE_FILTER_BY_DISTRIBUTION
                || filterEvent == TargetFilterEvent.REMOVE_FILTER_BY_TARGET_FILTER_QUERY;
    }

    private static boolean isNormalFilter(final TargetFilterEvent filterEvent) {
        return filterEvent == TargetFilterEvent.FILTER_BY_TEXT || filterEvent == TargetFilterEvent.FILTER_BY_TAG
                || filterEvent == TargetFilterEvent.FILTER_BY_DISTRIBUTION
                || filterEvent == TargetFilterEvent.FILTER_BY_TARGET_FILTER_QUERY;
    }

    private String getTargetTableStyle(final Long assignedDistributionSetId, final Long installedDistributionSetId) {
        return managementUIState.getTargetTableFilters().getPinnedDistId().map(distPinned -> {
            if (distPinned.equals(installedDistributionSetId)) {
                return SPUIDefinitions.HIGHLIGHT_GREEN;
            }
            if (distPinned.equals(assignedDistributionSetId)) {
                return SPUIDefinitions.HIGHLIGHT_ORANGE;
            }
            return null;
        }).orElse(null);
    }

    private String createTargetTableStyle(final Object itemId, final Object propertyId) {
        if (propertyId == null) {
            final Item item = getItem(itemId);
            final Long assignedDistributionSetId = (Long) item
                    .getItemProperty(SPUILabelDefinitions.ASSIGNED_DISTRIBUTION_ID).getValue();
            final Long installedDistributionSetId = (Long) item
                    .getItemProperty(SPUILabelDefinitions.INSTALLED_DISTRIBUTION_ID).getValue();
            return getTargetTableStyle(assignedDistributionSetId, installedDistributionSetId);
        }
        return null;
    }

    private void styleTargetTableOnPinning() {
        setCellStyleGenerator(new Table.CellStyleGenerator() {
            private static final long serialVersionUID = 1L;

            @Override
            public String getStyle(final Table source, final Object itemId, final Object propertyId) {
                return createTargetTableStyle(itemId, propertyId);
            }
        });
    }

    private void restoreTargetTableStyle() {
        setCellStyleGenerator(new Table.CellStyleGenerator() {
            private static final long serialVersionUID = 1L;

            @Override
            public String getStyle(final Table source, final Object itemId, final Object propertyId) {
                return null;
            }
        });
    }

    private void refreshTargets() {
        final LazyQueryContainer targetContainer = (LazyQueryContainer) getContainerDataSource();
        final int size = targetContainer.size();
        if (size < SPUIDefinitions.MAX_TABLE_ENTRIES) {
            super.refreshContainer();
        } else {
            // If table is not refreshed , explicitly target total count and
            // truncated count has to be updated
            resetTargetCountDetails();
        }

        if (size != 0) {
            setData(getI18n().getMessage(UIMessageIdProvider.MESSAGE_DATA_AVAILABLE));
        }
        getEventBus().publish(this, new TargetTableEvent(TargetComponentEvent.REFRESH_TARGETS));
    }

    @Override
    public void refreshContainer() {
        super.refreshContainer();
        getEventBus().publish(this, new TargetTableEvent(TargetComponentEvent.REFRESH_TARGETS));
    }

    @SuppressWarnings("unchecked")
    private void updateVisibleItemOnEvent(final Target target) {
        final Long targetId = target.getId();

        final LazyQueryContainer targetContainer = (LazyQueryContainer) getContainerDataSource();
        final Item item = targetContainer.getItem(targetId);

        item.getItemProperty(SPUILabelDefinitions.VAR_TARGET_STATUS).setValue(target.getUpdateStatus());
        item.getItemProperty(SPUILabelDefinitions.VAR_NAME).setValue(target.getName());
        item.getItemProperty(SPUILabelDefinitions.VAR_POLL_STATUS_TOOL_TIP)
                .setValue(HawkbitCommonUtil.getPollStatusToolTip(target.getPollStatus(), getI18n()));
    }

    private boolean isLastSelectedTarget(final Long targetId) {
        final Optional<Long> currentTargetId = managementUIState.getLastSelectedTargetId();
        return currentTargetId.isPresent() && currentTargetId.get().equals(targetId);
    }

    private boolean isFilterEnabled() {
        final TargetTableFilters targetTableFilters = managementUIState.getTargetTableFilters();
        return targetTableFilters.getSearchText().isPresent() || !targetTableFilters.getClickedTargetTags().isEmpty()
                || !targetTableFilters.getClickedStatusTargetTags().isEmpty()
                || targetTableFilters.getTargetFilterQuery().isPresent();
    }

    /**
     * Select all rows in the table.
     */
    @Override
    public void selectAll() {
        // As Vaadin Table only returns the current ItemIds which are visible
        // you don't need to search explicit for them.
        setValue(getItemIds());
    }

    @Override
    protected void setDataAvailable(final boolean available) {
        managementUIState.setNoDataAvailableTarget(!available);
    }

    /**
     * Set total target count and count of targets truncated in target table.
     */
    private void resetTargetCountDetails() {
        final long totalTargetsCount = getTotalTargetsCount();
        managementUIState.setTargetsCountAll(totalTargetsCount);

        final boolean noTagClicked = managementUIState.getTargetTableFilters().isNoTagSelected();
        final Long distributionId = managementUIState.getTargetTableFilters().getDistributionSet()
                .map(DistributionSetIdName::getId).orElse(null);
        final Long pinnedDistId = managementUIState.getTargetTableFilters().getPinnedDistId().orElse(null);
        final String searchText = managementUIState.getTargetTableFilters().getSearchText().map(text -> {
            if (StringUtils.isEmpty(text)) {
                return null;
            }
            return String.format("%%%s%%", text);
        }).orElse(null);

        String[] targetTags = null;
        if (isFilteredByTags()) {
            targetTags = managementUIState.getTargetTableFilters().getClickedTargetTags().toArray(new String[0]);
        }

        Collection<TargetUpdateStatus> status = null;
        if (isFilteredByStatus()) {
            status = managementUIState.getTargetTableFilters().getClickedStatusTargetTags();
        }

        Boolean overdueState = null;
        if (managementUIState.getTargetTableFilters().isOverdueFilterEnabled()) {
            overdueState = managementUIState.getTargetTableFilters().isOverdueFilterEnabled();
        }

        final long size = getTargetsCountWithFilter(totalTargetsCount, pinnedDistId,
                new FilterParams(status, overdueState, searchText, distributionId, noTagClicked, targetTags));

        if (size > SPUIDefinitions.MAX_TABLE_ENTRIES) {
            managementUIState.setTargetsTruncated(size - SPUIDefinitions.MAX_TABLE_ENTRIES);
        }
    }

    private long getTargetsCountWithFilter(final long totalTargetsCount, final Long pinnedDistId,
            final FilterParams filterParams) {
        final Optional<Long> query = managementUIState.getTargetTableFilters().getTargetFilterQuery();

        final long size;
        if (query.isPresent()) {
            size = targetManagement.countByTargetFilterQuery(query.get());
        } else if (noFilterSelected(filterParams.getFilterByStatus(), pinnedDistId,
                filterParams.getSelectTargetWithNoTag(), filterParams.getFilterByTagNames(),
                filterParams.getFilterBySearchText())) {
            size = totalTargetsCount;
        } else {
            size = targetManagement.countByFilters(filterParams.getFilterByStatus(), filterParams.getOverdueState(),
                    filterParams.getFilterBySearchText(), filterParams.getFilterByDistributionId(),
                    filterParams.getSelectTargetWithNoTag(), filterParams.getFilterByTagNames());
        }
        return size;
    }

    private static boolean noFilterSelected(final Collection<TargetUpdateStatus> status, final Long distributionId,
            final Boolean noTagClicked, final String[] targetTags, final String searchText) {
        return CollectionUtils.isEmpty(status) && distributionId == null && StringUtils.isEmpty(searchText)
                && !isTagSelected(targetTags, noTagClicked);
    }

    private static Boolean isTagSelected(final String[] targetTags, final Boolean noTagClicked) {
        return targetTags == null && !noTagClicked;
    }

    private long getTotalTargetsCount() {
        return targetManagement.count();
    }

    private boolean isFilteredByStatus() {
        return !managementUIState.getTargetTableFilters().getClickedStatusTargetTags().isEmpty();
    }

    private boolean isFilteredByTags() {
        return !managementUIState.getTargetTableFilters().getClickedTargetTags().isEmpty();
    }

    // Code for assignment start
    private void saveAllAssignments() {
<<<<<<< HEAD

        final ActionType actionType = ((ActionTypeOptionGroupLayout.ActionTypeOption) actionTypeOptionGroupLayout
                .getActionTypeOptionGroup().getValue()).getActionType();
        final long forcedTimeStamp = (((ActionTypeOptionGroupLayout.ActionTypeOption) actionTypeOptionGroupLayout
                .getActionTypeOptionGroup().getValue()) == ActionTypeOption.AUTO_FORCED)
=======
        final Set<TargetIdName> itemIds = managementUIState.getAssignedList().keySet();
        Long distId;
        List<TargetIdName> targetIdSetList;
        List<TargetIdName> tempIdList;
        final ActionType actionType = ((ActionTypeOption) actionTypeOptionGroupLayout.getActionTypeOptionGroup()
                .getValue()).getActionType();
        final long forcedTimeStamp = (((ActionTypeOption) actionTypeOptionGroupLayout.getActionTypeOptionGroup()
                .getValue()) == ActionTypeOption.AUTO_FORCED)
>>>>>>> 56b938d2
                        ? actionTypeOptionGroupLayout.getForcedTimeDateField().getValue().getTime()
                        : RepositoryModelConstants.NO_FORCE_TIME;

        final String maintenanceSchedule = maintenanceWindowLayout.getMaintenanceSchedule();
        final String maintenanceDuration = maintenanceWindowLayout.getMaintenanceDuration();
        final String maintenanceTimeZone = maintenanceWindowLayout.getMaintenanceTimeZone();

        final AssignmentUIState assignmentState = managementUIState.getAssignmentState();
        assignmentState.forEach(distributionSetIdName -> {
            final Set<TargetIdName> targetIds = assignmentState.getAssignedTargets(distributionSetIdName);
            final DistributionSetAssignmentResult distributionSetAssignmentResult = deploymentManagement
                    .assignDistributionSet(distributionSetIdName.getId(),
                            targetIds.stream().map(t -> maintenanceWindowLayout.isEnabled()
                                    ? new TargetWithActionType(t.getControllerId(), actionType, forcedTimeStamp,
                                            maintenanceSchedule, maintenanceDuration, maintenanceTimeZone)
                                    : new TargetWithActionType(t.getControllerId(), actionType, forcedTimeStamp))
                                    .collect(Collectors.toList()));

            if (distributionSetAssignmentResult.getAssigned() > 0) {
                getNotification().displaySuccess(getI18n().getMessage("message.target.assignment",
                        distributionSetAssignmentResult.getAssigned()));
            }
            if (distributionSetAssignmentResult.getAlreadyAssigned() > 0) {
                getNotification().displaySuccess(getI18n().getMessage("message.target.alreadyAssigned",
                        distributionSetAssignmentResult.getAlreadyAssigned()));
            }
        });
        refreshPinnedDetails(assignmentState);

        assignmentState.clear();
        getNotification().displaySuccess(getI18n().getMessage("message.target.ds.assign.success"));
        getEventBus().publish(this, SaveActionWindowEvent.SAVED_ASSIGNMENTS);
    }

    private void refreshPinnedDetails(final AssignmentUIState assignmentState) {
        final Optional<Long> pinnedDist = managementUIState.getTargetTableFilters().getPinnedDistId();
        final Optional<TargetIdName> pinnedTarget = managementUIState.getDistributionTableFilters().getPinnedTarget();

        if (pinnedDist.isPresent()) {
            final Long pinnedDistSet = pinnedDist.get();
            if (assignmentState.isAssigned(pinnedDistSet)) {
                getEventBus().publish(this, PinUnpinEvent.PIN_DISTRIBUTION);
            }
        } else if (pinnedTarget.isPresent() && assignmentState.hasAssignments(pinnedTarget.get())) {
            getEventBus().publish(this, PinUnpinEvent.PIN_TARGET);
        }
    }

    private boolean isMaintenanceWindowValid() {
        if (maintenanceWindowLayout.isEnabled()) {
            try {
                MaintenanceScheduleHelper.validateMaintenanceSchedule(maintenanceWindowLayout.getMaintenanceSchedule(),
                        maintenanceWindowLayout.getMaintenanceDuration(),
                        maintenanceWindowLayout.getMaintenanceTimeZone());
            } catch (final InvalidMaintenanceScheduleException e) {
                LOG.error("Maintenance window is not valid", e);
                getNotification().displayValidationError(e.getMessage());
                return false;
            }
        }
        return true;
    }

    private void assignDsToTarget(final DragAndDropEvent event) {
        final TableTransferable transferable = (TableTransferable) event.getTransferable();
        final AbstractTable<?> source = (AbstractTable<?>) transferable.getSourceComponent();

        final Set<Long> dsIds = filterDistributionSetsToAssign(source.getSelectedEntitiesByTransferable(transferable));
        if (dsIds.isEmpty()) {
            getNotification().displayWarning(getI18n().getMessage(DISTRIBUTIONSET_NOT_EXISTS));
            return;
        }

        selectDraggedEntities(source, dsIds);
        final AbstractSelectTargetDetails dropData = (AbstractSelectTargetDetails) event.getTargetDetails();
        final Object targetItemId = dropData.getItemIdOver();
        LOG.debug("Drop target: {} ", targetItemId);
        if (targetItemId == null) {
            getNotification().displayWarning(getI18n().getMessage(TARGETS_NOT_EXISTS, ""));
            return;
        }

        final Long targetId = (Long) targetItemId;
        selectDroppedEntities(targetId);
        final Optional<Target> target = targetManagement.get(targetId);
        if (!target.isPresent()) {
            getNotification().displayWarning(getI18n().getMessage(TARGETS_NOT_EXISTS, ""));
            return;
        }

        final List<DistributionSet> distributionSets = distributionSetManagement.get(dsIds);
        if (distributionSets.isEmpty()) {
            getNotification().displayWarning(getI18n().getMessage(DISTRIBUTIONSET_NOT_EXISTS));
            return;
        }
        openConfirmationWindowForAssignments(target.get(), distributionSets);
    }

    private Set<Long> filterDistributionSetsToAssign(final Set<Long> ids) {
        if (isMultiAssignmentsEnabled()) {
            return new HashSet<>(ids);
        }
        if (!ids.isEmpty()) {
            return Collections.singleton(ids.iterator().next());
        }
        return Collections.emptySet();
    }

    private void openConfirmationWindowForAssignments(final Target target,
            final List<DistributionSet> distributionSets) {
        final TargetIdName targetIdName = new TargetIdName(target);
        addAssignments(targetIdName, distributionSets);
        openConfirmationWindowForAssignment(targetIdName.getTargetName(),
                distributionSets.stream().map(DistributionSet::getName).collect(Collectors.toList()));
    }

    private void openConfirmationWindowForAssignment(final String targetName, final List<String> distributionSetNames) {
        final String confirmationMessage;
        if (distributionSetNames.size() > 1) {
            confirmationMessage = getI18n().getMessage(MESSAGE_ASSIGN_TARGET_TO_MULTIPLE_DISTRIBUTIONS, "target",
                    targetName, String.join(", ", distributionSetNames));
        } else {
            confirmationMessage = getI18n().getMessage(MESSAGE_CONFIRM_ASSIGN_ENTITY, distributionSetNames.get(0),
                    "target", targetName);
        }
        confirmDialog = new ConfirmationDialog(getI18n().getMessage(CAPTION_ENTITY_ASSIGN_ACTION_CONFIRMBOX),
                confirmationMessage, getI18n().getMessage(UIMessageIdProvider.BUTTON_OK),
                getI18n().getMessage(UIMessageIdProvider.BUTTON_CANCEL), ok -> {
                    if (ok && isMaintenanceWindowValid()) {
                        saveAllAssignments();
                    } else {
                        managementUIState.getAssignmentState().clear();
                    }
                }, createAssignmentTab(), UIComponentIdProvider.DIST_SET_TO_TARGET_ASSIGNMENT_CONFIRM_ID);
        UI.getCurrent().addWindow(confirmDialog.getWindow());
        confirmDialog.getWindow().bringToFront();
    }

    private ConfirmationTab createAssignmentTab() {
        final ConfirmationTab assignmentTab = new ConfirmationTab();
        actionTypeOptionGroupLayout.selectDefaultOption();
        assignmentTab.addComponent(actionTypeOptionGroupLayout);
        assignmentTab.addComponent(enableMaintenanceWindowLayout());
        initMaintenanceWindow();
        assignmentTab.addComponent(maintenanceWindowLayout);
        return assignmentTab;
    }

    private HorizontalLayout enableMaintenanceWindowLayout() {
        final HorizontalLayout layout = new HorizontalLayout();
        layout.addComponent(enableMaintenanceWindowControl());
        layout.addComponent(maintenanceWindowHelpLinkControl());
        return layout;
    }

    private CheckBox enableMaintenanceWindowControl() {
        final CheckBox enableMaintenanceWindow = new CheckBox(
                getI18n().getMessage("caption.maintenancewindow.enabled"));
        enableMaintenanceWindow.setId(UIComponentIdProvider.MAINTENANCE_WINDOW_ENABLED_ID);
        enableMaintenanceWindow.addStyleName(ValoTheme.CHECKBOX_SMALL);
        enableMaintenanceWindow.addStyleName("dist-window-maintenance-window-enable");
        enableMaintenanceWindow.addValueChangeListener(event -> {
            final Boolean isMaintenanceWindowEnabled = enableMaintenanceWindow.getValue();
            maintenanceWindowLayout.setVisible(isMaintenanceWindowEnabled);
            maintenanceWindowLayout.setEnabled(isMaintenanceWindowEnabled);
            enableSaveButton(!isMaintenanceWindowEnabled);
            maintenanceWindowLayout.clearAllControls();
        });
        return enableMaintenanceWindow;
    }

    private Link maintenanceWindowHelpLinkControl() {
        final String maintenanceWindowHelpUrl = uiProperties.getLinks().getDocumentation().getMaintenanceWindowView();
        return SPUIComponentProvider.getHelpLink(getI18n(), maintenanceWindowHelpUrl);
    }

    private void initMaintenanceWindow() {
        maintenanceWindowLayout.setVisible(false);
        maintenanceWindowLayout.setEnabled(false);
        maintenanceWindowLayout.getScheduleControl()
                .addTextChangeListener(event -> enableSaveButton(maintenanceWindowLayout.onScheduleChange(event)));
        maintenanceWindowLayout.getDurationControl()
                .addTextChangeListener(event -> enableSaveButton(maintenanceWindowLayout.onDurationChange(event)));
    }

    private void enableSaveButton(final boolean enabled) {
        confirmDialog.getOkButton().setEnabled(enabled);
    }

    private void addAssignments(final TargetIdName targetIdName, final List<DistributionSet> distributionSets) {
        final AssignmentUIState assignmentState = managementUIState.getAssignmentState();
        distributionSets.stream().map(DistributionSetIdName::new)
                .forEach(distributionSet -> assignmentState.addAssignment(distributionSet, targetIdName));
    }

    @Override
    protected void handleOkDelete(final List<Long> entitiesToDelete) {
        targetManagement.delete(entitiesToDelete);
        getEventBus().publish(this, new TargetTableEvent(BaseEntityEventType.REMOVE_ENTITY, entitiesToDelete));
        getNotification().displaySuccess(getI18n().getMessage("message.delete.success",
                entitiesToDelete.size() + " " + getI18n().getMessage("caption.target") + "(s)"));
        managementUIState.getDistributionTableFilters().getPinnedTarget().ifPresent(this::unPinDeletedTarget);
        managementUIState.getSelectedTargetId().clear();
    }

    private void unPinDeletedTarget(final TargetIdName pinnedTarget) {
        final Set<Long> deletedTargetIds = managementUIState.getSelectedTargetId();
        if (deletedTargetIds.contains(pinnedTarget.getTargetId())) {
            managementUIState.getDistributionTableFilters().setPinnedTarget(null);
            getEventBus().publish(this, PinUnpinEvent.UNPIN_TARGET);
        }
    }

    @Override
    protected String getEntityId(final Object itemId) {
        final String targetId = String.valueOf(
                getContainerDataSource().getItem(itemId).getItemProperty(SPUILabelDefinitions.VAR_ID).getValue());
        return "target." + targetId;
    }

    @Override
    protected Set<Long> getSelectedEntities() {
        return managementUIState.getSelectedTargetId();
    }

    @Override
    protected String getEntityType() {
        return getI18n().getMessage("caption.target");
    }

    @Override
    protected boolean hasDeletePermission() {
        return getPermChecker().hasDeleteRepositoryPermission() || getPermChecker().hasDeleteTargetPermission();
    }

    @Override
    protected String getDeletedEntityName(final Long entityId) {
        final Optional<Target> target = targetManagement.get(entityId);
        if (target.isPresent()) {
            return target.get().getName();
        }
        return "";
    }

    private boolean isMultiAssignmentsEnabled() {
        return configManagement
                .getConfigurationValue(TenantConfigurationProperties.TenantConfigurationKey.MULTI_ASSIGNMENTS_ENABLED,
                        Boolean.class)
                .getValue();
    }

}<|MERGE_RESOLUTION|>--- conflicted
+++ resolved
@@ -869,22 +869,10 @@
 
     // Code for assignment start
     private void saveAllAssignments() {
-<<<<<<< HEAD
-
-        final ActionType actionType = ((ActionTypeOptionGroupLayout.ActionTypeOption) actionTypeOptionGroupLayout
-                .getActionTypeOptionGroup().getValue()).getActionType();
-        final long forcedTimeStamp = (((ActionTypeOptionGroupLayout.ActionTypeOption) actionTypeOptionGroupLayout
-                .getActionTypeOptionGroup().getValue()) == ActionTypeOption.AUTO_FORCED)
-=======
-        final Set<TargetIdName> itemIds = managementUIState.getAssignedList().keySet();
-        Long distId;
-        List<TargetIdName> targetIdSetList;
-        List<TargetIdName> tempIdList;
         final ActionType actionType = ((ActionTypeOption) actionTypeOptionGroupLayout.getActionTypeOptionGroup()
                 .getValue()).getActionType();
         final long forcedTimeStamp = (((ActionTypeOption) actionTypeOptionGroupLayout.getActionTypeOptionGroup()
                 .getValue()) == ActionTypeOption.AUTO_FORCED)
->>>>>>> 56b938d2
                         ? actionTypeOptionGroupLayout.getForcedTimeDateField().getValue().getTime()
                         : RepositoryModelConstants.NO_FORCE_TIME;
 
