--- conflicted
+++ resolved
@@ -106,25 +106,20 @@
 
     private final SpPermissionChecker permChecker;
 
-    private final ManagementViewAcceptCriteria managementViewAcceptCriteria;
-
-<<<<<<< HEAD
-    @Autowired
-    private ManagementViewClientCriterion managementViewClientCriterion;
-=======
+    private final ManagementViewClientCriterion managementViewClientCriterion;
+
     private final ManagementUIState managementUIState;
->>>>>>> a3a1f036
 
     private Button targetPinnedBtn;
     private boolean isTargetPinned;
 
     public TargetTable(final UIEventBus eventBus, final I18N i18n, final UINotification notification,
             final TargetManagement targetManagement, final ManagementUIState managementUIState,
-            final SpPermissionChecker permChecker, final ManagementViewAcceptCriteria managementViewAcceptCriteria) {
+            final SpPermissionChecker permChecker, final ManagementViewClientCriterion managementViewClientCriterion) {
         super(eventBus, i18n, notification);
         this.targetManagement = targetManagement;
         this.permChecker = permChecker;
-        this.managementViewAcceptCriteria = managementViewAcceptCriteria;
+        this.managementViewClientCriterion = managementViewClientCriterion;
         this.managementUIState = managementUIState;
 
         setItemDescriptionGenerator(new AssignInstalledDSTooltipGenerator());
@@ -198,20 +193,7 @@
         refreshTargets();
     }
 
-<<<<<<< HEAD
-    @EventBusListenerMethod(scope = EventScope.SESSION)
-=======
     @EventBusListenerMethod(scope = EventScope.UI)
-    void onEvent(final DragEvent dragEvent) {
-        if (dragEvent == DragEvent.TARGET_TAG_DRAG || dragEvent == DragEvent.DISTRIBUTION_DRAG) {
-            UI.getCurrent().access(() -> addStyleName(SPUIStyleDefinitions.SHOW_DROP_HINT_TABLE));
-        } else {
-            UI.getCurrent().access(() -> removeStyleName(SPUIStyleDefinitions.SHOW_DROP_HINT_TABLE));
-        }
-    }
-
-    @EventBusListenerMethod(scope = EventScope.UI)
->>>>>>> a3a1f036
     void onEvent(final PinUnpinEvent pinUnpinEvent) {
         UI.getCurrent().access(() -> {
             if (pinUnpinEvent == PinUnpinEvent.PIN_DISTRIBUTION) {
