/**
 * Copyright (c) 2015 Bosch Software Innovations GmbH and others.
 *
 * All rights reserved. This program and the accompanying materials
 * are made available under the terms of the Eclipse Public License v1.0
 * which accompanies this distribution, and is available at
 * http://www.eclipse.org/legal/epl-v10.html
 */
package org.eclipse.hawkbit.ui.management.targettable;

import static org.eclipse.hawkbit.ui.management.event.TargetFilterEvent.FILTER_BY_DISTRIBUTION;
import static org.eclipse.hawkbit.ui.management.event.TargetFilterEvent.FILTER_BY_TAG;
import static org.eclipse.hawkbit.ui.management.event.TargetFilterEvent.FILTER_BY_TARGET_FILTER_QUERY;
import static org.eclipse.hawkbit.ui.management.event.TargetFilterEvent.FILTER_BY_TEXT;
import static org.eclipse.hawkbit.ui.management.event.TargetFilterEvent.REMOVE_FILTER_BY_DISTRIBUTION;
import static org.eclipse.hawkbit.ui.management.event.TargetFilterEvent.REMOVE_FILTER_BY_TAG;
import static org.eclipse.hawkbit.ui.management.event.TargetFilterEvent.REMOVE_FILTER_BY_TARGET_FILTER_QUERY;
import static org.eclipse.hawkbit.ui.management.event.TargetFilterEvent.REMOVE_FILTER_BY_TEXT;

import java.util.ArrayList;
import java.util.Collection;
import java.util.HashSet;
import java.util.List;
import java.util.Map;
import java.util.Set;
import java.util.stream.Collectors;
import java.util.stream.Stream;

import org.apache.commons.collections4.CollectionUtils;
import org.eclipse.hawkbit.repository.SpPermissionChecker;
import org.eclipse.hawkbit.repository.TargetManagement;
<<<<<<< HEAD
import org.eclipse.hawkbit.repository.event.remote.TargetInfoUpdateEvent;
import org.eclipse.hawkbit.repository.event.remote.entity.TargetCreatedEvent;
import org.eclipse.hawkbit.repository.event.remote.entity.TargetDeletedEvent;
import org.eclipse.hawkbit.repository.event.remote.entity.TargetUpdatedEvent;
=======
import org.eclipse.hawkbit.repository.eventbus.event.TargetDeletedEvent;
import org.eclipse.hawkbit.repository.eventbus.event.TargetInfoUpdateEvent;
>>>>>>> e6b6b449
import org.eclipse.hawkbit.repository.model.NamedEntity;
import org.eclipse.hawkbit.repository.model.Target;
import org.eclipse.hawkbit.repository.model.TargetIdName;
import org.eclipse.hawkbit.repository.model.TargetInfo;
import org.eclipse.hawkbit.repository.model.TargetTagAssignmentResult;
import org.eclipse.hawkbit.repository.model.TargetUpdateStatus;
import org.eclipse.hawkbit.ui.common.DistributionSetIdName;
import org.eclipse.hawkbit.ui.common.ManagmentEntityState;
import org.eclipse.hawkbit.ui.common.UserDetailsFormatter;
import org.eclipse.hawkbit.ui.common.table.AbstractTable;
import org.eclipse.hawkbit.ui.common.table.BaseEntityEventType;
import org.eclipse.hawkbit.ui.management.event.DragEvent;
import org.eclipse.hawkbit.ui.management.event.ManagementUIEvent;
import org.eclipse.hawkbit.ui.management.event.ManagementViewAcceptCriteria;
import org.eclipse.hawkbit.ui.management.event.PinUnpinEvent;
import org.eclipse.hawkbit.ui.management.event.SaveActionWindowEvent;
import org.eclipse.hawkbit.ui.management.event.TargetAddUpdateWindowEvent;
import org.eclipse.hawkbit.ui.management.event.TargetFilterEvent;
import org.eclipse.hawkbit.ui.management.event.TargetTableEvent;
import org.eclipse.hawkbit.ui.management.event.TargetTableEvent.TargetComponentEvent;
import org.eclipse.hawkbit.ui.management.state.ManagementUIState;
import org.eclipse.hawkbit.ui.management.state.TargetTableFilters;
import org.eclipse.hawkbit.ui.push.CancelTargetAssignmentEventContainer;
import org.eclipse.hawkbit.ui.push.TargetCreatedEventContainer;
import org.eclipse.hawkbit.ui.push.TargetDeletedEventContainer;
import org.eclipse.hawkbit.ui.push.TargetInfoUpdateEventContainer;
import org.eclipse.hawkbit.ui.push.TargetUpdatedEventContainer;
import org.eclipse.hawkbit.ui.utils.AssignInstalledDSTooltipGenerator;
import org.eclipse.hawkbit.ui.utils.HawkbitCommonUtil;
import org.eclipse.hawkbit.ui.utils.SPDateTimeUtil;
import org.eclipse.hawkbit.ui.utils.SPUIDefinitions;
import org.eclipse.hawkbit.ui.utils.SPUILabelDefinitions;
import org.eclipse.hawkbit.ui.utils.SPUIStyleDefinitions;
import org.eclipse.hawkbit.ui.utils.TableColumn;
import org.eclipse.hawkbit.ui.utils.UIComponentIdProvider;
import org.slf4j.Logger;
import org.slf4j.LoggerFactory;
import org.springframework.beans.factory.annotation.Autowired;
import org.vaadin.addons.lazyquerycontainer.BeanQueryFactory;
import org.vaadin.addons.lazyquerycontainer.LazyQueryContainer;
import org.vaadin.addons.lazyquerycontainer.LazyQueryDefinition;
import org.vaadin.spring.events.EventScope;
import org.vaadin.spring.events.annotation.EventBusListenerMethod;

import com.google.common.base.Strings;
import com.google.common.collect.Maps;
import com.google.common.collect.Sets;
import com.vaadin.data.Container;
import com.vaadin.data.Item;
import com.vaadin.event.dd.DragAndDropEvent;
import com.vaadin.event.dd.acceptcriteria.AcceptCriterion;
import com.vaadin.server.FontAwesome;
import com.vaadin.shared.ui.label.ContentMode;
import com.vaadin.spring.annotation.SpringComponent;
import com.vaadin.spring.annotation.ViewScope;
import com.vaadin.ui.Button;
import com.vaadin.ui.Button.ClickEvent;
import com.vaadin.ui.DragAndDropWrapper;
import com.vaadin.ui.Label;
import com.vaadin.ui.Table;
import com.vaadin.ui.UI;
import com.vaadin.ui.themes.ValoTheme;

/**
 * Concrete implementation of Target table.
 */
@SpringComponent
@ViewScope
public class TargetTable extends AbstractTable<Target, TargetIdName> {

    private static final Logger LOG = LoggerFactory.getLogger(TargetTable.class);
    private static final String TARGET_PINNED = "targetPinned";
    private static final long serialVersionUID = -2300392868806614568L;
    private static final int PROPERTY_DEPT = 3;

    @Autowired
    private transient TargetManagement targetManagement;

    @Autowired
    private ManagementUIState managementUIState;

    @Autowired
    private SpPermissionChecker permChecker;

    @Autowired
    private ManagementViewAcceptCriteria managementViewAcceptCriteria;

    private Button targetPinnedBtn;
    private Boolean isTargetPinned = Boolean.FALSE;

    @Override
    protected void init() {
        super.init();
        setItemDescriptionGenerator(new AssignInstalledDSTooltipGenerator());
    }

    @EventBusListenerMethod(scope = EventScope.SESSION)
    void onTargetDeletedEvents(final TargetDeletedEventContainer eventContainer) {
        final LazyQueryContainer targetContainer = (LazyQueryContainer) getContainerDataSource();
        final List<Object> visibleItemIds = (List<Object>) getVisibleItemIds();
        boolean shouldRefreshTargets = false;
        for (final TargetDeletedEvent deletedEvent : eventContainer.getEvents()) {
            final TargetIdName targetIdName = new TargetIdName(deletedEvent.getTargetId(), null, null);
            if (visibleItemIds.contains(targetIdName)) {
                targetContainer.removeItem(targetIdName);
            } else {
                shouldRefreshTargets = true;
                break;
            }
        }
        if (shouldRefreshTargets) {
            refreshOnDelete();
        } else {
            targetContainer.commit();
            eventBus.publish(this, new TargetTableEvent(TargetComponentEvent.REFRESH_TARGETS));
        }
        reSelectItemsAfterDeletionEvent();
    }

    @EventBusListenerMethod(scope = EventScope.SESSION)
    void onCancelTargetAssignmentEvents(final CancelTargetAssignmentEventContainer eventContainer) {
        // workaround until push is available for action
        // history, re-select
        // the updated target so the action history gets
        // refreshed.
        reselectTargetIfSelectedInStream(eventContainer.getEvents().stream().map(event -> event.getTarget()));
    }

    @EventBusListenerMethod(scope = EventScope.SESSION)
    void onTargetUpdatedEvents(final TargetUpdatedEventContainer eventContainer) {
        onTargetUpdateEvents(eventContainer.getEvents().stream()
                .map(targetInfoUpdateEvent -> targetInfoUpdateEvent.getEntity()).collect(Collectors.toList()));
    }

    @EventBusListenerMethod(scope = EventScope.SESSION)
    void onTargetInfoUpdateEvents(final TargetInfoUpdateEventContainer eventContainer) {
        onTargetUpdateEvents(eventContainer.getEvents().stream()
                .map(targetInfoUpdateEvent -> targetInfoUpdateEvent.getEntity().getTarget())
                .collect(Collectors.toList()));
    }

    /**
<<<<<<< HEAD
     * EventListener method which is called when a list of events is published.
     * TenantAwareEvent types should not be mixed up.
=======
     * EventListener method which is called by the event bus to notify about a
     * list of {@link TargetInfoUpdateEvent}.
>>>>>>> e6b6b449
     *
     * @param updatedTargets
     *            list of updated targets
     */
    private void onTargetUpdateEvents(final List<Target> updatedTargets) {
        @SuppressWarnings("unchecked")
        final List<Object> visibleItemIds = (List<Object>) getVisibleItemIds();

        if (isFilterEnabled()) {
            refreshTargets();
        } else {
            updatedTargets.stream().filter(target -> visibleItemIds.contains(target.getTargetIdName()))
                    .forEach(target -> updateVisibleItemOnEvent(target.getTargetInfo()));
        }

        // workaround until push is available for action
        // history, re-select
        // the updated target so the action history gets
        // refreshed.
        reselectTargetIfSelectedInStream(updatedTargets.stream());
    }

    private void reselectTargetIfSelectedInStream(final Stream<Target> targets) {
        targets.filter(target -> isLastSelectedTarget(target.getTargetIdName())).findAny().ifPresent(
                target -> eventBus.publish(this, new TargetTableEvent(BaseEntityEventType.SELECTED_ENTITY, target)));
    }

    @EventBusListenerMethod(scope = EventScope.SESSION)
    void onTargetCreatedEvents(final TargetCreatedEventContainer holder) {
        refreshTargets();
    }

    @EventBusListenerMethod(scope = EventScope.SESSION)
    void onEvent(final DragEvent dragEvent) {
        if (dragEvent == DragEvent.TARGET_TAG_DRAG || dragEvent == DragEvent.DISTRIBUTION_DRAG) {
            UI.getCurrent().access(() -> addStyleName(SPUIStyleDefinitions.SHOW_DROP_HINT_TABLE));
        } else {
            UI.getCurrent().access(() -> removeStyleName(SPUIStyleDefinitions.SHOW_DROP_HINT_TABLE));
        }
    }

    @EventBusListenerMethod(scope = EventScope.SESSION)
    void onEvent(final PinUnpinEvent pinUnpinEvent) {
        UI.getCurrent().access(() -> {
            if (pinUnpinEvent == PinUnpinEvent.PIN_DISTRIBUTION) {
                refreshFilter();
                styleTargetTableOnPinning();
            } else if (pinUnpinEvent == PinUnpinEvent.UNPIN_DISTRIBUTION) {
                refreshFilter();
                restoreTargetTableStyle();
            }
        });
    }

    @EventBusListenerMethod(scope = EventScope.SESSION)
    void addOrEditEvent(final TargetAddUpdateWindowEvent targetUIEvent) {
        if (BaseEntityEventType.UPDATED_ENTITY != targetUIEvent.getEventType()) {
            return;
        }
        UI.getCurrent().access(() -> updateTarget(targetUIEvent.getEntity()));
    }

    @EventBusListenerMethod(scope = EventScope.SESSION)
    void onEvent(final TargetFilterEvent filterEvent) {
        UI.getCurrent().access(() -> {
            if (checkFilterEvent(filterEvent)) {
                refreshFilter();
                eventBus.publish(this, ManagementUIEvent.TARGET_TABLE_FILTER);
            }
        });
    }

    @EventBusListenerMethod(scope = EventScope.SESSION)
    void onEvent(final ManagementUIEvent managementUIEvent) {
        UI.getCurrent().access(() -> {
            if (managementUIEvent == ManagementUIEvent.UNASSIGN_TARGET_TAG
                    || managementUIEvent == ManagementUIEvent.ASSIGN_TARGET_TAG) {
                refreshFilter();
            }
        });
    }

    @EventBusListenerMethod(scope = EventScope.SESSION)
    void onEvent(final SaveActionWindowEvent event) {
        if (event == SaveActionWindowEvent.SAVED_ASSIGNMENTS) {
            refreshTablecontainer();
        }
    }

    private void refreshTablecontainer() {
        final LazyQueryContainer tableContainer = (LazyQueryContainer) getContainerDataSource();
        tableContainer.refresh();
        selectRow();
    }

    @EventBusListenerMethod(scope = EventScope.SESSION)
    void onEvent(final TargetTableEvent event) {
        onBaseEntityEvent(event);
    }

    @Override
    protected String getTableId() {
        return UIComponentIdProvider.TARGET_TABLE_ID;
    }

    @Override
    protected Container createContainer() {
        // ADD all the filters to the query config
        final Map<String, Object> queryConfig = prepareQueryConfigFilters();
        // Create TargetBeanQuery factory with the query config.
        final BeanQueryFactory<TargetBeanQuery> targetQF = new BeanQueryFactory<>(TargetBeanQuery.class);
        targetQF.setQueryConfiguration(queryConfig);
        // create lazy query container with lazy defination and query
        final LazyQueryContainer targetTableContainer = new LazyQueryContainer(
                new LazyQueryDefinition(true, SPUIDefinitions.PAGE_SIZE, SPUILabelDefinitions.VAR_CONT_ID_NAME),
                targetQF);
        targetTableContainer.getQueryView().getQueryDefinition().setMaxNestedPropertyDepth(PROPERTY_DEPT);
        return targetTableContainer;
    }

    @Override
    protected void addContainerProperties(final Container container) {
        HawkbitCommonUtil.addTargetTableContainerProperties(container);
    }

    @Override
    protected void addCustomGeneratedColumns() {
        addGeneratedColumn(SPUIDefinitions.TARGET_STATUS_PIN_TOGGLE_ICON,
                (source, itemId, columnId) -> getTagetPinButton(itemId));
        addGeneratedColumn(SPUIDefinitions.TARGET_STATUS_POLL_TIME,
                (source, itemId, columnId) -> getTagetPollTime(itemId));
    }

    @Override
    protected boolean isFirstRowSelectedOnLoad() {
        return !managementUIState.getSelectedTargetIdName().isPresent()
                || managementUIState.getSelectedTargetIdName().get().isEmpty();
    }

    @Override
    protected Object getItemIdToSelect() {
        return managementUIState.getSelectedTargetIdName().orElse(null);
    }

    @Override
    protected void publishEntityAfterValueChange(final Target selectedLastEntity) {
        eventBus.publish(this, new TargetTableEvent(BaseEntityEventType.SELECTED_ENTITY, selectedLastEntity));
    }

    @Override
    protected Target findEntityByTableValue(final TargetIdName lastSelectedId) {
        return targetManagement.findTargetByControllerIDWithDetails(lastSelectedId.getControllerId());
    }

    @Override
    protected void setManagementEntitiyStateValues(final Set<TargetIdName> values, final TargetIdName lastId) {
        managementUIState.setSelectedTargetIdName(values);
        managementUIState.setLastSelectedTargetIdName(lastId);
    }

    @Override
    protected ManagmentEntityState<TargetIdName> getManagmentEntityState() {
        return null;
    }

    @Override
    protected boolean isMaximized() {
        return managementUIState.isTargetTableMaximized();
    }

    @Override
    protected List<TableColumn> getTableVisibleColumns() {
        final List<TableColumn> columnList = super.getTableVisibleColumns();
        if (!isMaximized()) {
            columnList.add(new TableColumn(SPUIDefinitions.TARGET_STATUS_POLL_TIME, "", 0.0F));
            columnList.add(new TableColumn(SPUIDefinitions.TARGET_STATUS_PIN_TOGGLE_ICON, "", 0.0F));
        }
        return columnList;
    }

    @Override
    public AcceptCriterion getDropAcceptCriterion() {
        return managementViewAcceptCriteria;
    }

<<<<<<< HEAD
    private void onTargetDeletedEvent(final List<TargetDeletedEvent> events) {
        final LazyQueryContainer targetContainer = (LazyQueryContainer) getContainerDataSource();
        final List<Object> visibleItemIds = (List<Object>) getVisibleItemIds();
        boolean shouldRefreshTargets = false;
        for (final TargetDeletedEvent deletedEvent : events) {
            final TargetIdName targetIdName = new TargetIdName(deletedEvent.getEntityId(), null, null);
            if (visibleItemIds.contains(targetIdName)) {
                targetContainer.removeItem(targetIdName);
            } else {
                shouldRefreshTargets = true;
            }
        }
        if (shouldRefreshTargets) {
            refreshOnDelete();
        } else {
            targetContainer.commit();
        }
        reSelectItemsAfterDeletionEvent();
    }

=======
>>>>>>> e6b6b449
    private void reSelectItemsAfterDeletionEvent() {
        Set<Object> values;
        if (isMultiSelect()) {
            values = new HashSet<>((Set<?>) getValue());
        } else {
            values = Sets.newHashSetWithExpectedSize(1);
            values.add(getValue());
        }
        unSelectAll();

        for (final Object value : values) {
            if (getVisibleItemIds().contains(value)) {
                select(value);
            }
        }
    }

    private void refreshOnDelete() {
        final LazyQueryContainer targetContainer = (LazyQueryContainer) getContainerDataSource();
        final int size = targetContainer.size();
        refreshTablecontainer();
        if (size != 0) {
            setData(SPUIDefinitions.DATA_AVAILABLE);
        }
        eventBus.publish(this, new TargetTableEvent(TargetComponentEvent.REFRESH_TARGETS));
    }

    private Map<String, Object> prepareQueryConfigFilters() {
        final Map<String, Object> queryConfig = Maps.newHashMapWithExpectedSize(7);
        managementUIState.getTargetTableFilters().getSearchText()
                .ifPresent(value -> queryConfig.put(SPUIDefinitions.FILTER_BY_TEXT, value));
        managementUIState.getTargetTableFilters().getDistributionSet()
                .ifPresent(value -> queryConfig.put(SPUIDefinitions.FILTER_BY_DISTRIBUTION, value.getId()));
        managementUIState.getTargetTableFilters().getPinnedDistId()
                .ifPresent(value -> queryConfig.put(SPUIDefinitions.ORDER_BY_DISTRIBUTION, value));
        managementUIState.getTargetTableFilters().getTargetFilterQuery()
                .ifPresent(value -> queryConfig.put(SPUIDefinitions.FILTER_BY_TARGET_FILTER_QUERY, value));
        queryConfig.put(SPUIDefinitions.FILTER_BY_NO_TAG, managementUIState.getTargetTableFilters().isNoTagSelected());

        if (isFilteredByTags()) {
            final List<String> list = new ArrayList<>();
            list.addAll(managementUIState.getTargetTableFilters().getClickedTargetTags());
            queryConfig.put(SPUIDefinitions.FILTER_BY_TAG, list.toArray(new String[list.size()]));
        }
        if (isFilteredByStatus()) {
            final List<TargetUpdateStatus> statusList = managementUIState.getTargetTableFilters()
                    .getClickedStatusTargetTags();
            queryConfig.put(SPUIDefinitions.FILTER_BY_STATUS, statusList);
        }
        return queryConfig;
    }

    private Label getTagetPollTime(final Object itemId) {
        final Label statusLabel = new Label();
        statusLabel.addStyleName(ValoTheme.LABEL_SMALL);
        statusLabel.setHeightUndefined();
        statusLabel.setContentMode(ContentMode.HTML);
        final String pollStatusToolTip = (String) getContainerDataSource().getItem(itemId)
                .getItemProperty(SPUILabelDefinitions.VAR_POLL_STATUS_TOOL_TIP).getValue();
        if (HawkbitCommonUtil.trimAndNullIfEmpty(pollStatusToolTip) != null) {
            statusLabel.setValue(FontAwesome.EXCLAMATION_CIRCLE.getHtml());
        } else {
            statusLabel.setValue(FontAwesome.CLOCK_O.getHtml());
        }
        statusLabel.setDescription(pollStatusToolTip);
        return statusLabel;
    }

    private Button getTagetPinButton(final Object itemId) {
        final Button pinBtn = new Button();
        final StringBuilder pinBtnStyle = new StringBuilder(ValoTheme.BUTTON_BORDERLESS_COLORED);
        pinBtnStyle.append(' ');
        pinBtnStyle.append(ValoTheme.BUTTON_SMALL);
        pinBtnStyle.append(' ');
        pinBtnStyle.append(ValoTheme.BUTTON_ICON_ONLY);
        pinBtn.setStyleName(pinBtnStyle.toString());
        pinBtn.setHeightUndefined();
        pinBtn.setData(itemId);
        pinBtn.setId(UIComponentIdProvider.TARGET_PIN_ICON + itemId);
        pinBtn.addClickListener(this::addPinClickListener);
        if (isPinned(((TargetIdName) itemId).getControllerId())) {
            pinBtn.addStyleName(TARGET_PINNED);
            isTargetPinned = Boolean.TRUE;
            targetPinnedBtn = pinBtn;
            eventBus.publish(this, PinUnpinEvent.PIN_TARGET);
        }
        pinBtn.addStyleName(SPUIStyleDefinitions.TARGET_STATUS_PIN_TOGGLE);
        HawkbitCommonUtil.applyStatusLblStyle(this, pinBtn, itemId);
        return pinBtn;
    }

    private boolean isPinned(final String targetId) {
        return managementUIState.getDistributionTableFilters().getPinnedTargetId().isPresent()
                && targetId.equals(managementUIState.getDistributionTableFilters().getPinnedTargetId().get());
    }

    /**
     * Add listener to pin.
     *
     * @param pinBtn
     *            as event
     */
    private void addPinClickListener(final ClickEvent event) {
        eventBus.publish(this, DragEvent.HIDE_DROP_HINT);
        checkifAlreadyPinned(event.getButton());
        if (isTargetPinned) {
            pinTarget(event.getButton());
        } else {
            unPinTarget(event.getButton());
        }
    }

    /**
     * Check already pinned.
     *
     * @param eventBtn
     *            as button
     */
    private void checkifAlreadyPinned(final Button eventBtn) {
        final String newPinnedTargetItemId = ((TargetIdName) eventBtn.getData()).getControllerId();
        String targetId = null;
        if (managementUIState.getDistributionTableFilters().getPinnedTargetId().isPresent()) {
            targetId = managementUIState.getDistributionTableFilters().getPinnedTargetId().get();
        }
        if (targetId == null) {
            isTargetPinned = !isTargetPinned;
            managementUIState.getDistributionTableFilters().setPinnedTargetId(newPinnedTargetItemId);
        } else if (targetId.equals(newPinnedTargetItemId)) {
            isTargetPinned = Boolean.FALSE;
        } else {
            isTargetPinned = true;
            managementUIState.getDistributionTableFilters().setPinnedTargetId(newPinnedTargetItemId);
            if (null != targetPinnedBtn) {
                resetPinStyle(targetPinnedBtn);
            }
        }
        targetPinnedBtn = eventBtn;
    }

    private void pinTarget(final Button eventBtn) {
        /* if distribution set is pinned ,unpin target if pinned */
        managementUIState.getTargetTableFilters().setPinnedDistId(null);
        /* on unpin of target dist table should refresh Dist table restyle */
        eventBus.publish(this, PinUnpinEvent.PIN_TARGET);
        /* change target table styling */
        styleTargetTable();
        eventBtn.addStyleName(TARGET_PINNED);
        isTargetPinned = Boolean.FALSE;
    }

    private void unPinTarget(final Button eventBtn) {
        managementUIState.getDistributionTableFilters().setPinnedTargetId(null);
        eventBus.publish(this, PinUnpinEvent.UNPIN_TARGET);
        resetPinStyle(eventBtn);
    }

    private void resetPinStyle(final Button pinBtn) {
        pinBtn.removeStyleName(TARGET_PINNED);
        pinBtn.addStyleName(SPUIStyleDefinitions.TARGET_STATUS_PIN_TOGGLE);
        HawkbitCommonUtil.applyStatusLblStyle(this, pinBtn, pinBtn.getData());
    }

    /**
     * Set style of target table.
     */
    private void styleTargetTable() {
        setCellStyleGenerator((source, itemId, propertyId) -> null);
    }

    @Override
    protected void onDropEventFromTable(final DragAndDropEvent event) {
        dsToTargetAssignment(event);
    }

    @Override
    protected void onDropEventFromWrapper(final DragAndDropEvent event) {
        if (isNoTagAssigned(event)) {
            tagAssignment(event);
        }
    }

    private Boolean isNoTagAssigned(final DragAndDropEvent event) {
        final String tagName = ((DragAndDropWrapper) (event.getTransferable().getSourceComponent())).getData()
                .toString();
        if (tagName.equals(SPUIDefinitions.TARGET_TAG_BUTTON)) {
            notification.displayValidationError(
                    i18n.get("message.tag.cannot.be.assigned", new Object[] { i18n.get("label.no.tag.assigned") }));
            return false;
        }
        return true;
    }

    private void tagAssignment(final DragAndDropEvent event) {
        final List<String> targetList = getDraggedTargetList(event).stream()
                .map(targetIdName -> targetIdName.getControllerId()).collect(Collectors.toList());

        final String targTagName = HawkbitCommonUtil.removePrefix(event.getTransferable().getSourceComponent().getId(),
                SPUIDefinitions.TARGET_TAG_ID_PREFIXS);
        if (targetList.isEmpty()) {
            final String actionDidNotWork = i18n.get("message.action.did.not.work");
            notification.displayValidationError(actionDidNotWork);
            return;
        }

        final TargetTagAssignmentResult result = targetManagement.toggleTagAssignment(targetList, targTagName);

        final List<String> tagsClickedList = managementUIState.getTargetTableFilters().getClickedTargetTags();
        notification.displaySuccess(HawkbitCommonUtil.createAssignmentMessage(targTagName, result, i18n));
        if (result.getUnassigned() >= 1 && !tagsClickedList.isEmpty()) {
            refreshFilter();
        }
    }

    @Override
    protected boolean validateDragAndDropWrapper(final DragAndDropWrapper wrapperSource) {
        final String tagName = HawkbitCommonUtil.removePrefix(wrapperSource.getId(),
                SPUIDefinitions.TARGET_TAG_ID_PREFIXS);
        if (wrapperSource.getId().startsWith(SPUIDefinitions.TARGET_TAG_ID_PREFIXS)) {
            if ("NO TAG".equals(tagName)) {
                notification.displayValidationError(i18n.get(ACTION_NOT_ALLOWED_MSG));
                return false;
            }
        } else {
            notification.displayValidationError(i18n.get(ACTION_NOT_ALLOWED_MSG));
            return false;
        }

        return true;
    }

    @Override
    protected String getDropTableId() {
        return UIComponentIdProvider.DIST_TABLE_ID;
    }

    @Override
    protected boolean hasDropPermission() {
        return permChecker.hasUpdateTargetPermission();
    }

    private void dsToTargetAssignment(final DragAndDropEvent event) {
        final TableTransferable transferable = (TableTransferable) event.getTransferable();
        final AbstractTable<NamedEntity, DistributionSetIdName> source = (AbstractTable<NamedEntity, DistributionSetIdName>) transferable
                .getSourceComponent();
        final AbstractSelectTargetDetails dropData = (AbstractSelectTargetDetails) event.getTargetDetails();
        final Object targetItemId = dropData.getItemIdOver();
        LOG.debug("Adding a log to check if targetItemId is null : {} ", targetItemId);
        if (targetItemId != null) {
            final TargetIdName targetId = (TargetIdName) targetItemId;
            String message = null;

            for (final DistributionSetIdName distributionNameId : source.getDeletedEntityByTransferable(transferable)) {
                if (null != distributionNameId) {
                    if (managementUIState.getAssignedList().keySet().contains(targetId)
                            && managementUIState.getAssignedList().get(targetId).equals(distributionNameId)) {
                        message = getPendingActionMessage(message,
                                HawkbitCommonUtil.getDistributionNameAndVersion(distributionNameId.getName(),
                                        distributionNameId.getVersion()),
                                targetId.getControllerId());
                    } else {
                        managementUIState.getAssignedList().put(targetId, distributionNameId);
                    }
                }
            }
            showOrHidePopupAndNotification(message);
        }
    }

    /**
     * Hide and show Notification Msg.
     *
     * @param message
     *            as msg
     */
    private void showOrHidePopupAndNotification(final String message) {
        if (null != managementUIState.getAssignedList() && !managementUIState.getAssignedList().isEmpty()) {
            eventBus.publish(this, ManagementUIEvent.UPDATE_COUNT);
        }
        if (null != message) {
            notification.displayValidationError(message);
        }
    }

    /**
     * Get message for pending Action.
     *
     * @param message
     *            as message
     * @param distName
     *            as Name
     * @param targetId
     *            as ID of Traget
     * @return String as msg
     */
    private String getPendingActionMessage(final String message, final String distName, final String targetId) {
        if (message == null) {
            return i18n.get("message.dist.pending.action", new Object[] { targetId, distName });
        }
        return i18n.get("message.target.assigned.pending");
    }

    /**
     * To update target details in the table.
     *
     * @param updatedTarget
     *            as reference
     */
    @SuppressWarnings("unchecked")
    public void updateTarget(final Target updatedTarget) {
        if (updatedTarget != null) {
            final Item item = getItem(updatedTarget.getTargetIdName());
            /* Update the new Name, Description and poll date */
            item.getItemProperty(SPUILabelDefinitions.VAR_NAME).setValue(updatedTarget.getName());

            // TO DO update SPUILabelDefinitions.ASSIGNED_DISTRIBUTION_NAME_VER
            // &
            // SPUILabelDefinitions.ASSIGNED_DISTRIBUTION_NAME_VER

            /*
             * Update the last query which will trigger the value change lister
             * registered for the target last query column. That listener will
             * update the latest query date for this target in the tooltip.
             */
            item.getItemProperty(SPUILabelDefinitions.LAST_QUERY_DATE)
                    .setValue(updatedTarget.getTargetInfo().getLastTargetQuery());

            item.getItemProperty(SPUILabelDefinitions.VAR_LAST_MODIFIED_BY)
                    .setValue(UserDetailsFormatter.loadAndFormatLastModifiedBy(updatedTarget));
            item.getItemProperty(SPUILabelDefinitions.VAR_LAST_MODIFIED_DATE)
                    .setValue(SPDateTimeUtil.getFormattedDate(updatedTarget.getLastModifiedAt()));
            item.getItemProperty(SPUILabelDefinitions.VAR_DESC).setValue(updatedTarget.getDescription());

            /*
             * Update the status which will trigger the value change lister
             * registered for the target update status. That listener will
             * update the new status icon showing for this target in the table.
             */
            item.getItemProperty(SPUILabelDefinitions.VAR_TARGET_STATUS)
                    .setValue(updatedTarget.getTargetInfo().getUpdateStatus());
        }
    }

    private static boolean checkFilterEvent(final TargetFilterEvent filterEvent) {
        return isNormalFilter(filterEvent) || isRemoveFilterEvent(filterEvent) || isStatusFilterEvent(filterEvent);
    }

    private static boolean isStatusFilterEvent(final TargetFilterEvent filterEvent) {
        return filterEvent == TargetFilterEvent.FILTER_BY_STATUS
                || filterEvent == TargetFilterEvent.REMOVE_FILTER_BY_STATUS;
    }

    private static boolean isRemoveFilterEvent(final TargetFilterEvent filterEvent) {
        return filterEvent == REMOVE_FILTER_BY_TEXT || filterEvent == REMOVE_FILTER_BY_TAG
                || filterEvent == REMOVE_FILTER_BY_DISTRIBUTION || filterEvent == REMOVE_FILTER_BY_TARGET_FILTER_QUERY;
    }

    private static boolean isNormalFilter(final TargetFilterEvent filterEvent) {
        return filterEvent == FILTER_BY_TEXT || filterEvent == FILTER_BY_TAG || filterEvent == FILTER_BY_DISTRIBUTION
                || filterEvent == FILTER_BY_TARGET_FILTER_QUERY;
    }

    private String getTargetTableStyle(final Long assignedDistributionSetId, final Long installedDistributionSetId) {
        final Long distPinned = managementUIState.getTargetTableFilters().getPinnedDistId().isPresent()
                ? managementUIState.getTargetTableFilters().getPinnedDistId().get() : null;

        if (null != distPinned && distPinned.equals(installedDistributionSetId)) {
            return SPUIDefinitions.HIGHTLIGHT_GREEN;
        } else if (null != distPinned && distPinned.equals(assignedDistributionSetId)) {
            return SPUIDefinitions.HIGHTLIGHT_ORANGE;
        }
        return null;
    }

    private String createTargetTableStyle(final Object itemId, final Object propertyId) {
        if (null == propertyId) {
            final Item item = getItem(itemId);
            final Long assignedDistributionSetId = (Long) item
                    .getItemProperty(SPUILabelDefinitions.ASSIGNED_DISTRIBUTION_ID).getValue();
            final Long installedDistributionSetId = (Long) item
                    .getItemProperty(SPUILabelDefinitions.INSTALLED_DISTRIBUTION_ID).getValue();
            return getTargetTableStyle(assignedDistributionSetId, installedDistributionSetId);
        }
        return null;
    }

    private void styleTargetTableOnPinning() {
        setCellStyleGenerator(new Table.CellStyleGenerator() {
            private static final long serialVersionUID = 1L;

            @Override
            public String getStyle(final Table source, final Object itemId, final Object propertyId) {
                return createTargetTableStyle(itemId, propertyId);
            }
        });
    }

    private void restoreTargetTableStyle() {
        setCellStyleGenerator(new Table.CellStyleGenerator() {
            private static final long serialVersionUID = 1L;

            @Override
            public String getStyle(final Table source, final Object itemId, final Object propertyId) {
                return null;
            }
        });
    }

    private void refreshTargets() {
        final LazyQueryContainer targetContainer = (LazyQueryContainer) getContainerDataSource();
        final int size = targetContainer.size();
        if (size < SPUIDefinitions.MAX_TABLE_ENTRIES) {
            refreshTablecontainer();
        } else {
            // If table is not refreshed , explicitly target total count and
            // truncated count has to be updated
            resetTargetCountDetails();
        }

        if (size != 0) {
            setData(SPUIDefinitions.DATA_AVAILABLE);
        }

        eventBus.publish(this, new TargetTableEvent(TargetComponentEvent.REFRESH_TARGETS));
    }

    @SuppressWarnings("unchecked")
    private void updateVisibleItemOnEvent(final TargetInfo targetInfo) {
        final Target target = targetInfo.getTarget();
        final TargetIdName targetIdName = target.getTargetIdName();

        final LazyQueryContainer targetContainer = (LazyQueryContainer) getContainerDataSource();
        final Item item = targetContainer.getItem(targetIdName);

        item.getItemProperty(SPUILabelDefinitions.VAR_NAME).setValue(target.getName());
        item.getItemProperty(SPUILabelDefinitions.VAR_POLL_STATUS_TOOL_TIP)
                .setValue(HawkbitCommonUtil.getPollStatusToolTip(targetInfo.getPollStatus(), i18n));
        item.getItemProperty(SPUILabelDefinitions.VAR_TARGET_STATUS).setValue(targetInfo.getUpdateStatus());
    }

    private boolean isLastSelectedTarget(final TargetIdName targetIdName) {
        return null != managementUIState.getLastSelectedTargetIdName()
                && managementUIState.getLastSelectedTargetIdName().equals(targetIdName);
    }

    private boolean isFilterEnabled() {
        final TargetTableFilters targetTableFilters = managementUIState.getTargetTableFilters();
        return targetTableFilters.getSearchText().isPresent() || !targetTableFilters.getClickedTargetTags().isEmpty()
                || !targetTableFilters.getClickedStatusTargetTags().isEmpty()
                || targetTableFilters.getTargetFilterQuery().isPresent();
    }

    /**
     * Select all rows in the table.
     */
    @Override
    public void selectAll() {
        // As Vaadin Table only returns the current ItemIds which are visible
        // you don't need to search explicit for them.
        setValue(getItemIds());
    }

    /**
     * Clear all selections in the table.
     */
    private void unSelectAll() {
        setValue(null);
    }

    @Override
    protected void setDataAvailable(final boolean available) {
        managementUIState.setNoDataAvilableTarget(!available);
    }

    /**
     * Set total target count and count of targets truncated in target table.
     */
    private void resetTargetCountDetails() {
        final long totalTargetsCount = getTotalTargetsCount();
        managementUIState.setTargetsCountAll(totalTargetsCount);

        Collection<TargetUpdateStatus> status = null;
        String[] targetTags = null;
        Long distributionId = null;
        String searchText = null;
        Long pinnedDistId = null;

        if (isFilteredByTags()) {
            targetTags = managementUIState.getTargetTableFilters().getClickedTargetTags().toArray(new String[0]);
        }
        if (isFilteredByStatus()) {
            status = managementUIState.getTargetTableFilters().getClickedStatusTargetTags();
        }
        if (managementUIState.getTargetTableFilters().getDistributionSet().isPresent()) {
            distributionId = managementUIState.getTargetTableFilters().getDistributionSet().get().getId();
        }
        if (isFilteredByText()) {
            searchText = String.format("%%%s%%", managementUIState.getTargetTableFilters().getSearchText().get());
        }
        final boolean noTagClicked = managementUIState.getTargetTableFilters().isNoTagSelected();
        if (managementUIState.getTargetTableFilters().getPinnedDistId().isPresent()) {
            pinnedDistId = managementUIState.getTargetTableFilters().getPinnedDistId().get();
        }

        final long size = getTargetsCountWithFilter(totalTargetsCount, status, targetTags, distributionId, searchText,
                noTagClicked, pinnedDistId);

        if (size > SPUIDefinitions.MAX_TABLE_ENTRIES) {
            managementUIState.setTargetsTruncated(size - SPUIDefinitions.MAX_TABLE_ENTRIES);
        }
    }

    private long getTargetsCountWithFilter(final long totalTargetsCount, final Collection<TargetUpdateStatus> status,
            final String[] targetTags, final Long distributionId, final String searchText, final Boolean noTagClicked,
            final Long pinnedDistId) {
        final long size;
        if (managementUIState.getTargetTableFilters().getTargetFilterQuery().isPresent()) {
            size = targetManagement.countTargetByTargetFilterQuery(
                    managementUIState.getTargetTableFilters().getTargetFilterQuery().get());
        } else if (noFilterSelected(status, pinnedDistId, noTagClicked, targetTags, searchText)) {
            size = totalTargetsCount;
        } else {
            size = targetManagement.countTargetByFilters(status, searchText, distributionId, noTagClicked, targetTags);
        }
        return size;
    }

    private boolean isFilteredByText() {
        return managementUIState.getTargetTableFilters().getSearchText().isPresent()
                && !Strings.isNullOrEmpty(managementUIState.getTargetTableFilters().getSearchText().get());
    }

    private static boolean noFilterSelected(final Collection<TargetUpdateStatus> status, final Long distributionId,
            final Boolean noTagClicked, final String[] targetTags, final String searchText) {
        return CollectionUtils.isEmpty(status) && distributionId == null && Strings.isNullOrEmpty(searchText)
                && !isTagSelected(targetTags, noTagClicked);
    }

    private static Boolean isTagSelected(final String[] targetTags, final Boolean noTagClicked) {
        return targetTags == null && !noTagClicked;
    }

    private long getTotalTargetsCount() {
        return targetManagement.countTargetsAll();
    }

    private boolean isFilteredByStatus() {
        return !managementUIState.getTargetTableFilters().getClickedStatusTargetTags().isEmpty();
    }

    private boolean isFilteredByTags() {
        return !managementUIState.getTargetTableFilters().getClickedTargetTags().isEmpty();
    }
}<|MERGE_RESOLUTION|>--- conflicted
+++ resolved
@@ -29,15 +29,7 @@
 import org.apache.commons.collections4.CollectionUtils;
 import org.eclipse.hawkbit.repository.SpPermissionChecker;
 import org.eclipse.hawkbit.repository.TargetManagement;
-<<<<<<< HEAD
-import org.eclipse.hawkbit.repository.event.remote.TargetInfoUpdateEvent;
-import org.eclipse.hawkbit.repository.event.remote.entity.TargetCreatedEvent;
 import org.eclipse.hawkbit.repository.event.remote.entity.TargetDeletedEvent;
-import org.eclipse.hawkbit.repository.event.remote.entity.TargetUpdatedEvent;
-=======
-import org.eclipse.hawkbit.repository.eventbus.event.TargetDeletedEvent;
-import org.eclipse.hawkbit.repository.eventbus.event.TargetInfoUpdateEvent;
->>>>>>> e6b6b449
 import org.eclipse.hawkbit.repository.model.NamedEntity;
 import org.eclipse.hawkbit.repository.model.Target;
 import org.eclipse.hawkbit.repository.model.TargetIdName;
@@ -140,7 +132,7 @@
         final List<Object> visibleItemIds = (List<Object>) getVisibleItemIds();
         boolean shouldRefreshTargets = false;
         for (final TargetDeletedEvent deletedEvent : eventContainer.getEvents()) {
-            final TargetIdName targetIdName = new TargetIdName(deletedEvent.getTargetId(), null, null);
+            final TargetIdName targetIdName = new TargetIdName(deletedEvent.getEntityId(), null, null);
             if (visibleItemIds.contains(targetIdName)) {
                 targetContainer.removeItem(targetIdName);
             } else {
@@ -180,13 +172,8 @@
     }
 
     /**
-<<<<<<< HEAD
      * EventListener method which is called when a list of events is published.
      * TenantAwareEvent types should not be mixed up.
-=======
-     * EventListener method which is called by the event bus to notify about a
-     * list of {@link TargetInfoUpdateEvent}.
->>>>>>> e6b6b449
      *
      * @param updatedTargets
      *            list of updated targets
@@ -372,29 +359,6 @@
         return managementViewAcceptCriteria;
     }
 
-<<<<<<< HEAD
-    private void onTargetDeletedEvent(final List<TargetDeletedEvent> events) {
-        final LazyQueryContainer targetContainer = (LazyQueryContainer) getContainerDataSource();
-        final List<Object> visibleItemIds = (List<Object>) getVisibleItemIds();
-        boolean shouldRefreshTargets = false;
-        for (final TargetDeletedEvent deletedEvent : events) {
-            final TargetIdName targetIdName = new TargetIdName(deletedEvent.getEntityId(), null, null);
-            if (visibleItemIds.contains(targetIdName)) {
-                targetContainer.removeItem(targetIdName);
-            } else {
-                shouldRefreshTargets = true;
-            }
-        }
-        if (shouldRefreshTargets) {
-            refreshOnDelete();
-        } else {
-            targetContainer.commit();
-        }
-        reSelectItemsAfterDeletionEvent();
-    }
-
-=======
->>>>>>> e6b6b449
     private void reSelectItemsAfterDeletionEvent() {
         Set<Object> values;
         if (isMultiSelect()) {
