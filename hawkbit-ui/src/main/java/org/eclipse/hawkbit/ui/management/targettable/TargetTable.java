--- conflicted
+++ resolved
@@ -140,16 +140,9 @@
         if (isFilterEnabled()) {
             refreshTargets();
         } else {
-<<<<<<< HEAD
-            eventContainer.getEvents().stream().map(event -> event.getEntity())
-                    .filter(target -> visibleItemIds.contains(target.getTargetIdName()))
-                    .forEach(target -> updateVisibleItemOnEvent(target.getTargetInfo()));
-=======
             eventContainer.getEvents().stream()
                     .filter(event -> visibleItemIds.contains(new TargetIdName(event.getEntityId(), null, null)))
                     .forEach(event -> updateVisibleItemOnEvent(event.getEntity().getTargetInfo()));
-            targetContainer.commit();
->>>>>>> 63adbd02
         }
         // workaround until push is available for action
         // history, re-select
@@ -700,6 +693,12 @@
         eventBus.publish(this, new TargetTableEvent(TargetComponentEvent.REFRESH_TARGETS));
     }
 
+    @Override
+    public void refreshContainer() {
+        super.refreshContainer();
+        eventBus.publish(this, new TargetTableEvent(TargetComponentEvent.REFRESH_TARGETS));
+    }
+
     @SuppressWarnings("unchecked")
     private void updateVisibleItemOnEvent(final TargetInfo targetInfo) {
         final Target target = targetInfo.getTarget();
