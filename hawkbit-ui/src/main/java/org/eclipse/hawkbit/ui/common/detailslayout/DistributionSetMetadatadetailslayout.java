--- conflicted
+++ resolved
@@ -148,15 +148,11 @@
     }
 
     private void showMetadataDetails(final Long selectedDistSetId, final String metadataKey) {
-<<<<<<< HEAD
         final DistributionSet distSet = distributionSetManagement.findDistributionSetById(selectedDistSetId).get();
-=======
-        final DistributionSet distSet = distributionSetManagement.findDistributionSetById(selectedDistSetId);
         if (distSet == null) {
             notification.displayWarning(i18n.get("distributionset.not.exists"));
             return;
         }
->>>>>>> 1ad9b915
 
         /* display the window */
         UI.getCurrent()
