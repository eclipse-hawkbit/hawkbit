/**
 * Copyright (c) 2015 Bosch Software Innovations GmbH and others.
 *
 * All rights reserved. This program and the accompanying materials
 * are made available under the terms of the Eclipse Public License v1.0
 * which accompanies this distribution, and is available at
 * http://www.eclipse.org/legal/epl-v10.html
 */
package org.eclipse.hawkbit.ui.common.detailslayout;

import java.util.List;

import org.eclipse.hawkbit.repository.DistributionSetManagement;
import org.eclipse.hawkbit.repository.EntityFactory;
import org.eclipse.hawkbit.repository.SpPermissionChecker;
import org.eclipse.hawkbit.repository.model.DistributionSet;
import org.eclipse.hawkbit.repository.model.DistributionSetMetadata;
import org.eclipse.hawkbit.ui.components.SPUIComponentProvider;
import org.eclipse.hawkbit.ui.decorators.SPUIButtonStyleSmallNoBorder;
import org.eclipse.hawkbit.ui.distributions.dstable.DsMetadataPopupLayout;
import org.eclipse.hawkbit.ui.utils.I18N;
import org.eclipse.hawkbit.ui.utils.SPUIComponentIdProvider;
import org.eclipse.hawkbit.ui.utils.SPUIStyleDefinitions;

import com.vaadin.data.Item;
import com.vaadin.data.util.IndexedContainer;
import com.vaadin.spring.annotation.SpringComponent;
import com.vaadin.spring.annotation.VaadinSessionScope;
import com.vaadin.ui.Button;
import com.vaadin.ui.Label;
import com.vaadin.ui.Table;
import com.vaadin.ui.UI;
import com.vaadin.ui.themes.ValoTheme;

/**
 * 
 * DistributionSet Metadata details layout.
 *
 */

@SpringComponent
@VaadinSessionScope
public class DistributionSetMetadatadetailslayout extends Table{
    
    private static final long serialVersionUID = 2913758299611837718L;
    
 
    private  DistributionSetManagement distributionSetManagement;
    
    private DsMetadataPopupLayout dsMetadataPopupLayout;

    private static final String METADATA_KEY = "Key";
    
    private static final String VIEW ="view";

    private SpPermissionChecker permissionChecker;
    
    private transient EntityFactory entityFactory;

    private I18N i18n;
    
    private  Long selectedDistSetId;
    
  
    public void init(final I18N i18n, final SpPermissionChecker permissionChecker,
                     final DistributionSetManagement distributionSetManagement,
                     final DsMetadataPopupLayout dsMetadataPopupLayout,
                     final EntityFactory entityFactory) {
        this.i18n = i18n;
        this.permissionChecker = permissionChecker;
        this.distributionSetManagement = distributionSetManagement;
        this.dsMetadataPopupLayout = dsMetadataPopupLayout;
        this.entityFactory = entityFactory;
        createDSMetadataTable();
        addCustomGeneratedColumns();
    }
    

    /**
     * Populate software module metadata.
     * 
     * @param distributionSet
     */
    public void populateDSMetadata(final DistributionSet distributionSet) {
        removeAllItems();
        if (null != distributionSet) { 
            selectedDistSetId = distributionSet.getId();
            final List<DistributionSetMetadata> dsMetadataList = distributionSet.getMetadata();
            if (null != dsMetadataList && !dsMetadataList.isEmpty()) {
                dsMetadataList.forEach(dsMetadata -> setDSMetadataProperties(dsMetadata));
            }
         }
    }
    
    /**
     * Create metadata .
     * 
     * @param metadataKeyName
     */
    public void createMetadata(final String metadataKeyName){
        final IndexedContainer metadataContainer = (IndexedContainer) getContainerDataSource();
        final Item item = metadataContainer.addItem(metadataKeyName);
        item.getItemProperty(METADATA_KEY).setValue(metadataKeyName);
    }
    
    /**
     * Delete metadata.
     * 
     * @param metadataKeyName
     */
    public void deleteMetadata(final String metadataKeyName){
        final IndexedContainer metadataContainer = (IndexedContainer) getContainerDataSource();
         metadataContainer.removeItem(metadataKeyName);
    }

    private void createDSMetadataTable() {
        addStyleName(ValoTheme.TABLE_NO_HORIZONTAL_LINES);
        addStyleName(ValoTheme.TABLE_NO_STRIPES);
        addStyleName(SPUIStyleDefinitions.SW_MODULE_TABLE);
        addStyleName("details-layout");
        setSelectable(false);
        setImmediate(true);
        setContainerDataSource(getDistSetContainer());
        setColumnHeaderMode(ColumnHeaderMode.EXPLICIT);
        addDSMetadataTableHeader();
        setSizeFull(); 
        //same as height of other tabs in details tabsheet
        setHeight(116,Unit.PIXELS);
    }

    private IndexedContainer getDistSetContainer() {
        final IndexedContainer container = new IndexedContainer();
        container.addContainerProperty(METADATA_KEY, String.class, "");
        setColumnExpandRatio(METADATA_KEY, 0.7f);
        setColumnAlignment(METADATA_KEY, Align.LEFT);
        
        if (permissionChecker.hasUpdateDistributionPermission()) {
            container.addContainerProperty(VIEW, Label.class, "");
            setColumnExpandRatio(VIEW, 0.2F);
            setColumnAlignment(VIEW, Align.RIGHT);
        }
        return container;
    }

    private void addDSMetadataTableHeader() {
        setColumnHeader(METADATA_KEY, i18n.get("header.key"));
    }

    
    private void setDSMetadataProperties(final DistributionSetMetadata dsMetadata){
        final Item item = getContainerDataSource().addItem(dsMetadata.getKey());
        item.getItemProperty(METADATA_KEY).setValue(dsMetadata.getKey());
              
    }
    
    private void addCustomGeneratedColumns() {       
        addGeneratedColumn(METADATA_KEY,
                (source, itemId, columnId) -> customMetadataDetailButton((String) itemId));
    }

    private Button customMetadataDetailButton(final String metadataKey) {
        final Button viewIcon = SPUIComponentProvider.getButton(getDetailLinkId(metadataKey), metadataKey, "View "
                + metadataKey + "  Metadata details", null, false, null, SPUIButtonStyleSmallNoBorder.class);
        viewIcon.setData(metadataKey);
        viewIcon.addStyleName(ValoTheme.BUTTON_TINY + " " + ValoTheme.BUTTON_LINK + " " + "on-focus-no-border link"
                + " " + "text-style");
        viewIcon.addClickListener(event -> showMetadataDetails(selectedDistSetId, metadataKey));
        return viewIcon;
    }
    
    private static String getDetailLinkId(final String name) {
        return new StringBuilder(SPUIComponentIdProvider.DS_METADATA_DETAIL_LINK).append('.').append(name)
                .toString();
    }
    
    private void showMetadataDetails(final Long selectedDistSetId , final String metadataKey) {
        DistributionSet distSet = distributionSetManagement.findDistributionSetById(selectedDistSetId);
       
        /* display the window */
        UI.getCurrent().addWindow(dsMetadataPopupLayout.getWindow(distSet,
                entityFactory.generateDistributionSetMetadata(distSet, metadataKey, "") ));
    }
    
<<<<<<< HEAD
    /**
     * Create Metadata link  in metadata tab.
     * @param metadataKeyName
     *       Name of the metadata link.   
     */
    public void createMetadata(final String metadataKeyName){
        final IndexedContainer metadataContainer = (IndexedContainer) getContainerDataSource();
        final Item item = metadataContainer.addItem(metadataKeyName);
        item.getItemProperty(METADATA_KEY).setValue(metadataKeyName);
        
    }
    
    /**
     * Delete Metadata link  in metadata tab.
     * @param metadataKeyName
     *      Name of the metadata link. 
     */
    public void deleteMetadata(final String metadataKeyName){
        final IndexedContainer metadataContainer = (IndexedContainer) getContainerDataSource();
         metadataContainer.removeItem(metadataKeyName);
    }
=======
>>>>>>> f241c4e5
}<|MERGE_RESOLUTION|>--- conflicted
+++ resolved
@@ -61,7 +61,13 @@
     
     private  Long selectedDistSetId;
     
-  
+  /**
+   * 
+   * @param i18n
+   * @param permissionChecker
+   * @param distributionSetManagement
+   * @param dsMetadataPopupLayout
+   */
     public void init(final I18N i18n, final SpPermissionChecker permissionChecker,
                      final DistributionSetManagement distributionSetManagement,
                      final DsMetadataPopupLayout dsMetadataPopupLayout,
@@ -181,28 +187,4 @@
                 entityFactory.generateDistributionSetMetadata(distSet, metadataKey, "") ));
     }
     
-<<<<<<< HEAD
-    /**
-     * Create Metadata link  in metadata tab.
-     * @param metadataKeyName
-     *       Name of the metadata link.   
-     */
-    public void createMetadata(final String metadataKeyName){
-        final IndexedContainer metadataContainer = (IndexedContainer) getContainerDataSource();
-        final Item item = metadataContainer.addItem(metadataKeyName);
-        item.getItemProperty(METADATA_KEY).setValue(metadataKeyName);
-        
-    }
-    
-    /**
-     * Delete Metadata link  in metadata tab.
-     * @param metadataKeyName
-     *      Name of the metadata link. 
-     */
-    public void deleteMetadata(final String metadataKeyName){
-        final IndexedContainer metadataContainer = (IndexedContainer) getContainerDataSource();
-         metadataContainer.removeItem(metadataKeyName);
-    }
-=======
->>>>>>> f241c4e5
 }