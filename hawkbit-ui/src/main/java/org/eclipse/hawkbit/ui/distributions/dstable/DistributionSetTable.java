/**
 * Copyright (c) 2015 Bosch Software Innovations GmbH and others.
 *
 * All rights reserved. This program and the accompanying materials
 * are made available under the terms of the Eclipse Public License v1.0
 * which accompanies this distribution, and is available at
 * http://www.eclipse.org/legal/epl-v10.html
 */
package org.eclipse.hawkbit.ui.distributions.dstable;

import java.util.ArrayList;
import java.util.Arrays;
import java.util.HashMap;
import java.util.HashSet;
import java.util.List;
import java.util.Map;
import java.util.Map.Entry;
import java.util.Set;

import org.eclipse.hawkbit.repository.DistributionSetManagement;
import org.eclipse.hawkbit.repository.SoftwareManagement;
import org.eclipse.hawkbit.repository.SpPermissionChecker;
import org.eclipse.hawkbit.repository.TargetManagement;
import org.eclipse.hawkbit.repository.model.DistributionSet;
import org.eclipse.hawkbit.repository.model.SoftwareModule;
import org.eclipse.hawkbit.repository.model.SoftwareModuleIdName;
import org.eclipse.hawkbit.ui.artifacts.event.SoftwareModuleEvent;
import org.eclipse.hawkbit.ui.artifacts.event.SoftwareModuleEvent.SoftwareModuleEventType;
import org.eclipse.hawkbit.ui.common.DistributionSetIdName;
import org.eclipse.hawkbit.ui.common.table.AbstractNamedVersionTable;
import org.eclipse.hawkbit.ui.common.table.AbstractTable;
import org.eclipse.hawkbit.ui.common.table.BaseEntityEventType;
import org.eclipse.hawkbit.ui.components.SPUIComponentProvider;
import org.eclipse.hawkbit.ui.decorators.SPUIButtonStyleSmallNoBorder;
import org.eclipse.hawkbit.ui.distributions.event.DistributionsUIEvent;
import org.eclipse.hawkbit.ui.distributions.event.DistributionsViewAcceptCriteria;
import org.eclipse.hawkbit.ui.distributions.event.DragEvent;
import org.eclipse.hawkbit.ui.distributions.event.SaveActionWindowEvent;
import org.eclipse.hawkbit.ui.distributions.state.ManageDistUIState;
import org.eclipse.hawkbit.ui.management.event.DistributionTableEvent;
import org.eclipse.hawkbit.ui.management.event.DistributionTableFilterEvent;
import org.eclipse.hawkbit.ui.utils.HawkbitCommonUtil;
import org.eclipse.hawkbit.ui.utils.SPUIComponentIdProvider;
import org.eclipse.hawkbit.ui.utils.SPUIComponetIdProvider;
import org.eclipse.hawkbit.ui.utils.SPUIDefinitions;
import org.eclipse.hawkbit.ui.utils.SPUILabelDefinitions;
import org.eclipse.hawkbit.ui.utils.SPUIStyleDefinitions;
import org.eclipse.hawkbit.ui.utils.TableColumn;
import org.eclipse.hawkbit.ui.utils.UINotification;
import org.slf4j.Logger;
import org.slf4j.LoggerFactory;
import org.springframework.beans.factory.annotation.Autowired;
import org.vaadin.addons.lazyquerycontainer.BeanQueryFactory;
import org.vaadin.addons.lazyquerycontainer.LazyQueryContainer;
import org.vaadin.addons.lazyquerycontainer.LazyQueryDefinition;
import org.vaadin.spring.events.EventScope;
import org.vaadin.spring.events.annotation.EventBusListenerMethod;

import com.vaadin.data.Container;
import com.vaadin.data.Item;
import com.vaadin.event.dd.DragAndDropEvent;
import com.vaadin.event.dd.DropHandler;
import com.vaadin.event.dd.acceptcriteria.AcceptCriterion;
import com.vaadin.server.FontAwesome;
import com.vaadin.spring.annotation.SpringComponent;
import com.vaadin.spring.annotation.ViewScope;
import com.vaadin.ui.Button;
import com.vaadin.ui.Component;
import com.vaadin.ui.Table;
import com.vaadin.ui.UI;

/**
 * Distribution set table.
 *
 */
@SpringComponent
@ViewScope
public class DistributionSetTable extends AbstractNamedVersionTable<DistributionSet, DistributionSetIdName> {

    private static final long serialVersionUID = -7731776093470487988L;

    private static final Logger LOG = LoggerFactory.getLogger(DistributionSetTable.class);

    private static final List<Object> DISPLAY_DROP_HINT_EVENTS = new ArrayList<>(
            Arrays.asList(DragEvent.SOFTWAREMODULE_DRAG));

    @Autowired
    private SpPermissionChecker permissionChecker;

    @Autowired
    private ManageDistUIState manageDistUIState;

    @Autowired
    private transient DistributionSetManagement distributionSetManagement;

    @Autowired
    private transient SoftwareManagement softwareManagement;

    @Autowired
    private DistributionsViewAcceptCriteria distributionsViewAcceptCriteria;

    @Autowired
    private UINotification notification;

    @Autowired
    private transient TargetManagement targetManagement;

    @Autowired
    private DsMetadataPopupLayout dsMetadataPopupLayout;
    
    /**
     * Initialize the component.
     */
    @Override
    protected void init() {
        super.init();
        addTableStyleGenerator();
    }

    @EventBusListenerMethod(scope = EventScope.SESSION)
    void onEvent(final DragEvent event) {
        if (event == DragEvent.HIDE_DROP_HINT) {
            UI.getCurrent().access(() -> removeStyleName(SPUIStyleDefinitions.SHOW_DROP_HINT_TABLE));
        } else if (DISPLAY_DROP_HINT_EVENTS.contains(event)) {
            UI.getCurrent().access(() -> addStyleName(SPUIStyleDefinitions.SHOW_DROP_HINT_TABLE));
        }
    }

    @Override
    protected String getTableId() {
        return SPUIComponentIdProvider.DIST_TABLE_ID;
    }

    @Override
    protected Container createContainer() {

        final Map<String, Object> queryConfiguration = prepareQueryConfigFilters();
        final BeanQueryFactory<ManageDistBeanQuery> distributionQF = new BeanQueryFactory<>(ManageDistBeanQuery.class);

        distributionQF.setQueryConfiguration(queryConfiguration);
        return new LazyQueryContainer(
                new LazyQueryDefinition(true, SPUIDefinitions.PAGE_SIZE, SPUILabelDefinitions.VAR_DIST_ID_NAME),
                distributionQF);
    }

    private Map<String, Object> prepareQueryConfigFilters() {
        final Map<String, Object> queryConfig = new HashMap<>();
        manageDistUIState.getManageDistFilters().getSearchText()
                .ifPresent(value -> queryConfig.put(SPUIDefinitions.FILTER_BY_TEXT, value));

        if (null != manageDistUIState.getManageDistFilters().getClickedDistSetType()) {
            queryConfig.put(SPUIDefinitions.FILTER_BY_DISTRIBUTION_SET_TYPE,
                    manageDistUIState.getManageDistFilters().getClickedDistSetType());
        }

        return queryConfig;
    }

    @Override
    protected void addContainerProperties(final Container container) {
        HawkbitCommonUtil.getDsTableColumnProperties(container);
        ((LazyQueryContainer) container).addContainerProperty(SPUILabelDefinitions.VAR_IS_DISTRIBUTION_COMPLETE,
                Boolean.class, null, false, true);
    }

    @Override
    protected boolean isFirstRowSelectedOnLoad() {
        return !manageDistUIState.getSelectedDistributions().isPresent()
                || manageDistUIState.getSelectedDistributions().get().isEmpty();
    }

    @Override
    protected Object getItemIdToSelect() {
        if (manageDistUIState.getSelectedDistributions().isPresent()) {
            return manageDistUIState.getSelectedDistributions().get();
        }
        return null;
    }

    @Override
    protected DistributionSet findEntityByTableValue(final DistributionSetIdName entityTableId) {
        return distributionSetManagement.findDistributionSetByIdWithDetails(entityTableId.getId());
    }

    @Override
    protected ManageDistUIState getManagmentEntityState() {
        return manageDistUIState;
    }

    @Override
    protected void publishEntityAfterValueChange(final DistributionSet distributionSet) {
        eventBus.publish(this, new DistributionTableEvent(BaseEntityEventType.SELECTED_ENTITY, distributionSet));
        eventBus.publish(this, DistributionsUIEvent.ORDER_BY_DISTRIBUTION);
    }

    @Override
    protected boolean isMaximized() {
        return manageDistUIState.isDsTableMaximized();
    }

    @Override
    protected DropHandler getTableDropHandler() {
        return new DropHandler() {
            private static final long serialVersionUID = 1L;

            @Override
            public AcceptCriterion getAcceptCriterion() {
                return distributionsViewAcceptCriteria;
            }

            @Override
            public void drop(final DragAndDropEvent event) {
                if (doValidation(event)) {
                    onDrop(event);
                }
            }
        };
    }

    private void onDrop(final DragAndDropEvent event) {
        final TableTransferable transferable = (TableTransferable) event.getTransferable();
        @SuppressWarnings("unchecked")
        final AbstractTable<?, Long> source = (AbstractTable<SoftwareModule, Long>) transferable.getSourceComponent();
        final Set<Long> softwareModulesIdList = source.getDeletedEntityByTransferable(transferable);

        final AbstractSelectTargetDetails dropData = (AbstractSelectTargetDetails) event.getTargetDetails();

        final Object distItemId = dropData.getItemIdOver();
        final Item item = getItem(distItemId);
        if (item != null && item.getItemProperty("id") != null && item.getItemProperty("name") != null) {
            handleDropEvent(source, softwareModulesIdList, item);
        }
    }

    private void handleDropEvent(final Table source, final Set<Long> softwareModulesIdList, final Item item) {
        final Long distId = (Long) item.getItemProperty("id").getValue();
        final String distName = (String) item.getItemProperty("name").getValue();
        final String distVersion = (String) item.getItemProperty("version").getValue();
        final DistributionSetIdName distributionSetIdName = new DistributionSetIdName(distId, distName, distVersion);

        final HashMap<Long, HashSet<SoftwareModuleIdName>> map;
        if (manageDistUIState.getConsolidatedDistSoftwarewList().containsKey(distributionSetIdName)) {
            map = manageDistUIState.getConsolidatedDistSoftwarewList().get(distributionSetIdName);
        } else {
            map = new HashMap<>();
            manageDistUIState.getConsolidatedDistSoftwarewList().put(distributionSetIdName, map);
        }

        for (final Long softwareModuleId : softwareModulesIdList) {
            final Item softwareItem = source.getContainerDataSource().getItem(softwareModuleId);
            final String name = (String) softwareItem.getItemProperty(SPUILabelDefinitions.VAR_NAME).getValue();
            final String swVersion = (String) softwareItem.getItemProperty(SPUILabelDefinitions.VAR_VERSION).getValue();

            final SoftwareModule softwareModule = softwareManagement.findSoftwareModuleById(softwareModuleId);
            if (validSoftwareModule(distId, softwareModule)) {
                final SoftwareModuleIdName softwareModuleIdName = new SoftwareModuleIdName(softwareModuleId,
                        name.concat(":" + swVersion));
                publishAssignEvent(distId, softwareModule);
                /*
                 * If software module type is software, means multiple softwares
                 * can assigned to that type. Hence if multipe softwares belongs
                 * to same type is drroped, then add to the list.
                 */
                handleSoftwareCase(map, softwareModule, softwareModuleIdName);

                /*
                 * If software module type is firmware, means single software
                 * can be assigned to that type. Hence if multiple softwares
                 * belongs to same type is dropped, then override with previous
                 * one.
                 */
                handleFirmwareCase(map, softwareModule, softwareModuleIdName);
            } else {
                return;
            }
        }

        // hashset is seriablizable
        final HashSet<SoftwareModuleIdName> softwareModules = new HashSet<>();
        map.keySet().forEach(typeId -> softwareModules.addAll(map.get(typeId)));

        updateDropedDetails(distributionSetIdName, softwareModules);
    }

    private void publishAssignEvent(final Long distId, final SoftwareModule softwareModule) {
        if (manageDistUIState.getLastSelectedDistribution().isPresent()
                && manageDistUIState.getLastSelectedDistribution().get().getId().equals(distId)) {
            eventBus.publish(this,
                    new SoftwareModuleEvent(SoftwareModuleEventType.ASSIGN_SOFTWARE_MODULE, softwareModule));
        }
    }

    private void handleFirmwareCase(final Map<Long, HashSet<SoftwareModuleIdName>> map,
            final SoftwareModule softwareModule, final SoftwareModuleIdName softwareModuleIdName) {
        if (softwareModule.getType().getMaxAssignments() == 1) {
            if (!map.containsKey(softwareModule.getType().getId())) {
                map.put(softwareModule.getType().getId(), new HashSet<SoftwareModuleIdName>());

            }
            map.get(softwareModule.getType().getId()).clear();
            map.get(softwareModule.getType().getId()).add(softwareModuleIdName);

        }
    }

    private void handleSoftwareCase(final Map<Long, HashSet<SoftwareModuleIdName>> map,
            final SoftwareModule softwareModule, final SoftwareModuleIdName softwareModuleIdName) {
        if (softwareModule.getType().getMaxAssignments() == Integer.MAX_VALUE) {
            if (!map.containsKey(softwareModule.getType().getId())) {
                map.put(softwareModule.getType().getId(), new HashSet<SoftwareModuleIdName>());
            }
            map.get(softwareModule.getType().getId()).add(softwareModuleIdName);
        }
    }

    private void updateDropedDetails(final DistributionSetIdName distributionSetIdName,
            final HashSet<SoftwareModuleIdName> softwareModules) {
        LOG.debug("Adding a log to check if distributionSetIdName is null : {} ", distributionSetIdName);
        manageDistUIState.getAssignedList().put(distributionSetIdName, softwareModules);

        eventBus.publish(this, DistributionsUIEvent.UPDATE_COUNT);
        eventBus.publish(this, DragEvent.HIDE_DROP_HINT);
    }

    private boolean validSoftwareModule(final Long distId, final SoftwareModule sm) {
        if (!isSoftwareModuleDragged(distId, sm)) {
            return false;
        }
        final DistributionSet ds = distributionSetManagement.findDistributionSetByIdWithDetails(distId);
        if (!validateSoftwareModule(sm, ds)) {
            return false;
        }

        if (distributionSetManagement.isDistributionSetInUse(ds)) {
            notification.displayValidationError(
                    String.format("Distribution set %s:%s is already assigned to targets and cannot be changed",
                            ds.getName(), ds.getVersion()));
            return false;
        }
        return true;
    }

    private boolean validateSoftwareModule(final SoftwareModule sm, final DistributionSet ds) {
        if (targetManagement.countTargetByFilters(null, null, ds.getId(), Boolean.FALSE, new String[] {}) > 0) {
            /* Distribution is already assigned */
            notification.displayValidationError(i18n.get("message.dist.inuse",
                    HawkbitCommonUtil.concatStrings(":", ds.getName(), ds.getVersion())));
            return false;
        }

        if (ds.getModules().contains(sm)) {
            /* Already has software module */
            notification.displayValidationError(i18n.get("message.software.dist.already.assigned",
                    HawkbitCommonUtil.concatStrings(":", ds.getName(), ds.getVersion()),
                    HawkbitCommonUtil.concatStrings(":", sm.getName(), sm.getVersion())));
            return false;
        }

        if (!ds.getType().containsModuleType(sm.getType())) {
            /* Invalid type of the software module */
            notification.displayValidationError(i18n.get("message.software.dist.type.notallowed",
                    HawkbitCommonUtil.concatStrings(":", sm.getName(), sm.getVersion()),
                    HawkbitCommonUtil.concatStrings(":", ds.getName(), ds.getVersion())));
            return false;
        }
        return true;
    }

    private boolean isSoftwareModuleDragged(final Long distId, final SoftwareModule sm) {
        for (final Entry<DistributionSetIdName, HashSet<SoftwareModuleIdName>> entry : manageDistUIState
                .getAssignedList().entrySet()) {
            if (!distId.equals(entry.getKey().getId())) {
                continue;
            }
            final Set<SoftwareModuleIdName> swModuleIdNames = entry.getValue();
            for (final SoftwareModuleIdName swModuleIdName : swModuleIdNames) {
                if ((sm.getName().concat(":" + sm.getVersion())).equals(swModuleIdName.getName())) {
                    notification.displayValidationError(i18n.get("message.software.already.dragged",
                            HawkbitCommonUtil.concatStrings(":", sm.getName(), sm.getVersion())));
                    return false;
                }
            }

        }
        return true;
    }

    /**
     * Validate event.
     *
     * @param dragEvent
     *            as event
     * @return boolean as flag
     */
    private Boolean doValidation(final DragAndDropEvent dragEvent) {
        if (!permissionChecker.hasUpdateDistributionPermission()) {
            notification.displayValidationError(i18n.get("message.permission.insufficient"));
            return false;
        } else {
            final Component compsource = dragEvent.getTransferable().getSourceComponent();
            final Table source = (Table) compsource;
            if (compsource instanceof Table) {
                if (!source.getId().equals(SPUIComponentIdProvider.UPLOAD_SOFTWARE_MODULE_TABLE)) {
                    notification.displayValidationError(i18n.get("message.action.not.allowed"));
                    return false;
                }
            } else {
                notification.displayValidationError(i18n.get("message.action.not.allowed"));
                return false;
            }
        }
        return true;
    }

    private void addTableStyleGenerator() {
        setCellStyleGenerator((source, itemId, propertyId) -> {
            if (propertyId == null) {
                // Styling for row
                final Item item = getItem(itemId);
                final Boolean isComplete = (Boolean) item
                        .getItemProperty(SPUILabelDefinitions.VAR_IS_DISTRIBUTION_COMPLETE).getValue();
                if (!isComplete) {
                    return SPUIDefinitions.DISABLE_DISTRIBUTION;
                }
                return null;
            } else {
                return null;
            }
        });
    }

    @EventBusListenerMethod(scope = EventScope.SESSION)
    void onEvent(final DistributionTableEvent event) {
        onBaseEntityEvent(event);
    }

    @EventBusListenerMethod(scope = EventScope.SESSION)
    void onEvent(final SaveActionWindowEvent event) {
        if (event == SaveActionWindowEvent.DELETED_DISTRIBUTIONS || event == SaveActionWindowEvent.SAVED_ASSIGNMENTS) {
            UI.getCurrent().access(() -> refreshFilter());
        }
    }

    /**
     * DistributionTableFilterEvent.
     *
     * @param event
     *            as instance of {@link DistributionTableFilterEvent}
     */
    @EventBusListenerMethod(scope = EventScope.SESSION)
    public void onEvent(final DistributionTableFilterEvent event) {
        if (event == DistributionTableFilterEvent.FILTER_BY_TEXT
                || event == DistributionTableFilterEvent.REMOVE_FILTER_BY_TEXT
                || event == DistributionTableFilterEvent.FILTER_BY_TAG) {
            UI.getCurrent().access(() -> refreshFilter());
        }
    }

    @Override
    protected Item addEntity(final DistributionSet baseEntity) {
        final Item item = super.addEntity(baseEntity);
        if (manageDistUIState.getSelectedDistributions().isPresent()) {
            manageDistUIState.getSelectedDistributions().get().stream().forEach(this::unselect);
        }
        select(DistributionSetIdName.generate(baseEntity));
        return item;
    }

    @Override
    @SuppressWarnings("unchecked")
    protected void updateEntity(final DistributionSet baseEntity, final Item item) {
        item.getItemProperty(SPUILabelDefinitions.DIST_ID).setValue(baseEntity.getId());
        item.getItemProperty(SPUILabelDefinitions.VAR_IS_DISTRIBUTION_COMPLETE).setValue(baseEntity.isComplete());
        super.updateEntity(baseEntity, item);
    }

    @Override
    protected void setDataAvailable(final boolean available) {
        manageDistUIState.setNoDataAvailableDist(!available);

    }
    
    @Override
    protected void addCustomGeneratedColumns() {
        addGeneratedColumn(SPUILabelDefinitions.METADATA_ICON, new ColumnGenerator() {
            private static final long serialVersionUID = 117186282275065399L;

            @Override
            public Object generateCell(final Table source, final Object itemId, final Object columnId) {
                final String nameVersionStr = getNameAndVerion(itemId);
                final Button manageMetaDataBtn = createManageMetadataButton(nameVersionStr);
                manageMetaDataBtn.addClickListener(event -> showMetadataDetails(((DistributionSetIdName) itemId).getId()));
                return manageMetaDataBtn;
            }
        });
    }
    
    @Override
    protected List<TableColumn> getTableVisibleColumns() {
        final List<TableColumn> columnList = super.getTableVisibleColumns();
        if (!isMaximized()) {
            columnList.add(new TableColumn(SPUILabelDefinitions.METADATA_ICON, "", 0.1F));
        }
        return columnList;
    }

    private Button createManageMetadataButton(String nameVersionStr) {
        final Button manageMetadataBtn = SPUIComponentProvider.getButton(
                SPUIComponentIdProvider.DS_TABLE_MANAGE_METADATA_ID + "." + nameVersionStr, "", "", null, false,
                FontAwesome.PLUS_SQUARE_O, SPUIButtonStyleSmallNoBorder.class);
        manageMetadataBtn.addStyleName(SPUIStyleDefinitions.ARTIFACT_DTLS_ICON);
        manageMetadataBtn.setDescription(i18n.get("tooltip.metadata.icon"));
        return manageMetadataBtn;
    }

    private void showMetadataDetails(Long itemId) {
<<<<<<< HEAD
        DistributionSet ds = distributionSetManagement.findDistributionSetById(itemId);
        if (ds.getMetadata().isEmpty()) {
            List<DistributionSetMetadata> metadataList = new ArrayList<>();
            for (int i = 1; i <= 30; i++) {
                metadataList.add(new DistributionSetMetadata("K-" + i, ds, "V--" + i));
            }
            distributionSetManagement.createDistributionSetMetadata(metadataList);
        }
        UI.getCurrent().addWindow(dsMetadataPopupLayout.getWindow(ds,null));
=======
        DistributionSet ds = distributionSetManagement.findDistributionSetByIdWithDetails(itemId);
        UI.getCurrent().addWindow(dsMetadataPopupLayout.getWindow(ds));
>>>>>>> 382d1798
    }

    private String getNameAndVerion(final Object itemId) {
        final Item item = getItem(itemId);
        final String name = (String) item.getItemProperty(SPUILabelDefinitions.VAR_NAME).getValue();
        final String version = (String) item.getItemProperty(SPUILabelDefinitions.VAR_VERSION).getValue();
        return name + "." + version;
    }

}<|MERGE_RESOLUTION|>--- conflicted
+++ resolved
@@ -21,7 +21,10 @@
 import org.eclipse.hawkbit.repository.SoftwareManagement;
 import org.eclipse.hawkbit.repository.SpPermissionChecker;
 import org.eclipse.hawkbit.repository.TargetManagement;
+import org.eclipse.hawkbit.repository.exception.EntityLockedException;
 import org.eclipse.hawkbit.repository.model.DistributionSet;
+import org.eclipse.hawkbit.repository.model.DistributionSetIdName;
+import org.eclipse.hawkbit.repository.model.DistributionSetMetadata;
 import org.eclipse.hawkbit.repository.model.SoftwareModule;
 import org.eclipse.hawkbit.repository.model.SoftwareModuleIdName;
 import org.eclipse.hawkbit.ui.artifacts.event.SoftwareModuleEvent;
@@ -514,20 +517,8 @@
     }
 
     private void showMetadataDetails(Long itemId) {
-<<<<<<< HEAD
-        DistributionSet ds = distributionSetManagement.findDistributionSetById(itemId);
-        if (ds.getMetadata().isEmpty()) {
-            List<DistributionSetMetadata> metadataList = new ArrayList<>();
-            for (int i = 1; i <= 30; i++) {
-                metadataList.add(new DistributionSetMetadata("K-" + i, ds, "V--" + i));
-            }
-            distributionSetManagement.createDistributionSetMetadata(metadataList);
-        }
+        DistributionSet ds = distributionSetManagement.findDistributionSetByIdWithDetails(itemId);
         UI.getCurrent().addWindow(dsMetadataPopupLayout.getWindow(ds,null));
-=======
-        DistributionSet ds = distributionSetManagement.findDistributionSetByIdWithDetails(itemId);
-        UI.getCurrent().addWindow(dsMetadataPopupLayout.getWindow(ds));
->>>>>>> 382d1798
     }
 
     private String getNameAndVerion(final Object itemId) {
