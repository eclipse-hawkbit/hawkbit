--- conflicted
+++ resolved
@@ -78,15 +78,7 @@
 
     private static final Logger LOG = LoggerFactory.getLogger(DistributionSetTable.class);
 
-<<<<<<< HEAD
-    @Autowired
-    private SpPermissionChecker permissionChecker;
-=======
-    private static final List<Object> DISPLAY_DROP_HINT_EVENTS = new ArrayList<>(
-            Arrays.asList(DragEvent.SOFTWAREMODULE_DRAG));
-
     private final SpPermissionChecker permissionChecker;
->>>>>>> a3a1f036
 
     private final ManageDistUIState manageDistUIState;
 
@@ -94,12 +86,7 @@
 
     private final transient SoftwareManagement softwareManagement;
 
-<<<<<<< HEAD
-    @Autowired
     private DistributionsViewClientCriterion distributionsViewClientCriterion;
-=======
-    private final DistributionsViewAcceptCriteria distributionsViewAcceptCriteria;
->>>>>>> a3a1f036
 
     private final transient TargetManagement targetManagement;
 
@@ -108,14 +95,14 @@
     DistributionSetTable(final UIEventBus eventBus, final I18N i18n, final UINotification notification,
             final SpPermissionChecker permissionChecker, final ManageDistUIState manageDistUIState,
             final DistributionSetManagement distributionSetManagement, final SoftwareManagement softwareManagement,
-            final DistributionsViewAcceptCriteria distributionsViewAcceptCriteria,
+            final DistributionsViewClientCriterion distributionsViewClientCriterion,
             final TargetManagement targetManagement, final DsMetadataPopupLayout dsMetadataPopupLayout) {
         super(eventBus, i18n, notification);
         this.permissionChecker = permissionChecker;
         this.manageDistUIState = manageDistUIState;
         this.distributionSetManagement = distributionSetManagement;
         this.softwareManagement = softwareManagement;
-        this.distributionsViewAcceptCriteria = distributionsViewAcceptCriteria;
+        this.distributionsViewClientCriterion = distributionsViewClientCriterion;
         this.targetManagement = targetManagement;
         this.dsMetadataPopupLayout = dsMetadataPopupLayout;
         addTableStyleGenerator();
@@ -125,20 +112,7 @@
         setDataAvailable(getContainerDataSource().size() != 0);
     }
 
-<<<<<<< HEAD
-    @EventBusListenerMethod(scope = EventScope.SESSION)
-=======
     @EventBusListenerMethod(scope = EventScope.UI)
-    void onEvent(final DragEvent event) {
-        if (event == DragEvent.HIDE_DROP_HINT) {
-            UI.getCurrent().access(() -> removeStyleName(SPUIStyleDefinitions.SHOW_DROP_HINT_TABLE));
-        } else if (DISPLAY_DROP_HINT_EVENTS.contains(event)) {
-            UI.getCurrent().access(() -> addStyleName(SPUIStyleDefinitions.SHOW_DROP_HINT_TABLE));
-        }
-    }
-
-    @EventBusListenerMethod(scope = EventScope.UI)
->>>>>>> a3a1f036
     void onDistributionSetUpdateEvents(final DistributionSetUpdatedEventContainer eventContainer) {
 
         final List<DistributionSetIdName> visibleItemIds = (List<DistributionSetIdName>) getVisibleItemIds();
@@ -150,7 +124,7 @@
 
     private void handleSelectedAndUpdatedDs(final List<DistributionSetUpdateEvent> events) {
         manageDistUIState.getLastSelectedDistribution()
-                .ifPresent(lastSelectedDsIdName -> events.stream().map(event -> event.getEntity())
+                .ifPresent(lastSelectedDsIdName -> events.stream().map(DistributionSetUpdateEvent::getEntity)
                         .filter(set -> set.getId().equals(lastSelectedDsIdName.getId())).findFirst()
                         .ifPresent(selectedSetUpdated -> eventBus.publish(this,
                                 new DistributionTableEvent(BaseEntityEventType.SELECTED_ENTITY, selectedSetUpdated))));
