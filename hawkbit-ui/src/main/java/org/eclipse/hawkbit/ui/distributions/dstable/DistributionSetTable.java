--- conflicted
+++ resolved
@@ -41,15 +41,9 @@
 import org.eclipse.hawkbit.ui.distributions.state.ManageDistUIState;
 import org.eclipse.hawkbit.ui.management.event.DistributionTableEvent;
 import org.eclipse.hawkbit.ui.management.event.DistributionTableFilterEvent;
-<<<<<<< HEAD
 import org.eclipse.hawkbit.ui.push.events.DistributionCreatedEventContainer;
 import org.eclipse.hawkbit.ui.push.events.DistributionDeletedEventContainer;
 import org.eclipse.hawkbit.ui.push.events.DistributionSetUpdatedEventContainer;
-=======
-import org.eclipse.hawkbit.ui.push.DistributionCreatedEventContainer;
-import org.eclipse.hawkbit.ui.push.DistributionDeletedEventContainer;
-import org.eclipse.hawkbit.ui.push.DistributionSetUpdatedEventContainer;
->>>>>>> c7129e6e
 import org.eclipse.hawkbit.ui.utils.HawkbitCommonUtil;
 import org.eclipse.hawkbit.ui.utils.SPUIDefinitions;
 import org.eclipse.hawkbit.ui.utils.SPUILabelDefinitions;
@@ -142,23 +136,11 @@
     }
 
     private void handleSelectedAndUpdatedDs(final List<DistributionSetUpdateEvent> events) {
-<<<<<<< HEAD
-        manageDistUIState.getLastSelectedDistribution().ifPresent(lastSelectedDsIdName -> {
-            events.stream().map(event -> event.getEntity())
-                    .filter(set -> set.getId().equals(lastSelectedDsIdName.getId())).findFirst()
-                    .ifPresent(selectedSetUpdated -> {
-                        // update table row+details layout
-                        eventBus.publish(this,
-                                new DistributionTableEvent(BaseEntityEventType.SELECTED_ENTITY, selectedSetUpdated));
-                    });
-        });
-=======
         manageDistUIState.getLastSelectedDistribution()
                 .ifPresent(lastSelectedDsIdName -> events.stream().map(event -> event.getEntity())
                         .filter(set -> set.getId().equals(lastSelectedDsIdName.getId())).findFirst()
                         .ifPresent(selectedSetUpdated -> eventBus.publish(this,
                                 new DistributionTableEvent(BaseEntityEventType.SELECTED_ENTITY, selectedSetUpdated))));
->>>>>>> c7129e6e
     }
 
     private void updateVisableTableEntries(final List<DistributionSetUpdateEvent> events,
@@ -186,7 +168,6 @@
             } else {
                 shouldRefreshDs = true;
             }
-<<<<<<< HEAD
         }
 
         if (shouldRefreshDs) {
@@ -194,15 +175,6 @@
         } else {
             dsContainer.commit();
         }
-=======
-        }
-
-        if (shouldRefreshDs) {
-            refreshOnDelete();
-        } else {
-            dsContainer.commit();
-        }
->>>>>>> c7129e6e
         reSelectItemsAfterDeletionEvent();
     }
 
