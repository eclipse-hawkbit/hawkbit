--- conflicted
+++ resolved
@@ -70,12 +70,7 @@
 
     private final transient SoftwareManagement softwareManagement;
 
-<<<<<<< HEAD
-    @Autowired
-    private DistributionsViewClientCriterion distributionsViewClientCriterion;
-=======
-    private final DistributionsViewAcceptCriteria distributionsViewAcceptCriteria;
->>>>>>> a3a1f036
+    private final DistributionsViewClientCriterion distributionsViewClientCriterion;
 
     private final ArtifactDetailsLayout artifactDetailsLayout;
 
@@ -83,13 +78,13 @@
 
     SwModuleTable(final UIEventBus eventBus, final I18N i18n, final UINotification uiNotification,
             final ManageDistUIState manageDistUIState, final SoftwareManagement softwareManagement,
-            final DistributionsViewAcceptCriteria distributionsViewAcceptCriteria,
+            final DistributionsViewClientCriterion distributionsViewClientCriterion,
             final ArtifactManagement artifactManagement, final SwMetadataPopupLayout swMetadataPopupLayout,
             final ArtifactUploadState artifactUploadState) {
         super(eventBus, i18n, uiNotification);
         this.manageDistUIState = manageDistUIState;
         this.softwareManagement = softwareManagement;
-        this.distributionsViewAcceptCriteria = distributionsViewAcceptCriteria;
+        this.distributionsViewClientCriterion = distributionsViewClientCriterion;
         this.artifactDetailsLayout = new ArtifactDetailsLayout(i18n, eventBus, artifactUploadState, uiNotification,
                 artifactManagement);
         this.swMetadataPopupLayout = swMetadataPopupLayout;
