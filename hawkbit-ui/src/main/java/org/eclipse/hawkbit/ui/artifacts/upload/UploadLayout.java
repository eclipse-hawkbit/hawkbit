/**
 * Copyright (c) 2015 Bosch Software Innovations GmbH and others.
 *
 * All rights reserved. This program and the accompanying materials
 * are made available under the terms of the Eclipse Public License v1.0
 * which accompanies this distribution, and is available at
 * http://www.eclipse.org/legal/epl-v10.html
 */
package org.eclipse.hawkbit.ui.artifacts.upload;

import java.io.File;
import java.io.FileNotFoundException;
import java.io.FileOutputStream;
import java.io.IOException;
import java.io.OutputStream;
import java.util.ArrayList;
import java.util.List;
import java.util.Set;

import javax.servlet.MultipartConfigElement;

import org.apache.commons.io.FileUtils;
import org.eclipse.hawkbit.repository.ArtifactManagement;
import org.eclipse.hawkbit.repository.exception.ArtifactUploadFailedException;
import org.eclipse.hawkbit.repository.model.SoftwareModule;
import org.eclipse.hawkbit.ui.artifacts.event.SoftwareModuleEvent;
import org.eclipse.hawkbit.ui.artifacts.event.SoftwareModuleEvent.SoftwareModuleEventType;
import org.eclipse.hawkbit.ui.artifacts.event.UploadArtifactUIEvent;
import org.eclipse.hawkbit.ui.artifacts.event.UploadFileStatus;
import org.eclipse.hawkbit.ui.artifacts.event.UploadStatusEvent;
import org.eclipse.hawkbit.ui.artifacts.event.UploadStatusEvent.UploadStatusEventType;
import org.eclipse.hawkbit.ui.artifacts.state.ArtifactUploadState;
import org.eclipse.hawkbit.ui.artifacts.state.CustomFile;
import org.eclipse.hawkbit.ui.components.SPUIComponentProvider;
import org.eclipse.hawkbit.ui.dd.criteria.ServerItemIdClientCriterion;
import org.eclipse.hawkbit.ui.dd.criteria.ServerItemIdClientCriterion.Mode;
import org.eclipse.hawkbit.ui.decorators.SPUIButtonStyleSmall;
import org.eclipse.hawkbit.ui.utils.HawkbitCommonUtil;
import org.eclipse.hawkbit.ui.utils.VaadinMessageSource;
import org.eclipse.hawkbit.ui.utils.SPUIDefinitions;
import org.eclipse.hawkbit.ui.utils.SPUILabelDefinitions;
import org.eclipse.hawkbit.ui.utils.SPUIStyleDefinitions;
import org.eclipse.hawkbit.ui.utils.UIComponentIdProvider;
import org.eclipse.hawkbit.ui.utils.UINotification;
import org.slf4j.Logger;
import org.slf4j.LoggerFactory;
import org.springframework.util.StringUtils;
import org.vaadin.spring.events.EventBus;
import org.vaadin.spring.events.EventBus.UIEventBus;
import org.vaadin.spring.events.EventScope;
import org.vaadin.spring.events.annotation.EventBusListenerMethod;

import com.google.common.base.Strings;
import com.vaadin.event.dd.DragAndDropEvent;
import com.vaadin.event.dd.DropHandler;
import com.vaadin.event.dd.acceptcriteria.AcceptCriterion;
import com.vaadin.event.dd.acceptcriteria.Not;
import com.vaadin.server.FontAwesome;
import com.vaadin.server.Page;
import com.vaadin.server.StreamVariable;
import com.vaadin.shared.ui.label.ContentMode;
import com.vaadin.ui.Alignment;
import com.vaadin.ui.Button;
import com.vaadin.ui.DragAndDropWrapper;
import com.vaadin.ui.DragAndDropWrapper.WrapperTransferable;
import com.vaadin.ui.HorizontalLayout;
import com.vaadin.ui.Html5File;
import com.vaadin.ui.Label;
import com.vaadin.ui.UI;
import com.vaadin.ui.Upload;
import com.vaadin.ui.VerticalLayout;

/**
 * Upload files layout.
 */
public class UploadLayout extends VerticalLayout {
    private static final String HTML_DIV = "</div>";

    private static final long serialVersionUID = -566164756606779220L;

    private static final Logger LOG = LoggerFactory.getLogger(UploadLayout.class);

    private final UploadStatusInfoWindow uploadInfoWindow;

    private final VaadinMessageSource i18n;

    private final UINotification uiNotification;

    private final transient EventBus.UIEventBus eventBus;

    private final ArtifactUploadState artifactUploadState;

    private final transient MultipartConfigElement multipartConfigElement;

    private final List<String> duplicateFileNamesList = new ArrayList<>();

    private Button processBtn;

    private Button discardBtn;

    private UploadConfirmationWindow currentUploadConfirmationwindow;

    private final UI ui;

    private HorizontalLayout fileUploadLayout;

    private DragAndDropWrapper dropAreaWrapper;

    private boolean hasDirectory;

    private Button uploadStatusButton;

    private static AcceptCriterion acceptAllExceptBlacklisted = new Not(new ServerItemIdClientCriterion(Mode.PREFIX,
            UIComponentIdProvider.UPLOAD_SOFTWARE_MODULE_TABLE, UIComponentIdProvider.UPLOAD_TYPE_BUTTON_PREFIX));

    private final transient ArtifactManagement artifactManagement;

    public UploadLayout(final VaadinMessageSource i18n, final UINotification uiNotification, final UIEventBus eventBus,
            final ArtifactUploadState artifactUploadState, final MultipartConfigElement multipartConfigElement,
            final ArtifactManagement artifactManagement) {
        this.uploadInfoWindow = new UploadStatusInfoWindow(eventBus, artifactUploadState, i18n);
        this.i18n = i18n;
        this.uiNotification = uiNotification;
        this.eventBus = eventBus;
        this.artifactUploadState = artifactUploadState;
        this.multipartConfigElement = multipartConfigElement;
        this.artifactManagement = artifactManagement;

        createComponents();
        buildLayout();
        restoreState();
        eventBus.subscribe(this);
        ui = UI.getCurrent();
    }

    @EventBusListenerMethod(scope = EventScope.UI)
    void onEvent(final UploadArtifactUIEvent event) {
        if (event == UploadArtifactUIEvent.DELETED_ALL_SOFWARE) {
            ui.access(this::updateActionCount);
        } else if (event == UploadArtifactUIEvent.MINIMIZED_STATUS_POPUP) {
            ui.access(this::showUploadStatusButton);
        } else if (event == UploadArtifactUIEvent.MAXIMIZED_STATUS_POPUP) {
            ui.access(this::maximizeStatusPopup);
        } else if (event == UploadArtifactUIEvent.ARTIFACT_RESULT_POPUP_CLOSED) {
            ui.access(this::closeUploadStatusPopup);
        }
    }

    @EventBusListenerMethod(scope = EventScope.UI)
    void onEvent(final UploadStatusEvent event) {
        if (event.getUploadProgressEventType() == UploadStatusEventType.UPLOAD_STARTED) {
            ui.access(this::onStartOfUpload);
        } else if (event.getUploadProgressEventType() == UploadStatusEventType.UPLOAD_FAILED) {
            ui.access(() -> onUploadFailure(event));
        } else if (event.getUploadProgressEventType() == UploadStatusEventType.UPLOAD_FINISHED) {
            ui.access(this::onUploadCompletion);
        } else if (event.getUploadProgressEventType() == UploadStatusEventType.UPLOAD_SUCCESSFUL) {
            ui.access(() -> onUploadSuccess(event));
        } else if (event.getUploadProgressEventType() == UploadStatusEventType.UPLOAD_STREAMING_FAILED) {
            ui.access(() -> onUploadStreamingFailure(event));
        } else if (event.getUploadProgressEventType() == UploadStatusEventType.UPLOAD_STREAMING_FINISHED) {
            ui.access(this::onUploadStreamingSuccess);
        }
    }

    private void createComponents() {
        createUploadStatusButton();
        createProcessButton();
        createDiscardBtn();
    }

    private void buildLayout() {

        final Upload upload = new Upload();
        final UploadHandler uploadHandler = new UploadHandler(null, 0, this, multipartConfigElement.getMaxFileSize(),
                upload, null, null);
        upload.setButtonCaption(i18n.getMessage("upload.file"));
        upload.setImmediate(true);
        upload.setReceiver(uploadHandler);
        upload.addSucceededListener(uploadHandler);
        upload.addFailedListener(uploadHandler);
        upload.addFinishedListener(uploadHandler);
        upload.addProgressListener(uploadHandler);
        upload.addStartedListener(uploadHandler);
        upload.addStyleName(SPUIStyleDefinitions.ACTION_BUTTON);

        fileUploadLayout = new HorizontalLayout();
        fileUploadLayout.setSpacing(true);
        fileUploadLayout.addStyleName(SPUIStyleDefinitions.FOOTER_LAYOUT);
        fileUploadLayout.addComponent(upload);
        fileUploadLayout.setComponentAlignment(upload, Alignment.MIDDLE_LEFT);
        fileUploadLayout.addComponent(processBtn);
        fileUploadLayout.setComponentAlignment(processBtn, Alignment.MIDDLE_RIGHT);
        fileUploadLayout.addComponent(discardBtn);
        fileUploadLayout.setComponentAlignment(discardBtn, Alignment.MIDDLE_RIGHT);
        fileUploadLayout.addComponent(uploadStatusButton);
        fileUploadLayout.setComponentAlignment(uploadStatusButton, Alignment.MIDDLE_RIGHT);
        setMargin(false);

        /* create drag-drop wrapper for drop area */
        dropAreaWrapper = new DragAndDropWrapper(createDropAreaLayout());
        dropAreaWrapper.setDropHandler(new DropAreahandler());
        setSizeFull();
        setSpacing(true);
    }

    private void restoreState() {
        updateActionCount();

        if (!artifactUploadState.getFileSelected().isEmpty() && artifactUploadState.isUploadCompleted()) {
            processBtn.setEnabled(true);
        }
        if (artifactUploadState.isStatusPopupMinimized()) {
            showUploadStatusButton();
            if (artifactUploadState.isUploadCompleted()) {
                setUploadStatusButtonIconToFinished();
            }
        }
        if (artifactUploadState.isUploadCompleted()) {
            artifactUploadState.getNumberOfFilesActuallyUpload().set(0);
            artifactUploadState.getNumberOfFileUploadsExpected().set(0);
            artifactUploadState.getNumberOfFileUploadsFailed().set(0);
        }
    }

    public DragAndDropWrapper getDropAreaWrapper() {
        return dropAreaWrapper;
    }

    private class DropAreahandler implements DropHandler {

        private static final long serialVersionUID = 1L;

        @Override
        public AcceptCriterion getAcceptCriterion() {
            return acceptAllExceptBlacklisted;
        }

        @Override
        public void drop(final DragAndDropEvent event) {
            if (validate(event)) {
                final Html5File[] files = ((WrapperTransferable) event.getTransferable()).getFiles();
                // selected software module at the time of file drop is
                // considered for upload

                artifactUploadState.getSelectedBaseSoftwareModule().ifPresent(selectedSw -> {
                    // reset the flag
                    hasDirectory = false;
                    for (final Html5File file : files) {
                        processFile(file, selectedSw);
                    }
                    if (artifactUploadState.getNumberOfFileUploadsExpected().get() > 0) {
                        processBtn.setEnabled(false);
                    } else {
                        // If the upload is not started, it signifies all
                        // dropped files as either duplicate or directory.So
                        // display message accordingly
                        displayCompositeMessage();
                    }
                });
            }
        }

        private boolean validate(final DragAndDropEvent event) {
            // check if drop is valid.If valid ,check if software module is
            // selected.
            if (!isFilesDropped(event)) {
                uiNotification.displayValidationError(i18n.get("message.action.not.allowed"));
                return false;
            }
            return checkIfSoftwareModuleIsSelected();
        }

        private boolean isFilesDropped(final DragAndDropEvent event) {
            if (event.getTransferable() instanceof WrapperTransferable) {
                final Html5File[] files = ((WrapperTransferable) event.getTransferable()).getFiles();
                return files != null;
            }
            return false;
        }

        private void processFile(final Html5File file, final SoftwareModule selectedSw) {
            if (!isDirectory(file)) {
                if (!checkForDuplicate(file.getFileName(), selectedSw)) {

                    eventBus.publish(this, new UploadStatusEvent(UploadStatusEventType.RECEIVE_UPLOAD,
                            new UploadFileStatus(file.getFileName(), 0, -1, selectedSw)));

                    artifactUploadState.getNumberOfFileUploadsExpected().incrementAndGet();
                    file.setStreamVariable(createStreamVariable(file, selectedSw));
                }
            } else {
                hasDirectory = Boolean.TRUE;
            }
        }

        private StreamVariable createStreamVariable(final Html5File file, final SoftwareModule selectedSw) {
            return new UploadHandler(file.getFileName(), file.getFileSize(), UploadLayout.this,
                    multipartConfigElement.getMaxFileSize(), null, file.getType(), selectedSw);
        }

        private boolean isDirectory(final Html5File file) {
            return Strings.isNullOrEmpty(file.getType()) && file.getFileSize() % 4096 == 0;
        }
    }

    private void displayCompositeMessage() {
        final String duplicateMessage = getDuplicateFileValidationMessage();
        final StringBuilder compositeMessage = new StringBuilder();
        if (!Strings.isNullOrEmpty(duplicateMessage)) {
            compositeMessage.append(duplicateMessage);
        }
        if (hasDirectory) {
            if (compositeMessage.length() > 0) {
                compositeMessage.append("<br>");
            }
            compositeMessage.append(i18n.getMessage("message.no.directory.upload"));
        }
        if (!compositeMessage.toString().isEmpty()) {
            uiNotification.displayValidationError(compositeMessage.toString());
        }
    }

    private VerticalLayout createDropAreaLayout() {
        final VerticalLayout dropAreaLayout = new VerticalLayout();
        final Label dropHereLabel = new Label("Drop files to upload");
        dropHereLabel.setWidth(null);

        final Label dropIcon = new Label(FontAwesome.ARROW_DOWN.getHtml(), ContentMode.HTML);
        dropIcon.addStyleName("drop-icon");
        dropIcon.setWidth(null);

        dropAreaLayout.addComponent(dropIcon);
        dropAreaLayout.setComponentAlignment(dropIcon, Alignment.BOTTOM_CENTER);
        dropAreaLayout.addComponent(dropHereLabel);
        dropAreaLayout.setComponentAlignment(dropHereLabel, Alignment.TOP_CENTER);
        dropAreaLayout.setSizeFull();
        dropAreaLayout.setStyleName("upload-drop-area-layout-info");
        dropAreaLayout.setSpacing(false);
        return dropAreaLayout;
    }

    private void createProcessButton() {
        processBtn = SPUIComponentProvider.getButton(UIComponentIdProvider.UPLOAD_PROCESS_BUTTON,
                SPUILabelDefinitions.PROCESS, SPUILabelDefinitions.PROCESS, null, false, null,
                SPUIButtonStyleSmall.class);
        processBtn.setIcon(FontAwesome.BELL);
        processBtn.addStyleName(SPUIStyleDefinitions.ACTION_BUTTON);
        processBtn.addClickListener(this::displayConfirmWindow);
        processBtn.setHtmlContentAllowed(true);
        processBtn.setEnabled(false);
    }

    private void createDiscardBtn() {
        discardBtn = SPUIComponentProvider.getButton(UIComponentIdProvider.UPLOAD_DISCARD_BUTTON,
                SPUILabelDefinitions.DISCARD, SPUILabelDefinitions.DISCARD, null, false, null,
                SPUIButtonStyleSmall.class);
        discardBtn.setIcon(FontAwesome.TRASH_O);
        discardBtn.addStyleName(SPUIStyleDefinitions.ACTION_BUTTON);
        discardBtn.addClickListener(this::discardUploadData);
    }

    boolean checkForDuplicate(final String filename, final SoftwareModule selectedSw) {
        final Boolean isDuplicate = checkIfFileIsDuplicate(filename, selectedSw);
        if (isDuplicate) {
            getDuplicateFileNamesList().add(filename);
        }
        return isDuplicate;
    }

    /**
     * Save uploaded file details.
     *
     * @param stream
     *            read from uploaded file
     * @param name
     *            file name
     * @param size
     *            file size
     * @param mimeType
     *            the mimeType of the file
     * @param selectedSw
     * @throws IOException
     *             in case of upload errors
     */
    OutputStream saveUploadedFileDetails(final String name, final long size, final String mimeType,
            final SoftwareModule selectedSw) {
        File tempFile = null;
        try {
            tempFile = File.createTempFile("spUiArtifactUpload", null);

            // we return the outputstream so we cannot close it here
            @SuppressWarnings("squid:S2095")
            final OutputStream out = new FileOutputStream(tempFile);

            final String currentBaseSoftwareModuleKey = HawkbitCommonUtil.getFormattedNameVersion(selectedSw.getName(),
                    selectedSw.getVersion());

            final CustomFile customFile = new CustomFile(name, size, tempFile.getAbsolutePath(), selectedSw.getName(),
                    selectedSw.getVersion(), mimeType);

            artifactUploadState.getFileSelected().add(customFile);
            processBtn.setEnabled(false);

            if (!artifactUploadState.getBaseSwModuleList().keySet().contains(currentBaseSoftwareModuleKey)) {
                artifactUploadState.getBaseSwModuleList().put(currentBaseSoftwareModuleKey, selectedSw);
            }
            return out;
        } catch (final FileNotFoundException e) {
            LOG.error("Upload failed {}", e);
            throw new ArtifactUploadFailedException(i18n.getMessage("message.file.not.found"));
        } catch (final IOException e) {
            LOG.error("Upload failed {}", e);
            throw new ArtifactUploadFailedException(i18n.getMessage("message.upload.failed"));
        }

    }

<<<<<<< HEAD
    boolean checkIfSoftwareModuleIsSelected() {
=======
    private Boolean validate(final DragAndDropEvent event) {
        // check if drop is valid.If valid ,check if software module is
        // selected.
        if (!isFilesDropped(event)) {
            uiNotification.displayValidationError(i18n.getMessage("message.action.not.allowed"));
            return false;
        }
        return checkIfSoftwareModuleIsSelected();
    }

    private static boolean isFilesDropped(final DragAndDropEvent event) {
        if (event.getTransferable() instanceof WrapperTransferable) {
            final Html5File[] files = ((WrapperTransferable) event.getTransferable()).getFiles();
            return files != null;
        }
        return false;
    }

    Boolean checkIfSoftwareModuleIsSelected() {
        if (!isSoftwareModuleSelected()) {
            uiNotification.displayValidationError(i18n.getMessage("message.error.noSwModuleSelected"));
            return false;
        }
        return true;
    }

    Boolean isSoftwareModuleSelected() {
>>>>>>> 809fe4a8
        if (!artifactUploadState.getSelectedBaseSwModuleId().isPresent()) {
            uiNotification.displayValidationError(i18n.get("message.error.noSwModuleSelected"));
            return false;
        }
        return true;
    }

    /**
     * Check if file selected is duplicate.i,e already selected for upload for
     * same software module.
     *
     * @param name
     *            file name
     * @param selectedSoftwareModule
     *            the current selected sm module
     * @return Boolean
     */
    Boolean checkIfFileIsDuplicate(final String name, final SoftwareModule selectedSoftwareModule) {
        Boolean isDuplicate = false;
        final String currentBaseSoftwareModuleKey = HawkbitCommonUtil
                .getFormattedNameVersion(selectedSoftwareModule.getName(), selectedSoftwareModule.getVersion());

        for (final CustomFile customFile : artifactUploadState.getFileSelected()) {
            final String fileSoftwareModuleKey = HawkbitCommonUtil.getFormattedNameVersion(
                    customFile.getBaseSoftwareModuleName(), customFile.getBaseSoftwareModuleVersion());
            if (customFile.getFileName().equals(name) && currentBaseSoftwareModuleKey.equals(fileSoftwareModuleKey)) {
                isDuplicate = true;
                break;
            }
        }
        return isDuplicate;
    }

    private void decreaseNumberOfFileUploadsExpected() {
        artifactUploadState.getNumberOfFileUploadsExpected().decrementAndGet();
    }

    private List<String> getDuplicateFileNamesList() {
        return duplicateFileNamesList;
    }

    /**
     * Update pending action count.
     */
    private void updateActionCount() {
        if (!artifactUploadState.getFileSelected().isEmpty()) {
            processBtn.setCaption(SPUILabelDefinitions.PROCESS + "<div class='unread'>"
                    + artifactUploadState.getFileSelected().size() + HTML_DIV);
        } else {
            processBtn.setCaption(SPUILabelDefinitions.PROCESS);
        }
    }

    private void displayDuplicateValidationMessage() {
        // check if streaming of all dropped files are completed
        if (artifactUploadState.getNumberOfFilesActuallyUpload().intValue() == artifactUploadState
                .getNumberOfFileUploadsExpected().intValue()) {
            displayCompositeMessage();
            duplicateFileNamesList.clear();
        }
    }

    private String getDuplicateFileValidationMessage() {
        final StringBuilder message = new StringBuilder();
        if (!duplicateFileNamesList.isEmpty()) {
            final String fileNames = StringUtils.collectionToCommaDelimitedString(duplicateFileNamesList);
            if (duplicateFileNamesList.size() == 1) {
                message.append(i18n.getMessage("message.no.duplicateFile") + fileNames);

            } else if (duplicateFileNamesList.size() > 1) {
                message.append(i18n.getMessage("message.no.duplicateFiles"));
            }
        }
        return message.toString();
    }

    void increaseNumberOfFileUploadsExpected() {
        artifactUploadState.getNumberOfFileUploadsExpected().incrementAndGet();
    }

    private void updateFileSize(final String name, final long size, final SoftwareModule selectedSoftwareModule) {
        final String currentBaseSoftwareModuleKey = HawkbitCommonUtil
                .getFormattedNameVersion(selectedSoftwareModule.getName(), selectedSoftwareModule.getVersion());

        for (final CustomFile customFile : artifactUploadState.getFileSelected()) {
            final String fileSoftwareModuleKey = HawkbitCommonUtil.getFormattedNameVersion(
                    customFile.getBaseSoftwareModuleName(), customFile.getBaseSoftwareModuleVersion());
            if (customFile.getFileName().equals(name) && currentBaseSoftwareModuleKey.equals(fileSoftwareModuleKey)) {
                customFile.setFileSize(size);
                break;
            }
        }
    }

    private void increaseNumberOfFilesActuallyUpload() {
        artifactUploadState.getNumberOfFilesActuallyUpload().incrementAndGet();
    }

    private void increaseNumberOfFileUploadsFailed() {
        artifactUploadState.getNumberOfFileUploadsFailed().incrementAndGet();
    }

    /**
     * Enable process button once upload is completed.
     */
    private boolean enableProcessBtn() {
        if (artifactUploadState.getNumberOfFilesActuallyUpload().intValue() >= artifactUploadState
                .getNumberOfFileUploadsExpected().intValue() && !getFileSelected().isEmpty()) {
            processBtn.setEnabled(true);
            artifactUploadState.getNumberOfFilesActuallyUpload().set(0);
            artifactUploadState.getNumberOfFileUploadsExpected().set(0);
            return true;
        }
        return false;
    }

    Set<CustomFile> getFileSelected() {
        return artifactUploadState.getFileSelected();
    }

    private void discardUploadData(final Button.ClickEvent event) {
        if (event.getButton().equals(discardBtn)) {
            if (artifactUploadState.getFileSelected().isEmpty()) {
                uiNotification.displayValidationError(i18n.getMessage("message.error.noFileSelected"));
            } else {
                clearUploadedFileDetails();
            }
        }
    }

    protected void clearUploadedFileDetails() {
        clearFileList();
        closeUploadStatusPopup();
    }

    private void closeUploadStatusPopup() {
        uploadInfoWindow.clearWindow();
        hideUploadStatusButton();
        artifactUploadState.setStatusPopupMinimized(false);
    }

    /**
     * Clear details.
     */
    void clearFileList() {
        // delete file system zombies
        artifactUploadState.getFileSelected()
                .forEach(customFile -> FileUtils.deleteQuietly(new File(customFile.getFilePath())));

        artifactUploadState.getFileSelected().clear();
        artifactUploadState.getBaseSwModuleList().clear();
        processBtn.setCaption(SPUILabelDefinitions.PROCESS);
        /* disable when there is no files to upload. */
        processBtn.setEnabled(false);
        artifactUploadState.getNumberOfFilesActuallyUpload().set(0);
        artifactUploadState.getNumberOfFileUploadsExpected().set(0);
        artifactUploadState.getNumberOfFileUploadsFailed().set(0);
        duplicateFileNamesList.clear();
    }

    private void setConfirmationPopupHeightWidth(final float newWidth, final float newHeight) {
        if (currentUploadConfirmationwindow != null) {
            currentUploadConfirmationwindow.getUploadArtifactDetails().setWidth(HawkbitCommonUtil
                    .getArtifactUploadPopupWidth(newWidth, SPUIDefinitions.MIN_UPLOAD_CONFIRMATION_POPUP_WIDTH),
                    Unit.PIXELS);
            currentUploadConfirmationwindow.getUploadDetailsTable().setHeight(HawkbitCommonUtil
                    .getArtifactUploadPopupHeight(newHeight, SPUIDefinitions.MIN_UPLOAD_CONFIRMATION_POPUP_HEIGHT),
                    Unit.PIXELS);
        }
    }

    /**
     * Set artifact upload result pop up size changes.
     *
     * @param newWidth
     *            new width of result pop up
     * @param newHeight
     *            new height of result pop up
     */
    void setResultPopupHeightWidth(final float newWidth, final float newHeight) {
        if (currentUploadConfirmationwindow != null
                && currentUploadConfirmationwindow.getCurrentUploadResultWindow() != null) {
            final UploadResultWindow uploadResultWindow = currentUploadConfirmationwindow
                    .getCurrentUploadResultWindow();
            uploadResultWindow.getUploadResultsWindow().setWidth(HawkbitCommonUtil.getArtifactUploadPopupWidth(newWidth,
                    SPUIDefinitions.MIN_UPLOAD_CONFIRMATION_POPUP_WIDTH), Unit.PIXELS);
            uploadResultWindow.getUploadResultTable().setHeight(HawkbitCommonUtil.getArtifactUploadPopupHeight(
                    newHeight, SPUIDefinitions.MIN_UPLOAD_CONFIRMATION_POPUP_HEIGHT), Unit.PIXELS);
        }
    }

    private void displayConfirmWindow(final Button.ClickEvent event) {
        if (event.getComponent().getId().equals(UIComponentIdProvider.UPLOAD_PROCESS_BUTTON)) {
            if (artifactUploadState.getFileSelected().isEmpty()) {
                uiNotification.displayValidationError(i18n.getMessage("message.error.noFileSelected"));
            } else {
                currentUploadConfirmationwindow = new UploadConfirmationWindow(this, artifactUploadState, eventBus,
                        artifactManagement);
                UI.getCurrent().addWindow(currentUploadConfirmationwindow.getUploadConfrimationWindow());
                setConfirmationPopupHeightWidth(Page.getCurrent().getBrowserWindowWidth(),
                        Page.getCurrent().getBrowserWindowHeight());
            }
        }
    }

    /**
     * @return
     */
    VaadinMessageSource getI18n() {
        return i18n;
    }

    void setCurrentUploadConfirmationwindow(final UploadConfirmationWindow currentUploadConfirmationwindow) {
        this.currentUploadConfirmationwindow = currentUploadConfirmationwindow;
    }

    private void onStartOfUpload() {
        setUploadStatusButtonIconToInProgress();
        if (artifactUploadState.isStatusPopupMinimized()) {
            updateStatusButtonCount();
        }
    }

    private void onUploadStreamingSuccess() {
        increaseNumberOfFilesActuallyUpload();
        updateUploadCounts();
        enableProcessBtn();
        if (isUploadComplete()) {
            uploadInfoWindow.uploadSessionFinished();
            setUploadStatusButtonIconToFinished();
        }
        // display the duplicate message after streaming all files
        displayDuplicateValidationMessage();
    }

    private void onUploadStreamingFailure(final UploadStatusEvent event) {
        /**
         * If upload interrupted because of duplicate file,do not remove the
         * file already in upload list
         **/
        if (getDuplicateFileNamesList().isEmpty()
                || !getDuplicateFileNamesList().contains(event.getUploadStatus().getFileName())) {
            final SoftwareModule sw = event.getUploadStatus().getSoftwareModule();
            if (sw != null) {
                getFileSelected()
                        .remove(new CustomFile(event.getUploadStatus().getFileName(), sw.getName(), sw.getVersion()));
            }
            // failed reason to be updated only if there is error other than
            // duplicate file error
            uploadInfoWindow.uploadFailed(event.getUploadStatus().getFileName(),
                    event.getUploadStatus().getFailureReason(), event.getUploadStatus().getSoftwareModule());
            increaseNumberOfFileUploadsFailed();
        }
        decreaseNumberOfFileUploadsExpected();
        updateUploadCounts();
        enableProcessBtn();
        // check if we are finished
        if (isUploadComplete()) {
            uploadInfoWindow.uploadSessionFinished();
            setUploadStatusButtonIconToFinished();
        }
        displayDuplicateValidationMessage();
    }

    private void onUploadSuccess(final UploadStatusEvent event) {
        updateFileSize(event.getUploadStatus().getFileName(), event.getUploadStatus().getContentLength(),
                event.getUploadStatus().getSoftwareModule());
        // recorded that we now one more uploaded
        increaseNumberOfFilesActuallyUpload();
    }

    private void onUploadCompletion() {
        // check if we are finished
        if (isUploadComplete()) {
            uploadInfoWindow.uploadSessionFinished();
            setUploadStatusButtonIconToFinished();
            displayDuplicateValidationMessage();
        }
        updateUploadCounts();
        enableProcessBtn();
    }

    private boolean isUploadComplete() {
        final int uploadedCount = artifactUploadState.getNumberOfFilesActuallyUpload().intValue();
        final int expectedUploadsCount = artifactUploadState.getNumberOfFileUploadsExpected().intValue();
        return uploadedCount == expectedUploadsCount;
    }

    private void onUploadFailure(final UploadStatusEvent event) {
        /**
         * If upload interrupted because of duplicate file,do not remove the
         * file already in upload list
         **/
        if (getDuplicateFileNamesList().isEmpty()
                || !getDuplicateFileNamesList().contains(event.getUploadStatus().getFileName())) {
            final SoftwareModule sw = event.getUploadStatus().getSoftwareModule();
            if (sw != null) {
                getFileSelected()
                        .remove(new CustomFile(event.getUploadStatus().getFileName(), sw.getName(), sw.getVersion()));
            }
            // failed reason to be updated only if there is error other than
            // duplicate file error
            uploadInfoWindow.uploadFailed(event.getUploadStatus().getFileName(),
                    event.getUploadStatus().getFailureReason(), event.getUploadStatus().getSoftwareModule());
            increaseNumberOfFileUploadsFailed();
            decreaseNumberOfFileUploadsExpected();
        }
    }

    /**
     * @param selectedBaseSoftwareModule
     */
    void refreshArtifactDetailsLayout(final SoftwareModule selectedBaseSoftwareModule) {
        eventBus.publish(this,
                new SoftwareModuleEvent(SoftwareModuleEventType.ARTIFACTS_CHANGED, selectedBaseSoftwareModule));
    }

    /**
     * @return the fileUploadLayout
     */
    public HorizontalLayout getFileUploadLayout() {
        return fileUploadLayout;
    }

    public UINotification getUINotification() {
        return uiNotification;
    }

    public void setHasDirectory(final Boolean hasDirectory) {
        this.hasDirectory = hasDirectory;
    }

    private void createUploadStatusButton() {
        uploadStatusButton = SPUIComponentProvider.getButton(UIComponentIdProvider.UPLOAD_STATUS_BUTTON, "", "", "",
                false, null, SPUIButtonStyleSmall.class);
        uploadStatusButton.setStyleName(SPUIStyleDefinitions.ACTION_BUTTON);
        uploadStatusButton.addStyleName(SPUIStyleDefinitions.UPLOAD_PROGRESS_INDICATOR_STYLE);
        uploadStatusButton.setWidth("100px");
        uploadStatusButton.setHtmlContentAllowed(true);
        uploadStatusButton.addClickListener(event -> onClickOfUploadStatusButton());
        uploadStatusButton.setVisible(false);
    }

    private void updateStatusButtonCount() {
        final int uploadsPending = artifactUploadState.getNumberOfFileUploadsExpected().get()
                - artifactUploadState.getNumberOfFilesActuallyUpload().get();
        final int uploadsFailed = artifactUploadState.getNumberOfFileUploadsFailed().get();
        final StringBuilder builder = new StringBuilder("");
        if (uploadsFailed != 0) {
            if (uploadsPending != 0) {
                builder.append("<div class='error-count error-count-color'>" + uploadsFailed + HTML_DIV);
            } else {
                builder.append("<div class='unread error-count-color'>" + uploadsFailed + HTML_DIV);
            }
        }
        if (uploadsPending != 0) {
            builder.append("<div class='unread'>" + uploadsPending + HTML_DIV);
        }
        uploadStatusButton.setCaption(builder.toString());
    }

    private void onClickOfUploadStatusButton() {
        artifactUploadState.setStatusPopupMinimized(false);
        eventBus.publish(this, UploadArtifactUIEvent.MAXIMIZED_STATUS_POPUP);
    }

    private void showUploadStatusButton() {
        if (uploadStatusButton == null) {
            return;
        }
        uploadStatusButton.setVisible(true);
        updateStatusButtonCount();
    }

    private void hideUploadStatusButton() {
        if (uploadStatusButton == null) {
            return;
        }
        uploadStatusButton.setVisible(false);
    }

    private void maximizeStatusPopup() {
        hideUploadStatusButton();
        uploadInfoWindow.maximizeStatusPopup();
    }

    private void setUploadStatusButtonIconToFinished() {
        if (uploadStatusButton == null) {
            return;
        }
        uploadStatusButton.removeStyleName(SPUIStyleDefinitions.UPLOAD_PROGRESS_INDICATOR_STYLE);
        uploadStatusButton.setIcon(FontAwesome.UPLOAD);
    }

    private void setUploadStatusButtonIconToInProgress() {
        if (uploadStatusButton == null) {
            return;
        }
        uploadStatusButton.addStyleName(SPUIStyleDefinitions.UPLOAD_PROGRESS_INDICATOR_STYLE);
        uploadStatusButton.setIcon(null);
    }

    protected void updateUploadCounts() {
        updateActionCount();
        updateStatusButtonCount();
    }
}<|MERGE_RESOLUTION|>--- conflicted
+++ resolved
@@ -36,12 +36,12 @@
 import org.eclipse.hawkbit.ui.dd.criteria.ServerItemIdClientCriterion.Mode;
 import org.eclipse.hawkbit.ui.decorators.SPUIButtonStyleSmall;
 import org.eclipse.hawkbit.ui.utils.HawkbitCommonUtil;
-import org.eclipse.hawkbit.ui.utils.VaadinMessageSource;
 import org.eclipse.hawkbit.ui.utils.SPUIDefinitions;
 import org.eclipse.hawkbit.ui.utils.SPUILabelDefinitions;
 import org.eclipse.hawkbit.ui.utils.SPUIStyleDefinitions;
 import org.eclipse.hawkbit.ui.utils.UIComponentIdProvider;
 import org.eclipse.hawkbit.ui.utils.UINotification;
+import org.eclipse.hawkbit.ui.utils.VaadinMessageSource;
 import org.slf4j.Logger;
 import org.slf4j.LoggerFactory;
 import org.springframework.util.StringUtils;
@@ -265,7 +265,7 @@
             // check if drop is valid.If valid ,check if software module is
             // selected.
             if (!isFilesDropped(event)) {
-                uiNotification.displayValidationError(i18n.get("message.action.not.allowed"));
+                uiNotification.displayValidationError(i18n.getMessage("message.action.not.allowed"));
                 return false;
             }
             return checkIfSoftwareModuleIsSelected();
@@ -416,39 +416,9 @@
 
     }
 
-<<<<<<< HEAD
     boolean checkIfSoftwareModuleIsSelected() {
-=======
-    private Boolean validate(final DragAndDropEvent event) {
-        // check if drop is valid.If valid ,check if software module is
-        // selected.
-        if (!isFilesDropped(event)) {
-            uiNotification.displayValidationError(i18n.getMessage("message.action.not.allowed"));
-            return false;
-        }
-        return checkIfSoftwareModuleIsSelected();
-    }
-
-    private static boolean isFilesDropped(final DragAndDropEvent event) {
-        if (event.getTransferable() instanceof WrapperTransferable) {
-            final Html5File[] files = ((WrapperTransferable) event.getTransferable()).getFiles();
-            return files != null;
-        }
-        return false;
-    }
-
-    Boolean checkIfSoftwareModuleIsSelected() {
-        if (!isSoftwareModuleSelected()) {
+        if (!artifactUploadState.getSelectedBaseSwModuleId().isPresent()) {
             uiNotification.displayValidationError(i18n.getMessage("message.error.noSwModuleSelected"));
-            return false;
-        }
-        return true;
-    }
-
-    Boolean isSoftwareModuleSelected() {
->>>>>>> 809fe4a8
-        if (!artifactUploadState.getSelectedBaseSwModuleId().isPresent()) {
-            uiNotification.displayValidationError(i18n.get("message.error.noSwModuleSelected"));
             return false;
         }
         return true;
