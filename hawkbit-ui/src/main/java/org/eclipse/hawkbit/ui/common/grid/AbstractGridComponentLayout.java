--- conflicted
+++ resolved
@@ -33,7 +33,6 @@
     private final VaadinMessageSource i18n;
 
     private AbstractOrderedLayout gridHeader;
-
     private Grid grid;
 
     private transient AbstractFooterSupport footerSupport;
@@ -207,15 +206,12 @@
         protected abstract Label getFooterMessageLabel();
     }
 
-    protected VaadinMessageSource getI18n() {
+  protected VaadinMessageSource getI18n() {
         return i18n;
     }
 
-<<<<<<< HEAD
-=======
     protected EventBus.UIEventBus getEventBus() {
         return eventBus;
     }
 
->>>>>>> b4fc7c89
 }