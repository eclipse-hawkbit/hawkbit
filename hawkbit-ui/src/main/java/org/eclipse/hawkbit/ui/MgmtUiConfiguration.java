/**
 * Copyright (c) 2015 Bosch Software Innovations GmbH and others.
 *
 * All rights reserved. This program and the accompanying materials
 * are made available under the terms of the Eclipse Public License v1.0
 * which accompanies this distribution, and is available at
 * http://www.eclipse.org/legal/epl-v10.html
 */
package org.eclipse.hawkbit.ui;

import java.util.List;

import org.eclipse.hawkbit.im.authentication.PermissionService;
import org.eclipse.hawkbit.repository.TargetManagement;
import org.eclipse.hawkbit.ui.common.data.mappers.TargetToProxyTargetMapper;
import org.eclipse.hawkbit.ui.common.data.suppliers.TargetFilterStateDataSupplier;
import org.eclipse.hawkbit.ui.common.data.suppliers.TargetFilterStateDataSupplierImpl;
import org.eclipse.hawkbit.ui.common.data.suppliers.TargetManagementStateDataSupplier;
import org.eclipse.hawkbit.ui.common.data.suppliers.TargetManagementStateDataSupplierImpl;
import org.eclipse.hawkbit.ui.error.HawkbitUIErrorHandler;
import org.eclipse.hawkbit.ui.error.extractors.ConstraintViolationErrorExtractor;
import org.eclipse.hawkbit.ui.error.extractors.EntityNotFoundErrorExtractor;
<<<<<<< HEAD
import org.eclipse.hawkbit.ui.error.extractors.InsufficientPermissionErrorExtractor;
=======
import org.eclipse.hawkbit.ui.error.extractors.InvalidDistributionSetErrorExtractor;
>>>>>>> d80d0d63
import org.eclipse.hawkbit.ui.error.extractors.UiErrorDetailsExtractor;
import org.eclipse.hawkbit.ui.error.extractors.UploadErrorExtractor;
import org.eclipse.hawkbit.ui.utils.VaadinMessageSource;
import org.springframework.boot.autoconfigure.condition.ConditionalOnMissingBean;
import org.springframework.boot.context.properties.EnableConfigurationProperties;
import org.springframework.context.MessageSource;
import org.springframework.context.annotation.Bean;
import org.springframework.context.annotation.ComponentScan;
import org.springframework.context.annotation.Configuration;
import org.springframework.context.annotation.PropertySource;
import org.vaadin.spring.servlet.Vaadin4SpringServlet;

import com.vaadin.server.ErrorHandler;
import com.vaadin.server.SystemMessagesProvider;
import com.vaadin.server.VaadinServlet;
import com.vaadin.spring.annotation.UIScope;

/**
 * Enables UI components for the Management UI.
 *
 */
@Configuration
@ComponentScan
@EnableConfigurationProperties(UiProperties.class)
@PropertySource("classpath:/hawkbit-ui-defaults.properties")
public class MgmtUiConfiguration {

    /**
     * Permission checker for UI.
     *
     * @param permissionService
     *            PermissionService
     *
     * @return Permission checker for UI
     */
    @Bean
    @ConditionalOnMissingBean
    SpPermissionChecker spPermissionChecker(final PermissionService permissionService) {
        return new SpPermissionChecker(permissionService);
    }

    /**
     * Utility for Vaadin messages source.
     *
     * @param source
     *            Delegate MessageSource
     *
     * @return Vaadin messages source utility
     */
    @Bean
    @ConditionalOnMissingBean
    VaadinMessageSource messageSourceVaadin(final MessageSource source) {
        return new VaadinMessageSource(source);
    }

    /**
     * Localized system message provider bean.
     *
     * @param uiProperties
     *            UiProperties
     * @param i18n
     *            VaadinMessageSource
     *
     * @return Localized system message provider
     */
    @Bean
    @ConditionalOnMissingBean
    SystemMessagesProvider systemMessagesProvider(final UiProperties uiProperties, final VaadinMessageSource i18n) {
        return new LocalizedSystemMessagesProvider(uiProperties, i18n);
    }

    /**
     * UI Error handler bean.
     *
     * @param i18n
     *            VaadinMessageSource
     * @param uiErrorDetailsExtractor
     *            ui error details extractors
     *
     * @return UI Error handler
     */
    @Bean
    @ConditionalOnMissingBean
    ErrorHandler uiErrorHandler(final VaadinMessageSource i18n,
            final List<UiErrorDetailsExtractor> uiErrorDetailsExtractors) {
        return new HawkbitUIErrorHandler(i18n, uiErrorDetailsExtractors);
    }

    /**
     * UI Upload Error details extractor bean.
     *
     * @return UI Upload Error details extractor
     */
    @Bean
    UiErrorDetailsExtractor uploadErrorExtractor() {
        return new UploadErrorExtractor();
    }

    /**
     * UI ConstraintViolation Error details extractor bean.
     *
     * @param i18n
     *            VaadinMessageSource
     * @return UI ConstraintViolation Error details extractor
     */
    @Bean
    UiErrorDetailsExtractor constraintViolationErrorExtractor(final VaadinMessageSource i18n) {
        return new ConstraintViolationErrorExtractor(i18n);
    }

    /**
     * UI Entity not found Error details extractor bean.
     *
     * @param i18n
     *            VaadinMessageSource
     * @return UI EntityNotFound Error details extractor
     */
    @Bean
    UiErrorDetailsExtractor entityNotFoundErrorExtractor(final VaadinMessageSource i18n) {
        return new EntityNotFoundErrorExtractor(i18n);
    }

    /**
<<<<<<< HEAD
     * UI Insufficient Permission Error details extractor bean.
     * 
     * @param i18n
     *            VaadinMessageSource
     * @return UI InsufficientPermission Error details extractor
     */
    @Bean
    UiErrorDetailsExtractor insufficientPermissionErrorExtractor(final VaadinMessageSource i18n) {
        return new InsufficientPermissionErrorExtractor(i18n);
=======
     * Details extractor bean for action not possible because of distribution
     * set is invalid.
     *
     * @param i18n
     *            VaadinMessageSource
     * @return UI invalid distributionset Error details extractor
     */
    @Bean
    UiErrorDetailsExtractor invalidDistributionSetErrorExtractor(final VaadinMessageSource i18n) {
        return new InvalidDistributionSetErrorExtractor(i18n);
>>>>>>> d80d0d63
    }

    /**
     * Vaadin4Spring servlet bean.
     *
     * @return Vaadin servlet for Spring
     */
    @Bean
    public VaadinServlet vaadinServlet() {
        return new Vaadin4SpringServlet();
    }

    /**
     * UI target entity mapper bean.
     *
     * @param i18n
     *            VaadinMessageSource
     * @return UI target entity mapper
     */
    @Bean
    public TargetToProxyTargetMapper targetToProxyTargetMapper(final VaadinMessageSource i18n) {
        return new TargetToProxyTargetMapper(i18n);
    }

    /**
     * UI Management target data supplier bean.
     *
     * @param targetManagement
     *            TargetManagement
     * @param targetToProxyTargetMapper
     *            UI target entity mapper
     * @return UI target data supplier for Management view
     */
    @Bean
    @ConditionalOnMissingBean
    @UIScope
    public TargetManagementStateDataSupplier targetManagementStateDataSupplier(final TargetManagement targetManagement,
            final TargetToProxyTargetMapper targetToProxyTargetMapper) {
        return new TargetManagementStateDataSupplierImpl(targetManagement, targetToProxyTargetMapper);
    }

    /**
     * UI Filter target data supplier bean.
     *
     * @param targetManagement
     *            TargetManagement
     * @param targetToProxyTargetMapper
     *            UI target entity mapper
     * @return UI target data supplier for Filter view
     */
    @Bean
    @ConditionalOnMissingBean
    @UIScope
    public TargetFilterStateDataSupplier targetFilterStateDataSupplier(final TargetManagement targetManagement,
            final TargetToProxyTargetMapper targetToProxyTargetMapper) {
        return new TargetFilterStateDataSupplierImpl(targetManagement, targetToProxyTargetMapper);
    }
}<|MERGE_RESOLUTION|>--- conflicted
+++ resolved
@@ -20,11 +20,8 @@
 import org.eclipse.hawkbit.ui.error.HawkbitUIErrorHandler;
 import org.eclipse.hawkbit.ui.error.extractors.ConstraintViolationErrorExtractor;
 import org.eclipse.hawkbit.ui.error.extractors.EntityNotFoundErrorExtractor;
-<<<<<<< HEAD
 import org.eclipse.hawkbit.ui.error.extractors.InsufficientPermissionErrorExtractor;
-=======
 import org.eclipse.hawkbit.ui.error.extractors.InvalidDistributionSetErrorExtractor;
->>>>>>> d80d0d63
 import org.eclipse.hawkbit.ui.error.extractors.UiErrorDetailsExtractor;
 import org.eclipse.hawkbit.ui.error.extractors.UploadErrorExtractor;
 import org.eclipse.hawkbit.ui.utils.VaadinMessageSource;
@@ -148,7 +145,6 @@
     }
 
     /**
-<<<<<<< HEAD
      * UI Insufficient Permission Error details extractor bean.
      * 
      * @param i18n
@@ -158,7 +154,9 @@
     @Bean
     UiErrorDetailsExtractor insufficientPermissionErrorExtractor(final VaadinMessageSource i18n) {
         return new InsufficientPermissionErrorExtractor(i18n);
-=======
+    }
+
+    /**
      * Details extractor bean for action not possible because of distribution
      * set is invalid.
      *
@@ -169,7 +167,6 @@
     @Bean
     UiErrorDetailsExtractor invalidDistributionSetErrorExtractor(final VaadinMessageSource i18n) {
         return new InvalidDistributionSetErrorExtractor(i18n);
->>>>>>> d80d0d63
     }
 
     /**
