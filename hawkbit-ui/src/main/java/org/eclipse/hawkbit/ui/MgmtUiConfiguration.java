--- conflicted
+++ resolved
@@ -20,11 +20,8 @@
 import org.eclipse.hawkbit.ui.error.HawkbitUIErrorHandler;
 import org.eclipse.hawkbit.ui.error.extractors.ConstraintViolationErrorExtractor;
 import org.eclipse.hawkbit.ui.error.extractors.EntityNotFoundErrorExtractor;
-<<<<<<< HEAD
 import org.eclipse.hawkbit.ui.error.extractors.IncompatibleTargetTypeErrorExtractor;
-=======
 import org.eclipse.hawkbit.ui.error.extractors.InsufficientPermissionErrorExtractor;
->>>>>>> f94b4430
 import org.eclipse.hawkbit.ui.error.extractors.InvalidDistributionSetErrorExtractor;
 import org.eclipse.hawkbit.ui.error.extractors.UiErrorDetailsExtractor;
 import org.eclipse.hawkbit.ui.error.extractors.UploadErrorExtractor;
@@ -149,7 +146,6 @@
     }
 
     /**
-<<<<<<< HEAD
      * UI incompatible Target Type error details extractor bean.
      *
      * @param i18n
@@ -159,9 +155,11 @@
     @Bean
     UiErrorDetailsExtractor incompatibleTargetTypeErrorExtractor(final VaadinMessageSource i18n) {
         return new IncompatibleTargetTypeErrorExtractor(i18n);
-=======
+    }
+
+    /**
      * UI Insufficient Permission Error details extractor bean.
-     * 
+     *
      * @param i18n
      *            VaadinMessageSource
      * @return UI InsufficientPermission Error details extractor
@@ -169,7 +167,6 @@
     @Bean
     UiErrorDetailsExtractor insufficientPermissionErrorExtractor(final VaadinMessageSource i18n) {
         return new InsufficientPermissionErrorExtractor(i18n);
->>>>>>> f94b4430
     }
 
     /**
