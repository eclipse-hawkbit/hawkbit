/**
 * Copyright (c) 2015 Bosch Software Innovations GmbH and others.
 *
 * All rights reserved. This program and the accompanying materials
 * are made available under the terms of the Eclipse Public License v1.0
 * which accompanies this distribution, and is available at
 * http://www.eclipse.org/legal/epl-v10.html
 */
package org.eclipse.hawkbit.ui.management.targettable;

import java.io.BufferedReader;
import java.io.File;
import java.io.FileInputStream;
import java.io.FileNotFoundException;
import java.io.FileOutputStream;
import java.io.IOException;
import java.io.InputStream;
import java.io.InputStreamReader;
import java.io.OutputStream;
import java.nio.charset.Charset;
import java.util.ArrayList;
import java.util.Date;
import java.util.List;
import java.util.Map;
import java.util.concurrent.Executor;

import org.eclipse.hawkbit.repository.DeploymentManagement;
import org.eclipse.hawkbit.repository.DistributionSetManagement;
import org.eclipse.hawkbit.repository.EntityFactory;
import org.eclipse.hawkbit.repository.TagManagement;
import org.eclipse.hawkbit.repository.TargetManagement;
import org.eclipse.hawkbit.repository.model.Action.ActionType;
import org.eclipse.hawkbit.repository.model.Target;
import org.eclipse.hawkbit.ui.common.DistributionSetIdName;
import org.eclipse.hawkbit.ui.common.tagdetails.AbstractTagToken.TagData;
import org.eclipse.hawkbit.ui.management.event.BulkUploadValidationMessageEvent;
import org.eclipse.hawkbit.ui.management.event.TargetTableEvent;
import org.eclipse.hawkbit.ui.management.event.TargetTableEvent.TargetComponentEvent;
import org.eclipse.hawkbit.ui.management.state.ManagementUIState;
import org.eclipse.hawkbit.ui.management.state.TargetBulkUpload;
import org.eclipse.hawkbit.ui.utils.HawkbitCommonUtil;
import org.eclipse.hawkbit.ui.utils.I18N;
import org.eclipse.hawkbit.ui.utils.SpringContextHelper;
import org.eclipse.hawkbit.ui.utils.UINotification;
import org.slf4j.Logger;
import org.slf4j.LoggerFactory;
import org.vaadin.spring.events.EventBus;

import com.vaadin.ui.Alignment;
import com.vaadin.ui.ComboBox;
import com.vaadin.ui.CustomComponent;
import com.vaadin.ui.HorizontalLayout;
import com.vaadin.ui.Label;
import com.vaadin.ui.ProgressBar;
import com.vaadin.ui.TextArea;
import com.vaadin.ui.Upload;
import com.vaadin.ui.Upload.FailedEvent;
import com.vaadin.ui.Upload.FailedListener;
import com.vaadin.ui.Upload.Receiver;
import com.vaadin.ui.Upload.StartedEvent;
import com.vaadin.ui.Upload.StartedListener;
import com.vaadin.ui.Upload.SucceededEvent;
import com.vaadin.ui.Upload.SucceededListener;

/**
 * Bulk target upload handler.
 */
public class BulkUploadHandler extends CustomComponent
        implements SucceededListener, FailedListener, Receiver, StartedListener {

    private static final long serialVersionUID = -1273494705754674501L;
    private static final Logger LOG = LoggerFactory.getLogger(BulkUploadHandler.class);

    private final transient TargetManagement targetManagement;
    private final transient TagManagement tagManagement;

    private final ComboBox comboBox;
    private final TextArea descTextArea;
    private final I18N i18n;
    private final transient DeploymentManagement deploymentManagement;
    private final transient DistributionSetManagement distributionSetManagement;

    private final UINotification uINotification;

    protected File tempFile = null;
    private Upload upload;

    private final ProgressBar progressBar;
    private final ManagementUIState managementUIState;
    private final TargetBulkTokenTags targetBulkTokenTags;

    private final Label targetsCountLabel;
    private long failedTargetCount = 0;
    private long successfullTargetCount = 0;

    private final transient Executor executor;
    private transient EventBus.SessionEventBus eventBus;

    final TargetBulkUpdateWindowLayout targetBulkUpdateWindowLayout;

<<<<<<< HEAD
    private final EntityFactory entityFactory;
=======
    private transient EntityFactory entityFactory;
>>>>>>> 8086a2c5

    /**
     *
     * @param targetBulkUpdateWindowLayout
     * @param targetManagement
     * @param managementUIState
     * @param deploymentManagement
     * @param uINotification
     * @param i18n
     */
    public BulkUploadHandler(final TargetBulkUpdateWindowLayout targetBulkUpdateWindowLayout,
            final TargetManagement targetManagement, final ManagementUIState managementUIState,
            final DeploymentManagement deploymentManagement, final UINotification uINotification, final I18N i18n) {
        this.targetBulkUpdateWindowLayout = targetBulkUpdateWindowLayout;
        this.comboBox = targetBulkUpdateWindowLayout.getDsNamecomboBox();
        this.descTextArea = targetBulkUpdateWindowLayout.getDescTextArea();
        this.targetManagement = targetManagement;
        this.progressBar = targetBulkUpdateWindowLayout.getProgressBar();
        this.managementUIState = managementUIState;
        this.deploymentManagement = deploymentManagement;
        this.uINotification = uINotification;
        this.targetsCountLabel = targetBulkUpdateWindowLayout.getTargetsCountLabel();
        this.targetBulkTokenTags = targetBulkUpdateWindowLayout.getTargetBulkTokenTags();
        this.i18n = i18n;
        executor = (Executor) SpringContextHelper.getBean("uiExecutor");
        this.eventBus = targetBulkUpdateWindowLayout.getEventBus();
        distributionSetManagement = SpringContextHelper.getBean(DistributionSetManagement.class);
        tagManagement = SpringContextHelper.getBean(TagManagement.class);
        entityFactory = SpringContextHelper.getBean(EntityFactory.class);
    }

    /**
     * Intialize layout.
     */
    public void buildLayout() {
        final HorizontalLayout horizontalLayout = new HorizontalLayout();
        upload = new Upload();
        upload.setEnabled(false);
        upload.setButtonCaption("Bulk Upload");
        upload.setReceiver(this);
        upload.setImmediate(true);
        upload.setWidthUndefined();
        upload.addSucceededListener(this);
        upload.addFailedListener(this);
        upload.addStartedListener(this);
        horizontalLayout.addComponent(upload);
        horizontalLayout.setComponentAlignment(upload, Alignment.BOTTOM_RIGHT);
        setCompositionRoot(horizontalLayout);
    }

    @Override
    public OutputStream receiveUpload(final String filename, final String mimeType) {
        try {
            tempFile = File.createTempFile("temp", ".csv");
            progressBar.setVisible(false);
            targetsCountLabel.setVisible(false);
            return new FileOutputStream(tempFile);
        } catch (final FileNotFoundException e) {
            LOG.error("File was not found with file name {}", filename, e);
        } catch (final IOException e) {
            LOG.error("Error while reading file {}", filename, e);
        }
        return new NullOutputStream();
    }

    @Override
    public void uploadFailed(final FailedEvent event) {
        LOG.info("Upload failed for file :{} due to {}", event.getFilename(), event.getReason());
    }

    @Override
    public void uploadSucceeded(final SucceededEvent event) {
        executor.execute(new UploadAsync(event));
    }

    class UploadAsync implements Runnable {
        final SucceededEvent event;

        /**
         *
         * @param event
         */
        public UploadAsync(final SucceededEvent event) {
            this.event = event;
        }

        @Override
        public void run() {
            if (tempFile == null) {
                return;
            }

            try (InputStream tempStream = new FileInputStream(tempFile)) {
                readFileStream(tempStream);
            } catch (final FileNotFoundException e) {
                LOG.error("Temporary file not found with name {}", tempFile.getName(), e);
            } catch (final IOException e) {
                LOG.error("Error while opening temorary file ", e);
            }

        }

        private void readFileStream(final InputStream tempStream) {
            String line;
            try (BufferedReader reader = new BufferedReader(
                    new InputStreamReader(tempStream, Charset.defaultCharset()))) {
                LOG.info("Bulk file upload started");
                long innerCounter = 0;
                final double totalFileSize = getTotalNumberOfLines();

                /**
                 * Once control is in upload succeeded method automatically
                 * upload button is re-enabled. To disable the button firing
                 * below event.
                 */
                eventBus.publish(this, new TargetTableEvent(TargetComponentEvent.BULK_UPLOAD_PROCESS_STARTED));
                while ((line = reader.readLine()) != null) {
                    innerCounter++;
                    readEachLine(line, innerCounter, totalFileSize);
                }
                doAssignments();
                eventBus.publish(this, new TargetTableEvent(TargetComponentEvent.BULK_UPLOAD_COMPLETED));

                // Clearing after assignments are done
                managementUIState.getTargetTableFilters().getBulkUpload().getTargetsCreated().clear();
            } catch (final IOException e) {
                LOG.error("Error reading file {}", tempFile.getName(), e);
            } finally {
                resetCounts();
                deleteFile();
            }
        }

        private double getTotalNumberOfLines() {

            double totalFileSize = 0;
            try (InputStreamReader inputStreamReader = new InputStreamReader(new FileInputStream(tempFile),
                    Charset.defaultCharset())) {
                try (BufferedReader readerForSize = new BufferedReader(inputStreamReader)) {
                    totalFileSize = readerForSize.lines().count();
                }
            } catch (final FileNotFoundException e) {
                LOG.error("Error reading file {}", tempFile.getName(), e);
            } catch (final IOException e) {
                LOG.error("Error while closing reader of file {}", tempFile.getName(), e);
            }

            return totalFileSize;
        }

        private void resetCounts() {
            successfullTargetCount = 0;
            failedTargetCount = 0;
        }

        private void deleteFile() {
            if (tempFile.exists()) {
                final boolean isDeleted = tempFile.delete();
                if (!isDeleted) {
                    LOG.info("File {} was not deleted !", tempFile.getName());
                }
            }
            tempFile = null;
        }

        private void readEachLine(final String line, final double innerCounter, final double totalFileSize) {
            final String csvDelimiter = ",";
            final String[] targets = line.split(csvDelimiter);
            if (targets.length == 2) {
                final String controllerId = targets[0];
                final String targetName = targets[1];
                addNewTarget(controllerId, targetName);
            } else {
                failedTargetCount++;
            }
            final float current = managementUIState.getTargetTableFilters().getBulkUpload()
                    .getProgressBarCurrentValue();
            final float next = (float) (innerCounter / totalFileSize);
            if (Math.abs(next - 0.1) < 0.00001 || current - next >= 0 || next - current >= 0.05
                    || Math.abs(next - 1) < 0.00001) {
                managementUIState.getTargetTableFilters().getBulkUpload().setProgressBarCurrentValue(next);
                managementUIState.getTargetTableFilters().getBulkUpload()
                        .setSucessfulUploadCount(successfullTargetCount);
                managementUIState.getTargetTableFilters().getBulkUpload().setFailedUploadCount(failedTargetCount);
                eventBus.publish(this, new TargetTableEvent(TargetComponentEvent.BULK_TARGET_CREATED));
            }
        }

        private void doAssignments() {
            final StringBuilder errorMessage = new StringBuilder();
            String dsAssignmentFailedMsg = null;
            String tagAssignmentFailedMsg = null;
            if (ifTargetsCreatedSuccessfully()) {
                if (ifTagsSelected()) {
                    tagAssignmentFailedMsg = tagAssignment();
                }
                if (ifDsSelected()) {
                    dsAssignmentFailedMsg = saveAllAssignments();
                }
            }
            displayValidationMessage(errorMessage, dsAssignmentFailedMsg, tagAssignmentFailedMsg);
        }

        private String saveAllAssignments() {
            final ActionType actionType = ActionType.FORCED;
            final long forcedTimeStamp = new Date().getTime();
            final TargetBulkUpload targetBulkUpload = managementUIState.getTargetTableFilters().getBulkUpload();
            final List<String> targetsList = targetBulkUpload.getTargetsCreated();
            final DistributionSetIdName dsSelected = (DistributionSetIdName) comboBox.getValue();
            if (distributionSetManagement.findDistributionSetById(dsSelected.getId()) == null) {
                return i18n.get("message.bulk.upload.assignment.failed");
            }
            deploymentManagement.assignDistributionSet(targetBulkUpload.getDsNameAndVersion().getId(), actionType,
                    forcedTimeStamp, targetsList.toArray(new String[targetsList.size()]));
            return null;
        }

        private String tagAssignment() {
            final Map<Long, TagData> tokensSelected = targetBulkTokenTags.getTokensAdded();
            final List<String> deletedTags = new ArrayList<>();
            for (final TagData tagData : tokensSelected.values()) {
                if (tagManagement.findTargetTagById(tagData.getId()) == null) {
                    deletedTags.add(tagData.getName());
                } else {
                    targetManagement.toggleTagAssignment(
                            managementUIState.getTargetTableFilters().getBulkUpload().getTargetsCreated(),
                            tagData.getName());
                }
            }
            if (deletedTags.isEmpty()) {
                return null;
            }
            if (deletedTags.size() == 1) {
                return i18n.get("message.bulk.upload.tag.assignment.failed", deletedTags.get(0));
            }
            return i18n.get("message.bulk.upload.tag.assignments.failed");
        }

        private boolean ifTagsSelected() {
            return targetBulkTokenTags.getTokenField().getValue() != null;
        }

        /**
         * @return
         */
        private boolean ifDsSelected() {
            return comboBox.getValue() != null;
        }

        /**
         * @return
         */
        private boolean ifTargetsCreatedSuccessfully() {
            return !managementUIState.getTargetTableFilters().getBulkUpload().getTargetsCreated().isEmpty();
        }

        /**
         * @param errorMessage
         * @param dsAssignmentFailedMsg
         * @param tagAssignmentFailedMsg
         */
        private void displayValidationMessage(final StringBuilder errorMessage, final String dsAssignmentFailedMsg,
                final String tagAssignmentFailedMsg) {
            if (dsAssignmentFailedMsg != null) {
                errorMessage.append(dsAssignmentFailedMsg);
            }
            if (errorMessage.length() > 0) {
                errorMessage.append("<br>");
            }
            if (tagAssignmentFailedMsg != null) {
                errorMessage.append(tagAssignmentFailedMsg);
            }
            if (errorMessage.length() > 0) {
                eventBus.publish(this, new BulkUploadValidationMessageEvent(errorMessage.toString()));
            }
        }
    }

    private void addNewTarget(final String controllerId, final String name) {
        final String newControllerId = HawkbitCommonUtil.trimAndNullIfEmpty(controllerId);
        if (mandatoryCheck(newControllerId) && duplicateCheck(newControllerId)) {
            final String newName = HawkbitCommonUtil.trimAndNullIfEmpty(name);
            final String newDesc = HawkbitCommonUtil.trimAndNullIfEmpty(descTextArea.getValue());

            /* create new target entity */
            final Target newTarget = entityFactory.generateTarget(newControllerId);
            setTargetValues(newTarget, newName, newDesc);
            targetManagement.createTarget(newTarget);
            managementUIState.getTargetTableFilters().getBulkUpload().getTargetsCreated().add(newControllerId);
            successfullTargetCount++;
        }

    }

    private void setTargetValues(final Target target, final String name, final String description) {
        if (null == name) {
            target.setName(target.getControllerId());
        } else {
            target.setName(name);
        }
        target.setName(name == null ? target.getControllerId() : name);
        target.setDescription(description);
    }

    private boolean mandatoryCheck(final String newControlllerId) {
        if (newControlllerId == null) {
            failedTargetCount++;
            return false;
        } else {
            return true;
        }
    }

    private boolean duplicateCheck(final String newControlllerId) {
        final Target existingTarget = targetManagement.findTargetByControllerID(newControlllerId.trim());
        if (existingTarget != null) {
            failedTargetCount++;
            return false;
        } else {
            return true;
        }
    }

    private static class NullOutputStream extends OutputStream {
        /**
         * null output stream.
         *
         * @param i
         *            byte
         */
        @Override
        public void write(final int i) throws IOException {
            // do nothing
        }
    }

    /**
     * @return the upload
     */
    public Upload getUpload() {
        return upload;
    }

    @Override
    public void uploadStarted(final StartedEvent event) {
        if (!event.getFilename().endsWith(".csv")) {
            uINotification.displayError(i18n.get("bulk.targets.upload"), null, true);
            LOG.error("Wrong file format for file {}", event.getFilename());
            upload.interruptUpload();
        } else {
            eventBus.publish(this, new TargetTableEvent(TargetComponentEvent.BULK_TARGET_UPLOAD_STARTED));
        }
    }
}<|MERGE_RESOLUTION|>--- conflicted
+++ resolved
@@ -98,11 +98,7 @@
 
     final TargetBulkUpdateWindowLayout targetBulkUpdateWindowLayout;
 
-<<<<<<< HEAD
-    private final EntityFactory entityFactory;
-=======
     private transient EntityFactory entityFactory;
->>>>>>> 8086a2c5
 
     /**
      *
