--- conflicted
+++ resolved
@@ -24,7 +24,6 @@
 import java.util.Date;
 import java.util.List;
 import java.util.Map;
-import java.util.Optional;
 import java.util.concurrent.Executor;
 
 import org.eclipse.hawkbit.repository.DeploymentManagement;
@@ -375,32 +374,9 @@
                 managementUIState.getTargetTableFilters().getBulkUpload().getTargetsCreated().add(newControllerId);
                 successfullTargetCount++;
 
-<<<<<<< HEAD
-    private boolean duplicateCheck(final String newControlllerId) {
-        final Optional<Target> existingTarget = targetManagement.findTargetByControllerID(newControlllerId.trim());
-        if (existingTarget.isPresent()) {
-            failedTargetCount++;
-            return false;
-        } else {
-            return true;
-        }
-    }
-
-    private static class NullOutputStream extends OutputStream {
-        /**
-         * null output stream.
-         *
-         * @param i
-         *            byte
-         */
-        @Override
-        public void write(final int i) throws IOException {
-            // do nothing
-=======
             } catch (final EntityAlreadyExistsException ex) {
                 // Targets that exist already are simply ignored
             }
->>>>>>> dce3263d
         }
     }
 
