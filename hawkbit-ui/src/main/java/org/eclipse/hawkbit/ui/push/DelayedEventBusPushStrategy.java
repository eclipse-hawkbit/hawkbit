--- conflicted
+++ resolved
@@ -20,11 +20,7 @@
 import java.util.stream.Collectors;
 
 import org.eclipse.hawkbit.im.authentication.TenantAwareAuthenticationDetails;
-<<<<<<< HEAD
 import org.eclipse.hawkbit.repository.event.TenantAwareEvent;
-import org.eclipse.hawkbit.ui.UIEventProvider;
-=======
->>>>>>> e6b6b449
 import org.slf4j.Logger;
 import org.slf4j.LoggerFactory;
 import org.springframework.beans.factory.annotation.Autowired;
@@ -76,14 +72,8 @@
     private UIEventProvider eventProvider;
     private ScheduledFuture<?> jobHandle;
 
-<<<<<<< HEAD
     private boolean isEventProvided(final org.eclipse.hawkbit.repository.event.TenantAwareEvent event) {
-        return eventProvider.getSingleEvents().contains(event.getClass())
-                || eventProvider.getBulkEvents().contains(event.getClass());
-=======
-    private boolean isEventProvided(final Event event) {
         return eventProvider.getEvents().containsKey(event.getClass());
->>>>>>> e6b6b449
     }
 
     @Override
@@ -94,14 +84,8 @@
             LOG.error("Vaadin session of UI {} is null! Event push disabled!", uiid);
         }
 
-<<<<<<< HEAD
-        jobHandle = executorService.scheduleWithFixedDelay(new DispatchRunnable(vaadinUI, vaadinUI.getSession()), 500,
-                2000, TimeUnit.MILLISECONDS);
-=======
         jobHandle = executorService.scheduleWithFixedDelay(new DispatchRunnable(vaadinUI, vaadinUI.getSession()),
                 10_000, 1_000, TimeUnit.MILLISECONDS);
-        systemEventBus.register(this);
->>>>>>> e6b6b449
     }
 
     @Override
@@ -187,7 +171,8 @@
             try {
                 SecurityContextHolder.setContext(userContext);
 
-                final List<EventContainer<Event>> groupedEvents = groupEvents(events, userContext, eventProvider);
+                final List<EventContainer<TenantAwareEvent>> groupedEvents = groupEvents(events, userContext,
+                        eventProvider);
                 vaadinUI.access(() -> {
                     if (vaadinSession.getState() != State.OPEN) {
                         return;
@@ -203,46 +188,26 @@
             }
         }
 
-<<<<<<< HEAD
-        private void fowardBulkEvents(final List<TenantAwareEvent> events, final SecurityContext userContext) {
-            final Set<Class<?>> filterBulkEvenTypes = eventProvider.getFilteredBulkEventsType(events);
-
-            for (final Class<?> bulkType : filterBulkEvenTypes) {
-                final List<TenantAwareEvent> listBulkEvents = events.stream()
-                        .filter(event -> eventSecurityCheck(userContext, event) && bulkType.isInstance(event))
-                        .collect(Collectors.toList());
-                if (!listBulkEvents.isEmpty()) {
-                    eventBus.publish(vaadinUI, listBulkEvents);
-                }
-            }
-        }
-
-        private void fowardSingleEvents(final List<TenantAwareEvent> events, final SecurityContext userContext) {
-            events.stream()
-                    .filter(event -> eventSecurityCheck(userContext, event)
-                            && eventProvider.getSingleEvents().contains(event.getClass()))
-                    .forEach(event -> eventBus.publish(vaadinUI, event));
-=======
         @SuppressWarnings("unchecked")
-        private List<EventContainer<Event>> groupEvents(final List<Event> events, final SecurityContext userContext,
-                final UIEventProvider eventProvider) {
+        private List<EventContainer<TenantAwareEvent>> groupEvents(final List<TenantAwareEvent> events,
+                final SecurityContext userContext, final UIEventProvider eventProvider) {
 
             return events.stream().filter(event -> eventSecurityCheck(userContext, event))
-                    .collect(Collectors.groupingBy(Event::getClass)).entrySet().stream().map(entry -> {
-                        EventContainer<Event> holder = null;
+                    .collect(Collectors.groupingBy(TenantAwareEvent::getClass)).entrySet().stream().map(entry -> {
+                        EventContainer<TenantAwareEvent> holder = null;
                         try {
-                            final Constructor<Event> declaredConstructor = (Constructor<Event>) eventProvider
+                            final Constructor<TenantAwareEvent> declaredConstructor = (Constructor<TenantAwareEvent>) eventProvider
                                     .getEvents().get(entry.getKey()).getDeclaredConstructor(List.class);
                             declaredConstructor.setAccessible(true);
 
-                            holder = (EventContainer<Event>) declaredConstructor.newInstance(entry.getValue());
+                            holder = (EventContainer<TenantAwareEvent>) declaredConstructor
+                                    .newInstance(entry.getValue());
                         } catch (final ReflectiveOperationException e) {
                             LOG.error("Failed to create EventHolder!", e);
                         }
 
                         return holder;
                     }).collect(Collectors.toList());
->>>>>>> e6b6b449
         }
     }
 
