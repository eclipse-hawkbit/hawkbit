--- conflicted
+++ resolved
@@ -22,10 +22,7 @@
 import org.eclipse.hawkbit.eventbus.event.EntityEvent;
 import org.eclipse.hawkbit.eventbus.event.Event;
 import org.eclipse.hawkbit.im.authentication.TenantAwareAuthenticationDetails;
-<<<<<<< HEAD
 import org.eclipse.hawkbit.ui.push.events.EventContainer;
-=======
->>>>>>> c7129e6e
 import org.slf4j.Logger;
 import org.slf4j.LoggerFactory;
 import org.springframework.security.core.context.SecurityContext;
@@ -127,13 +124,8 @@
             LOG.error("Vaadin session of UI {} is null! Event push disabled!", uiid);
         }
 
-<<<<<<< HEAD
         jobHandle = executorService.scheduleWithFixedDelay(new DispatchRunnable(vaadinUI, vaadinUI.getSession()), 500,
                 1_000, TimeUnit.MILLISECONDS);
-=======
-        jobHandle = executorService.scheduleWithFixedDelay(new DispatchRunnable(vaadinUI, vaadinUI.getSession()),
-                10_000, 1_000, TimeUnit.MILLISECONDS);
->>>>>>> c7129e6e
         systemEventBus.register(this);
     }
 
@@ -243,16 +235,11 @@
                     .collect(Collectors.groupingBy(Event::getClass)).entrySet().stream().map(entry -> {
                         EventContainer<Event> holder = null;
                         try {
-<<<<<<< HEAD
-                            holder = (EventContainer<Event>) eventProvider.getEvents().get(entry.getKey())
-                                    .getConstructor(List.class).newInstance(entry.getValue());
-=======
                             final Constructor<Event> declaredConstructor = (Constructor<Event>) eventProvider
                                     .getEvents().get(entry.getKey()).getDeclaredConstructor(List.class);
                             declaredConstructor.setAccessible(true);
 
                             holder = (EventContainer<Event>) declaredConstructor.newInstance(entry.getValue());
->>>>>>> c7129e6e
                         } catch (final ReflectiveOperationException e) {
                             LOG.error("Failed to create EventHolder!", e);
                         }
