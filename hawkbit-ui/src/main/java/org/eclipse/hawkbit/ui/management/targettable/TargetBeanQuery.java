/**
 * Copyright (c) 2015 Bosch Software Innovations GmbH and others.
 *
 * All rights reserved. This program and the accompanying materials
 * are made available under the terms of the Eclipse Public License v1.0
 * which accompanies this distribution, and is available at
 * http://www.eclipse.org/legal/epl-v10.html
 */
package org.eclipse.hawkbit.ui.management.targettable;

import static com.google.common.base.Strings.isNullOrEmpty;
import static org.apache.commons.lang3.ArrayUtils.isEmpty;
import static org.eclipse.hawkbit.ui.utils.HawkbitCommonUtil.isNotNullOrEmpty;
import static org.eclipse.hawkbit.ui.utils.SPUIDefinitions.TARGET_TABLE_CREATE_AT_SORT_ORDER;
import static org.springframework.data.domain.Sort.Direction.ASC;
import static org.springframework.data.domain.Sort.Direction.DESC;

import java.util.ArrayList;
import java.util.Collection;
import java.util.List;
import java.util.Map;

<<<<<<< HEAD
import org.eclipse.hawkbit.repository.FilterParams;
=======
import org.apache.commons.collections4.CollectionUtils;
>>>>>>> c7129e6e
import org.eclipse.hawkbit.repository.OffsetBasedPageRequest;
import org.eclipse.hawkbit.repository.TargetManagement;
import org.eclipse.hawkbit.repository.model.DistributionSet;
import org.eclipse.hawkbit.repository.model.Target;
import org.eclipse.hawkbit.repository.model.TargetFilterQuery;
import org.eclipse.hawkbit.repository.model.TargetUpdateStatus;
import org.eclipse.hawkbit.ui.common.UserDetailsFormatter;
import org.eclipse.hawkbit.ui.components.ProxyTarget;
import org.eclipse.hawkbit.ui.management.state.ManagementUIState;
import org.eclipse.hawkbit.ui.utils.HawkbitCommonUtil;
import org.eclipse.hawkbit.ui.utils.I18N;
import org.eclipse.hawkbit.ui.utils.SPDateTimeUtil;
import org.eclipse.hawkbit.ui.utils.SPUIDefinitions;
import org.eclipse.hawkbit.ui.utils.SpringContextHelper;
import org.springframework.data.domain.PageRequest;
import org.springframework.data.domain.Slice;
import org.springframework.data.domain.Sort;
import org.vaadin.addons.lazyquerycontainer.AbstractBeanQuery;
import org.vaadin.addons.lazyquerycontainer.QueryDefinition;

import com.google.common.base.Strings;

/**
 * Simple implementation of generics bean query which dynamically loads a batch
 * of beans.
 */
public class TargetBeanQuery extends AbstractBeanQuery<ProxyTarget> {

    private static final long serialVersionUID = -5645680058303167558L;

    private Sort sort = new Sort(TARGET_TABLE_CREATE_AT_SORT_ORDER, "createdAt");
<<<<<<< HEAD
    private transient Collection<TargetUpdateStatus> status = null;
    private transient Boolean overdueState;
    private String[] targetTags = null;
    private Long distributionId = null;
    private String searchText = null;
    private Boolean noTagClicked = Boolean.FALSE;
=======
    private transient Collection<TargetUpdateStatus> status;
    private String[] targetTags;
    private Long distributionId;
    private String searchText;
    private Boolean noTagClicked;
>>>>>>> c7129e6e
    private transient TargetManagement targetManagement;
    private transient I18N i18N;
    private Long pinnedDistId;
    private TargetFilterQuery targetFilterQuery;
    private ManagementUIState managementUIState;

    /**
     * Parametric Constructor.
     *
     * @param definition
     *            as Def
     * @param queryConfig
     *            as Config
     * @param sortIds
     *            as sort
     * @param sortStates
     *            as Sort status
     */
    public TargetBeanQuery(final QueryDefinition definition, final Map<String, Object> queryConfig,
            final Object[] sortIds, final boolean[] sortStates) {

        super(definition, queryConfig, sortIds, sortStates);

        if (isNotNullOrEmpty(queryConfig)) {
            status = (Collection<TargetUpdateStatus>) queryConfig.get(SPUIDefinitions.FILTER_BY_STATUS);
            overdueState = (Boolean) queryConfig.get(SPUIDefinitions.FILTER_BY_OVERDUE_STATE);
            targetTags = (String[]) queryConfig.get(SPUIDefinitions.FILTER_BY_TAG);
            noTagClicked = (Boolean) queryConfig.get(SPUIDefinitions.FILTER_BY_NO_TAG);
            distributionId = (Long) queryConfig.get(SPUIDefinitions.FILTER_BY_DISTRIBUTION);
            searchText = (String) queryConfig.get(SPUIDefinitions.FILTER_BY_TEXT);
            targetFilterQuery = (TargetFilterQuery) queryConfig.get(SPUIDefinitions.FILTER_BY_TARGET_FILTER_QUERY);
            if (!Strings.isNullOrEmpty(searchText)) {
                searchText = String.format("%%%s%%", searchText);
            }
            pinnedDistId = (Long) queryConfig.get(SPUIDefinitions.ORDER_BY_DISTRIBUTION);
        }

        if (!isEmpty(sortStates)) {

            sort = new Sort(sortStates[0] ? ASC : DESC, (String) sortIds[0]);

            for (int targetId = 1; targetId < sortIds.length; targetId++) {
                sort.and(new Sort(sortStates[targetId] ? ASC : DESC, (String) sortIds[targetId]));
            }
        }
    }

    @Override
    protected ProxyTarget constructBean() {
        return new ProxyTarget();
    }

    @Override
    protected List<ProxyTarget> loadBeans(final int startIndex, final int count) {
        Slice<Target> targetBeans;
        final List<ProxyTarget> proxyTargetBeans = new ArrayList<>();
        if (pinnedDistId != null) {
            targetBeans = getTargetManagement().findTargetsAllOrderByLinkedDistributionSet(
                    new OffsetBasedPageRequest(startIndex, SPUIDefinitions.PAGE_SIZE, sort), pinnedDistId,
                    new FilterParams(distributionId, status, overdueState, searchText, noTagClicked, targetTags));
        } else if (null != targetFilterQuery) {
            targetBeans = getTargetManagement().findTargetsAll(targetFilterQuery,
                    new PageRequest(startIndex / SPUIDefinitions.PAGE_SIZE, SPUIDefinitions.PAGE_SIZE, sort));
        } else if (!isAnyFilterSelected()) {
            targetBeans = getTargetManagement().findTargetsAll(
                    new PageRequest(startIndex / SPUIDefinitions.PAGE_SIZE, SPUIDefinitions.PAGE_SIZE, sort));
        } else {
            targetBeans = getTargetManagement().findTargetByFilters(
                    new PageRequest(startIndex / SPUIDefinitions.PAGE_SIZE, SPUIDefinitions.PAGE_SIZE, sort), status,
                    overdueState, searchText, distributionId, noTagClicked, targetTags);
        }
        for (final Target targ : targetBeans) {
            final ProxyTarget prxyTarget = new ProxyTarget();
            prxyTarget.setTargetIdName(targ.getTargetIdName());
            prxyTarget.setName(targ.getName());
            prxyTarget.setDescription(targ.getDescription());
            prxyTarget.setControllerId(targ.getControllerId());
            prxyTarget.setInstallationDate(targ.getTargetInfo().getInstallationDate());
            prxyTarget.setAddress(targ.getTargetInfo().getAddress());
            prxyTarget.setLastTargetQuery(targ.getTargetInfo().getLastTargetQuery());
            prxyTarget.setUpdateStatus(targ.getTargetInfo().getUpdateStatus());
            prxyTarget.setLastModifiedDate(SPDateTimeUtil.getFormattedDate(targ.getLastModifiedAt()));
            prxyTarget.setCreatedDate(SPDateTimeUtil.getFormattedDate(targ.getCreatedAt()));
            prxyTarget.setCreatedAt(targ.getCreatedAt());
            prxyTarget.setCreatedByUser(UserDetailsFormatter.loadAndFormatCreatedBy(targ));
            prxyTarget.setModifiedByUser(UserDetailsFormatter.loadAndFormatLastModifiedBy(targ));

            if (pinnedDistId == null) {
                prxyTarget.setInstalledDistributionSet(null);
                prxyTarget.setAssignedDistributionSet(null);
            } else {
                final Target target = getTargetManagement().findTargetByControllerIDWithDetails(targ.getControllerId());
                final DistributionSet installedDistributionSet = target.getTargetInfo().getInstalledDistributionSet();
                prxyTarget.setInstalledDistributionSet(installedDistributionSet);
                final DistributionSet assignedDistributionSet = target.getAssignedDistributionSet();
                prxyTarget.setAssignedDistributionSet(assignedDistributionSet);
            }

            prxyTarget.setUpdateStatus(targ.getTargetInfo().getUpdateStatus());
            prxyTarget.setLastTargetQuery(targ.getTargetInfo().getLastTargetQuery());
            prxyTarget.setTargetInfo(targ.getTargetInfo());
            prxyTarget.setPollStatusToolTip(
                    HawkbitCommonUtil.getPollStatusToolTip(prxyTarget.getTargetInfo().getPollStatus(), getI18N()));
            proxyTargetBeans.add(prxyTarget);
        }
        return proxyTargetBeans;
    }

    private Boolean isTagSelected() {
        if (targetTags == null && !noTagClicked) {
            return false;
        }
        return true;
    }

    private boolean isOverdueFilterEnabled() {
        return Boolean.TRUE.equals(overdueState);
    }

    @Override
    protected void saveBeans(final List<ProxyTarget> addedTargets, final List<ProxyTarget> modifiedTargets,
            final List<ProxyTarget> removedTargets) {
        // CRUD operations on Target will be done through repository methods
    }

<<<<<<< HEAD
=======
    private Boolean anyFilterSelected() {
        if (CollectionUtils.isEmpty(status) && distributionId == null && Strings.isNullOrEmpty(searchText)
                && !isTagSelected()) {
            return false;
        }
        return true;
    }

>>>>>>> c7129e6e
    @Override
    public int size() {
        final long totSize = getTargetManagement().countTargetsAll();
        long size;
        if (null != targetFilterQuery) {
            size = getTargetManagement().countTargetByTargetFilterQuery(targetFilterQuery);
        } else if (!isAnyFilterSelected()) {
            size = totSize;
        } else {
            size = getTargetManagement().countTargetByFilters(status, overdueState, searchText, distributionId,
                    noTagClicked, targetTags);
        }

        final ManagementUIState tmpManagementUIState = getManagementUIState();
        tmpManagementUIState.setTargetsCountAll(totSize);
        if (size > SPUIDefinitions.MAX_TABLE_ENTRIES) {
            tmpManagementUIState.setTargetsTruncated(size - SPUIDefinitions.MAX_TABLE_ENTRIES);
            size = SPUIDefinitions.MAX_TABLE_ENTRIES;
        } else {
            tmpManagementUIState.setTargetsTruncated(null);
        }

        return (int) size;
    }

    private boolean isAnyFilterSelected() {
        final boolean isFilterSelected = isTagSelected() || isOverdueFilterEnabled();
        return isFilterSelected || status != null || distributionId != null || !isNullOrEmpty(searchText);
    }

    private TargetManagement getTargetManagement() {
        if (targetManagement == null) {
            targetManagement = SpringContextHelper.getBean(TargetManagement.class);
        }
        return targetManagement;
    }

    private ManagementUIState getManagementUIState() {
        if (managementUIState == null) {
            managementUIState = SpringContextHelper.getBean(ManagementUIState.class);
        }
        return managementUIState;
    }

    private I18N getI18N() {
        if (i18N == null) {
            i18N = SpringContextHelper.getBean(I18N.class);
        }
        return i18N;
    }
}<|MERGE_RESOLUTION|>--- conflicted
+++ resolved
@@ -20,11 +20,8 @@
 import java.util.List;
 import java.util.Map;
 
-<<<<<<< HEAD
 import org.eclipse.hawkbit.repository.FilterParams;
-=======
 import org.apache.commons.collections4.CollectionUtils;
->>>>>>> c7129e6e
 import org.eclipse.hawkbit.repository.OffsetBasedPageRequest;
 import org.eclipse.hawkbit.repository.TargetManagement;
 import org.eclipse.hawkbit.repository.model.DistributionSet;
@@ -56,20 +53,12 @@
     private static final long serialVersionUID = -5645680058303167558L;
 
     private Sort sort = new Sort(TARGET_TABLE_CREATE_AT_SORT_ORDER, "createdAt");
-<<<<<<< HEAD
-    private transient Collection<TargetUpdateStatus> status = null;
+    private transient Collection<TargetUpdateStatus> status;
     private transient Boolean overdueState;
-    private String[] targetTags = null;
-    private Long distributionId = null;
-    private String searchText = null;
-    private Boolean noTagClicked = Boolean.FALSE;
-=======
-    private transient Collection<TargetUpdateStatus> status;
     private String[] targetTags;
     private Long distributionId;
     private String searchText;
     private Boolean noTagClicked;
->>>>>>> c7129e6e
     private transient TargetManagement targetManagement;
     private transient I18N i18N;
     private Long pinnedDistId;
@@ -195,17 +184,6 @@
         // CRUD operations on Target will be done through repository methods
     }
 
-<<<<<<< HEAD
-=======
-    private Boolean anyFilterSelected() {
-        if (CollectionUtils.isEmpty(status) && distributionId == null && Strings.isNullOrEmpty(searchText)
-                && !isTagSelected()) {
-            return false;
-        }
-        return true;
-    }
-
->>>>>>> c7129e6e
     @Override
     public int size() {
         final long totSize = getTargetManagement().countTargetsAll();
@@ -233,7 +211,7 @@
 
     private boolean isAnyFilterSelected() {
         final boolean isFilterSelected = isTagSelected() || isOverdueFilterEnabled();
-        return isFilterSelected || status != null || distributionId != null || !isNullOrEmpty(searchText);
+        return isFilterSelected || CollectionUtils.isNotEmpty(status) || distributionId != null || !isNullOrEmpty(searchText);
     }
 
     private TargetManagement getTargetManagement() {
