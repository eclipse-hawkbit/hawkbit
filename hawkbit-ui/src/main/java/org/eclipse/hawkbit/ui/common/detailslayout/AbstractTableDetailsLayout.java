/**
 * Copyright (c) 2015 Bosch Software Innovations GmbH and others.
 *
 * All rights reserved. This program and the accompanying materials
 * are made available under the terms of the Eclipse Public License v1.0
 * which accompanies this distribution, and is available at
 * http://www.eclipse.org/legal/epl-v10.html
 */
package org.eclipse.hawkbit.ui.common.detailslayout;

import java.util.Map;

import org.eclipse.hawkbit.repository.model.NamedEntity;
import org.eclipse.hawkbit.ui.SpPermissionChecker;
import org.eclipse.hawkbit.ui.common.builder.LabelBuilder;
import org.eclipse.hawkbit.ui.common.table.BaseEntityEventType;
import org.eclipse.hawkbit.ui.common.table.BaseUIEntityEvent;
import org.eclipse.hawkbit.ui.common.tagdetails.AbstractTagToken;
import org.eclipse.hawkbit.ui.components.SPUIComponentProvider;
import org.eclipse.hawkbit.ui.decorators.SPUIButtonStyleNoBorder;
import org.eclipse.hawkbit.ui.management.state.ManagementUIState;
import org.eclipse.hawkbit.ui.utils.HawkbitCommonUtil;
import org.eclipse.hawkbit.ui.utils.SPDateTimeUtil;
import org.eclipse.hawkbit.ui.utils.SPUIStyleDefinitions;
import org.eclipse.hawkbit.ui.utils.UIComponentIdProvider;
import org.eclipse.hawkbit.ui.utils.VaadinMessageSource;
import org.vaadin.spring.events.EventBus.UIEventBus;

import com.vaadin.server.FontAwesome;
import com.vaadin.shared.ui.label.ContentMode;
import com.vaadin.ui.Alignment;
import com.vaadin.ui.Button;
import com.vaadin.ui.HorizontalLayout;
import com.vaadin.ui.Label;
import com.vaadin.ui.TabSheet;
import com.vaadin.ui.UI;
import com.vaadin.ui.VerticalLayout;

/**
 * Abstract Layout to show the entity details.
 *
 * @param <T>
 */
public abstract class AbstractTableDetailsLayout<T extends NamedEntity> extends VerticalLayout {

    private static final long serialVersionUID = 1L;

    private final VaadinMessageSource i18n;

    private final SpPermissionChecker permissionChecker;

    private T selectedBaseEntity;

    private Label caption;

    private Button editButton;

    private Button manageMetadataBtn;

    private TabSheet detailsTab;

    private final VerticalLayout detailsLayout;

    private final VerticalLayout descriptionLayout;

    private final VerticalLayout logLayout;

    private final VerticalLayout attributesLayout;

    private final VerticalLayout tagsLayout;

    private final ManagementUIState managementUIState;

    private HorizontalLayout nameEditLayout;

    protected AbstractTableDetailsLayout(final VaadinMessageSource i18n, final UIEventBus eventBus,
            final SpPermissionChecker permissionChecker, final ManagementUIState managementUIState) {
        this.i18n = i18n;
        this.permissionChecker = permissionChecker;
        this.managementUIState = managementUIState;
        detailsLayout = createTabLayout();
        descriptionLayout = createTabLayout();
        logLayout = createTabLayout();
        attributesLayout = createTabLayout();
        tagsLayout = createTabLayout();
        createComponents();
        buildLayout();
        if (doSubscribeToEventBus()) {
            eventBus.subscribe(this);
        }
    }

    /**
     * Subscribes the view to the eventBus. Method has to be overriden (return
     * false) if the view does not contain any listener to avoid Vaadin blowing
     * up our logs with warnings.
     */
    protected boolean doSubscribeToEventBus() {
        return true;
    }

    public void setSelectedBaseEntity(final T selectedBaseEntity) {
        this.selectedBaseEntity = selectedBaseEntity;
    }

    protected final VerticalLayout createTabLayout() {
        final VerticalLayout tabLayout = SPUIComponentProvider.getDetailTabLayout();
        tabLayout.addStyleName("details-layout");
        return tabLayout;
    }

    protected SpPermissionChecker getPermissionChecker() {
        return permissionChecker;
    }

    protected VaadinMessageSource getI18n() {
        return i18n;
    }

    protected T getSelectedBaseEntity() {
        return selectedBaseEntity;
    }

    /**
     * Default implementation to handle an entity event.
     * 
     * @param baseEntityEvent
     *            the event
     */
    protected void onBaseEntityEvent(final BaseUIEntityEvent<T> baseEntityEvent) {
        final BaseEntityEventType eventType = baseEntityEvent.getEventType();
        if (BaseEntityEventType.SELECTED_ENTITY == eventType || BaseEntityEventType.UPDATED_ENTITY == eventType
                || BaseEntityEventType.REMOVE_ENTITY == eventType) {
            UI.getCurrent().access(() -> populateData(baseEntityEvent.getEntity()));
        } else if (BaseEntityEventType.MINIMIZED == eventType) {
            UI.getCurrent().access(() -> setVisible(true));
        } else if (BaseEntityEventType.MAXIMIZED == eventType) {
            UI.getCurrent().access(() -> setVisible(false));
        }
    }

    protected void setName(final String headerCaption, final String value) {
        caption.setValue(HawkbitCommonUtil.getSoftwareModuleName(headerCaption, value));
    }

    /**
     * Restores the tables and tabs displayed on the view based on the selected
     * entity.
     */
    protected void restoreState() {
        populateData(getSelectedBaseEntity());
        if (onLoadIsTableMaximized()) {
            setVisible(false);
        }
    }

    protected void populateTags(final AbstractTagToken<?> tagToken) {
        getTagsLayout().removeAllComponents();
        if (getSelectedBaseEntity() == null) {
            return;
        }
        getTagsLayout().addComponent(tagToken.getTokenField());
    }

    protected void populateLog() {
        logLayout.removeAllComponents();
        logLayout.addComponent(SPUIComponentProvider.createNameValueLabel(i18n.getMessage("label.created.at"),
                SPDateTimeUtil.formatCreatedAt(selectedBaseEntity)));
        logLayout.addComponent(SPUIComponentProvider.createCreatedByLabel(i18n, selectedBaseEntity));

        logLayout.addComponent(SPUIComponentProvider.createNameValueLabel(i18n.getMessage("label.modified.date"),
                SPDateTimeUtil.formatLastModifiedAt(selectedBaseEntity)));
        logLayout.addComponent(SPUIComponentProvider.createLastModifiedByLabel(i18n, selectedBaseEntity));
    }

    protected void updateDescriptionLayout(final String description) {
        descriptionLayout.removeAllComponents();
        final Label descLabel = SPUIComponentProvider.createNameValueLabel("", description == null ? "" : description);
        /**
         * By default text will be truncated based on layout width. So removing
         * it as we need full description.
         */
        descLabel.removeStyleName("label-style");
        descLabel.setId(UIComponentIdProvider.DETAILS_DESCRIPTION_LABEL_ID);
        descriptionLayout.addComponent(descLabel);
    }

    /*
     * display Attributes details in Target details.
     */
    protected void updateAttributesLayout(final Map<String, String> attributes) {
        if (null != attributes) {
            attributesLayout.removeAllComponents();
            for (final Map.Entry<String, String> entry : attributes.entrySet()) {
                final Label conAttributeLabel = SPUIComponentProvider.createNameValueLabel(
                        entry.getKey().concat("  :  "), entry.getValue() == null ? "" : entry.getValue());
                conAttributeLabel.setDescription(entry.getKey().concat("  :  ") + entry.getValue());
                conAttributeLabel.addStyleName("label-style");
                attributesLayout.addComponent(conAttributeLabel);
            }
        }
    }

    protected VerticalLayout getLogLayout() {
        return logLayout;
    }

    protected VerticalLayout getAttributesLayout() {
        return attributesLayout;
    }

    protected VerticalLayout getDescriptionLayout() {
        return descriptionLayout;
    }

    protected VerticalLayout getDetailsLayout() {
        return detailsLayout;
    }

    protected VerticalLayout getTagsLayout() {
        return tagsLayout;
    }

    protected TabSheet getDetailsTab() {
        return detailsTab;
    }

    protected ManagementUIState getManagementUIState() {
        return managementUIState;
    }

    protected void createComponents() {
        caption = createHeaderCaption();
        caption.setImmediate(true);
        caption.setContentMode(ContentMode.HTML);
        caption.setId(getDetailsHeaderCaptionId());

<<<<<<< HEAD
        editButton = SPUIComponentProvider.getButton("", "", i18n.getMessage("tooltip.update"), null, false,
                FontAwesome.PENCIL_SQUARE_O, SPUIButtonStyleSmallNoBorder.class);
=======
        editButton = SPUIComponentProvider.getButton("", "", "", null, false, FontAwesome.PENCIL_SQUARE_O,
                SPUIButtonStyleNoBorder.class);
>>>>>>> f5f51bfc
        editButton.setId(getEditButtonId());
        editButton.addClickListener(this::onEdit);
        editButton.setEnabled(false);

<<<<<<< HEAD
        manageMetadataBtn = SPUIComponentProvider.getButton("", "", i18n.getMessage("tooltip.metadata.icon"), null,
                false, FontAwesome.LIST_ALT, SPUIButtonStyleSmallNoBorder.class);
        manageMetadataBtn.setId(getEditButtonId());
=======
        manageMetadataBtn = SPUIComponentProvider.getButton("", "", "", null, false, FontAwesome.LIST_ALT,
                SPUIButtonStyleNoBorder.class);
        manageMetadataBtn.setId(getMetadataButtonId());
        manageMetadataBtn.setDescription(i18n.getMessage("tooltip.metadata.icon"));
>>>>>>> f5f51bfc
        manageMetadataBtn.addClickListener(this::showMetadata);
        manageMetadataBtn.setEnabled(false);

        detailsTab = SPUIComponentProvider.getDetailsTabSheet();
        detailsTab.setImmediate(true);
        detailsTab.setWidth(98, Unit.PERCENTAGE);
        detailsTab.setHeight(90, Unit.PERCENTAGE);
        detailsTab.addStyleName(SPUIStyleDefinitions.DETAILS_LAYOUT_STYLE);
        detailsTab.setId(getTabSheetId());
    }

    protected void buildLayout() {
        nameEditLayout = new HorizontalLayout();
        nameEditLayout.setWidth(100.0F, Unit.PERCENTAGE);
        nameEditLayout.addComponent(caption);
        nameEditLayout.setComponentAlignment(caption, Alignment.TOP_LEFT);
        if (hasEditPermission()) {
            nameEditLayout.addComponent(editButton);
            nameEditLayout.setComponentAlignment(editButton, Alignment.TOP_RIGHT);
            if (isMetadataIconToBeDisplayed()) {
                nameEditLayout.addComponent(manageMetadataBtn);
                nameEditLayout.setComponentAlignment(manageMetadataBtn, Alignment.TOP_RIGHT);
            }
        }
        nameEditLayout.setExpandRatio(caption, 1.0F);
        nameEditLayout.addStyleName(SPUIStyleDefinitions.WIDGET_TITLE);

        addComponent(nameEditLayout);
        setComponentAlignment(nameEditLayout, Alignment.TOP_CENTER);
        addComponent(detailsTab);
        setComponentAlignment(nameEditLayout, Alignment.TOP_CENTER);

        setSizeFull();
        setHeightUndefined();
        addStyleName(SPUIStyleDefinitions.WIDGET_STYLE);
    }

    private Label createHeaderCaption() {
        return new LabelBuilder().name(getDefaultCaption()).buildCaptionLabel();
    }

    /**
     * If there is no data in table (i.e. no row selected), then disable the
     * edit button. If row is selected, enable edit button.
     */
    protected void populateData(final T selectedBaseEntity) {
        this.selectedBaseEntity = selectedBaseEntity;
        editButton.setEnabled(selectedBaseEntity != null);
        manageMetadataBtn.setEnabled(selectedBaseEntity != null);
        if (selectedBaseEntity == null) {
            setName(getDefaultCaption(), "");
        } else {
            setName(getDefaultCaption(), getName());
        }
        populateLog();
        populateDescription();
        populateDetailsWidget();
    }

    private void populateDescription() {
        if (selectedBaseEntity != null) {
            updateDescriptionLayout(selectedBaseEntity.getDescription());
        } else {
            updateDescriptionLayout(null);
        }
    }

    protected Long getSelectedBaseEntityId() {
        return selectedBaseEntity == null ? null : selectedBaseEntity.getId();
    }

    protected abstract void populateDetailsWidget();

    protected abstract void populateMetadataDetails();

    /**
     * Default caption of header to be displayed when no data row selected in
     * table.
     * 
     * @return String
     */
    protected abstract String getDefaultCaption();

    /**
     * Click listener for edit button.
     * 
     * @param event
     */
    protected abstract void onEdit(Button.ClickEvent event);

    protected abstract String getEditButtonId();

    protected abstract String getMetadataButtonId();

    protected abstract boolean onLoadIsTableMaximized();

    protected abstract String getTabSheetId();

    protected abstract boolean hasEditPermission();

    protected abstract String getDetailsHeaderCaptionId();

    protected abstract String getName();

    protected abstract boolean isMetadataIconToBeDisplayed();

    protected abstract void showMetadata(Button.ClickEvent event);

    public HorizontalLayout getNameEditLayout() {
        return nameEditLayout;
    }

    public Button getEditButton() {
        return editButton;
    }

}<|MERGE_RESOLUTION|>--- conflicted
+++ resolved
@@ -235,27 +235,16 @@
         caption.setContentMode(ContentMode.HTML);
         caption.setId(getDetailsHeaderCaptionId());
 
-<<<<<<< HEAD
         editButton = SPUIComponentProvider.getButton("", "", i18n.getMessage("tooltip.update"), null, false,
-                FontAwesome.PENCIL_SQUARE_O, SPUIButtonStyleSmallNoBorder.class);
-=======
-        editButton = SPUIComponentProvider.getButton("", "", "", null, false, FontAwesome.PENCIL_SQUARE_O,
-                SPUIButtonStyleNoBorder.class);
->>>>>>> f5f51bfc
+                FontAwesome.PENCIL_SQUARE_O, SPUIButtonStyleNoBorder.class);
         editButton.setId(getEditButtonId());
         editButton.addClickListener(this::onEdit);
         editButton.setEnabled(false);
 
-<<<<<<< HEAD
         manageMetadataBtn = SPUIComponentProvider.getButton("", "", i18n.getMessage("tooltip.metadata.icon"), null,
-                false, FontAwesome.LIST_ALT, SPUIButtonStyleSmallNoBorder.class);
-        manageMetadataBtn.setId(getEditButtonId());
-=======
-        manageMetadataBtn = SPUIComponentProvider.getButton("", "", "", null, false, FontAwesome.LIST_ALT,
-                SPUIButtonStyleNoBorder.class);
+                false, FontAwesome.LIST_ALT, SPUIButtonStyleNoBorder.class);
         manageMetadataBtn.setId(getMetadataButtonId());
         manageMetadataBtn.setDescription(i18n.getMessage("tooltip.metadata.icon"));
->>>>>>> f5f51bfc
         manageMetadataBtn.addClickListener(this::showMetadata);
         manageMetadataBtn.setEnabled(false);
 
