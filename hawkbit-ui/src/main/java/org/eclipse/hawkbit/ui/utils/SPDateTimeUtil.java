/**
 * Copyright (c) 2015 Bosch Software Innovations GmbH and others.
 *
 * All rights reserved. This program and the accompanying materials
 * are made available under the terms of the Eclipse Public License v1.0
 * which accompanies this distribution, and is available at
 * http://www.eclipse.org/legal/epl-v10.html
 */
package org.eclipse.hawkbit.ui.utils;

import java.text.SimpleDateFormat;
import java.time.ZoneId;
import java.util.Date;
import java.util.Map;
import java.util.TimeZone;

import org.apache.commons.lang3.StringUtils;
import org.apache.commons.lang3.time.DurationFormatUtils;
import org.eclipse.hawkbit.repository.model.BaseEntity;

import com.google.common.collect.Maps;
import com.vaadin.server.WebBrowser;

/**
 * Common Util to get date/time related information.
<<<<<<< HEAD
 *
 *
 *
 *
 *
=======
>>>>>>> 67d17fe6
 */
public final class SPDateTimeUtil {

    private static final String DURATION_FORMAT = "y','M','d','H','m','s";
    private static final Map<Integer, CalendarI18N> DURATION_I18N = Maps.newHashMapWithExpectedSize(6);

    static {
        DURATION_I18N.put(0, CalendarI18N.YEAR);
        DURATION_I18N.put(1, CalendarI18N.MONTH);
        DURATION_I18N.put(2, CalendarI18N.DAY);
        DURATION_I18N.put(3, CalendarI18N.HOUR);
        DURATION_I18N.put(4, CalendarI18N.MINUTE);
        DURATION_I18N.put(5, CalendarI18N.SECOND);
    }

    private SPDateTimeUtil() {

    }

    /**
     * Get browser time zone.
     *
     * @return TimeZone
     */
    public static TimeZone getBrowserTimeZone() {
        final WebBrowser webBrowser = com.vaadin.server.Page.getCurrent().getWebBrowser();
        final String[] timeZones = TimeZone.getAvailableIDs(webBrowser.getRawTimezoneOffset());
        TimeZone tz = TimeZone.getDefault();
        for (final String string : timeZones) {
            final TimeZone t = TimeZone.getTimeZone(string);
            if (t.getRawOffset() == webBrowser.getRawTimezoneOffset()) {
                tz = t;
            }
        }
        return tz;
    }

    /**
     * Get time zone id .ZoneId.SHORT_IDS used get id if time zone is
     * abbreviated like 'IST'.
     *
     * @param tz
     * @return ZoneId
     */
    public static ZoneId getTimeZoneId(final TimeZone tz) {
        return ZoneId.of(tz.getID(), ZoneId.SHORT_IDS);
    }

    /**
     * Get formatted date with browser time zone.
     *
     * @param lastQueryDate
     * @return String formatted date
     */
    public static String getFormattedDate(final Long lastQueryDate) {
        return formatDate(lastQueryDate, null);
    }

    /**
     * Get formatted date with browser time zone.
     *
     * @param lastQueryDate
     * @param datePattern
     *            pattern how to format the date (cp. {@code SimpleDateFormat})
     * @return String formatted date
     */
    public static String getFormattedDate(final Long lastQueryDate, final String datePattern) {
        return formatDate(lastQueryDate, null, datePattern);
    }

    /**
     * Get formatted date 'created at' by entity.
     *
     * @param baseEntity
     *            the entity
     * @return String formatted date
     */
    public static String formatCreatedAt(final BaseEntity baseEntity) {
        if (baseEntity == null) {
            return StringUtils.EMPTY;
        }
        return formatDate(baseEntity.getCreatedAt(), StringUtils.EMPTY);
    }

    /**
     * Get formatted date 'last modified at' by entity.
     *
     * @param baseEntity
     *            the entity
     * @return String formatted date
     */
    public static String formatLastModifiedAt(final BaseEntity baseEntity) {
        if (baseEntity == null) {
            return StringUtils.EMPTY;
        }
        return formatDate(baseEntity.getLastModifiedAt(), StringUtils.EMPTY);
    }

    /**
     * Get formatted date 'last modified at' by entity.
     *
     * @param baseEntity
     *            the entity
     * @param datePattern
     *            pattern how to format the date (cp. {@code SimpleDateFormat})
     * @return String formatted date
     */
    public static String formatLastModifiedAt(final BaseEntity baseEntity, final String datePattern) {
        if (baseEntity == null) {
            return StringUtils.EMPTY;
        }
        return formatDate(baseEntity.getLastModifiedAt(), StringUtils.EMPTY, datePattern);
    }

    private static String formatDate(final Long lastQueryDate, final String defaultString, final String datePattern) {
        if (lastQueryDate != null) {
            final SimpleDateFormat format = new SimpleDateFormat(datePattern);
            format.setTimeZone(getBrowserTimeZone());
            return format.format(new Date(lastQueryDate));
        }
        return defaultString;
    }

    private static String formatDate(final Long lastQueryDate, final String defaultString) {
        return formatDate(lastQueryDate, defaultString, SPUIDefinitions.LAST_QUERY_DATE_FORMAT);
    }

    /**
     * Creates a formatted string of a duration in format '1 year 2 months 3
     * days 4 hours 5 minutes 6 seconds' zero values will be ignored in the
     * formatted string.
     *
     * @param startMillis
     *            the start milliseconds of the duration
     * @param endMillis
     *            the end milliseconds of the duration
     * @param i18N
     *            the i18n service to determine the correct string for e.g.
     *            'year'
     * @return a formatted string for duration label
     */
    public static String getDurationFormattedString(final long startMillis, final long endMillis,
            final VaadinMessageSource i18N) {
        final String formatDuration = DurationFormatUtils.formatPeriod(startMillis, endMillis, DURATION_FORMAT, false,
                getBrowserTimeZone());

        final StringBuilder formattedDuration = new StringBuilder();
        final String[] split = formatDuration.split(",");

        for (int index = 0; index < split.length; index++) {
            if (index != 0 && formattedDuration.length() > 0) {
                formattedDuration.append(' ');
            }
            final int value = Integer.parseInt(split[index]);
            if (value != 0) {
                final String suffix = (value == 1) ? i18N.getMessage(DURATION_I18N.get(index).getSingle())
                        : i18N.getMessage(DURATION_I18N.get(index).getPlural());
                formattedDuration.append(value).append(' ').append(suffix);
            }

        }
        return formattedDuration.toString();

    }

    /**
     * Enum to get the i18n key for single or plural calendar labels.
     *
     *
     *
     *
     */
    private enum CalendarI18N {
        /**
         *
         */
        YEAR("calendar.year", "calendar.years"),
        /**
         *
         */
        MONTH("calendar.month", "calendar.months"),
        /**
         *
         */
        DAY("calendar.days", "calendar.days"),
        /**
         *
         */
        HOUR("calendar.hour", "calendar.hours"),
        /**
         *
         */
        MINUTE("calendar.minute", "calendar.minutes"),
        /**
         *
         */
        SECOND("calendar.second", "calendar.seconds");

        private final String single;
        private final String plural;

        /**
         *
         */
        CalendarI18N(final String single, final String plural) {
            this.single = single;
            this.plural = plural;
        }

        /**
         * @return the single
         */
        public String getSingle() {
            return single;
        }

        /**
         * @return the plural
         */
        public String getPlural() {
            return plural;
        }
    }
}<|MERGE_RESOLUTION|>--- conflicted
+++ resolved
@@ -23,14 +23,6 @@
 
 /**
  * Common Util to get date/time related information.
-<<<<<<< HEAD
- *
- *
- *
- *
- *
-=======
->>>>>>> 67d17fe6
  */
 public final class SPDateTimeUtil {
 
