--- conflicted
+++ resolved
@@ -322,16 +322,12 @@
         }
 
         // validate the single groups
-<<<<<<< HEAD
+        singleGroupsValidation(lastRow);
+    }
+
+    private void singleGroupsValidation(final GroupRow lastRow) {
+        final boolean hasRemainingTargetsError = validationStatus == ValidationStatus.INVALID;
         final int maxTargets = serviceContext.quotaManagement.getMaxTargetsPerRolloutGroup();
-=======
-        singleGroupsValidation(lastRow);
-    }
-
-    private void singleGroupsValidation(final GroupRow lastRow) {
->>>>>>> be17958f
-        final boolean hasRemainingTargetsError = validationStatus == ValidationStatus.INVALID;
-        final int maxTargets = quotaManagement.getMaxTargetsPerRolloutGroup();
 
         for (int i = 0; i < groupRows.size(); ++i) {
             final GroupRow row = groupRows.get(i);
