/**
 * Copyright (c) 2020 Bosch.IO GmbH and others.
 *
 * All rights reserved. This program and the accompanying materials
 * are made available under the terms of the Eclipse Public License v1.0
 * which accompanies this distribution, and is available at
 * http://www.eclipse.org/legal/epl-v10.html
 */
package org.eclipse.hawkbit.ui.distributions.dstable;

import java.util.Collections;

import org.eclipse.hawkbit.repository.DistributionSetManagement;
import org.eclipse.hawkbit.repository.model.MetaData;
import org.eclipse.hawkbit.ui.common.CommonUiDependencies;
import org.eclipse.hawkbit.ui.common.data.providers.DsMetaDataDataProvider;
import org.eclipse.hawkbit.ui.common.data.proxies.ProxyDistributionSet;
import org.eclipse.hawkbit.ui.common.data.proxies.ProxyMetaData;
import org.eclipse.hawkbit.ui.common.detailslayout.AbstractMetaDataWindowLayout;
import org.eclipse.hawkbit.ui.common.detailslayout.AddMetaDataWindowController;
import org.eclipse.hawkbit.ui.common.detailslayout.MetaDataAddUpdateWindowLayout;
import org.eclipse.hawkbit.ui.common.detailslayout.MetaDataWindowGrid;
import org.eclipse.hawkbit.ui.common.detailslayout.UpdateMetaDataWindowController;
import org.eclipse.hawkbit.ui.common.event.EntityModifiedEventPayload;
import org.eclipse.hawkbit.ui.common.event.EntityModifiedEventPayload.EntityModifiedEventType;
import org.eclipse.hawkbit.ui.common.event.EventTopics;

/**
 * Class for metadata add/update window layout.
 */
public class DsMetaDataWindowLayout extends AbstractMetaDataWindowLayout<Long> {
    private static final long serialVersionUID = 1L;

    private final transient DistributionSetManagement dsManagement;

    private final MetaDataWindowGrid<Long> dsMetaDataWindowGrid;

    private final transient MetaDataAddUpdateWindowLayout metaDataAddUpdateWindowLayout;
    private final transient AddMetaDataWindowController addDsMetaDataWindowController;
    private final transient UpdateMetaDataWindowController updateDsMetaDataWindowController;

    /**
     * Constructor for AbstractTagWindowLayout
     *
     * @param uiDependencies
     *            {@link CommonUiDependencies}
     * @param dsManagement
     *            DistributionSetManagement
     */
    public DsMetaDataWindowLayout(final CommonUiDependencies uiDependencies,
            final DistributionSetManagement dsManagement) {
        super(uiDependencies);

        this.dsManagement = dsManagement;

<<<<<<< HEAD
        this.dsMetaDataWindowGrid = new MetaDataWindowGrid<>(uiDependencies, new DsMetaDataDataProvider(dsManagement),
                this::deleteMetaData);

        this.metaDataAddUpdateWindowLayout = new MetaDataAddUpdateWindowLayout(i18n);
        this.addDsMetaDataWindowController = new AddMetaDataWindowController(uiDependencies,
=======
        this.dsMetaDataWindowGrid = new MetaDataWindowGrid<>(i18n, eventBus, permChecker, uiNotification,
                new DsMetaDataDataProvider(dsManagement), this::hasMetadataChangePermission, this::deleteMetaData);

        this.metaDataAddUpdateWindowLayout = new MetaDataAddUpdateWindowLayout(i18n, this::hasMetadataChangePermission);
        this.addDsMetaDataWindowController = new AddMetaDataWindowController(i18n, uiNotification,
>>>>>>> c2f7c2f7
                metaDataAddUpdateWindowLayout, this::createMetaData, this::isDuplicate);
        this.updateDsMetaDataWindowController = new UpdateMetaDataWindowController(uiDependencies,
                metaDataAddUpdateWindowLayout, this::updateMetaData, this::isDuplicate);

        buildLayout();
        addGridSelectionListener();
    }

    @Override
    protected String getEntityType() {
        return i18n.getMessage("caption.distribution");
    }

    @Override
    protected MetaData doCreateMetaData(final ProxyMetaData entity) {
        return dsManagement
                .createMetaData(masterEntityFilter,
                        Collections.singletonList(entityFactory.generateDsMetadata(entity.getKey(), entity.getValue())))
                .get(0);
    }

    @Override
    protected MetaData doUpdateMetaData(final ProxyMetaData entity) {
        return dsManagement.updateMetaData(masterEntityFilter,
                entityFactory.generateDsMetadata(entity.getKey(), entity.getValue()));
    }

    @Override
    protected void doDeleteMetaDataByKey(final String metaDataKey) {
        dsManagement.deleteMetaData(masterEntityFilter, metaDataKey);
    }

    private boolean isDuplicate(final String metaDataKey) {
        return dsManagement.getMetaDataByDistributionSetId(masterEntityFilter, metaDataKey).isPresent();
    }

    @Override
    protected MetaDataWindowGrid<Long> getMetaDataWindowGrid() {
        return dsMetaDataWindowGrid;
    }

    @Override
    public AddMetaDataWindowController getAddMetaDataWindowController() {
        return addDsMetaDataWindowController;
    }

    @Override
    public UpdateMetaDataWindowController getUpdateMetaDataWindowController() {
        return updateDsMetaDataWindowController;
    }

    @Override
    public MetaDataAddUpdateWindowLayout getMetaDataAddUpdateWindowLayout() {
        return metaDataAddUpdateWindowLayout;
    }

    @Override
    protected void publishEntityModifiedEvent() {
        eventBus.publish(EventTopics.ENTITY_MODIFIED, this, new EntityModifiedEventPayload(
                EntityModifiedEventType.ENTITY_UPDATED, ProxyDistributionSet.class, masterEntityFilter));
    }
}<|MERGE_RESOLUTION|>--- conflicted
+++ resolved
@@ -53,19 +53,11 @@
 
         this.dsManagement = dsManagement;
 
-<<<<<<< HEAD
         this.dsMetaDataWindowGrid = new MetaDataWindowGrid<>(uiDependencies, new DsMetaDataDataProvider(dsManagement),
-                this::deleteMetaData);
+                this::hasMetadataChangePermission,this::deleteMetaData);
 
-        this.metaDataAddUpdateWindowLayout = new MetaDataAddUpdateWindowLayout(i18n);
+        this.metaDataAddUpdateWindowLayout = new MetaDataAddUpdateWindowLayout(i18n,this::hasMetadataChangePermission);
         this.addDsMetaDataWindowController = new AddMetaDataWindowController(uiDependencies,
-=======
-        this.dsMetaDataWindowGrid = new MetaDataWindowGrid<>(i18n, eventBus, permChecker, uiNotification,
-                new DsMetaDataDataProvider(dsManagement), this::hasMetadataChangePermission, this::deleteMetaData);
-
-        this.metaDataAddUpdateWindowLayout = new MetaDataAddUpdateWindowLayout(i18n, this::hasMetadataChangePermission);
-        this.addDsMetaDataWindowController = new AddMetaDataWindowController(i18n, uiNotification,
->>>>>>> c2f7c2f7
                 metaDataAddUpdateWindowLayout, this::createMetaData, this::isDuplicate);
         this.updateDsMetaDataWindowController = new UpdateMetaDataWindowController(uiDependencies,
                 metaDataAddUpdateWindowLayout, this::updateMetaData, this::isDuplicate);
