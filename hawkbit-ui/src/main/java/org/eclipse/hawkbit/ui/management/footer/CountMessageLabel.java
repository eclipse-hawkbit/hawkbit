/**
 * Copyright (c) 2015 Bosch Software Innovations GmbH and others.
 *
 * All rights reserved. This program and the accompanying materials
 * are made available under the terms of the Eclipse Public License v1.0
 * which accompanies this distribution, and is available at
 * http://www.eclipse.org/legal/epl-v10.html
 */
package org.eclipse.hawkbit.ui.management.footer;

import java.util.List;

import javax.annotation.PostConstruct;
import javax.annotation.PreDestroy;

import org.eclipse.hawkbit.repository.TargetManagement;
import org.eclipse.hawkbit.repository.model.TargetUpdateStatus;
import org.eclipse.hawkbit.ui.management.event.ManagementUIEvent;
import org.eclipse.hawkbit.ui.management.event.PinUnpinEvent;
import org.eclipse.hawkbit.ui.management.event.TargetTableEvent;
import org.eclipse.hawkbit.ui.management.event.TargetTableEvent.TargetComponentEvent;
import org.eclipse.hawkbit.ui.management.state.ManagementUIState;
import org.eclipse.hawkbit.ui.management.state.TargetTableFilters;
import org.eclipse.hawkbit.ui.management.targettable.TargetTable;
import org.eclipse.hawkbit.ui.utils.HawkbitCommonUtil;
import org.eclipse.hawkbit.ui.utils.I18N;
import org.eclipse.hawkbit.ui.utils.SPUIDefinitions;
import org.eclipse.hawkbit.ui.utils.SPUILabelDefinitions;
import org.eclipse.hawkbit.ui.utils.UIComponentIdProvider;
import org.springframework.beans.factory.annotation.Autowired;
import org.vaadin.spring.events.EventBus;
import org.vaadin.spring.events.EventScope;
import org.vaadin.spring.events.annotation.EventBusListenerMethod;

import com.google.common.base.Optional;
import com.vaadin.server.FontAwesome;
import com.vaadin.shared.ui.label.ContentMode;
import com.vaadin.spring.annotation.SpringComponent;
import com.vaadin.spring.annotation.ViewScope;
import com.vaadin.ui.Label;

/**
 * Count message label which display current filter details and details on
 * pinning.
 *
 *
 */
@SpringComponent
@ViewScope
public class CountMessageLabel extends Label {
    private static final long serialVersionUID = -1533826352473259653L;

    @Autowired
    private transient EventBus.SessionEventBus eventBus;

    @Autowired
    private transient TargetManagement targetManagement;

    @Autowired
    private I18N i18n;

    @Autowired
    private ManagementUIState managementUIState;

    @Autowired
    private TargetTable targetTable;

    /**
     * PostConstruct method called by spring after bean has been initialized.
     */
    @PostConstruct
    public void postConstruct() {
        applyStyle();
        eventBus.subscribe(this);
    }

    @PreDestroy
    void destroy() {
        eventBus.unsubscribe(this);
    }

    /**
     * Event Listener to show the message count.
     *
     * @param event
     */
    @EventBusListenerMethod(scope = EventScope.SESSION)
    public void onEvent(final ManagementUIEvent event) {
        if (event == ManagementUIEvent.TARGET_TABLE_FILTER || event == ManagementUIEvent.SHOW_COUNT_MESSAGE) {
            displayTargetCountStatus();

        }
    }

    @EventBusListenerMethod(scope = EventScope.SESSION)
    void onEvent(final TargetTableEvent event) {
        if (TargetTableEvent.TargetComponentEvent.SELECT_ALL == event.getTargetComponentEvent()
                || TargetComponentEvent.REFRESH_TARGETS == event.getTargetComponentEvent()) {
            displayTargetCountStatus();
        }

    }

    /**
     * Event Listener for Pinning Distribution.
     *
     * @param event
     */
    @EventBusListenerMethod(scope = EventScope.SESSION)
    public void onEvent(final PinUnpinEvent event) {
        if (event == PinUnpinEvent.PIN_DISTRIBUTION
                && managementUIState.getTargetTableFilters().getPinnedDistId().isPresent()) {
            displayCountLabel(managementUIState.getTargetTableFilters().getPinnedDistId().get());
        } else {
            setValue("");
            displayTargetCountStatus();
        }
    }

    /**
    *
    */
    private void applyStyle() {
        /* Create label for Targets count message displaying below the table */
        addStyleName(SPUILabelDefinitions.SP_LABEL_MESSAGE_STYLE);
        setContentMode(ContentMode.HTML);
        setId(UIComponentIdProvider.COUNT_LABEL);
    }

    private void displayTargetCountStatus() {
        final TargetTableFilters targFilParams = managementUIState.getTargetTableFilters();
        final StringBuilder message = getTotalTargetMessage();
<<<<<<< HEAD
        final String filteredTargets = i18n.get("label.filter.targets");

        if (targFilParams.hasFilter()) {
            message.append(HawkbitCommonUtil.SP_STRING_PIPE);
            message.append(filteredTargets);
            message.append(HawkbitCommonUtil.SP_STRING_SPACE);
=======

        if (targFilParams.hasFilter()) {
            message.append(HawkbitCommonUtil.SP_STRING_PIPE);
            message.append(i18n.get("label.filter.targets"));
>>>>>>> c7129e6e
            if (managementUIState.getTargetsTruncated() != null) {
                message.append(targetTable.size() + managementUIState.getTargetsTruncated());
            } else {
                message.append(targetTable.size());
            }
            message.append(HawkbitCommonUtil.SP_STRING_PIPE);
            final String status = i18n.get("label.filter.status");
            final String tags = i18n.get("label.filter.tags");
            final String text = i18n.get("label.filter.text");
            final String dists = i18n.get("label.filter.dist");
            final String custom = i18n.get("label.filter.custom");
            final StringBuilder filterMesgBuf = new StringBuilder(i18n.get("label.filter"));
            filterMesgBuf.append(HawkbitCommonUtil.SP_STRING_SPACE);
            filterMesgBuf.append(getStatusMsg(targFilParams.getClickedStatusTargetTags(), status));
            filterMesgBuf
                    .append(getTagsMsg(targFilParams.isNoTagSelected(), targFilParams.getClickedTargetTags(), tags));
            filterMesgBuf.append(
                    targFilParams.getSearchText().map(search -> text).orElse(HawkbitCommonUtil.SP_STRING_SPACE));
            filterMesgBuf.append(
                    targFilParams.getDistributionSet().map(set -> dists).orElse(HawkbitCommonUtil.SP_STRING_SPACE));
            filterMesgBuf.append(targFilParams.getTargetFilterQuery().map(query -> custom)
                    .orElse(HawkbitCommonUtil.SP_STRING_SPACE));
            final String filterMesageChk = filterMesgBuf.toString().trim();
            String filterMesage = filterMesageChk;
            if (filterMesage.endsWith(",")) {
                filterMesage = filterMesageChk.substring(0, filterMesageChk.length() - 1);
            }
            message.append(filterMesage);
        }

        if ((targetTable.size() + Optional.fromNullable(managementUIState.getTargetsTruncated())
                .or(0L)) > SPUIDefinitions.MAX_TABLE_ENTRIES) {
            message.append(HawkbitCommonUtil.SP_STRING_PIPE);
            message.append(i18n.get("label.filter.shown"));
            message.append(SPUIDefinitions.MAX_TABLE_ENTRIES);
        }

        setCaption(message.toString());
    }

    private StringBuilder getTotalTargetMessage() {
        if (managementUIState.getTargetsTruncated() != null) {
            // set the icon
            setIcon(FontAwesome.INFO_CIRCLE);
            setDescription(i18n.get("label.target.filter.truncated", managementUIState.getTargetsTruncated(),
                    SPUIDefinitions.MAX_TABLE_ENTRIES));
        } else {
            setIcon(null);
            setDescription(null);
        }

        final StringBuilder message = new StringBuilder(i18n.get("label.target.filter.count"));
        message.append(managementUIState.getTargetsCountAll());

        return message;
    }

    /**
     * Display message.
     *
     * @param distId
     *            as dist ID
     */
    private void displayCountLabel(final Long distId) {
        final Long targetsWithAssigedDsCount = targetManagement.countTargetByAssignedDistributionSet(distId);
        final Long targetsWithInstalledDsCount = targetManagement.countTargetByInstalledDistributionSet(distId);
        final StringBuilder message = new StringBuilder(i18n.get("label.target.count"));
        message.append("<span class=\"assigned-count-message\">");
        message.append(i18n.get("label.assigned.count", new Object[] { targetsWithAssigedDsCount }));
        message.append("</span>, <span class=\"installed-count-message\"> ");
        message.append(i18n.get("label.installed.count", new Object[] { targetsWithInstalledDsCount }));
        message.append("</span>");
        setValue(message.toString());
    }

    /**
     * Get Status Message.
     *
     * @param status
     *            as status
     * @return String as msg.
     */
    private static String getStatusMsg(final List<TargetUpdateStatus> status, final String param) {
        return status.isEmpty() ? HawkbitCommonUtil.SP_STRING_SPACE : param;
    }

    /**
     * Get Tags Message.
     *
     * @param noTargetTagSelected
     * @param tags
     *            as tags
     * @return String as msg.
     */
    private static String getTagsMsg(final Boolean noTargetTagSelected, final List<String> tags, final String param) {
        return tags.isEmpty() && (noTargetTagSelected == null || !noTargetTagSelected.booleanValue())
                ? HawkbitCommonUtil.SP_STRING_SPACE : param;
    }
}<|MERGE_RESOLUTION|>--- conflicted
+++ resolved
@@ -130,19 +130,10 @@
     private void displayTargetCountStatus() {
         final TargetTableFilters targFilParams = managementUIState.getTargetTableFilters();
         final StringBuilder message = getTotalTargetMessage();
-<<<<<<< HEAD
-        final String filteredTargets = i18n.get("label.filter.targets");
-
-        if (targFilParams.hasFilter()) {
-            message.append(HawkbitCommonUtil.SP_STRING_PIPE);
-            message.append(filteredTargets);
-            message.append(HawkbitCommonUtil.SP_STRING_SPACE);
-=======
 
         if (targFilParams.hasFilter()) {
             message.append(HawkbitCommonUtil.SP_STRING_PIPE);
             message.append(i18n.get("label.filter.targets"));
->>>>>>> c7129e6e
             if (managementUIState.getTargetsTruncated() != null) {
                 message.append(targetTable.size() + managementUIState.getTargetsTruncated());
             } else {
