--- conflicted
+++ resolved
@@ -78,24 +78,6 @@
     }
 
     @EventBusListenerMethod(scope = EventScope.SESSION)
-<<<<<<< HEAD
-=======
-    void onEvent(final MetadataEvent event) {
-        UI.getCurrent().access(() -> {
-            final DistributionSetMetadata dsMetadata = event.getDistributionSetMetadata();
-            if (dsMetadata != null && isDistributionSetSelected(dsMetadata.getDistributionSet())) {
-                if (event.getMetadataUIEvent() == MetadataEvent.MetadataUIEvent.CREATE_DISTRIBUTION_SET_METADATA) {
-                    dsMetadataTable.createMetadata(event.getDistributionSetMetadata().getKey());
-                } else if (event
-                        .getMetadataUIEvent() == MetadataEvent.MetadataUIEvent.DELETE_DISTRIBUTION_SET_METADATA) {
-                    dsMetadataTable.deleteMetadata(event.getDistributionSetMetadata().getKey());
-                }
-            }
-        });
-    }
-
-    @EventBusListenerMethod(scope = EventScope.SESSION)
->>>>>>> 785dc5f2
     void onEvent(final DistributionTableEvent distributionTableEvent) {
         onBaseEntityEvent(distributionTableEvent);
     }
@@ -211,18 +193,6 @@
         return true;
     }
 
-<<<<<<< HEAD
-    @Override
-    protected String getShowMetadataButtonId() {
-        final DistributionSetIdName lastselectedDistDS = managementUIState.getLastSelectedDistribution().isPresent()
-                ? managementUIState.getLastSelectedDistribution().get() : null;
-
-        return SPUIComponentIdProvider.DS_TABLE_MANAGE_METADATA_ID + "." + lastselectedDistDS.getName() + "."
-                + lastselectedDistDS.getVersion();
-    }
-=======
->>>>>>> 785dc5f2
-
     private boolean isDistributionSetSelected(final DistributionSet ds) {
         final DistributionSetIdName lastselectedManageDS = managementUIState.getLastSelectedDistribution().isPresent()
                 ? managementUIState.getLastSelectedDistribution().get() : null;
