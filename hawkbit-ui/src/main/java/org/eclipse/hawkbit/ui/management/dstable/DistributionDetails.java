/**
 * Copyright (c) 2015 Bosch Software Innovations GmbH and others.
 *
 * All rights reserved. This program and the accompanying materials
 * are made available under the terms of the Eclipse Public License v1.0
 * which accompanies this distribution, and is available at
 * http://www.eclipse.org/legal/epl-v10.html
 */
package org.eclipse.hawkbit.ui.management.dstable;

import org.eclipse.hawkbit.repository.DistributionSetManagement;
import org.eclipse.hawkbit.repository.EntityFactory;
import org.eclipse.hawkbit.repository.SpPermissionChecker;
import org.eclipse.hawkbit.repository.TagManagement;
import org.eclipse.hawkbit.repository.model.DistributionSet;
import org.eclipse.hawkbit.ui.common.detailslayout.AbstractNamedVersionedEntityTableDetailsLayout;
import org.eclipse.hawkbit.ui.common.detailslayout.DistributionSetMetadatadetailslayout;
import org.eclipse.hawkbit.ui.common.detailslayout.SoftwareModuleDetailsTable;
import org.eclipse.hawkbit.ui.common.tagdetails.DistributionTagToken;
import org.eclipse.hawkbit.ui.components.SPUIComponentProvider;
import org.eclipse.hawkbit.ui.distributions.dstable.DsMetadataPopupLayout;
import org.eclipse.hawkbit.ui.management.event.DistributionTableEvent;
import org.eclipse.hawkbit.ui.management.state.ManagementUIState;
import org.eclipse.hawkbit.ui.utils.I18N;
import org.eclipse.hawkbit.ui.utils.UIComponentIdProvider;
import org.eclipse.hawkbit.ui.utils.UINotification;
import org.vaadin.spring.events.EventBus.UIEventBus;
import org.vaadin.spring.events.EventScope;
import org.vaadin.spring.events.annotation.EventBusListenerMethod;

import com.vaadin.ui.Button.ClickEvent;
import com.vaadin.ui.Label;
import com.vaadin.ui.TabSheet;
import com.vaadin.ui.UI;
import com.vaadin.ui.VerticalLayout;
import com.vaadin.ui.Window;

/**
 * Distribution set details layout.
 */
public class DistributionDetails extends AbstractNamedVersionedEntityTableDetailsLayout<DistributionSet> {

    private static final long serialVersionUID = 350360207334118826L;

    private final DistributionAddUpdateWindowLayout distributionAddUpdateWindowLayout;
    private final DistributionTagToken distributionTagToken;
    private final transient DistributionSetManagement distributionSetManagement;
    private final DsMetadataPopupLayout dsMetadataPopupLayout;

<<<<<<< HEAD
    @Autowired
    private DistributionUpdateWindowLayout distributionUpdateWindowLayout;
=======
    private final SoftwareModuleDetailsTable softwareModuleTable;
>>>>>>> b2fa30e7

    private final DistributionSetMetadatadetailslayout dsMetadataTable;

    DistributionDetails(final I18N i18n, final UIEventBus eventBus, final SpPermissionChecker permissionChecker,
            final ManagementUIState managementUIState, final DistributionSetManagement distributionSetManagement,
            final DsMetadataPopupLayout dsMetadataPopupLayout, final EntityFactory entityFactory,
            final UINotification notificationMessage, final TagManagement tagManagement,
            final DistributionAddUpdateWindowLayout distributionAddUpdateWindowLayout) {
        super(i18n, eventBus, permissionChecker, managementUIState);

        this.distributionTagToken = new DistributionTagToken(permissionChecker, i18n, notificationMessage, eventBus,
                managementUIState, tagManagement, distributionSetManagement);
        this.distributionSetManagement = distributionSetManagement;
        this.dsMetadataPopupLayout = new DsMetadataPopupLayout(i18n, notificationMessage, eventBus,
                distributionSetManagement, entityFactory, permissionChecker);
        this.distributionAddUpdateWindowLayout = distributionAddUpdateWindowLayout;

        softwareModuleTable = new SoftwareModuleDetailsTable(i18n, false, permissionChecker, null, null, null,
                notificationMessage);

        dsMetadataTable = new DistributionSetMetadatadetailslayout(i18n, permissionChecker, distributionSetManagement,
                dsMetadataPopupLayout, entityFactory);
        addTabs(detailsTab);
        restoreState();
    }

    @EventBusListenerMethod(scope = EventScope.UI)
    private void onEvent(final DistributionTableEvent distributionTableEvent) {
        onBaseEntityEvent(distributionTableEvent);
    }

    @Override
    protected String getDefaultCaption() {
        return getI18n().get("distribution.details.header");
    }

    @Override
    protected void addTabs(final TabSheet detailsTab) {
        detailsTab.addTab(createDetailsLayout(), getI18n().get("caption.tab.details"), null);
        detailsTab.addTab(createDescriptionLayout(), getI18n().get("caption.tab.description"), null);
        detailsTab.addTab(createSoftwareModuleTab(), getI18n().get("caption.softwares.distdetail.tab"), null);
        detailsTab.addTab(createTagsLayout(), getI18n().get("caption.tags.tab"), null);
        detailsTab.addTab(createLogLayout(), getI18n().get("caption.logs.tab"), null);
        detailsTab.addTab(dsMetadataTable, getI18n().get("caption.metadata"), null);
    }

    @Override
    protected void onEdit(final ClickEvent event) {
        final Window newDistWindow = distributionUpdateWindowLayout.getWindow(getSelectedBaseEntityId());
        newDistWindow.setCaption(getI18n().get("caption.update.dist"));
        UI.getCurrent().addWindow(newDistWindow);
        newDistWindow.setVisible(Boolean.TRUE);
    }

    @Override
    protected String getEditButtonId() {
        return UIComponentIdProvider.DS_EDIT_BUTTON;
    }

    @Override
    protected Boolean onLoadIsTableRowSelected() {
        return !(managementUIState.getSelectedDsIdName().isPresent()
                && managementUIState.getSelectedDsIdName().get().isEmpty());
    }

    @Override
    protected Boolean onLoadIsTableMaximized() {
        return managementUIState.isDsTableMaximized();
    }

    @Override
    protected Boolean hasEditPermission() {
        return getPermissionChecker().hasUpdateDistributionPermission();
    }

    @Override
    protected String getTabSheetId() {
        return UIComponentIdProvider.DISTRIBUTION_DETAILS_TABSHEET;
    }

    @Override
    protected void populateDetailsWidget() {
        softwareModuleTable.populateModule(getSelectedBaseEntity());
        populateDetails(getSelectedBaseEntity());
        populateMetadataDetails();

    }

    @Override
    protected void populateMetadataDetails() {
        dsMetadataTable.populateDSMetadata(getSelectedBaseEntity());
    }

    private void populateDetails(final DistributionSet ds) {
        if (ds != null) {
            updateDistributionDetailsLayout(ds.getType().getName(), ds.isRequiredMigrationStep());
        } else {
            updateDistributionDetailsLayout(null, null);
        }
    }

    private void updateDistributionDetailsLayout(final String type, final Boolean isMigrationRequired) {
        final VerticalLayout detailsTabLayout = getDetailsLayout();
        detailsTabLayout.removeAllComponents();

        if (type != null) {
            final Label typeLabel = SPUIComponentProvider.createNameValueLabel(getI18n().get("label.dist.details.type"),
                    type);
            typeLabel.setId(UIComponentIdProvider.DETAILS_TYPE_LABEL_ID);
            detailsTabLayout.addComponent(typeLabel);
        }

        if (isMigrationRequired != null) {
            detailsTabLayout.addComponent(SPUIComponentProvider.createNameValueLabel(
                    getI18n().get("checkbox.dist.migration.required"),
                    isMigrationRequired.equals(Boolean.TRUE) ? getI18n().get("label.yes") : getI18n().get("label.no")));
        }
    }

    private VerticalLayout createSoftwareModuleTab() {
        final VerticalLayout swLayout = getTabLayout();
        swLayout.setSizeFull();
        swLayout.addComponent(softwareModuleTable);
        return swLayout;
    }

    protected VerticalLayout createTagsLayout() {
        final VerticalLayout tagsLayout = getTabLayout();
        tagsLayout.addComponent(distributionTagToken.getTokenField());
        return tagsLayout;
    }

    @Override
    protected String getDetailsHeaderCaptionId() {
        return UIComponentIdProvider.DISTRIBUTION_DETAILS_HEADER_LABEL_ID;
    }

    @Override
    protected Boolean isMetadataIconToBeDisplayed() {
        return true;
    }

    @Override
    protected void showMetadata(final ClickEvent event) {
        final DistributionSet ds = distributionSetManagement.findDistributionSetById(getSelectedBaseEntityId());
        UI.getCurrent().addWindow(dsMetadataPopupLayout.getWindow(ds, null));
    }

}<|MERGE_RESOLUTION|>--- conflicted
+++ resolved
@@ -47,12 +47,7 @@
     private final transient DistributionSetManagement distributionSetManagement;
     private final DsMetadataPopupLayout dsMetadataPopupLayout;
 
-<<<<<<< HEAD
-    @Autowired
-    private DistributionUpdateWindowLayout distributionUpdateWindowLayout;
-=======
     private final SoftwareModuleDetailsTable softwareModuleTable;
->>>>>>> b2fa30e7
 
     private final DistributionSetMetadatadetailslayout dsMetadataTable;
 
@@ -101,7 +96,7 @@
 
     @Override
     protected void onEdit(final ClickEvent event) {
-        final Window newDistWindow = distributionUpdateWindowLayout.getWindow(getSelectedBaseEntityId());
+        final Window newDistWindow = distributionAddUpdateWindowLayout.getWindow(getSelectedBaseEntityId());
         newDistWindow.setCaption(getI18n().get("caption.update.dist"));
         UI.getCurrent().addWindow(newDistWindow);
         newDistWindow.setVisible(Boolean.TRUE);
