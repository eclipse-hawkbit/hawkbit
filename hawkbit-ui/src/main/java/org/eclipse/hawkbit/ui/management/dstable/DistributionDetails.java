/**
 * Copyright (c) 2015 Bosch Software Innovations GmbH and others.
 *
 * All rights reserved. This program and the accompanying materials
 * are made available under the terms of the Eclipse Public License v1.0
 * which accompanies this distribution, and is available at
 * http://www.eclipse.org/legal/epl-v10.html
 */
package org.eclipse.hawkbit.ui.management.dstable;

<<<<<<< HEAD
=======
import java.util.Optional;
import java.util.Set;

>>>>>>> 84857960
import org.eclipse.hawkbit.repository.DistributionSetManagement;
import org.eclipse.hawkbit.repository.EntityFactory;
import org.eclipse.hawkbit.repository.TagManagement;
import org.eclipse.hawkbit.ui.SpPermissionChecker;
import org.eclipse.hawkbit.ui.common.detailslayout.AbstractDistributionSetDetails;
import org.eclipse.hawkbit.ui.common.detailslayout.SoftwareModuleDetailsTable;
import org.eclipse.hawkbit.ui.distributions.dstable.DsMetadataPopupLayout;
import org.eclipse.hawkbit.ui.management.state.ManagementUIState;
<<<<<<< HEAD
import org.eclipse.hawkbit.ui.utils.I18N;
=======
import org.eclipse.hawkbit.ui.utils.VaadinMessageSource;
import org.eclipse.hawkbit.ui.utils.UIComponentIdProvider;
>>>>>>> 84857960
import org.eclipse.hawkbit.ui.utils.UINotification;
import org.vaadin.spring.events.EventBus.UIEventBus;

/**
 * Distribution set details layout.
 */
public class DistributionDetails extends AbstractDistributionSetDetails {

    private static final long serialVersionUID = 1L;

    DistributionDetails(final VaadinMessageSource i18n, final UIEventBus eventBus, final SpPermissionChecker permissionChecker,
            final ManagementUIState managementUIState, final DistributionSetManagement distributionSetManagement,
            final DsMetadataPopupLayout dsMetadataPopupLayout, final EntityFactory entityFactory,
            final UINotification uiNotification, final TagManagement tagManagement,
            final DistributionAddUpdateWindowLayout distributionAddUpdateWindowLayout) {
        super(i18n, eventBus, permissionChecker, managementUIState, distributionAddUpdateWindowLayout,
                distributionSetManagement, dsMetadataPopupLayout, entityFactory, uiNotification, tagManagement,
                createSoftwareModuleDetailsTable(i18n, permissionChecker, uiNotification));

        addTabs(detailsTab);
        restoreState();
    }

<<<<<<< HEAD
    private static final SoftwareModuleDetailsTable createSoftwareModuleDetailsTable(final I18N i18n,
            final SpPermissionChecker permissionChecker, final UINotification uiNotification) {
        return new SoftwareModuleDetailsTable(i18n, false, permissionChecker, null, null, null, uiNotification);
=======
    @EventBusListenerMethod(scope = EventScope.UI)
    private void onEvent(final DistributionTableEvent distributionTableEvent) {
        onBaseEntityEvent(distributionTableEvent);
    }

    @Override
    protected String getDefaultCaption() {
        return getI18n().getMessage("distribution.details.header");
    }

    @Override
    protected void addTabs(final TabSheet detailsTab) {
        detailsTab.addTab(createDetailsLayout(), getI18n().getMessage("caption.tab.details"), null);
        detailsTab.addTab(createDescriptionLayout(), getI18n().getMessage("caption.tab.description"), null);
        detailsTab.addTab(createSoftwareModuleTab(), getI18n().getMessage("caption.softwares.distdetail.tab"), null);
        detailsTab.addTab(createTagsLayout(), getI18n().getMessage("caption.tags.tab"), null);
        detailsTab.addTab(createLogLayout(), getI18n().getMessage("caption.logs.tab"), null);
        detailsTab.addTab(dsMetadataTable, getI18n().getMessage("caption.metadata"), null);
    }

    @Override
    protected void onEdit(final ClickEvent event) {
        final Window newDistWindow = distributionAddUpdateWindowLayout.getWindow(getSelectedBaseEntityId());
        newDistWindow.setCaption(getI18n().getMessage(UIComponentIdProvider.DIST_UPDATE_CAPTION));
        UI.getCurrent().addWindow(newDistWindow);
        newDistWindow.setVisible(Boolean.TRUE);
    }

    @Override
    protected String getEditButtonId() {
        return UIComponentIdProvider.DS_EDIT_BUTTON;
>>>>>>> 84857960
    }

    @Override
    protected boolean onLoadIsTableRowSelected() {
        return managementUIState.getSelectedDsIdName().map(Set::isEmpty).orElse(true);
    }

    @Override
    protected boolean onLoadIsTableMaximized() {
        return managementUIState.isDsTableMaximized();
    }

    @Override
<<<<<<< HEAD
=======
    protected boolean hasEditPermission() {
        return getPermissionChecker().hasUpdateDistributionPermission();
    }

    @Override
    protected String getTabSheetId() {
        return UIComponentIdProvider.DISTRIBUTIONSET_DETAILS_TABSHEET_ID;
    }

    @Override
>>>>>>> 84857960
    protected void populateDetailsWidget() {
        populateModule();
        populateDetails();
        populateTags(getDistributionTagToken());
        populateMetadataDetails();
<<<<<<< HEAD
=======

    }

    @Override
    protected void populateMetadataDetails() {
        dsMetadataTable.populateDSMetadata(getSelectedBaseEntity());
    }

    private void populateDetails(final DistributionSet ds) {
        if (ds != null) {
            updateDistributionDetailsLayout(ds.getType().getName(), ds.isRequiredMigrationStep());
        } else {
            updateDistributionDetailsLayout(null, null);
        }
    }

    private void updateDistributionDetailsLayout(final String type, final Boolean isMigrationRequired) {
        final VerticalLayout detailsTabLayout = getDetailsLayout();
        detailsTabLayout.removeAllComponents();

        if (type != null) {
            final Label typeLabel = SPUIComponentProvider.createNameValueLabel(getI18n().getMessage("label.dist.details.type"),
                    type);
            typeLabel.setId(UIComponentIdProvider.DETAILS_TYPE_LABEL_ID);
            detailsTabLayout.addComponent(typeLabel);
        }

        if (isMigrationRequired != null) {
            detailsTabLayout.addComponent(SPUIComponentProvider.createNameValueLabel(
                    getI18n().getMessage("checkbox.dist.migration.required"),
                    isMigrationRequired.equals(Boolean.TRUE) ? getI18n().getMessage("label.yes") : getI18n().getMessage("label.no")));
        }
    }

    private VerticalLayout createSoftwareModuleTab() {
        final VerticalLayout swLayout = getTabLayout();
        swLayout.setSizeFull();
        swLayout.addComponent(softwareModuleTable);
        return swLayout;
    }

    protected VerticalLayout createTagsLayout() {
        final VerticalLayout tagsLayout = getTabLayout();
        tagsLayout.addComponent(distributionTagToken.getTokenField());
        return tagsLayout;
    }

    @Override
    protected String getDetailsHeaderCaptionId() {
        return UIComponentIdProvider.DISTRIBUTION_DETAILS_HEADER_LABEL_ID;
    }

    @Override
    protected boolean isMetadataIconToBeDisplayed() {
        return true;
    }

    @Override
    protected void showMetadata(final ClickEvent event) {
        final Optional<DistributionSet> ds = distributionSetManagement
                .findDistributionSetById(getSelectedBaseEntityId());
        if (!ds.isPresent()) {
            notificationMessage.displayWarning(getI18n().getMessage("distributionset.not.exists"));
            return;
        }
        UI.getCurrent().addWindow(dsMetadataPopupLayout.getWindow(ds.get(), null));
>>>>>>> 84857960
    }

}<|MERGE_RESOLUTION|>--- conflicted
+++ resolved
@@ -8,12 +8,8 @@
  */
 package org.eclipse.hawkbit.ui.management.dstable;
 
-<<<<<<< HEAD
-=======
-import java.util.Optional;
 import java.util.Set;
 
->>>>>>> 84857960
 import org.eclipse.hawkbit.repository.DistributionSetManagement;
 import org.eclipse.hawkbit.repository.EntityFactory;
 import org.eclipse.hawkbit.repository.TagManagement;
@@ -22,13 +18,8 @@
 import org.eclipse.hawkbit.ui.common.detailslayout.SoftwareModuleDetailsTable;
 import org.eclipse.hawkbit.ui.distributions.dstable.DsMetadataPopupLayout;
 import org.eclipse.hawkbit.ui.management.state.ManagementUIState;
-<<<<<<< HEAD
-import org.eclipse.hawkbit.ui.utils.I18N;
-=======
+import org.eclipse.hawkbit.ui.utils.UINotification;
 import org.eclipse.hawkbit.ui.utils.VaadinMessageSource;
-import org.eclipse.hawkbit.ui.utils.UIComponentIdProvider;
->>>>>>> 84857960
-import org.eclipse.hawkbit.ui.utils.UINotification;
 import org.vaadin.spring.events.EventBus.UIEventBus;
 
 /**
@@ -38,8 +29,9 @@
 
     private static final long serialVersionUID = 1L;
 
-    DistributionDetails(final VaadinMessageSource i18n, final UIEventBus eventBus, final SpPermissionChecker permissionChecker,
-            final ManagementUIState managementUIState, final DistributionSetManagement distributionSetManagement,
+    DistributionDetails(final VaadinMessageSource i18n, final UIEventBus eventBus,
+            final SpPermissionChecker permissionChecker, final ManagementUIState managementUIState,
+            final DistributionSetManagement distributionSetManagement,
             final DsMetadataPopupLayout dsMetadataPopupLayout, final EntityFactory entityFactory,
             final UINotification uiNotification, final TagManagement tagManagement,
             final DistributionAddUpdateWindowLayout distributionAddUpdateWindowLayout) {
@@ -51,43 +43,9 @@
         restoreState();
     }
 
-<<<<<<< HEAD
-    private static final SoftwareModuleDetailsTable createSoftwareModuleDetailsTable(final I18N i18n,
+    private static final SoftwareModuleDetailsTable createSoftwareModuleDetailsTable(final VaadinMessageSource i18n,
             final SpPermissionChecker permissionChecker, final UINotification uiNotification) {
         return new SoftwareModuleDetailsTable(i18n, false, permissionChecker, null, null, null, uiNotification);
-=======
-    @EventBusListenerMethod(scope = EventScope.UI)
-    private void onEvent(final DistributionTableEvent distributionTableEvent) {
-        onBaseEntityEvent(distributionTableEvent);
-    }
-
-    @Override
-    protected String getDefaultCaption() {
-        return getI18n().getMessage("distribution.details.header");
-    }
-
-    @Override
-    protected void addTabs(final TabSheet detailsTab) {
-        detailsTab.addTab(createDetailsLayout(), getI18n().getMessage("caption.tab.details"), null);
-        detailsTab.addTab(createDescriptionLayout(), getI18n().getMessage("caption.tab.description"), null);
-        detailsTab.addTab(createSoftwareModuleTab(), getI18n().getMessage("caption.softwares.distdetail.tab"), null);
-        detailsTab.addTab(createTagsLayout(), getI18n().getMessage("caption.tags.tab"), null);
-        detailsTab.addTab(createLogLayout(), getI18n().getMessage("caption.logs.tab"), null);
-        detailsTab.addTab(dsMetadataTable, getI18n().getMessage("caption.metadata"), null);
-    }
-
-    @Override
-    protected void onEdit(final ClickEvent event) {
-        final Window newDistWindow = distributionAddUpdateWindowLayout.getWindow(getSelectedBaseEntityId());
-        newDistWindow.setCaption(getI18n().getMessage(UIComponentIdProvider.DIST_UPDATE_CAPTION));
-        UI.getCurrent().addWindow(newDistWindow);
-        newDistWindow.setVisible(Boolean.TRUE);
-    }
-
-    @Override
-    protected String getEditButtonId() {
-        return UIComponentIdProvider.DS_EDIT_BUTTON;
->>>>>>> 84857960
     }
 
     @Override
@@ -101,93 +59,11 @@
     }
 
     @Override
-<<<<<<< HEAD
-=======
-    protected boolean hasEditPermission() {
-        return getPermissionChecker().hasUpdateDistributionPermission();
-    }
-
-    @Override
-    protected String getTabSheetId() {
-        return UIComponentIdProvider.DISTRIBUTIONSET_DETAILS_TABSHEET_ID;
-    }
-
-    @Override
->>>>>>> 84857960
     protected void populateDetailsWidget() {
         populateModule();
         populateDetails();
         populateTags(getDistributionTagToken());
         populateMetadataDetails();
-<<<<<<< HEAD
-=======
-
-    }
-
-    @Override
-    protected void populateMetadataDetails() {
-        dsMetadataTable.populateDSMetadata(getSelectedBaseEntity());
-    }
-
-    private void populateDetails(final DistributionSet ds) {
-        if (ds != null) {
-            updateDistributionDetailsLayout(ds.getType().getName(), ds.isRequiredMigrationStep());
-        } else {
-            updateDistributionDetailsLayout(null, null);
-        }
-    }
-
-    private void updateDistributionDetailsLayout(final String type, final Boolean isMigrationRequired) {
-        final VerticalLayout detailsTabLayout = getDetailsLayout();
-        detailsTabLayout.removeAllComponents();
-
-        if (type != null) {
-            final Label typeLabel = SPUIComponentProvider.createNameValueLabel(getI18n().getMessage("label.dist.details.type"),
-                    type);
-            typeLabel.setId(UIComponentIdProvider.DETAILS_TYPE_LABEL_ID);
-            detailsTabLayout.addComponent(typeLabel);
-        }
-
-        if (isMigrationRequired != null) {
-            detailsTabLayout.addComponent(SPUIComponentProvider.createNameValueLabel(
-                    getI18n().getMessage("checkbox.dist.migration.required"),
-                    isMigrationRequired.equals(Boolean.TRUE) ? getI18n().getMessage("label.yes") : getI18n().getMessage("label.no")));
-        }
-    }
-
-    private VerticalLayout createSoftwareModuleTab() {
-        final VerticalLayout swLayout = getTabLayout();
-        swLayout.setSizeFull();
-        swLayout.addComponent(softwareModuleTable);
-        return swLayout;
-    }
-
-    protected VerticalLayout createTagsLayout() {
-        final VerticalLayout tagsLayout = getTabLayout();
-        tagsLayout.addComponent(distributionTagToken.getTokenField());
-        return tagsLayout;
-    }
-
-    @Override
-    protected String getDetailsHeaderCaptionId() {
-        return UIComponentIdProvider.DISTRIBUTION_DETAILS_HEADER_LABEL_ID;
-    }
-
-    @Override
-    protected boolean isMetadataIconToBeDisplayed() {
-        return true;
-    }
-
-    @Override
-    protected void showMetadata(final ClickEvent event) {
-        final Optional<DistributionSet> ds = distributionSetManagement
-                .findDistributionSetById(getSelectedBaseEntityId());
-        if (!ds.isPresent()) {
-            notificationMessage.displayWarning(getI18n().getMessage("distributionset.not.exists"));
-            return;
-        }
-        UI.getCurrent().addWindow(dsMetadataPopupLayout.getWindow(ds.get(), null));
->>>>>>> 84857960
     }
 
 }