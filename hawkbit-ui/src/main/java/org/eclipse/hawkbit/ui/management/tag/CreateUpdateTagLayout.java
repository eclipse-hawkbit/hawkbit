--- conflicted
+++ resolved
@@ -177,13 +177,8 @@
                 ValoTheme.TEXTFIELD_TINY + " " + SPUIDefinitions.TAG_NAME, true, "", i18n.get("textfield.name"), true,
                 SPUILabelDefinitions.TEXT_FIELD_MAX_LENGTH);
         tagName.setId(SPUIDefinitions.NEW_TARGET_TAG_NAME);
-<<<<<<< HEAD
 
         tagDesc = SPUIComponentProvider.getTextArea(null, "", ValoTheme.TEXTFIELD_TINY + " " + SPUIDefinitions.TAG_DESC,
-=======
-        
-        tagDesc = SPUIComponentProvider.getTextArea("", ValoTheme.TEXTFIELD_TINY + " " + SPUIDefinitions.TAG_DESC,
->>>>>>> 02e2608b
                 false, "", i18n.get("textfield.description"), SPUILabelDefinitions.TEXT_AREA_MAX_LENGTH);
 
         tagDesc.setId(SPUIDefinitions.NEW_TARGET_TAG_DESC);
@@ -248,8 +243,7 @@
         fieldLayout.addComponent(madatoryLabel);
         fieldLayout.addComponent(tagName);
         fieldLayout.addComponent(tagDesc);
-        
-        
+
         final HorizontalLayout colorLabelLayout = new HorizontalLayout();
         colorLabelLayout.addComponents(colorLabel, tagColorPreviewBtn);
         fieldLayout.addComponent(colorLabelLayout);
@@ -271,12 +265,9 @@
         mainLayout = new HorizontalLayout();
         mainLayout.setSizeFull();
         mainLayout.addComponent(fieldButtonLayout);
+
         setCompositionRoot(mainLayout);
-<<<<<<< HEAD
-=======
         tagName.focus();
-
->>>>>>> 02e2608b
     }
 
     private void addListeners() {
