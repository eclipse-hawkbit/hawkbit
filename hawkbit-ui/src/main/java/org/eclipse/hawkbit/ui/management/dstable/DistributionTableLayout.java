/**
 * Copyright (c) 2015 Bosch Software Innovations GmbH and others.
 *
 * All rights reserved. This program and the accompanying materials
 * are made available under the terms of the Eclipse Public License v1.0
 * which accompanies this distribution, and is available at
 * http://www.eclipse.org/legal/epl-v10.html
 */
package org.eclipse.hawkbit.ui.management.dstable;

import org.eclipse.hawkbit.repository.DeploymentManagement;
import org.eclipse.hawkbit.repository.DistributionSetManagement;
import org.eclipse.hawkbit.repository.EntityFactory;
import org.eclipse.hawkbit.repository.SystemManagement;
import org.eclipse.hawkbit.repository.TagManagement;
import org.eclipse.hawkbit.repository.TargetManagement;
import org.eclipse.hawkbit.ui.SpPermissionChecker;
import org.eclipse.hawkbit.ui.common.table.AbstractTableLayout;
import org.eclipse.hawkbit.ui.dd.criteria.ManagementViewClientCriterion;
import org.eclipse.hawkbit.ui.distributions.dstable.DsMetadataPopupLayout;
import org.eclipse.hawkbit.ui.management.state.ManagementUIState;
import org.eclipse.hawkbit.ui.utils.UINotification;
import org.eclipse.hawkbit.ui.utils.VaadinMessageSource;
import org.vaadin.spring.events.EventBus.UIEventBus;

/**
 * Distribution Set table layout which is shown on the Distribution View
 */
public class DistributionTableLayout extends AbstractTableLayout<DistributionTable> {

    private static final long serialVersionUID = 1L;

    private final DistributionTable distributionTable;

    public DistributionTableLayout(final VaadinMessageSource i18n, final UIEventBus eventBus,
            final SpPermissionChecker permissionChecker, final ManagementUIState managementUIState,
            final DistributionSetManagement distributionSetManagement,
            final ManagementViewClientCriterion managementViewClientCriterion, final EntityFactory entityFactory,
            final UINotification notification, final TagManagement tagManagement,
            final SystemManagement systemManagement, final TargetManagement targetManagement,
            final DeploymentManagement deploymentManagement) {

        final DistributionAddUpdateWindowLayout distributionAddUpdateWindowLayout = new DistributionAddUpdateWindowLayout(
                i18n, notification, eventBus, distributionSetManagement, systemManagement, entityFactory, null);

        final DsMetadataPopupLayout dsMetadataPopupLayout = new DsMetadataPopupLayout(i18n, notification, eventBus,
                distributionSetManagement, entityFactory, permissionChecker);

<<<<<<< HEAD
        final DistributionTable distributionTable = new DistributionTable(eventBus, i18n, permissionChecker,
                notification, managementUIState, managementViewClientCriterion, targetManagement, dsMetadataPopupLayout,
                distributionSetManagement, deploymentManagement, tagManagement);
=======
        this.distributionTable = new DistributionTable(eventBus, i18n, permissionChecker, notification,
                managementUIState, managementViewClientCriterion, targetManagement, dsMetadataPopupLayout,
                distributionSetManagement, deploymentManagement);
>>>>>>> 7b2e93a7

        super.init(new DistributionTableHeader(i18n, permissionChecker, eventBus, managementUIState), distributionTable,
                new DistributionDetails(i18n, eventBus, permissionChecker, managementUIState, distributionSetManagement,
                        dsMetadataPopupLayout, entityFactory, notification, tagManagement,
                        distributionAddUpdateWindowLayout));
    }

    public DistributionTable getDistributionTable() {
        return distributionTable;
    }

}<|MERGE_RESOLUTION|>--- conflicted
+++ resolved
@@ -46,15 +46,9 @@
         final DsMetadataPopupLayout dsMetadataPopupLayout = new DsMetadataPopupLayout(i18n, notification, eventBus,
                 distributionSetManagement, entityFactory, permissionChecker);
 
-<<<<<<< HEAD
-        final DistributionTable distributionTable = new DistributionTable(eventBus, i18n, permissionChecker,
-                notification, managementUIState, managementViewClientCriterion, targetManagement, dsMetadataPopupLayout,
-                distributionSetManagement, deploymentManagement, tagManagement);
-=======
         this.distributionTable = new DistributionTable(eventBus, i18n, permissionChecker, notification,
                 managementUIState, managementViewClientCriterion, targetManagement, dsMetadataPopupLayout,
-                distributionSetManagement, deploymentManagement);
->>>>>>> 7b2e93a7
+                distributionSetManagement, deploymentManagement, tagManagement);
 
         super.init(new DistributionTableHeader(i18n, permissionChecker, eventBus, managementUIState), distributionTable,
                 new DistributionDetails(i18n, eventBus, permissionChecker, managementUIState, distributionSetManagement,
