/**
 * Copyright (c) 2015 Bosch Software Innovations GmbH and others.
 *
 * All rights reserved. This program and the accompanying materials
 * are made available under the terms of the Eclipse Public License v1.0
 * which accompanies this distribution, and is available at
 * http://www.eclipse.org/legal/epl-v10.html
 */
package org.eclipse.hawkbit.ui.management.targettable;

import org.apache.commons.lang3.StringUtils;
import org.eclipse.hawkbit.repository.EntityFactory;
import org.eclipse.hawkbit.repository.TargetManagement;
import org.eclipse.hawkbit.repository.model.Target;
import org.eclipse.hawkbit.ui.common.CommonDialogWindow;
import org.eclipse.hawkbit.ui.common.CommonDialogWindow.SaveDialogCloseListener;
import org.eclipse.hawkbit.ui.common.builder.TextAreaBuilder;
import org.eclipse.hawkbit.ui.common.builder.TextFieldBuilder;
import org.eclipse.hawkbit.ui.common.builder.WindowBuilder;
import org.eclipse.hawkbit.ui.common.table.BaseEntityEventType;
import org.eclipse.hawkbit.ui.management.event.TargetTableEvent;
import org.eclipse.hawkbit.ui.utils.HawkbitCommonUtil;
import org.eclipse.hawkbit.ui.utils.I18N;
import org.eclipse.hawkbit.ui.utils.SPUIDefinitions;
import org.eclipse.hawkbit.ui.utils.SPUIStyleDefinitions;
import org.eclipse.hawkbit.ui.utils.UIComponentIdProvider;
import org.eclipse.hawkbit.ui.utils.UINotification;
import org.vaadin.spring.events.EventBus;
import org.vaadin.spring.events.EventBus.UIEventBus;

import com.vaadin.data.validator.RegexpValidator;
import com.vaadin.ui.CustomComponent;
import com.vaadin.ui.FormLayout;
import com.vaadin.ui.TextArea;
import com.vaadin.ui.TextField;
import com.vaadin.ui.Window;

/**
 * Add and Update Target.
 */
public class TargetAddUpdateWindowLayout extends CustomComponent {

    private static final long serialVersionUID = -6659290471705262389L;

    private final I18N i18n;

    private final transient TargetManagement targetManagement;

    private final transient EventBus.UIEventBus eventBus;

    private final UINotification uINotification;

    private final transient EntityFactory entityFactory;

    private TextField controllerIDTextField;
    private TextField nameTextField;
    private TextArea descTextArea;
    private boolean editTarget;
    private String controllerId;
    private FormLayout formLayout;
    private CommonDialogWindow window;

    TargetAddUpdateWindowLayout(final I18N i18n, final TargetManagement targetManagement, final UIEventBus eventBus,
            final UINotification uINotification, final EntityFactory entityFactory) {
        this.i18n = i18n;
        this.targetManagement = targetManagement;
        this.eventBus = eventBus;
        this.uINotification = uINotification;
        this.entityFactory = entityFactory;
        createRequiredComponents();
        buildLayout();
        setCompositionRoot(formLayout);
    }

    /**
     * Save or update the target.
     */
    private final class SaveOnDialogCloseListener implements SaveDialogCloseListener {
        @Override
        public void saveOrUpdate() {
            if (editTarget) {
                updateTarget();
                return;
            }
            addNewTarget();
        }

        @Override
        public boolean canWindowSaveOrUpdate() {
            return editTarget || !isDuplicate();
        }

    }

    private void createRequiredComponents() {
        controllerIDTextField = createTextField("prompt.target.id", UIComponentIdProvider.TARGET_ADD_CONTROLLER_ID);
        controllerIDTextField.addValidator(new RegexpValidator("[.\\S]*", i18n.get("message.target.whitespace.check")));
        nameTextField = createTextField("textfield.name", UIComponentIdProvider.TARGET_ADD_NAME);
        nameTextField.setRequired(false);

        descTextArea = new TextAreaBuilder().caption(i18n.get("textfield.description")).style("text-area-style")
                .prompt(i18n.get("textfield.description")).immediate(true).id(UIComponentIdProvider.TARGET_ADD_DESC)
                .buildTextComponent();
        descTextArea.setNullRepresentation(StringUtils.EMPTY);
    }

    private TextField createTextField(final String in18Key, final String id) {
        return new TextFieldBuilder().caption(i18n.get(in18Key)).required(true).prompt(i18n.get(in18Key))
                .immediate(true).id(id).buildTextComponent();
    }

    private void buildLayout() {
        setSizeUndefined();
        formLayout = new FormLayout();
        formLayout.addComponent(controllerIDTextField);
        formLayout.addComponent(nameTextField);
        formLayout.addComponent(descTextArea);

        controllerIDTextField.focus();
    }

    /**
     * Update the Target if modified.
     */
    public void updateTarget() {
        /* save updated entity */
        final Target target = targetManagement.updateTarget(entityFactory.target().update(controllerId)
                .name(nameTextField.getValue()).description(descTextArea.getValue()));
        /* display success msg */
        uINotification.displaySuccess(i18n.get("message.update.success", new Object[] { target.getName() }));
        // publishing through event bus
        eventBus.publish(this, new TargetTableEvent(BaseEntityEventType.UPDATED_ENTITY, target));
    }

    private void addNewTarget() {
        final String newControllerId = HawkbitCommonUtil.trimAndNullIfEmpty(controllerIDTextField.getValue());
        final String newName = HawkbitCommonUtil.trimAndNullIfEmpty(nameTextField.getValue());
        final String newDesc = HawkbitCommonUtil.trimAndNullIfEmpty(descTextArea.getValue());

        final Target newTarget = targetManagement.createTarget(
                entityFactory.target().create().controllerId(newControllerId).name(newName).description(newDesc));

        eventBus.publish(this, new TargetTableEvent(BaseEntityEventType.ADD_ENTITY, newTarget));

        uINotification.displaySuccess(i18n.get("message.save.success", new Object[] { newTarget.getName() }));
    }

<<<<<<< HEAD
    public Window createNewWindow() {
        window = new WindowBuilder(SPUIDefinitions.CREATE_UPDATE_WINDOW).caption(i18n.get("caption.add.new.target"))
                .content(this).layout(formLayout).i18n(i18n).saveDialogCloseListener(new SaveOnDialogCloseListener())
                .buildCommonDialogWindow();
=======
    public Window getWindow() {
        window = new WindowBuilder(SPUIDefinitions.CREATE_UPDATE_WINDOW)
                .caption(i18n.get(UIComponentIdProvider.TARGET_ADD_CAPTION)).content(this).layout(formLayout).i18n(i18n)
                .saveDialogCloseListener(new SaveOnDialogCloseListener()).buildCommonDialogWindow();
>>>>>>> 430bf632

        return window;
    }

    /**
     * Returns Target Update window based on the selected Entity Id in the
     * target table.
     * 
     * @param controllerId
     *            the target controller id
     * @return window or {@code null} if target is not exists.
     */
    public Window getWindow(final String controllerId) {
        final Target target = targetManagement.findTargetByControllerID(controllerId);
        if (target == null) {
            uINotification.displayWarning(i18n.get("target.not.exists", new Object[] { controllerId }));
            return null;
        }
        populateValuesOfTarget(target);
        createNewWindow();
        window.addStyleName("target-update-window");
        return window;
    }

    /**
     * clear all fields of Target Edit Window.
     */
    public void resetComponents() {
        nameTextField.clear();
        nameTextField.removeStyleName(SPUIStyleDefinitions.SP_TEXTFIELD_ERROR);
        controllerIDTextField.setEnabled(Boolean.TRUE);
        controllerIDTextField.removeStyleName(SPUIStyleDefinitions.SP_TEXTFIELD_ERROR);
        controllerIDTextField.clear();
        descTextArea.clear();
        editTarget = Boolean.FALSE;
    }

    private boolean isDuplicate() {
        final String newControlllerId = controllerIDTextField.getValue();
        final Target existingTarget = targetManagement.findTargetByControllerID(newControlllerId.trim());
        if (existingTarget != null) {
            uINotification.displayValidationError(
                    i18n.get("message.target.duplicate.check", new Object[] { newControlllerId }));
            return true;
        } else {
            return false;
        }

    }

    private void populateValuesOfTarget(final Target target) {
        resetComponents();
        this.controllerId = target.getControllerId();
        editTarget = Boolean.TRUE;

        controllerIDTextField.setValue(target.getControllerId());
        controllerIDTextField.setEnabled(Boolean.FALSE);
        nameTextField.setValue(target.getName());
        nameTextField.setRequired(true);
        descTextArea.setValue(target.getDescription());
    }

    public FormLayout getFormLayout() {
        return formLayout;
    }

}<|MERGE_RESOLUTION|>--- conflicted
+++ resolved
@@ -145,17 +145,10 @@
         uINotification.displaySuccess(i18n.get("message.save.success", new Object[] { newTarget.getName() }));
     }
 
-<<<<<<< HEAD
     public Window createNewWindow() {
-        window = new WindowBuilder(SPUIDefinitions.CREATE_UPDATE_WINDOW).caption(i18n.get("caption.add.new.target"))
-                .content(this).layout(formLayout).i18n(i18n).saveDialogCloseListener(new SaveOnDialogCloseListener())
-                .buildCommonDialogWindow();
-=======
-    public Window getWindow() {
         window = new WindowBuilder(SPUIDefinitions.CREATE_UPDATE_WINDOW)
                 .caption(i18n.get(UIComponentIdProvider.TARGET_ADD_CAPTION)).content(this).layout(formLayout).i18n(i18n)
                 .saveDialogCloseListener(new SaveOnDialogCloseListener()).buildCommonDialogWindow();
->>>>>>> 430bf632
 
         return window;
     }
