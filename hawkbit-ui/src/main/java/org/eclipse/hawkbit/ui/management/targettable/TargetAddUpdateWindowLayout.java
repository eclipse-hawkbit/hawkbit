/**
 * Copyright (c) 2015 Bosch Software Innovations GmbH and others.
 *
 * All rights reserved. This program and the accompanying materials
 * are made available under the terms of the Eclipse Public License v1.0
 * which accompanies this distribution, and is available at
 * http://www.eclipse.org/legal/epl-v10.html
 */
package org.eclipse.hawkbit.ui.management.targettable;

import java.util.HashSet;
import java.util.Set;

import org.eclipse.hawkbit.repository.EntityFactory;
import org.eclipse.hawkbit.repository.TargetManagement;
import org.eclipse.hawkbit.repository.model.Target;
import org.eclipse.hawkbit.repository.model.TargetIdName;
import org.eclipse.hawkbit.ui.common.CommonDialogWindow;
import org.eclipse.hawkbit.ui.common.table.BaseEntityEventType;
import org.eclipse.hawkbit.ui.components.SPUIComponentProvider;
import org.eclipse.hawkbit.ui.management.event.DragEvent;
import org.eclipse.hawkbit.ui.management.event.TargetTableEvent;
import org.eclipse.hawkbit.ui.utils.HawkbitCommonUtil;
import org.eclipse.hawkbit.ui.utils.I18N;
import org.eclipse.hawkbit.ui.utils.SPUIComponentIdProvider;
import org.eclipse.hawkbit.ui.utils.SPUIDefinitions;
import org.eclipse.hawkbit.ui.utils.SPUILabelDefinitions;
import org.eclipse.hawkbit.ui.utils.SPUIStyleDefinitions;
import org.eclipse.hawkbit.ui.utils.SpringContextHelper;
import org.eclipse.hawkbit.ui.utils.UINotification;
import org.springframework.beans.factory.annotation.Autowired;
import org.vaadin.spring.events.EventBus;

import com.vaadin.event.FieldEvents.TextChangeEvent;
import com.vaadin.event.FieldEvents.TextChangeListener;
import com.vaadin.spring.annotation.SpringComponent;
import com.vaadin.spring.annotation.VaadinSessionScope;
import com.vaadin.ui.CustomComponent;
import com.vaadin.ui.FormLayout;
import com.vaadin.ui.Label;
import com.vaadin.ui.TextArea;
import com.vaadin.ui.TextField;
import com.vaadin.ui.UI;
import com.vaadin.ui.Window;
import com.vaadin.ui.themes.ValoTheme;

/**
 * Add and Update Target.
 *
 *
 *
 */
@SpringComponent
@VaadinSessionScope
public class TargetAddUpdateWindowLayout extends CustomComponent {
    private static final long serialVersionUID = -6659290471705262389L;
    
    @Autowired
    private I18N i18n;

    @Autowired
    private transient TargetManagement targetManagement;

    @Autowired
    private transient EventBus.SessionEventBus eventBus;

    @Autowired
    private transient UINotification uINotification;
    
<<<<<<< HEAD
=======
    @Autowired
    private transient EntityFactory entityFactory;

>>>>>>> 487cb73c
    private TextField controllerIDTextField;
    private TextField nameTextField;
    private TextArea descTextArea;
    private Label madatoryLabel;
    private boolean editTarget = Boolean.FALSE;
    private String controllerId;
    private FormLayout formLayout;
    private CommonDialogWindow window;

    private String oldTargetName;
    private String oldTargetDesc;
    
    /**
     * Initialize the Add Update Window Component for Target.
     */
    public void init() {
        /* create components */
        createRequiredComponents();
        /* display components in layout */
        buildLayout();
        /* register all listeners related to the Window */
        addListeners();
        setCompositionRoot(formLayout);
    }

    private void createRequiredComponents() {
        /* Textfield for controller Id */
        controllerIDTextField = SPUIComponentProvider.getTextField( i18n.get("prompt.target.id"), "", ValoTheme.TEXTFIELD_TINY, true, null,
                i18n.get("prompt.target.id"), true, SPUILabelDefinitions.TEXT_FIELD_MAX_LENGTH);
        controllerIDTextField.setId(SPUIComponentIdProvider.TARGET_ADD_CONTROLLER_ID);

        /* Textfield for target name */
        nameTextField = SPUIComponentProvider.getTextField( i18n.get("textfield.name"), "", ValoTheme.TEXTFIELD_TINY, false, null,
                i18n.get("textfield.name"), true, SPUILabelDefinitions.TEXT_FIELD_MAX_LENGTH);
        nameTextField.setId(SPUIComponentIdProvider.TARGET_ADD_NAME);

        /* Textarea for target description */
        descTextArea = SPUIComponentProvider.getTextArea( i18n.get("textfield.description"), "text-area-style", ValoTheme.TEXTFIELD_TINY, false, null,
                i18n.get("textfield.description"), SPUILabelDefinitions.TEXT_AREA_MAX_LENGTH);
        descTextArea.setId(SPUIComponentIdProvider.TARGET_ADD_DESC);
        descTextArea.setNullRepresentation(HawkbitCommonUtil.SP_STRING_EMPTY);

        /* Label for mandatory symbol */
        madatoryLabel = new Label(i18n.get("label.mandatory.field"));
        madatoryLabel.setStyleName(SPUIStyleDefinitions.SP_TEXTFIELD_ERROR + " " + ValoTheme.LABEL_SMALL);
    }

    private void buildLayout() {
        
        /*
         * The main layout of the window contains mandatory info, textboxes
         * (controller Id, name & description) and action buttons layout
         */

        formLayout = new FormLayout();
        formLayout.addComponent(madatoryLabel);
        formLayout.addComponent(controllerIDTextField);
        formLayout.addComponent(nameTextField);
        formLayout.addComponent(descTextArea);
        
        if (Boolean.TRUE.equals(editTarget)) {
            madatoryLabel.setVisible(Boolean.FALSE);
        }
        nameTextField.focus();
    }

    private void addListeners() {

        addTargetNameChangeListner();
        addTargetDescChangeListner();
    }

    private void addTargetNameChangeListner() {
        nameTextField.addTextChangeListener(new TextChangeListener() {

            /**
             *
             */
            private static final long serialVersionUID = 1761855781481115921L;

            @Override
            public void textChange(final TextChangeEvent event) {
                if (event.getText().equals(oldTargetName) && descTextArea.getValue().equals(oldTargetDesc)) {
                    window.setSaveButtonEnabled(false);
                } else {
                    window.setSaveButtonEnabled(true);
                }

            }
        });
    }

    private void addTargetDescChangeListner() {
        descTextArea.addTextChangeListener(new TextChangeListener() {

            /**
             *
             */
            private static final long serialVersionUID = 5770734934988115068L;

            @Override
            public void textChange(final TextChangeEvent event) {
                if (event.getText().equals(oldTargetDesc) && nameTextField.getValue().equals(oldTargetName)) {
                    window.setSaveButtonEnabled(false);
                } else {
                    window.setSaveButtonEnabled(true);
                }

            }
        });
    } 

    /**
     * Update the Target if modified.
     */
    public void updateTarget() {

        final String newName = HawkbitCommonUtil.trimAndNullIfEmpty(nameTextField.getValue());
        final String newDesc = HawkbitCommonUtil.trimAndNullIfEmpty(descTextArea.getValue());
        /* get latest entity */
        final Target latestTarget = targetManagement.findTargetByControllerIDWithDetails(controllerId);
        /* update new name & desc */
        setTargetValues(latestTarget, newName, newDesc);
        /* save updated entity */
        targetManagement.updateTarget(latestTarget);
        /* display success msg */
        uINotification.displaySuccess(i18n.get("message.update.success", new Object[] { latestTarget.getName() }));
        // publishing through event bus
        eventBus.publish(this, new TargetTableEvent(BaseEntityEventType.UPDATED_ENTITY, latestTarget));

        /* close the window */
        closeThisWindow();
        /* update details in table */
    }

    private void saveTargetListner() {
        if (editTarget) {
            updateTarget();
        } else {
            addNewTarget();
        }
    }

    private void discardTargetListner() {
        closeThisWindow();
    }

    private void addNewTarget() {
        final String newControlllerId = HawkbitCommonUtil.trimAndNullIfEmpty(controllerIDTextField.getValue());
        if (mandatoryCheck(newControlllerId) && duplicateCheck(newControlllerId)) {
            final String newName = HawkbitCommonUtil.trimAndNullIfEmpty(nameTextField.getValue());
            final String newDesc = HawkbitCommonUtil.trimAndNullIfEmpty(descTextArea.getValue());

            /* create new target entity */
            Target newTarget = entityFactory.generateTarget(newControlllerId);
            /* set values to the new target entity */
            setTargetValues(newTarget, newName, newDesc);
            /* save new target */
            newTarget = targetManagement.createTarget(newTarget);
            final TargetTable targetTable = SpringContextHelper.getBean(TargetTable.class);
            final Set<TargetIdName> s = new HashSet<>();
            s.add(newTarget.getTargetIdName());
            targetTable.setValue(s);

            /* display success msg */
            uINotification.displaySuccess(i18n.get("message.save.success", new Object[] { newTarget.getName() }));
            /* close the window */
            closeThisWindow();
        }
    }

    public Window getWindow() {
        eventBus.publish(this, DragEvent.HIDE_DROP_HINT);
        window = SPUIComponentProvider.getWindow(i18n.get("caption.add.new.target"), null,
                SPUIDefinitions.CREATE_UPDATE_WINDOW, this, event -> saveTargetListner(), event -> discardTargetListner(), null);
        return window;
    }

    /**
     * clear all fields of Target Edit Window.
     */
    public void resetComponents() {
        nameTextField.clear();
        nameTextField.removeStyleName(SPUIStyleDefinitions.SP_TEXTFIELD_ERROR);
        controllerIDTextField.setEnabled(true);
        controllerIDTextField.setReadOnly(false);
        controllerIDTextField.removeStyleName(SPUIStyleDefinitions.SP_TEXTFIELD_ERROR);
        controllerIDTextField.clear();
        descTextArea.clear();
        editTarget = Boolean.FALSE;
    }

    private void closeThisWindow() {
        editTarget = Boolean.FALSE;
        window.close();
        UI.getCurrent().removeWindow(window);
    }

    private void setTargetValues(final Target target, final String name, final String description) {
        target.setName(name == null ? target.getControllerId() : name);
        target.setDescription(description);
    }

    private boolean mandatoryCheck(final String newControlllerId) {
        if (newControlllerId == null) {
            controllerIDTextField.addStyleName(SPUIStyleDefinitions.SP_TEXTFIELD_ERROR);
            uINotification.displayValidationError("Mandatory details are missing");
            return false;
        } else {
            return true;
        }
    }

    private boolean duplicateCheck(final String newControlllerId) {
        final Target existingTarget = targetManagement.findTargetByControllerID(newControlllerId.trim());
        if (existingTarget != null) {
            uINotification.displayValidationError(i18n.get("message.target.duplicate.check"));
            return false;
        } else {
            return true;
        }
    }

    /**
     * @param controllerId
     */
    public void populateValuesOfTarget(final String controllerId) {
        resetComponents();
        this.controllerId = controllerId;
        editTarget = Boolean.TRUE;
        final Target target = targetManagement.findTargetByControllerID(controllerId);
        controllerIDTextField.setValue(target.getControllerId());
        controllerIDTextField.setReadOnly(Boolean.TRUE);
        nameTextField.setValue(target.getName());
        if (target.getDescription() != null) {
            descTextArea.setValue(target.getDescription());
        }
        window.setSaveButtonEnabled(Boolean.FALSE);

        oldTargetDesc = descTextArea.getValue();
        oldTargetName = nameTextField.getValue();
        window.addStyleName("target-update-window");
    }

}<|MERGE_RESOLUTION|>--- conflicted
+++ resolved
@@ -67,12 +67,9 @@
     @Autowired
     private transient UINotification uINotification;
     
-<<<<<<< HEAD
-=======
     @Autowired
     private transient EntityFactory entityFactory;
-
->>>>>>> 487cb73c
+    
     private TextField controllerIDTextField;
     private TextField nameTextField;
     private TextArea descTextArea;
