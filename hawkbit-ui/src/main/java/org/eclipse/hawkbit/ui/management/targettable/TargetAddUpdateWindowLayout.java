/**
 * Copyright (c) 2015 Bosch Software Innovations GmbH and others.
 *
 * All rights reserved. This program and the accompanying materials
 * are made available under the terms of the Eclipse Public License v1.0
 * which accompanies this distribution, and is available at
 * http://www.eclipse.org/legal/epl-v10.html
 */
package org.eclipse.hawkbit.ui.management.targettable;

import java.util.HashSet;
import java.util.Set;

import org.eclipse.hawkbit.repository.EntityFactory;
import org.eclipse.hawkbit.repository.TargetManagement;
import org.eclipse.hawkbit.repository.model.Target;
import org.eclipse.hawkbit.repository.model.TargetIdName;
import org.eclipse.hawkbit.ui.common.CommonDialogWindow;
import org.eclipse.hawkbit.ui.common.CommonDialogWindow.SaveDialogCloseListener;
import org.eclipse.hawkbit.ui.common.builder.TextAreaBuilder;
import org.eclipse.hawkbit.ui.common.builder.TextFieldBuilder;
import org.eclipse.hawkbit.ui.common.builder.WindowBuilder;
import org.eclipse.hawkbit.ui.common.table.BaseEntityEventType;
import org.eclipse.hawkbit.ui.management.event.DragEvent;
import org.eclipse.hawkbit.ui.management.event.TargetTableEvent;
import org.eclipse.hawkbit.ui.utils.HawkbitCommonUtil;
import org.eclipse.hawkbit.ui.utils.I18N;
import org.eclipse.hawkbit.ui.utils.SPUIDefinitions;
import org.eclipse.hawkbit.ui.utils.SPUIStyleDefinitions;
import org.eclipse.hawkbit.ui.utils.SpringContextHelper;
import org.eclipse.hawkbit.ui.utils.UIComponentIdProvider;
import org.eclipse.hawkbit.ui.utils.UINotification;
import org.springframework.beans.factory.annotation.Autowired;
import org.springframework.util.StringUtils;
import org.vaadin.spring.events.EventBus;

import com.vaadin.spring.annotation.SpringComponent;
import com.vaadin.spring.annotation.ViewScope;
import com.vaadin.ui.CustomComponent;
import com.vaadin.ui.FormLayout;
import com.vaadin.ui.TextArea;
import com.vaadin.ui.TextField;
import com.vaadin.ui.Window;

/**
 * Add and Update Target.
 */
@SpringComponent
@ViewScope
public class TargetAddUpdateWindowLayout extends CustomComponent {

    private static final long serialVersionUID = -6659290471705262389L;

    @Autowired
    private I18N i18n;

    @Autowired
    private transient TargetManagement targetManagement;

    @Autowired
    private transient EventBus.SessionEventBus eventBus;

    @Autowired
    private transient UINotification uINotification;

    @Autowired
    private transient EntityFactory entityFactory;

    private TextField controllerIDTextField;
    private TextField nameTextField;
    private TextArea descTextArea;
    private boolean editTarget;
    private String controllerId;
    private FormLayout formLayout;
    private CommonDialogWindow window;

    /**
     * Save or update the target.
     */
    private final class SaveOnDialogCloseListener implements SaveDialogCloseListener {
        @Override
        public void saveOrUpdate() {
            if (editTarget) {
                updateTarget();
                return;
            }
            addNewTarget();
        }

        @Override
        public boolean canWindowSaveOrUpdate() {
            return editTarget || isValid();
        }

        private boolean isValid() {

            controllerId = HawkbitCommonUtil.trimAndNullIfEmpty(controllerIDTextField.getValue());
            if (StringUtils.isEmpty(controllerId)) {
                uINotification.displayValidationError(i18n.get("message.target.name.not.valid"));
                return false;
            }

            final Target existingTarget = targetManagement.findTargetByControllerID(controllerId);
            if (existingTarget != null) {
                uINotification.displayValidationError(
                        i18n.get("message.target.duplicate.check", new Object[] { controllerId }));
                return false;
            } else {
                return true;
            }
        }
    }

    /**
     * Initialize the Add Update Window Component for Target.
     */
    public void init() {
        createRequiredComponents();
        buildLayout();
        setCompositionRoot(formLayout);
    }

    private void createRequiredComponents() {
        controllerIDTextField = createTextField("prompt.target.id", UIComponentIdProvider.TARGET_ADD_CONTROLLER_ID);
        nameTextField = createTextField("textfield.name", UIComponentIdProvider.TARGET_ADD_NAME);
        nameTextField.setRequired(false);

        descTextArea = new TextAreaBuilder().caption(i18n.get("textfield.description")).style("text-area-style")
                .prompt(i18n.get("textfield.description")).immediate(true).id(UIComponentIdProvider.TARGET_ADD_DESC)
                .buildTextComponent();
        descTextArea.setNullRepresentation(HawkbitCommonUtil.SP_STRING_EMPTY);
    }

    private TextField createTextField(final String in18Key, final String id) {
        return new TextFieldBuilder().caption(i18n.get(in18Key)).required(true).prompt(i18n.get(in18Key))
                .immediate(true).id(id).buildTextComponent();
    }

    private void buildLayout() {
        setSizeUndefined();
        formLayout = new FormLayout();
        formLayout.addComponent(controllerIDTextField);
        formLayout.addComponent(nameTextField);
        formLayout.addComponent(descTextArea);

        controllerIDTextField.focus();
    }

    /**
     * Update the Target if modified.
     */
    public void updateTarget() {
        /* save updated entity */
        final Target target = targetManagement.updateTarget(entityFactory.target().update(controllerId)
                .name(nameTextField.getValue()).description(descTextArea.getValue()));
        /* display success msg */
        uINotification.displaySuccess(i18n.get("message.update.success", new Object[] { target.getName() }));
        // publishing through event bus
        eventBus.publish(this, new TargetTableEvent(BaseEntityEventType.UPDATED_ENTITY, target));
    }

    private void addNewTarget() {
<<<<<<< HEAD

        final String newName = HawkbitCommonUtil.trimAndNullIfEmpty(nameTextField.getValue());
        final String newDesc = HawkbitCommonUtil.trimAndNullIfEmpty(descTextArea.getValue());

        /* create new target entity */
        Target newTarget = entityFactory.generateTarget(controllerId);
        /* set values to the new target entity */
        setTargetValues(newTarget, newName, newDesc);
=======
        final String newControllerId = HawkbitCommonUtil.trimAndNullIfEmpty(controllerIDTextField.getValue());
        final String newName = HawkbitCommonUtil.trimAndNullIfEmpty(nameTextField.getValue());
        final String newDesc = HawkbitCommonUtil.trimAndNullIfEmpty(descTextArea.getValue());

>>>>>>> 710627ce
        /* save new target */
        final Target newTarget = targetManagement.createTarget(
                entityFactory.target().create().controllerId(newControllerId).name(newName).description(newDesc));
        final TargetTable targetTable = SpringContextHelper.getBean(TargetTable.class);
        final Set<TargetIdName> s = new HashSet<>();
        s.add(newTarget.getTargetIdName());
        targetTable.setValue(s);

        /* display success msg */
        uINotification.displaySuccess(i18n.get("message.save.success", new Object[] { newTarget.getName() }));
    }

    public Window getWindow() {
        eventBus.publish(this, DragEvent.HIDE_DROP_HINT);
        window = new WindowBuilder(SPUIDefinitions.CREATE_UPDATE_WINDOW).caption(i18n.get("caption.add.new.target"))
                .content(this).layout(formLayout).i18n(i18n).saveDialogCloseListener(new SaveOnDialogCloseListener())
                .buildCommonDialogWindow();

        return window;
    }

    /**
     * Returns Target Update window based on the selected Entity Id in the
     * target table.
     * 
     * @param entityId
     * @return window
     */
    public Window getWindow(final String entityId) {
        populateValuesOfTarget(entityId);
        getWindow();
        window.addStyleName("target-update-window");
        return window;
    }

    /**
     * clear all fields of Target Edit Window.
     */
    public void resetComponents() {
        nameTextField.clear();
        nameTextField.removeStyleName(SPUIStyleDefinitions.SP_TEXTFIELD_ERROR);
        controllerIDTextField.setEnabled(Boolean.TRUE);
        controllerIDTextField.removeStyleName(SPUIStyleDefinitions.SP_TEXTFIELD_ERROR);
        controllerIDTextField.clear();
        descTextArea.clear();
        editTarget = Boolean.FALSE;
    }

<<<<<<< HEAD
    private void setTargetValues(final Target target, final String name, final String description) {
        target.setName(name == null ? target.getControllerId() : name);
        target.setDescription(description);
=======
    private boolean isDuplicate() {
        final String newControlllerId = controllerIDTextField.getValue();
        final Target existingTarget = targetManagement.findTargetByControllerID(newControlllerId.trim());
        if (existingTarget != null) {
            uINotification.displayValidationError(
                    i18n.get("message.target.duplicate.check", new Object[] { newControlllerId }));
            return true;
        } else {
            return false;
        }

>>>>>>> 710627ce
    }

    /**
     * @param controllerId
     */
    private void populateValuesOfTarget(final String controllerId) {
        resetComponents();
        this.controllerId = controllerId;
        editTarget = Boolean.TRUE;
        final Target target = targetManagement.findTargetByControllerID(controllerId);
        controllerIDTextField.setValue(target.getControllerId());
        controllerIDTextField.setEnabled(Boolean.FALSE);
        nameTextField.setValue(target.getName());
        if (target.getDescription() != null) {
            descTextArea.setValue(target.getDescription());
        }
    }

    public FormLayout getFormLayout() {
        return formLayout;
    }

}<|MERGE_RESOLUTION|>--- conflicted
+++ resolved
@@ -159,22 +159,11 @@
         eventBus.publish(this, new TargetTableEvent(BaseEntityEventType.UPDATED_ENTITY, target));
     }
 
-    private void addNewTarget() {
-<<<<<<< HEAD
-
-        final String newName = HawkbitCommonUtil.trimAndNullIfEmpty(nameTextField.getValue());
-        final String newDesc = HawkbitCommonUtil.trimAndNullIfEmpty(descTextArea.getValue());
-
-        /* create new target entity */
-        Target newTarget = entityFactory.generateTarget(controllerId);
-        /* set values to the new target entity */
-        setTargetValues(newTarget, newName, newDesc);
-=======
+     private void addNewTarget() {
         final String newControllerId = HawkbitCommonUtil.trimAndNullIfEmpty(controllerIDTextField.getValue());
         final String newName = HawkbitCommonUtil.trimAndNullIfEmpty(nameTextField.getValue());
         final String newDesc = HawkbitCommonUtil.trimAndNullIfEmpty(descTextArea.getValue());
 
->>>>>>> 710627ce
         /* save new target */
         final Target newTarget = targetManagement.createTarget(
                 entityFactory.target().create().controllerId(newControllerId).name(newName).description(newDesc));
@@ -221,25 +210,6 @@
         controllerIDTextField.clear();
         descTextArea.clear();
         editTarget = Boolean.FALSE;
-    }
-
-<<<<<<< HEAD
-    private void setTargetValues(final Target target, final String name, final String description) {
-        target.setName(name == null ? target.getControllerId() : name);
-        target.setDescription(description);
-=======
-    private boolean isDuplicate() {
-        final String newControlllerId = controllerIDTextField.getValue();
-        final Target existingTarget = targetManagement.findTargetByControllerID(newControlllerId.trim());
-        if (existingTarget != null) {
-            uINotification.displayValidationError(
-                    i18n.get("message.target.duplicate.check", new Object[] { newControlllerId }));
-            return true;
-        } else {
-            return false;
-        }
-
->>>>>>> 710627ce
     }
 
     /**
