--- conflicted
+++ resolved
@@ -8,12 +8,9 @@
  */
 package org.eclipse.hawkbit.ui.artifacts;
 
-<<<<<<< HEAD
+import static org.eclipse.hawkbit.ui.artifacts.upload.FileUploadProgress.FileUploadStatus.UPLOAD_STARTED;
+
 import java.util.Arrays;
-=======
-import static org.eclipse.hawkbit.ui.artifacts.upload.FileUploadProgress.FileUploadStatus.UPLOAD_STARTED;
-
->>>>>>> 18851d62
 import java.util.EnumMap;
 import java.util.Map;
 
@@ -28,11 +25,8 @@
 import org.eclipse.hawkbit.ui.artifacts.details.ArtifactDetailsGridLayout;
 import org.eclipse.hawkbit.ui.artifacts.smtable.SoftwareModuleGridLayout;
 import org.eclipse.hawkbit.ui.artifacts.smtype.filter.SMTypeFilterLayout;
-<<<<<<< HEAD
+import org.eclipse.hawkbit.ui.artifacts.upload.FileUploadProgress;
 import org.eclipse.hawkbit.ui.common.AbstractEventListenersAwareView;
-=======
-import org.eclipse.hawkbit.ui.artifacts.upload.FileUploadProgress;
->>>>>>> 18851d62
 import org.eclipse.hawkbit.ui.common.CommonUiDependencies;
 import org.eclipse.hawkbit.ui.common.ConfirmationDialog;
 import org.eclipse.hawkbit.ui.common.event.EventLayout;
@@ -53,22 +47,14 @@
 import org.springframework.beans.factory.annotation.Autowired;
 import org.vaadin.spring.events.EventBus.UIEventBus;
 
-<<<<<<< HEAD
-=======
-import com.vaadin.navigator.View;
 import com.vaadin.navigator.ViewBeforeLeaveEvent;
->>>>>>> 18851d62
 import com.vaadin.server.Page;
 import com.vaadin.server.Page.BrowserWindowResizeEvent;
 import com.vaadin.server.Page.BrowserWindowResizeListener;
 import com.vaadin.spring.annotation.SpringView;
 import com.vaadin.spring.annotation.UIScope;
 import com.vaadin.ui.HorizontalLayout;
-<<<<<<< HEAD
-=======
 import com.vaadin.ui.UI;
-import com.vaadin.ui.VerticalLayout;
->>>>>>> 18851d62
 
 /**
  * Display artifacts upload view.
@@ -322,10 +308,12 @@
                         if (Boolean.TRUE.equals(ok)) {
                             // Clear all queued file uploads
                             artifactUploadState.clearFileStates();
-                            event.navigate();
+                            super.beforeLeave(event);
                         } else {
-                            // Send a PostViewChangeEvent to the DashboardMenu as if the navigation actually
-                            // happened to prevent the DashboardMenu navigation from getting stuck
+                            // Send a PostViewChangeEvent to the DashboardMenu
+                            // as if the navigation actually
+                            // happened to prevent the DashboardMenu navigation
+                            // from getting stuck
                             final DashboardMenuItem dashboardMenuItem = dashboardMenu.getByViewName(VIEW_NAME);
                             dashboardMenu.postViewChange(DashboardEvent.createPostViewChangeEvent(dashboardMenuItem));
                         }
@@ -333,7 +321,7 @@
             UI.getCurrent().addWindow(confirmDeleteDialog.getWindow());
             confirmDeleteDialog.getWindow().bringToFront();
         } else {
-            event.navigate();
+            super.beforeLeave(event);
         }
     }
 
