/**
 * Copyright (c) 2015 Bosch Software Innovations GmbH and others.
 *
 * All rights reserved. This program and the accompanying materials
 * are made available under the terms of the Eclipse Public License v1.0
 * which accompanies this distribution, and is available at
 * http://www.eclipse.org/legal/epl-v10.html
 */
package org.eclipse.hawkbit.ui.distributions;

<<<<<<< HEAD
import java.util.Map;
=======
import javax.annotation.PostConstruct;
import javax.annotation.PreDestroy;
>>>>>>> b2fa30e7

import org.eclipse.hawkbit.repository.ArtifactManagement;
import org.eclipse.hawkbit.repository.DistributionSetManagement;
import org.eclipse.hawkbit.repository.EntityFactory;
import org.eclipse.hawkbit.repository.SoftwareManagement;
import org.eclipse.hawkbit.repository.SpPermissionChecker;
import org.eclipse.hawkbit.repository.SystemManagement;
import org.eclipse.hawkbit.repository.TagManagement;
import org.eclipse.hawkbit.repository.TargetManagement;
import org.eclipse.hawkbit.ui.HawkbitUI;
import org.eclipse.hawkbit.ui.artifacts.event.SoftwareModuleEvent;
import org.eclipse.hawkbit.ui.artifacts.state.ArtifactUploadState;
import org.eclipse.hawkbit.ui.common.table.BaseEntityEventType;
import org.eclipse.hawkbit.ui.components.AbstractNotifcationView;
import org.eclipse.hawkbit.ui.components.RefreshableContainer;
import org.eclipse.hawkbit.ui.distributions.disttype.DSTypeFilterLayout;
import org.eclipse.hawkbit.ui.distributions.dstable.DistributionSetTableLayout;
import org.eclipse.hawkbit.ui.distributions.event.DistributionsViewAcceptCriteria;
import org.eclipse.hawkbit.ui.distributions.event.DragEvent;
import org.eclipse.hawkbit.ui.distributions.footer.DSDeleteActionsLayout;
import org.eclipse.hawkbit.ui.distributions.smtable.SwModuleTableLayout;
import org.eclipse.hawkbit.ui.distributions.smtype.DistSMTypeFilterLayout;
import org.eclipse.hawkbit.ui.distributions.state.ManageDistUIState;
import org.eclipse.hawkbit.ui.management.event.DistributionTableEvent;
import org.eclipse.hawkbit.ui.menu.DashboardMenuItem;
import org.eclipse.hawkbit.ui.push.DistributionCreatedEventContainer;
import org.eclipse.hawkbit.ui.push.DistributionDeletedEventContainer;
import org.eclipse.hawkbit.ui.utils.I18N;
import org.eclipse.hawkbit.ui.utils.SPUIDefinitions;
import org.eclipse.hawkbit.ui.utils.UINotification;
import org.springframework.beans.factory.annotation.Autowired;
<<<<<<< HEAD
=======
import org.vaadin.spring.events.EventBus;
import org.vaadin.spring.events.EventBus.UIEventBus;
>>>>>>> b2fa30e7
import org.vaadin.spring.events.EventScope;
import org.vaadin.spring.events.annotation.EventBusListenerMethod;

import com.google.common.collect.Maps;
import com.vaadin.event.MouseEvents.ClickListener;
import com.vaadin.navigator.ViewChangeListener.ViewChangeEvent;
import com.vaadin.server.Page;
import com.vaadin.server.Page.BrowserWindowResizeEvent;
import com.vaadin.server.Page.BrowserWindowResizeListener;
import com.vaadin.spring.annotation.SpringView;
import com.vaadin.spring.annotation.UIScope;
import com.vaadin.ui.Alignment;
import com.vaadin.ui.GridLayout;
import com.vaadin.ui.UI;

/**
 * Manage distributions and distributions type view.
 */
@UIScope
@SpringView(name = DistributionsView.VIEW_NAME, ui = HawkbitUI.class)
<<<<<<< HEAD
@ViewScope
public class DistributionsView extends AbstractNotifcationView implements BrowserWindowResizeListener {
=======
public class DistributionsView extends VerticalLayout implements View, BrowserWindowResizeListener {
>>>>>>> b2fa30e7

    public static final String VIEW_NAME = "distributions";
    private static final long serialVersionUID = 3887435076372276300L;

    private final SpPermissionChecker permChecker;

<<<<<<< HEAD
    @Autowired
    private I18N i18n;
=======
    private final transient EventBus.UIEventBus eventBus;

    private final I18N i18n;
>>>>>>> b2fa30e7

    private final UINotification uiNotification;

    private final DSTypeFilterLayout filterByDSTypeLayout;

    private final DistributionSetTableLayout distributionTableLayout;

    private final SwModuleTableLayout softwareModuleTableLayout;

    private final DistSMTypeFilterLayout filterBySMTypeLayout;

    private final DSDeleteActionsLayout deleteActionsLayout;

    private final ManageDistUIState manageDistUIState;

    @Autowired
    private DistributionsViewMenuItem distributionsViewMenuItem;

    private GridLayout mainLayout;

    @Autowired
    DistributionsView(final SpPermissionChecker permChecker, final UIEventBus eventBus, final I18N i18n,
            final UINotification uiNotification, final ManageDistUIState manageDistUIState,
            final SoftwareManagement softwareManagement, final DistributionSetManagement distributionSetManagement,
            final TargetManagement targetManagement, final EntityFactory entityFactory,
            final TagManagement tagManagement, final DistributionsViewAcceptCriteria distributionsViewAcceptCriteria,
            final ArtifactUploadState artifactUploadState, final SystemManagement systemManagement,
            final ArtifactManagement artifactManagement) {
        this.permChecker = permChecker;
        this.eventBus = eventBus;
        this.i18n = i18n;
        this.uiNotification = uiNotification;
        this.filterByDSTypeLayout = new DSTypeFilterLayout(manageDistUIState, i18n, permChecker, eventBus,
                tagManagement, entityFactory, uiNotification, softwareManagement, distributionSetManagement,
                distributionsViewAcceptCriteria);
        this.distributionTableLayout = new DistributionSetTableLayout(i18n, eventBus, permChecker, manageDistUIState,
                softwareManagement, distributionSetManagement, targetManagement, entityFactory, uiNotification,
                tagManagement, distributionsViewAcceptCriteria, systemManagement);
        this.softwareModuleTableLayout = new SwModuleTableLayout(i18n, uiNotification, eventBus, softwareManagement,
                entityFactory, manageDistUIState, permChecker, distributionsViewAcceptCriteria, artifactUploadState,
                artifactManagement);
        this.filterBySMTypeLayout = new DistSMTypeFilterLayout(eventBus, i18n, permChecker, manageDistUIState,
                tagManagement, entityFactory, uiNotification, softwareManagement, distributionsViewAcceptCriteria);
        this.deleteActionsLayout = new DSDeleteActionsLayout(i18n, permChecker, eventBus, uiNotification,
                systemManagement, manageDistUIState, distributionsViewAcceptCriteria, distributionSetManagement,
                softwareManagement);
        this.manageDistUIState = manageDistUIState;
    }

    @PostConstruct
    void init() {
        // Build the Distributions view layout with all the required components.
        buildLayout();
        restoreState();
        checkNoDataAvaialble();
        Page.getCurrent().addBrowserWindowResizeListener(this);
        showOrHideFilterButtons(Page.getCurrent().getBrowserWindowWidth());
    }

    @Override
    protected DashboardMenuItem getDashboardMenuItem() {
        return distributionsViewMenuItem;
    }

    private void restoreState() {
        if (manageDistUIState.isDsTableMaximized()) {
            maximizeDistTable();
        }
        if (manageDistUIState.isSwModuleTableMaximized()) {
            maximizeSwTable();
        }
    }

    private void buildLayout() {
        // Check if user has permissions
        if (permChecker.hasUpdateDistributionPermission() || permChecker.hasCreateDistributionPermission()
                || permChecker.hasReadDistributionPermission()) {
            setSizeFull();
            setStyleName("rootLayout");
            createMainLayout();
            addComponents(mainLayout);
            setExpandRatio(mainLayout, 1);
            hideDropHints();
        }
    }

    private void createMainLayout() {
        mainLayout = new GridLayout(4, 2);
        mainLayout.setSizeFull();
        mainLayout.setSpacing(true);
        mainLayout.addComponent(filterByDSTypeLayout, 0, 0);
        mainLayout.addComponent(distributionTableLayout, 1, 0);
        mainLayout.addComponent(softwareModuleTableLayout, 2, 0);
        mainLayout.addComponent(filterBySMTypeLayout, 3, 0);
        mainLayout.addComponent(deleteActionsLayout, 1, 1, 2, 1);
        mainLayout.setRowExpandRatio(0, 1.0F);
        mainLayout.setColumnExpandRatio(1, 0.5F);
        mainLayout.setColumnExpandRatio(2, 0.5F);
        mainLayout.setComponentAlignment(deleteActionsLayout, Alignment.BOTTOM_CENTER);
    }

    private void hideDropHints() {
        UI.getCurrent().addClickListener(new ClickListener() {
            @Override
            public void click(final com.vaadin.event.MouseEvents.ClickEvent event) {
                getEventbus().publish(this, DragEvent.HIDE_DROP_HINT);
            }
        });
    }

    @EventBusListenerMethod(scope = EventScope.UI)
    void onEvent(final DistributionTableEvent event) {
        if (BaseEntityEventType.MINIMIZED == event.getEventType()) {
            minimizeDistTable();
        } else if (BaseEntityEventType.MAXIMIZED == event.getEventType()) {
            maximizeDistTable();
        }
    }

    @EventBusListenerMethod(scope = EventScope.UI)
    void onEvent(final SoftwareModuleEvent event) {
        if (BaseEntityEventType.MINIMIZED == event.getEventType()) {
            minimizeSwTable();
        } else if (BaseEntityEventType.MAXIMIZED == event.getEventType()) {
            maximizeSwTable();
        }
    }

    private void maximizeSwTable() {
        mainLayout.removeComponent(filterByDSTypeLayout);
        mainLayout.removeComponent(distributionTableLayout);
        mainLayout.removeComponent(deleteActionsLayout);
        mainLayout.setColumnExpandRatio(2, 1F);
        mainLayout.setColumnExpandRatio(0, 0F);
        mainLayout.setColumnExpandRatio(1, 0F);
    }

    private void minimizeSwTable() {
        mainLayout.addComponent(filterByDSTypeLayout, 0, 0);
        mainLayout.addComponent(distributionTableLayout, 1, 0);
        mainLayout.addComponent(deleteActionsLayout, 1, 1, 2, 1);
        mainLayout.setColumnExpandRatio(1, 0.5F);
        mainLayout.setColumnExpandRatio(2, 0.5F);
        mainLayout.setComponentAlignment(deleteActionsLayout, Alignment.BOTTOM_CENTER);
    }

    private void minimizeDistTable() {
        mainLayout.addComponent(softwareModuleTableLayout, 2, 0);
        mainLayout.addComponent(filterBySMTypeLayout, 3, 0);
        mainLayout.addComponent(deleteActionsLayout, 1, 1, 2, 1);
        mainLayout.setColumnExpandRatio(1, 0.5F);
        mainLayout.setColumnExpandRatio(2, 0.5F);
        mainLayout.setComponentAlignment(deleteActionsLayout, Alignment.BOTTOM_CENTER);
    }

    private void maximizeDistTable() {
        mainLayout.removeComponent(softwareModuleTableLayout);
        mainLayout.removeComponent(filterBySMTypeLayout);
        mainLayout.removeComponent(deleteActionsLayout);
        mainLayout.setColumnExpandRatio(1, 1F);
        mainLayout.setColumnExpandRatio(2, 0F);
        mainLayout.setColumnExpandRatio(3, 0F);
    }

    private void checkNoDataAvaialble() {
        if (manageDistUIState.isNoDataAvilableSwModule() && manageDistUIState.isNoDataAvailableDist()) {

            uiNotification.displayValidationError(i18n.get("message.no.data"));
        }
    }

    @Override
    public void browserWindowResized(final BrowserWindowResizeEvent event) {
        showOrHideFilterButtons(event.getWidth());
    }

    private void showOrHideFilterButtons(final int browserWidth) {
        if (browserWidth < SPUIDefinitions.REQ_MIN_BROWSER_WIDTH) {

            filterByDSTypeLayout.setVisible(false);
            distributionTableLayout.setShowFilterButtonVisible(true);
            filterBySMTypeLayout.setVisible(false);
            softwareModuleTableLayout.setShowFilterButtonVisible(true);
        } else {
            if (!manageDistUIState.isDistTypeFilterClosed()) {
                filterByDSTypeLayout.setVisible(true);
                distributionTableLayout.setShowFilterButtonVisible(false);

            }
            if (!manageDistUIState.isSwTypeFilterClosed()) {
                filterBySMTypeLayout.setVisible(true);
                softwareModuleTableLayout.setShowFilterButtonVisible(false);
            }
        }
    }

    @Override
<<<<<<< HEAD
    protected Map<Class<?>, RefreshableContainer> getSupportedViewEvents() {
        final Map<Class<?>, RefreshableContainer> supportedEvents = Maps.newHashMapWithExpectedSize(4);

        supportedEvents.put(DistributionCreatedEventContainer.class, distributionTableLayout.getDsTable());
        supportedEvents.put(DistributionDeletedEventContainer.class, distributionTableLayout.getDsTable());

        return supportedEvents;
=======
    public void enter(final ViewChangeEvent event) {
        // This view is constructed in the init() method()
>>>>>>> b2fa30e7
    }

}<|MERGE_RESOLUTION|>--- conflicted
+++ resolved
@@ -8,12 +8,9 @@
  */
 package org.eclipse.hawkbit.ui.distributions;
 
-<<<<<<< HEAD
 import java.util.Map;
-=======
+
 import javax.annotation.PostConstruct;
-import javax.annotation.PreDestroy;
->>>>>>> b2fa30e7
 
 import org.eclipse.hawkbit.repository.ArtifactManagement;
 import org.eclipse.hawkbit.repository.DistributionSetManagement;
@@ -28,6 +25,7 @@
 import org.eclipse.hawkbit.ui.artifacts.state.ArtifactUploadState;
 import org.eclipse.hawkbit.ui.common.table.BaseEntityEventType;
 import org.eclipse.hawkbit.ui.components.AbstractNotifcationView;
+import org.eclipse.hawkbit.ui.components.NotificationUnreadButton;
 import org.eclipse.hawkbit.ui.components.RefreshableContainer;
 import org.eclipse.hawkbit.ui.distributions.disttype.DSTypeFilterLayout;
 import org.eclipse.hawkbit.ui.distributions.dstable.DistributionSetTableLayout;
@@ -45,17 +43,12 @@
 import org.eclipse.hawkbit.ui.utils.SPUIDefinitions;
 import org.eclipse.hawkbit.ui.utils.UINotification;
 import org.springframework.beans.factory.annotation.Autowired;
-<<<<<<< HEAD
-=======
-import org.vaadin.spring.events.EventBus;
 import org.vaadin.spring.events.EventBus.UIEventBus;
->>>>>>> b2fa30e7
 import org.vaadin.spring.events.EventScope;
 import org.vaadin.spring.events.annotation.EventBusListenerMethod;
 
 import com.google.common.collect.Maps;
 import com.vaadin.event.MouseEvents.ClickListener;
-import com.vaadin.navigator.ViewChangeListener.ViewChangeEvent;
 import com.vaadin.server.Page;
 import com.vaadin.server.Page.BrowserWindowResizeEvent;
 import com.vaadin.server.Page.BrowserWindowResizeListener;
@@ -70,26 +63,14 @@
  */
 @UIScope
 @SpringView(name = DistributionsView.VIEW_NAME, ui = HawkbitUI.class)
-<<<<<<< HEAD
-@ViewScope
 public class DistributionsView extends AbstractNotifcationView implements BrowserWindowResizeListener {
-=======
-public class DistributionsView extends VerticalLayout implements View, BrowserWindowResizeListener {
->>>>>>> b2fa30e7
 
     public static final String VIEW_NAME = "distributions";
     private static final long serialVersionUID = 3887435076372276300L;
 
     private final SpPermissionChecker permChecker;
 
-<<<<<<< HEAD
-    @Autowired
-    private I18N i18n;
-=======
-    private final transient EventBus.UIEventBus eventBus;
-
     private final I18N i18n;
->>>>>>> b2fa30e7
 
     private final UINotification uiNotification;
 
@@ -105,8 +86,7 @@
 
     private final ManageDistUIState manageDistUIState;
 
-    @Autowired
-    private DistributionsViewMenuItem distributionsViewMenuItem;
+    private final DistributionsViewMenuItem distributionsViewMenuItem;
 
     private GridLayout mainLayout;
 
@@ -117,9 +97,10 @@
             final TargetManagement targetManagement, final EntityFactory entityFactory,
             final TagManagement tagManagement, final DistributionsViewAcceptCriteria distributionsViewAcceptCriteria,
             final ArtifactUploadState artifactUploadState, final SystemManagement systemManagement,
-            final ArtifactManagement artifactManagement) {
+            final ArtifactManagement artifactManagement, final NotificationUnreadButton notificationUnreadButton,
+            final DistributionsViewMenuItem distributionsViewMenuItem) {
+        super(eventBus, notificationUnreadButton);
         this.permChecker = permChecker;
-        this.eventBus = eventBus;
         this.i18n = i18n;
         this.uiNotification = uiNotification;
         this.filterByDSTypeLayout = new DSTypeFilterLayout(manageDistUIState, i18n, permChecker, eventBus,
@@ -137,6 +118,7 @@
                 systemManagement, manageDistUIState, distributionsViewAcceptCriteria, distributionSetManagement,
                 softwareManagement);
         this.manageDistUIState = manageDistUIState;
+        this.distributionsViewMenuItem = distributionsViewMenuItem;
     }
 
     @PostConstruct
@@ -195,7 +177,7 @@
         UI.getCurrent().addClickListener(new ClickListener() {
             @Override
             public void click(final com.vaadin.event.MouseEvents.ClickEvent event) {
-                getEventbus().publish(this, DragEvent.HIDE_DROP_HINT);
+                getEventBus().publish(this, DragEvent.HIDE_DROP_HINT);
             }
         });
     }
@@ -287,18 +269,13 @@
     }
 
     @Override
-<<<<<<< HEAD
     protected Map<Class<?>, RefreshableContainer> getSupportedViewEvents() {
-        final Map<Class<?>, RefreshableContainer> supportedEvents = Maps.newHashMapWithExpectedSize(4);
-
-        supportedEvents.put(DistributionCreatedEventContainer.class, distributionTableLayout.getDsTable());
-        supportedEvents.put(DistributionDeletedEventContainer.class, distributionTableLayout.getDsTable());
+        final Map<Class<?>, RefreshableContainer> supportedEvents = Maps.newHashMapWithExpectedSize(2);
+
+        supportedEvents.put(DistributionCreatedEventContainer.class, distributionTableLayout.getTable());
+        supportedEvents.put(DistributionDeletedEventContainer.class, distributionTableLayout.getTable());
 
         return supportedEvents;
-=======
-    public void enter(final ViewChangeEvent event) {
-        // This view is constructed in the init() method()
->>>>>>> b2fa30e7
     }
 
 }