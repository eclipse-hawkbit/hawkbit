--- conflicted
+++ resolved
@@ -23,13 +23,9 @@
 import org.eclipse.hawkbit.ui.artifacts.event.SoftwareModuleEvent;
 import org.eclipse.hawkbit.ui.artifacts.state.ArtifactUploadState;
 import org.eclipse.hawkbit.ui.common.table.BaseEntityEventType;
+import org.eclipse.hawkbit.ui.dd.criteria.DistributionsViewClientCriterion;
 import org.eclipse.hawkbit.ui.distributions.disttype.DSTypeFilterLayout;
 import org.eclipse.hawkbit.ui.distributions.dstable.DistributionSetTableLayout;
-<<<<<<< HEAD
-=======
-import org.eclipse.hawkbit.ui.distributions.event.DistributionsViewAcceptCriteria;
-import org.eclipse.hawkbit.ui.distributions.event.DragEvent;
->>>>>>> a3a1f036
 import org.eclipse.hawkbit.ui.distributions.footer.DSDeleteActionsLayout;
 import org.eclipse.hawkbit.ui.distributions.smtable.SwModuleTableLayout;
 import org.eclipse.hawkbit.ui.distributions.smtype.DistSMTypeFilterLayout;
@@ -53,6 +49,7 @@
 import com.vaadin.spring.annotation.UIScope;
 import com.vaadin.ui.Alignment;
 import com.vaadin.ui.GridLayout;
+import com.vaadin.ui.UI;
 import com.vaadin.ui.VerticalLayout;
 
 /**
@@ -92,7 +89,7 @@
             final UINotification uiNotification, final ManageDistUIState manageDistUIState,
             final SoftwareManagement softwareManagement, final DistributionSetManagement distributionSetManagement,
             final TargetManagement targetManagement, final EntityFactory entityFactory,
-            final TagManagement tagManagement, final DistributionsViewAcceptCriteria distributionsViewAcceptCriteria,
+            final TagManagement tagManagement, final DistributionsViewClientCriterion distributionsViewClientCriterion,
             final ArtifactUploadState artifactUploadState, final SystemManagement systemManagement,
             final ArtifactManagement artifactManagement) {
         this.permChecker = permChecker;
@@ -101,17 +98,17 @@
         this.uiNotification = uiNotification;
         this.filterByDSTypeLayout = new DSTypeFilterLayout(manageDistUIState, i18n, permChecker, eventBus,
                 tagManagement, entityFactory, uiNotification, softwareManagement, distributionSetManagement,
-                distributionsViewAcceptCriteria);
+                distributionsViewClientCriterion);
         this.distributionTableLayout = new DistributionSetTableLayout(i18n, eventBus, permChecker, manageDistUIState,
                 softwareManagement, distributionSetManagement, targetManagement, entityFactory, uiNotification,
-                tagManagement, distributionsViewAcceptCriteria, systemManagement);
+                tagManagement, distributionsViewClientCriterion, systemManagement);
         this.softwareModuleTableLayout = new SwModuleTableLayout(i18n, uiNotification, eventBus, softwareManagement,
-                entityFactory, manageDistUIState, permChecker, distributionsViewAcceptCriteria, artifactUploadState,
+                entityFactory, manageDistUIState, permChecker, distributionsViewClientCriterion, artifactUploadState,
                 artifactManagement);
         this.filterBySMTypeLayout = new DistSMTypeFilterLayout(eventBus, i18n, permChecker, manageDistUIState,
-                tagManagement, entityFactory, uiNotification, softwareManagement, distributionsViewAcceptCriteria);
+                tagManagement, entityFactory, uiNotification, softwareManagement, distributionsViewClientCriterion);
         this.deleteActionsLayout = new DSDeleteActionsLayout(i18n, permChecker, eventBus, uiNotification,
-                systemManagement, manageDistUIState, distributionsViewAcceptCriteria, distributionSetManagement,
+                systemManagement, manageDistUIState, distributionsViewClientCriterion, distributionSetManagement,
                 softwareManagement);
         this.manageDistUIState = manageDistUIState;
     }
@@ -168,20 +165,7 @@
         mainLayout.setComponentAlignment(deleteActionsLayout, Alignment.BOTTOM_CENTER);
     }
 
-<<<<<<< HEAD
-    @EventBusListenerMethod(scope = EventScope.SESSION)
-=======
-    private void hideDropHints() {
-        UI.getCurrent().addClickListener(new ClickListener() {
-            @Override
-            public void click(final com.vaadin.event.MouseEvents.ClickEvent event) {
-                eventBus.publish(this, DragEvent.HIDE_DROP_HINT);
-            }
-        });
-    }
-
     @EventBusListenerMethod(scope = EventScope.UI)
->>>>>>> a3a1f036
     void onEvent(final DistributionTableEvent event) {
         if (BaseEntityEventType.MINIMIZED == event.getEventType()) {
             minimizeDistTable();
