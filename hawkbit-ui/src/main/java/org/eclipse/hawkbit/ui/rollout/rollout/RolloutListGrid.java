/**
 * Copyright (c) 2015 Bosch Software Innovations GmbH and others.
 *
 * All rights reserved. This program and the accompanying materials
 * are made available under the terms of the Eclipse Public License v1.0
 * which accompanies this distribution, and is available at
 * http://www.eclipse.org/legal/epl-v10.html
 */
package org.eclipse.hawkbit.ui.rollout.rollout;

import static org.eclipse.hawkbit.ui.rollout.DistributionBarHelper.getTooltip;

import java.util.ArrayList;
import java.util.Arrays;
import java.util.EnumMap;
import java.util.List;
import java.util.Locale;
import java.util.Map;
import java.util.Optional;
import java.util.Set;

import org.apache.commons.lang3.StringUtils;
import org.eclipse.hawkbit.repository.EntityFactory;
import org.eclipse.hawkbit.repository.RolloutManagement;
import org.eclipse.hawkbit.repository.TargetFilterQueryManagement;
import org.eclipse.hawkbit.repository.TargetManagement;
import org.eclipse.hawkbit.repository.model.Rollout;
import org.eclipse.hawkbit.repository.model.Rollout.RolloutStatus;
import org.eclipse.hawkbit.repository.model.SoftwareModule;
import org.eclipse.hawkbit.repository.model.TotalTargetCountStatus;
import org.eclipse.hawkbit.repository.model.TotalTargetCountStatus.Status;
import org.eclipse.hawkbit.ui.SpPermissionChecker;
import org.eclipse.hawkbit.ui.UiProperties;
import org.eclipse.hawkbit.ui.common.CommonDialogWindow;
import org.eclipse.hawkbit.ui.common.ConfirmationDialog;
import org.eclipse.hawkbit.ui.common.grid.AbstractGrid;
import org.eclipse.hawkbit.ui.customrenderers.client.renderers.RolloutRendererData;
import org.eclipse.hawkbit.ui.customrenderers.renderers.HtmlButtonRenderer;
import org.eclipse.hawkbit.ui.customrenderers.renderers.HtmlLabelRenderer;
import org.eclipse.hawkbit.ui.customrenderers.renderers.RolloutRenderer;
import org.eclipse.hawkbit.ui.push.RolloutChangeEventContainer;
import org.eclipse.hawkbit.ui.push.RolloutDeletedEventContainer;
import org.eclipse.hawkbit.ui.push.event.RolloutChangeEvent;
import org.eclipse.hawkbit.ui.rollout.DistributionBarHelper;
import org.eclipse.hawkbit.ui.rollout.StatusFontIcon;
import org.eclipse.hawkbit.ui.rollout.event.RolloutEvent;
import org.eclipse.hawkbit.ui.rollout.state.RolloutUIState;
import org.eclipse.hawkbit.ui.utils.HawkbitCommonUtil;
import org.eclipse.hawkbit.ui.utils.VaadinMessageSource;
import org.eclipse.hawkbit.ui.utils.SPUIDefinitions;
import org.eclipse.hawkbit.ui.utils.SPUILabelDefinitions;
import org.eclipse.hawkbit.ui.utils.SPUIStyleDefinitions;
import org.eclipse.hawkbit.ui.utils.UIComponentIdProvider;
import org.eclipse.hawkbit.ui.utils.UINotification;
import org.vaadin.addons.lazyquerycontainer.BeanQueryFactory;
import org.vaadin.addons.lazyquerycontainer.LazyQueryContainer;
import org.vaadin.addons.lazyquerycontainer.LazyQueryDefinition;
import org.vaadin.spring.events.EventBus.UIEventBus;
import org.vaadin.spring.events.EventScope;
import org.vaadin.spring.events.annotation.EventBusListenerMethod;

import com.vaadin.data.Container;
import com.vaadin.data.Item;
import com.vaadin.data.util.converter.Converter;
import com.vaadin.server.FontAwesome;
import com.vaadin.ui.UI;
import com.vaadin.ui.renderers.ClickableRenderer.RendererClickEvent;
import com.vaadin.ui.renderers.HtmlRenderer;

/**
 * Rollout list grid component.
 */
public class RolloutListGrid extends AbstractGrid {

    private static final long serialVersionUID = 1L;

    private static final String UPDATE_OPTION = "Update";

    private static final String COPY_OPTION = "Copy";

    private static final String PAUSE_OPTION = "Pause";

    private static final String RUN_OPTION = "Run";

    private static final String DELETE_OPTION = "Delete";

    private static final String DS_TYPE = "type";

    private static final String SW_MODULES = "swModules";

    private static final String IS_REQUIRED_MIGRATION_STEP = "isRequiredMigrationStep";

    private static final String ROLLOUT_RENDERER_DATA = "rolloutRendererData";

    private final transient RolloutManagement rolloutManagement;

    private final AddUpdateRolloutWindowLayout addUpdateRolloutWindow;

    private final UINotification uiNotification;

    private final RolloutUIState rolloutUIState;

    private static final Map<RolloutStatus, StatusFontIcon> statusIconMap = new EnumMap<>(RolloutStatus.class);

    static {
        statusIconMap.put(RolloutStatus.FINISHED,
                new StatusFontIcon(FontAwesome.CHECK_CIRCLE, SPUIStyleDefinitions.STATUS_ICON_GREEN));
        statusIconMap.put(RolloutStatus.PAUSED,
                new StatusFontIcon(FontAwesome.PAUSE, SPUIStyleDefinitions.STATUS_ICON_BLUE));
        statusIconMap.put(RolloutStatus.RUNNING, new StatusFontIcon(null, SPUIStyleDefinitions.STATUS_SPINNER_YELLOW));
        statusIconMap.put(RolloutStatus.READY,
                new StatusFontIcon(FontAwesome.DOT_CIRCLE_O, SPUIStyleDefinitions.STATUS_ICON_LIGHT_BLUE));
        statusIconMap.put(RolloutStatus.STOPPED,
                new StatusFontIcon(FontAwesome.STOP, SPUIStyleDefinitions.STATUS_ICON_RED));
        statusIconMap.put(RolloutStatus.CREATING, new StatusFontIcon(null, SPUIStyleDefinitions.STATUS_SPINNER_GREY));
        statusIconMap.put(RolloutStatus.STARTING, new StatusFontIcon(null, SPUIStyleDefinitions.STATUS_SPINNER_BLUE));
        statusIconMap.put(RolloutStatus.ERROR_CREATING,
                new StatusFontIcon(FontAwesome.EXCLAMATION_CIRCLE, SPUIStyleDefinitions.STATUS_ICON_RED));
        statusIconMap.put(RolloutStatus.ERROR_STARTING,
                new StatusFontIcon(FontAwesome.EXCLAMATION_CIRCLE, SPUIStyleDefinitions.STATUS_ICON_RED));
        statusIconMap.put(RolloutStatus.DELETING, new StatusFontIcon(null, SPUIStyleDefinitions.STATUS_SPINNER_RED));
    }

    RolloutListGrid(final VaadinMessageSource i18n, final UIEventBus eventBus, final RolloutManagement rolloutManagement,
            final UINotification uiNotification, final RolloutUIState rolloutUIState,
            final SpPermissionChecker permissionChecker, final TargetManagement targetManagement,
            final EntityFactory entityFactory, final UiProperties uiProperties,
            final TargetFilterQueryManagement targetFilterQueryManagement) {
        super(i18n, eventBus, permissionChecker);
        this.rolloutManagement = rolloutManagement;
        this.addUpdateRolloutWindow = new AddUpdateRolloutWindowLayout(rolloutManagement, targetManagement,
                uiNotification, uiProperties, entityFactory, i18n, eventBus, targetFilterQueryManagement);
        this.uiNotification = uiNotification;
        this.rolloutUIState = rolloutUIState;
    }

    /**
     * Handles the RolloutEvent to refresh Grid.
     *
     */
    @EventBusListenerMethod(scope = EventScope.UI)
    void onEvent(final RolloutEvent event) {
        switch (event) {
        case FILTER_BY_TEXT:
        case CREATE_ROLLOUT:
        case UPDATE_ROLLOUT:
        case SHOW_ROLLOUTS:
            refreshContainer();
            break;
        default:
            return;
        }
    }

    /**
     * Handles the RolloutDeletedEvent to refresh the grid.
     *
     * @param eventContainer
     *            container which holds the rollout delete event
     */
    @EventBusListenerMethod(scope = EventScope.UI)
    public void onRolloutDeletedEvent(final RolloutDeletedEventContainer eventContainer) {
        refreshContainer();
    }

    /**
     * Handles the RolloutChangeEvent to refresh the item in the grid.
     *
     * @param eventContainer
     *            container which holds the rollout change event
     */
    @EventBusListenerMethod(scope = EventScope.UI)
    public void onRolloutChangeEvent(final RolloutChangeEventContainer eventContainer) {
        eventContainer.getEvents().forEach(this::handleEvent);
    }

    private void handleEvent(final RolloutChangeEvent rolloutChangeEvent) {
        if (!rolloutUIState.isShowRollOuts() || rolloutChangeEvent.getRolloutId() == null) {
            return;
        }
        final Optional<Rollout> rollout = rolloutManagement
                .findRolloutWithDetailedStatus(rolloutChangeEvent.getRolloutId());

        if (!rollout.isPresent()) {
            return;
        }

        final LazyQueryContainer rolloutContainer = (LazyQueryContainer) getContainerDataSource();
        final Item item = rolloutContainer.getItem(rolloutChangeEvent.getRolloutId());
        if (item == null) {
            refreshContainer();
            return;
        }
        updateItem(rollout.get(), item);
    }

    private void updateItem(final Rollout rollout, final Item item) {
        final TotalTargetCountStatus totalTargetCountStatus = rollout.getTotalTargetCountStatus();
        item.getItemProperty(SPUILabelDefinitions.VAR_STATUS).setValue(rollout.getStatus());
        item.getItemProperty(SPUILabelDefinitions.VAR_TOTAL_TARGETS_COUNT_STATUS).setValue(totalTargetCountStatus);
        final Integer groupCount = (Integer) item.getItemProperty(SPUILabelDefinitions.VAR_NUMBER_OF_GROUPS).getValue();
        final int groupsCreated = rollout.getRolloutGroupsCreated();
        if (groupsCreated != 0) {
            item.getItemProperty(SPUILabelDefinitions.VAR_NUMBER_OF_GROUPS).setValue(Integer.valueOf(groupsCreated));
        } else if (rollout.getRolloutGroups() != null && !groupCount.equals(rollout.getRolloutGroups().size())) {
            item.getItemProperty(SPUILabelDefinitions.VAR_NUMBER_OF_GROUPS)
                    .setValue(Integer.valueOf(rollout.getRolloutGroups().size()));
        }
        item.getItemProperty(ROLLOUT_RENDERER_DATA)
                .setValue(new RolloutRendererData(rollout.getName(), rollout.getStatus().toString()));
    }

    @Override
    protected Container createContainer() {
        final BeanQueryFactory<RolloutBeanQuery> rolloutQf = new BeanQueryFactory<>(RolloutBeanQuery.class);
        return new LazyQueryContainer(
                new LazyQueryDefinition(true, SPUIDefinitions.PAGE_SIZE, SPUILabelDefinitions.VAR_ID), rolloutQf);
    }

    @Override
    protected void addContainerProperties() {
        final LazyQueryContainer rolloutGridContainer = (LazyQueryContainer) getContainerDataSource();
        rolloutGridContainer.addContainerProperty(SPUILabelDefinitions.VAR_NAME, String.class, "", false, false);
        rolloutGridContainer.addContainerProperty(DS_TYPE, String.class, null, false, false);
        rolloutGridContainer.addContainerProperty(SW_MODULES, Set.class, null, false, false);
        rolloutGridContainer.addContainerProperty(ROLLOUT_RENDERER_DATA, RolloutRendererData.class, null, false, false);
        rolloutGridContainer.addContainerProperty(SPUILabelDefinitions.VAR_DESC, String.class, null, false, false);
        rolloutGridContainer.addContainerProperty(IS_REQUIRED_MIGRATION_STEP, boolean.class, null, false, false);
        rolloutGridContainer.addContainerProperty(SPUILabelDefinitions.VAR_STATUS, RolloutStatus.class, null, false,
                false);
        rolloutGridContainer.addContainerProperty(SPUILabelDefinitions.VAR_DIST_NAME_VERSION, String.class, null, false,
                false);
        rolloutGridContainer.addContainerProperty(SPUILabelDefinitions.VAR_CREATED_DATE, String.class, null, false,
                false);

        rolloutGridContainer.addContainerProperty(SPUILabelDefinitions.VAR_MODIFIED_DATE, String.class, null, false,
                false);
        rolloutGridContainer.addContainerProperty(SPUILabelDefinitions.VAR_CREATED_USER, String.class, null, false,
                false);
        rolloutGridContainer.addContainerProperty(SPUILabelDefinitions.VAR_MODIFIED_BY, String.class, null, false,
                false);
        rolloutGridContainer.addContainerProperty(SPUILabelDefinitions.VAR_NUMBER_OF_GROUPS, Integer.class, 0, false,
                false);
        rolloutGridContainer.addContainerProperty(SPUILabelDefinitions.VAR_TOTAL_TARGETS, String.class, "0", false,
                false);
        rolloutGridContainer.addContainerProperty(SPUILabelDefinitions.VAR_TOTAL_TARGETS_COUNT_STATUS,
                TotalTargetCountStatus.class, null, false, false);

        rolloutGridContainer.addContainerProperty(RUN_OPTION, String.class, FontAwesome.PLAY.getHtml(), false, false);
        rolloutGridContainer.addContainerProperty(PAUSE_OPTION, String.class, FontAwesome.PAUSE.getHtml(), false,
                false);

        if (permissionChecker.hasRolloutUpdatePermission()) {
            rolloutGridContainer.addContainerProperty(UPDATE_OPTION, String.class, FontAwesome.EDIT.getHtml(), false,
                    false);
        }
        if (permissionChecker.hasRolloutCreatePermission()) {
            rolloutGridContainer.addContainerProperty(COPY_OPTION, String.class, FontAwesome.COPY.getHtml(), false,
                    false);
        }
        rolloutGridContainer.addContainerProperty(DELETE_OPTION, String.class, FontAwesome.TRASH_O.getHtml(), false,
                false);
    }

    @Override
    protected void setColumnExpandRatio() {

        getColumn(ROLLOUT_RENDERER_DATA).setMinimumWidth(40);
        getColumn(ROLLOUT_RENDERER_DATA).setMaximumWidth(150);

        getColumn(SPUILabelDefinitions.VAR_DIST_NAME_VERSION).setMinimumWidth(40);
        getColumn(SPUILabelDefinitions.VAR_DIST_NAME_VERSION).setMaximumWidth(150);

        getColumn(SPUILabelDefinitions.VAR_STATUS).setMinimumWidth(75);
        getColumn(SPUILabelDefinitions.VAR_STATUS).setMaximumWidth(75);

        getColumn(SPUILabelDefinitions.VAR_TOTAL_TARGETS).setMinimumWidth(40);
        getColumn(SPUILabelDefinitions.VAR_TOTAL_TARGETS).setMaximumWidth(100);

        getColumn(SPUILabelDefinitions.VAR_NUMBER_OF_GROUPS).setMinimumWidth(40);
        getColumn(SPUILabelDefinitions.VAR_NUMBER_OF_GROUPS).setMaximumWidth(100);

        getColumn(RUN_OPTION).setMinimumWidth(25);
        getColumn(RUN_OPTION).setMaximumWidth(25);

        getColumn(PAUSE_OPTION).setMinimumWidth(25);
        getColumn(PAUSE_OPTION).setMaximumWidth(25);

        if (permissionChecker.hasRolloutUpdatePermission()) {
            getColumn(UPDATE_OPTION).setMinimumWidth(25);
            getColumn(UPDATE_OPTION).setMaximumWidth(25);
        }

        if (permissionChecker.hasRolloutCreatePermission()) {
            getColumn(COPY_OPTION).setMinimumWidth(25);
            getColumn(COPY_OPTION).setMaximumWidth(25);
        }

        getColumn(DELETE_OPTION).setMinimumWidth(25);
        getColumn(DELETE_OPTION).setMaximumWidth(40);

        getColumn(SPUILabelDefinitions.VAR_TOTAL_TARGETS_COUNT_STATUS).setMinimumWidth(280);
    }

    @Override
    protected void setColumnHeaderNames() {
        getColumn(ROLLOUT_RENDERER_DATA).setHeaderCaption(i18n.getMessage("header.name"));
        getColumn(DS_TYPE).setHeaderCaption(i18n.getMessage("header.type"));
        getColumn(SW_MODULES).setHeaderCaption(i18n.getMessage("header.swmodules"));
        getColumn(IS_REQUIRED_MIGRATION_STEP).setHeaderCaption(i18n.getMessage("header.migrations.step"));
        getColumn(SPUILabelDefinitions.VAR_DIST_NAME_VERSION).setHeaderCaption(i18n.getMessage("header.distributionset"));
        getColumn(SPUILabelDefinitions.VAR_NUMBER_OF_GROUPS).setHeaderCaption(i18n.getMessage("header.numberofgroups"));
        getColumn(SPUILabelDefinitions.VAR_TOTAL_TARGETS).setHeaderCaption(i18n.getMessage("header.total.targets"));
        getColumn(SPUILabelDefinitions.VAR_CREATED_DATE).setHeaderCaption(i18n.getMessage("header.createdDate"));
        getColumn(SPUILabelDefinitions.VAR_CREATED_USER).setHeaderCaption(i18n.getMessage("header.createdBy"));
        getColumn(SPUILabelDefinitions.VAR_MODIFIED_DATE).setHeaderCaption(i18n.getMessage("header.modifiedDate"));
        getColumn(SPUILabelDefinitions.VAR_MODIFIED_BY).setHeaderCaption(i18n.getMessage("header.modifiedBy"));
        getColumn(SPUILabelDefinitions.VAR_DESC).setHeaderCaption(i18n.getMessage("header.description"));
        getColumn(SPUILabelDefinitions.VAR_TOTAL_TARGETS_COUNT_STATUS)
                .setHeaderCaption(i18n.getMessage("header.detail.status"));
        getColumn(SPUILabelDefinitions.VAR_STATUS).setHeaderCaption(i18n.getMessage("header.status"));

        getColumn(RUN_OPTION).setHeaderCaption(i18n.getMessage("header.action.run"));
        getColumn(PAUSE_OPTION).setHeaderCaption(i18n.getMessage("header.action.pause"));

        if (permissionChecker.hasRolloutUpdatePermission()) {
            getColumn(UPDATE_OPTION).setHeaderCaption(i18n.getMessage("header.action.update"));
        }

        if (permissionChecker.hasRolloutCreatePermission()) {
            getColumn(COPY_OPTION).setHeaderCaption(i18n.getMessage("header.action.copy"));
        }

        getColumn(DELETE_OPTION).setHeaderCaption(i18n.getMessage("header.action.delete"));

        joinColumns().setText(i18n.getMessage("header.action"));
    }

    private HeaderCell joinColumns() {
        if (permissionChecker.hasRolloutUpdatePermission() && permissionChecker.hasRolloutCreatePermission()) {
            return getDefaultHeaderRow().join(RUN_OPTION, PAUSE_OPTION, UPDATE_OPTION, COPY_OPTION, DELETE_OPTION);
        }
        if (permissionChecker.hasRolloutUpdatePermission()) {
            return getDefaultHeaderRow().join(RUN_OPTION, PAUSE_OPTION, UPDATE_OPTION, DELETE_OPTION);
        }
        if (permissionChecker.hasRolloutCreatePermission()) {
            return getDefaultHeaderRow().join(RUN_OPTION, PAUSE_OPTION, COPY_OPTION, DELETE_OPTION);
        }
        return getDefaultHeaderRow().join(RUN_OPTION, PAUSE_OPTION);
    }

    @Override
    protected String getGridId() {
        return UIComponentIdProvider.ROLLOUT_LIST_GRID_ID;
    }

    @Override
    protected void setColumnProperties() {
        final List<Object> columnList = new ArrayList<>();
        columnList.add(ROLLOUT_RENDERER_DATA);
        columnList.add(SPUILabelDefinitions.VAR_DIST_NAME_VERSION);
        columnList.add(DS_TYPE);
        columnList.add(SW_MODULES);
        columnList.add(IS_REQUIRED_MIGRATION_STEP);
        columnList.add(SPUILabelDefinitions.VAR_STATUS);
        columnList.add(SPUILabelDefinitions.VAR_TOTAL_TARGETS_COUNT_STATUS);
        columnList.add(SPUILabelDefinitions.VAR_NUMBER_OF_GROUPS);
        columnList.add(SPUILabelDefinitions.VAR_TOTAL_TARGETS);

        columnList.add(RUN_OPTION);
        columnList.add(PAUSE_OPTION);

        if (permissionChecker.hasRolloutUpdatePermission()) {
            columnList.add(UPDATE_OPTION);
        }
        if (permissionChecker.hasRolloutCreatePermission()) {
            columnList.add(COPY_OPTION);
        }
        columnList.add(DELETE_OPTION);

        columnList.add(SPUILabelDefinitions.VAR_CREATED_DATE);
        columnList.add(SPUILabelDefinitions.VAR_CREATED_USER);
        columnList.add(SPUILabelDefinitions.VAR_MODIFIED_DATE);
        columnList.add(SPUILabelDefinitions.VAR_MODIFIED_BY);
        columnList.add(SPUILabelDefinitions.VAR_DESC);
        setColumnOrder(columnList.toArray());
        alignColumns();
    }

    @Override
    protected void setHiddenColumns() {
        final List<Object> columnsToBeHidden = new ArrayList<>();
        columnsToBeHidden.add(SPUILabelDefinitions.VAR_NAME);
        columnsToBeHidden.add(SPUILabelDefinitions.VAR_CREATED_DATE);
        columnsToBeHidden.add(SPUILabelDefinitions.VAR_CREATED_USER);
        columnsToBeHidden.add(SPUILabelDefinitions.VAR_MODIFIED_DATE);
        columnsToBeHidden.add(SPUILabelDefinitions.VAR_MODIFIED_BY);
        columnsToBeHidden.add(SPUILabelDefinitions.VAR_DESC);
        columnsToBeHidden.add(IS_REQUIRED_MIGRATION_STEP);
        columnsToBeHidden.add(DS_TYPE);
        columnsToBeHidden.add(SW_MODULES);
        for (final Object propertyId : columnsToBeHidden) {
            getColumn(propertyId).setHidden(true);
        }
    }

    @Override
    protected CellDescriptionGenerator getDescriptionGenerator() {
        return this::getDescription;
    }

    @Override
    protected void addColumnRenderes() {
        getColumn(SPUILabelDefinitions.VAR_NUMBER_OF_GROUPS).setRenderer(new HtmlRenderer(),
                new TotalTargetGroupsConverter());
        getColumn(SPUILabelDefinitions.VAR_TOTAL_TARGETS_COUNT_STATUS).setRenderer(new HtmlRenderer(),
                new TotalTargetCountStatusConverter());

        getColumn(SPUILabelDefinitions.VAR_STATUS).setRenderer(new HtmlLabelRenderer(), new RolloutStatusConverter());

        final RolloutRenderer customObjectRenderer = new RolloutRenderer(RolloutRendererData.class);
        customObjectRenderer.addClickListener(this::onClickOfRolloutName);
        getColumn(ROLLOUT_RENDERER_DATA).setRenderer(customObjectRenderer);

        getColumn(RUN_OPTION)
                .setRenderer(new HtmlButtonRenderer(clickEvent -> startOrResumeRollout((Long) clickEvent.getItemId())));

        getColumn(PAUSE_OPTION)
                .setRenderer(new HtmlButtonRenderer(clickEvent -> pauseRollout((Long) clickEvent.getItemId())));

        if (permissionChecker.hasRolloutUpdatePermission()) {
            getColumn(UPDATE_OPTION)
                    .setRenderer(new HtmlButtonRenderer(clickEvent -> updateRollout((Long) clickEvent.getItemId())));
        }
        if (permissionChecker.hasRolloutCreatePermission()) {
            getColumn(COPY_OPTION)
                    .setRenderer(new HtmlButtonRenderer(clickEvent -> copyRollout((Long) clickEvent.getItemId())));
        }

        getColumn(DELETE_OPTION)
                .setRenderer(new HtmlButtonRenderer(clickEvent -> deleteRollout((Long) clickEvent.getItemId())));

    }

    private void alignColumns() {
        setCellStyleGenerator(new RollouStatusCellStyleGenerator(getContainerDataSource()));
    }

    private void onClickOfRolloutName(final RendererClickEvent event) {
        rolloutUIState.setRolloutId((long) event.getItemId());
        final String rolloutName = (String) getContainerDataSource().getItem(event.getItemId())
                .getItemProperty(SPUILabelDefinitions.VAR_NAME).getValue();
        rolloutUIState.setRolloutName(rolloutName);
        final String ds = (String) getContainerDataSource().getItem(event.getItemId())
                .getItemProperty(SPUILabelDefinitions.VAR_DIST_NAME_VERSION).getValue();
        rolloutUIState.setRolloutDistributionSet(ds);
        eventBus.publish(this, RolloutEvent.SHOW_ROLLOUT_GROUPS);
    }

    private void pauseRollout(final Long rolloutId) {
        final Item row = getContainerDataSource().getItem(rolloutId);

        final RolloutStatus rolloutStatus = (RolloutStatus) row.getItemProperty(SPUILabelDefinitions.VAR_STATUS)
                .getValue();

        if (!RolloutStatus.RUNNING.equals(rolloutStatus)) {
            return;
        }

        final String rolloutName = (String) row.getItemProperty(SPUILabelDefinitions.VAR_NAME).getValue();

        rolloutManagement.pauseRollout(rolloutId);
        uiNotification.displaySuccess(i18n.getMessage("message.rollout.paused", rolloutName));
    }

    private void startOrResumeRollout(final Long rolloutId) {
        final Item row = getContainerDataSource().getItem(rolloutId);

        final RolloutStatus rolloutStatus = (RolloutStatus) row.getItemProperty(SPUILabelDefinitions.VAR_STATUS)
                .getValue();
        final String rolloutName = (String) row.getItemProperty(SPUILabelDefinitions.VAR_NAME).getValue();

        if (RolloutStatus.READY.equals(rolloutStatus)) {
            rolloutManagement.startRollout(rolloutId);
            uiNotification.displaySuccess(i18n.getMessage("message.rollout.started", rolloutName));
            return;
        }

        if (RolloutStatus.PAUSED.equals(rolloutStatus)) {
            rolloutManagement.resumeRollout(rolloutId);
            uiNotification.displaySuccess(i18n.getMessage("message.rollout.resumed", rolloutName));
            return;
        }
    }

    private void updateRollout(final Long rolloutId) {
        final CommonDialogWindow addTargetWindow = addUpdateRolloutWindow.getWindow(rolloutId, false);
        addTargetWindow.setCaption(i18n.getMessage("caption.update.rollout"));
        UI.getCurrent().addWindow(addTargetWindow);
        addTargetWindow.setVisible(Boolean.TRUE);
    }

    private void copyRollout(final Long rolloutId) {
        final CommonDialogWindow addTargetWindow = addUpdateRolloutWindow.getWindow(rolloutId, true);
        addTargetWindow.setCaption(i18n.getMessage("caption.create.rollout"));
        UI.getCurrent().addWindow(addTargetWindow);
        addTargetWindow.setVisible(Boolean.TRUE);
    }

    private void deleteRollout(final Long rolloutId) {
        final Optional<Rollout> rollout = rolloutManagement.findRolloutWithDetailedStatus(rolloutId);

        if (!rollout.isPresent()) {
            return;
        }

        final String formattedConfirmationQuestion = getConfirmationQuestion(rollout.get());
        final ConfirmationDialog confirmationDialog = new ConfirmationDialog(i18n.getMessage("caption.confirm.delete.rollout"),
                formattedConfirmationQuestion, i18n.getMessage("button.ok"), i18n.getMessage("button.cancel"), ok -> {
                    if (!ok) {
                        return;
                    }
                    final Item row = getContainerDataSource().getItem(rolloutId);
                    final String rolloutName = (String) row.getItemProperty(SPUILabelDefinitions.VAR_NAME).getValue();
                    rolloutManagement.deleteRollout(rolloutId);
<<<<<<< HEAD
                    uiNotification.displaySuccess(i18n.get("message.rollout.deleted", rolloutName));
                }, UIComponentIdProvider.ROLLOUT_DELETE_CONFIRMATION_DIALOG);
=======
                    uiNotification.displaySuccess(i18n.getMessage("message.rollout.deleted", rolloutName));
                });
>>>>>>> 84857960
        UI.getCurrent().addWindow(confirmationDialog.getWindow());
        confirmationDialog.getWindow().bringToFront();
    }

    private String getConfirmationQuestion(final Rollout rollout) {

        final Map<Status, Long> statusTotalCount = rollout.getTotalTargetCountStatus().getStatusTotalCountMap();
        Long scheduledActions = statusTotalCount.get(Status.SCHEDULED);
        if (scheduledActions == null) {
            scheduledActions = 0L;
        }
        final Long runningActions = statusTotalCount.get(Status.RUNNING);
        String rolloutDetailsMessage = StringUtils.EMPTY;
        if ((scheduledActions > 0) || (runningActions > 0)) {
            rolloutDetailsMessage = i18n.getMessage("message.delete.rollout.details", runningActions, scheduledActions);
        }

        return i18n.getMessage("message.delete.rollout", rollout.getName(), rolloutDetailsMessage);
    }

    private String getDescription(final CellReference cell) {

        String description = null;

        if (SPUILabelDefinitions.VAR_STATUS.equals(cell.getPropertyId())) {
            description = cell.getProperty().getValue().toString().toLowerCase();
        } else if (SPUILabelDefinitions.ACTION.equals(cell.getPropertyId())) {
            description = SPUILabelDefinitions.ACTION.toLowerCase();
        } else if (ROLLOUT_RENDERER_DATA.equals(cell.getPropertyId())) {
            description = ((RolloutRendererData) cell.getProperty().getValue()).getName();
        } else if (SPUILabelDefinitions.VAR_TOTAL_TARGETS_COUNT_STATUS.equals(cell.getPropertyId())) {
            description = getTooltip(((TotalTargetCountStatus) cell.getValue()).getStatusTotalCountMap());
        } else if (SPUILabelDefinitions.VAR_DIST_NAME_VERSION.equals(cell.getPropertyId())) {
            description = getDSDetails(cell.getItem());
        }

        return description;
    }

    private static String getDSDetails(final Item rolloutItem) {
        final StringBuilder swModuleNames = new StringBuilder();
        final StringBuilder swModuleVendors = new StringBuilder();
        @SuppressWarnings("unchecked")
        final Set<SoftwareModule> swModules = (Set<SoftwareModule>) rolloutItem.getItemProperty(SW_MODULES).getValue();
        swModules.forEach(swModule -> {
            swModuleNames.append(swModule.getName());
            swModuleNames.append(" , ");
            swModuleVendors.append(swModule.getVendor());
            swModuleVendors.append(" , ");
        });
        final StringBuilder stringBuilder = new StringBuilder();
        stringBuilder.append(HawkbitCommonUtil.HTML_UL_OPEN_TAG);
        stringBuilder.append(HawkbitCommonUtil.HTML_LI_OPEN_TAG);
        stringBuilder.append(" DistributionSet Description : ")
                .append((String) rolloutItem.getItemProperty(SPUILabelDefinitions.VAR_DESC).getValue());
        stringBuilder.append(HawkbitCommonUtil.HTML_LI_CLOSE_TAG);
        stringBuilder.append(HawkbitCommonUtil.HTML_LI_OPEN_TAG);
        stringBuilder.append(" DistributionSet Type : ")
                .append((String) rolloutItem.getItemProperty(DS_TYPE).getValue());
        stringBuilder.append(HawkbitCommonUtil.HTML_LI_CLOSE_TAG);
        stringBuilder.append(HawkbitCommonUtil.HTML_LI_OPEN_TAG);
        stringBuilder.append("Required Migration step : ")
                .append((boolean) rolloutItem.getItemProperty(IS_REQUIRED_MIGRATION_STEP).getValue() ? "Yes" : "No");
        stringBuilder.append(HawkbitCommonUtil.HTML_LI_CLOSE_TAG);

        stringBuilder.append(HawkbitCommonUtil.HTML_LI_OPEN_TAG);
        stringBuilder.append("SoftWare Modules : ").append(swModuleNames.toString());
        stringBuilder.append(HawkbitCommonUtil.HTML_LI_CLOSE_TAG);

        stringBuilder.append(HawkbitCommonUtil.HTML_LI_OPEN_TAG);
        stringBuilder.append("Vendor(s) : ").append(swModuleVendors.toString());
        stringBuilder.append(HawkbitCommonUtil.HTML_LI_CLOSE_TAG);

        stringBuilder.append(HawkbitCommonUtil.HTML_UL_CLOSE_TAG);
        return stringBuilder.toString();
    }

    private static class RollouStatusCellStyleGenerator implements CellStyleGenerator {

        private static final List<RolloutStatus> DELETE_COPY_BUTTON_ENABLED = Arrays.asList(RolloutStatus.CREATING,
                RolloutStatus.ERROR_CREATING, RolloutStatus.ERROR_STARTING, RolloutStatus.PAUSED, RolloutStatus.READY,
                RolloutStatus.RUNNING, RolloutStatus.STARTING, RolloutStatus.STOPPED, RolloutStatus.FINISHED);

        private static final List<RolloutStatus> UPDATE_BUTTON_ENABLED = Arrays.asList(RolloutStatus.CREATING,
                RolloutStatus.ERROR_CREATING, RolloutStatus.ERROR_STARTING, RolloutStatus.PAUSED, RolloutStatus.READY,
                RolloutStatus.RUNNING, RolloutStatus.STARTING, RolloutStatus.STOPPED);

        private static final List<RolloutStatus> PAUSE_BUTTON_ENABLED = Arrays.asList(RolloutStatus.RUNNING);

        private static final List<RolloutStatus> RUN_BUTTON_ENABLED = Arrays.asList(RolloutStatus.READY,
                RolloutStatus.PAUSED);

        private static final long serialVersionUID = 1L;

        private final Container.Indexed containerDataSource;

        /**
         * Constructor
         *
         * @param containerDataSource
         *            the container
         */
        public RollouStatusCellStyleGenerator(final Container.Indexed containerDataSource) {
            this.containerDataSource = containerDataSource;
        }

        @Override
        public String getStyle(final CellReference cellReference) {
            if (SPUILabelDefinitions.VAR_STATUS.equals(cellReference.getPropertyId())) {
                return "centeralign";
            }
            return convertRolloutStatusToString(cellReference);
        }

        private String convertRolloutStatusToString(final CellReference cellReference) {
            final String propertyId = (String) cellReference.getPropertyId();

            if (RUN_OPTION.equals(propertyId)) {
                return getStatus(cellReference, RUN_BUTTON_ENABLED);
            }

            if (PAUSE_OPTION.equals(propertyId)) {
                return getStatus(cellReference, PAUSE_BUTTON_ENABLED);
            }

            if (UPDATE_OPTION.equals(propertyId)) {
                return getStatus(cellReference, UPDATE_BUTTON_ENABLED);
            }

            if (DELETE_OPTION.equals(propertyId) || COPY_OPTION.equals(propertyId)) {
                return getStatus(cellReference, DELETE_COPY_BUTTON_ENABLED);
            }

            return null;
        }

        private String getStatus(final CellReference cellReference, final List<RolloutStatus> expectedRolloutStatus) {
            final RolloutStatus currentRolloutStatus = getRolloutStatus(cellReference.getItemId());

            if (expectedRolloutStatus.contains(currentRolloutStatus)) {
                return null;
            }

            return org.eclipse.hawkbit.ui.customrenderers.client.renderers.HtmlButtonRenderer.DISABLE_VALUE;
        }

        private RolloutStatus getRolloutStatus(final Object itemId) {
            final Item row = containerDataSource.getItem(itemId);
            return (RolloutStatus) row.getItemProperty(SPUILabelDefinitions.VAR_STATUS).getValue();
        }
    }

    /**
     *
     * Converter to convert {@link RolloutStatus} to string.
     *
     */
    class RolloutStatusConverter implements Converter<String, RolloutStatus> {

        private static final long serialVersionUID = -1217685750825632678L;

        @Override
        public RolloutStatus convertToModel(final String value, final Class<? extends RolloutStatus> targetType,
                final Locale locale) {
            return null;
        }

        @Override
        public String convertToPresentation(final RolloutStatus value, final Class<? extends String> targetType,
                final Locale locale) {
            return convertRolloutStatusToString(value);
        }

        @Override
        public Class<RolloutStatus> getModelType() {
            return RolloutStatus.class;
        }

        @Override
        public Class<String> getPresentationType() {
            return String.class;
        }

        private String convertRolloutStatusToString(final RolloutStatus value) {
            StatusFontIcon statusFontIcon = statusIconMap.get(value);
            if (statusFontIcon == null) {
                statusFontIcon = new StatusFontIcon(FontAwesome.QUESTION_CIRCLE, SPUIStyleDefinitions.STATUS_ICON_BLUE);
            }
            final String codePoint = HawkbitCommonUtil.getCodePoint(statusFontIcon);
            return HawkbitCommonUtil.getStatusLabelDetailsInString(codePoint, statusFontIcon.getStyle(),
                    UIComponentIdProvider.ROLLOUT_STATUS_LABEL_ID);
        }
    }

    /**
     * Converter to convert {@link TotalTargetCountStatus} to formatted string
     * with status and count details.
     *
     */
    class TotalTargetCountStatusConverter implements Converter<String, TotalTargetCountStatus> {

        private static final long serialVersionUID = 1L;

        @Override
        public TotalTargetCountStatus convertToModel(final String value,
                final Class<? extends TotalTargetCountStatus> targetType, final Locale locale) {
            return null;
        }

        @Override
        public String convertToPresentation(final TotalTargetCountStatus value,
                final Class<? extends String> targetType, final Locale locale) {
            return DistributionBarHelper.getDistributionBarAsHTMLString(value.getStatusTotalCountMap());
        }

        @Override
        public Class<TotalTargetCountStatus> getModelType() {
            return TotalTargetCountStatus.class;
        }

        @Override
        public Class<String> getPresentationType() {
            return String.class;
        }
    }

    /**
     * Converter to convert 0 to empty, if total target groups is zero.
     *
     */
    class TotalTargetGroupsConverter implements Converter<String, Integer> {

        private static final long serialVersionUID = 1L;

        @Override
        public Integer convertToModel(final String value, final Class<? extends Integer> targetType,
                final Locale locale) {
            return null;
        }

        @Override
        public String convertToPresentation(final Integer value, final Class<? extends String> targetType,
                final Locale locale) {
            if (value == 0) {
                return "";
            }
            return value.toString();
        }

        @Override
        public Class<Integer> getModelType() {
            return Integer.class;
        }

        @Override
        public Class<String> getPresentationType() {
            return String.class;
        }
    }

}<|MERGE_RESOLUTION|>--- conflicted
+++ resolved
@@ -46,12 +46,12 @@
 import org.eclipse.hawkbit.ui.rollout.event.RolloutEvent;
 import org.eclipse.hawkbit.ui.rollout.state.RolloutUIState;
 import org.eclipse.hawkbit.ui.utils.HawkbitCommonUtil;
-import org.eclipse.hawkbit.ui.utils.VaadinMessageSource;
 import org.eclipse.hawkbit.ui.utils.SPUIDefinitions;
 import org.eclipse.hawkbit.ui.utils.SPUILabelDefinitions;
 import org.eclipse.hawkbit.ui.utils.SPUIStyleDefinitions;
 import org.eclipse.hawkbit.ui.utils.UIComponentIdProvider;
 import org.eclipse.hawkbit.ui.utils.UINotification;
+import org.eclipse.hawkbit.ui.utils.VaadinMessageSource;
 import org.vaadin.addons.lazyquerycontainer.BeanQueryFactory;
 import org.vaadin.addons.lazyquerycontainer.LazyQueryContainer;
 import org.vaadin.addons.lazyquerycontainer.LazyQueryDefinition;
@@ -121,10 +121,10 @@
         statusIconMap.put(RolloutStatus.DELETING, new StatusFontIcon(null, SPUIStyleDefinitions.STATUS_SPINNER_RED));
     }
 
-    RolloutListGrid(final VaadinMessageSource i18n, final UIEventBus eventBus, final RolloutManagement rolloutManagement,
-            final UINotification uiNotification, final RolloutUIState rolloutUIState,
-            final SpPermissionChecker permissionChecker, final TargetManagement targetManagement,
-            final EntityFactory entityFactory, final UiProperties uiProperties,
+    RolloutListGrid(final VaadinMessageSource i18n, final UIEventBus eventBus,
+            final RolloutManagement rolloutManagement, final UINotification uiNotification,
+            final RolloutUIState rolloutUIState, final SpPermissionChecker permissionChecker,
+            final TargetManagement targetManagement, final EntityFactory entityFactory, final UiProperties uiProperties,
             final TargetFilterQueryManagement targetFilterQueryManagement) {
         super(i18n, eventBus, permissionChecker);
         this.rolloutManagement = rolloutManagement;
@@ -308,7 +308,8 @@
         getColumn(DS_TYPE).setHeaderCaption(i18n.getMessage("header.type"));
         getColumn(SW_MODULES).setHeaderCaption(i18n.getMessage("header.swmodules"));
         getColumn(IS_REQUIRED_MIGRATION_STEP).setHeaderCaption(i18n.getMessage("header.migrations.step"));
-        getColumn(SPUILabelDefinitions.VAR_DIST_NAME_VERSION).setHeaderCaption(i18n.getMessage("header.distributionset"));
+        getColumn(SPUILabelDefinitions.VAR_DIST_NAME_VERSION)
+                .setHeaderCaption(i18n.getMessage("header.distributionset"));
         getColumn(SPUILabelDefinitions.VAR_NUMBER_OF_GROUPS).setHeaderCaption(i18n.getMessage("header.numberofgroups"));
         getColumn(SPUILabelDefinitions.VAR_TOTAL_TARGETS).setHeaderCaption(i18n.getMessage("header.total.targets"));
         getColumn(SPUILabelDefinitions.VAR_CREATED_DATE).setHeaderCaption(i18n.getMessage("header.createdDate"));
@@ -515,21 +516,17 @@
         }
 
         final String formattedConfirmationQuestion = getConfirmationQuestion(rollout.get());
-        final ConfirmationDialog confirmationDialog = new ConfirmationDialog(i18n.getMessage("caption.confirm.delete.rollout"),
-                formattedConfirmationQuestion, i18n.getMessage("button.ok"), i18n.getMessage("button.cancel"), ok -> {
+        final ConfirmationDialog confirmationDialog = new ConfirmationDialog(
+                i18n.getMessage("caption.confirm.delete.rollout"), formattedConfirmationQuestion,
+                i18n.getMessage("button.ok"), i18n.getMessage("button.cancel"), ok -> {
                     if (!ok) {
                         return;
                     }
                     final Item row = getContainerDataSource().getItem(rolloutId);
                     final String rolloutName = (String) row.getItemProperty(SPUILabelDefinitions.VAR_NAME).getValue();
                     rolloutManagement.deleteRollout(rolloutId);
-<<<<<<< HEAD
-                    uiNotification.displaySuccess(i18n.get("message.rollout.deleted", rolloutName));
+                    uiNotification.displaySuccess(i18n.getMessage("message.rollout.deleted", rolloutName));
                 }, UIComponentIdProvider.ROLLOUT_DELETE_CONFIRMATION_DIALOG);
-=======
-                    uiNotification.displaySuccess(i18n.getMessage("message.rollout.deleted", rolloutName));
-                });
->>>>>>> 84857960
         UI.getCurrent().addWindow(confirmationDialog.getWindow());
         confirmationDialog.getWindow().bringToFront();
     }
