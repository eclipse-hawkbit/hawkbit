--- conflicted
+++ resolved
@@ -137,7 +137,7 @@
         final LazyQueryContainer rolloutContainer = (LazyQueryContainer) getContainerDataSource();
         final Item item = rolloutContainer.getItem(rolloutChangeEvent.getRolloutId());
         if (item == null) {
-        	refreshGrid();
+            refreshGrid();
             return;
         }
         item.getItemProperty(SPUILabelDefinitions.VAR_STATUS).setValue(rollout.getStatus());
@@ -190,7 +190,6 @@
         rolloutGridContainer.addContainerProperty(SPUILabelDefinitions.VAR_TOTAL_TARGETS_COUNT_STATUS,
                 TotalTargetCountStatus.class, null, false, false);
 
-<<<<<<< HEAD
         rolloutGridContainer.addContainerProperty(RUN_OPTION, String.class, FontAwesome.PLAY.getHtml(), false, false);
 
         rolloutGridContainer.addContainerProperty(PAUSE_OPTION, String.class, FontAwesome.PAUSE.getHtml(), false,
@@ -200,10 +199,6 @@
             rolloutGridContainer.addContainerProperty(UPDATE_OPTION, String.class, FontAwesome.EDIT.getHtml(), false,
                     false);
         }
-=======
-        rolloutGridContainer.addContainerProperty(SPUILabelDefinitions.ACTION, String.class,
-                FontAwesome.CIRCLE_O.getHtml(), false, false);
->>>>>>> 84e5361a
     }
 
     @Override
@@ -338,7 +333,6 @@
         final RolloutRenderer customObjectRenderer = new RolloutRenderer(RolloutRendererData.class);
         customObjectRenderer.addClickListener(this::onClickOfRolloutName);
         getColumn(ROLLOUT_RENDERER_DATA).setRenderer(customObjectRenderer);
-<<<<<<< HEAD
 
         getColumn(RUN_OPTION)
                 .setRenderer(new HtmlButtonRenderer(clickEvent -> startOrResumeRollout((Long) clickEvent.getItemId())));
@@ -351,8 +345,6 @@
                     .setRenderer(new HtmlButtonRenderer(clickEvent -> updateRollout((Long) clickEvent.getItemId())));
         }
 
-=======
->>>>>>> 84e5361a
     }
 
     private void createRolloutStatusToFontMap() {
@@ -424,14 +416,8 @@
         }
     }
 
-<<<<<<< HEAD
     private void updateRollout(final Long rolloutId) {
-        addUpdateRolloutWindow.populateData(rolloutId);
-        final Window addTargetWindow = addUpdateRolloutWindow.getWindow();
-=======
-    private void onUpdate(final ContextMenuData contextMenuData) {
-        final CommonDialogWindow addTargetWindow = addUpdateRolloutWindow.getWindow(contextMenuData.getRolloutId());
->>>>>>> 84e5361a
+        final CommonDialogWindow addTargetWindow = addUpdateRolloutWindow.getWindow(rolloutId);
         addTargetWindow.setCaption(i18n.get("caption.update.rollout"));
         UI.getCurrent().addWindow(addTargetWindow);
         addTargetWindow.setVisible(Boolean.TRUE);
@@ -559,7 +545,6 @@
             final Item row = containerDataSource.getItem(itemId);
             return (RolloutStatus) row.getItemProperty(SPUILabelDefinitions.VAR_STATUS).getValue();
         }
-
     }
 
     /**
