/**
 * Copyright (c) 2015 Bosch Software Innovations GmbH and others.
 *
 * All rights reserved. This program and the accompanying materials
 * are made available under the terms of the Eclipse Public License v1.0
 * which accompanies this distribution, and is available at
 * http://www.eclipse.org/legal/epl-v10.html
 */
package org.eclipse.hawkbit.ui.rollout.rollout;

import static org.eclipse.hawkbit.ui.rollout.DistributionBarHelper.getTooltip;
import static org.eclipse.hawkbit.ui.utils.HawkbitCommonUtil.HTML_LI_CLOSE_TAG;
import static org.eclipse.hawkbit.ui.utils.HawkbitCommonUtil.HTML_LI_OPEN_TAG;
import static org.eclipse.hawkbit.ui.utils.HawkbitCommonUtil.HTML_UL_CLOSE_TAG;
import static org.eclipse.hawkbit.ui.utils.HawkbitCommonUtil.HTML_UL_OPEN_TAG;
import static org.eclipse.hawkbit.ui.utils.SPUILabelDefinitions.ACTION;
import static org.eclipse.hawkbit.ui.utils.SPUILabelDefinitions.VAR_CREATED_DATE;
import static org.eclipse.hawkbit.ui.utils.SPUILabelDefinitions.VAR_CREATED_USER;
import static org.eclipse.hawkbit.ui.utils.SPUILabelDefinitions.VAR_DESC;
import static org.eclipse.hawkbit.ui.utils.SPUILabelDefinitions.VAR_DIST_NAME_VERSION;
import static org.eclipse.hawkbit.ui.utils.SPUILabelDefinitions.VAR_ID;
import static org.eclipse.hawkbit.ui.utils.SPUILabelDefinitions.VAR_MODIFIED_BY;
import static org.eclipse.hawkbit.ui.utils.SPUILabelDefinitions.VAR_MODIFIED_DATE;
import static org.eclipse.hawkbit.ui.utils.SPUILabelDefinitions.VAR_NAME;
import static org.eclipse.hawkbit.ui.utils.SPUILabelDefinitions.VAR_NUMBER_OF_GROUPS;
import static org.eclipse.hawkbit.ui.utils.SPUILabelDefinitions.VAR_STATUS;
import static org.eclipse.hawkbit.ui.utils.SPUILabelDefinitions.VAR_TOTAL_TARGETS;
import static org.eclipse.hawkbit.ui.utils.SPUILabelDefinitions.VAR_TOTAL_TARGETS_COUNT_STATUS;

import java.util.ArrayList;
import java.util.Arrays;
import java.util.EnumMap;
import java.util.List;
import java.util.Locale;
import java.util.Map;
import java.util.Set;

import org.eclipse.hawkbit.repository.EntityFactory;
import org.eclipse.hawkbit.repository.RolloutManagement;
import org.eclipse.hawkbit.repository.TargetFilterQueryManagement;
import org.eclipse.hawkbit.repository.TargetManagement;
import org.eclipse.hawkbit.repository.model.Rollout;
import org.eclipse.hawkbit.repository.model.Rollout.RolloutStatus;
import org.eclipse.hawkbit.repository.model.SoftwareModule;
import org.eclipse.hawkbit.repository.model.TotalTargetCountStatus;
import org.eclipse.hawkbit.ui.SpPermissionChecker;
import org.eclipse.hawkbit.ui.UiProperties;
import org.eclipse.hawkbit.ui.common.CommonDialogWindow;
import org.eclipse.hawkbit.ui.common.grid.AbstractGrid;
import org.eclipse.hawkbit.ui.customrenderers.client.renderers.RolloutRendererData;
import org.eclipse.hawkbit.ui.customrenderers.renderers.HtmlButtonRenderer;
import org.eclipse.hawkbit.ui.customrenderers.renderers.HtmlLabelRenderer;
import org.eclipse.hawkbit.ui.customrenderers.renderers.RolloutRenderer;
import org.eclipse.hawkbit.ui.push.RolloutChangeEventContainer;
import org.eclipse.hawkbit.ui.push.event.RolloutChangeEvent;
import org.eclipse.hawkbit.ui.rollout.DistributionBarHelper;
import org.eclipse.hawkbit.ui.rollout.StatusFontIcon;
import org.eclipse.hawkbit.ui.rollout.event.RolloutEvent;
import org.eclipse.hawkbit.ui.rollout.state.RolloutUIState;
import org.eclipse.hawkbit.ui.utils.HawkbitCommonUtil;
import org.eclipse.hawkbit.ui.utils.I18N;
import org.eclipse.hawkbit.ui.utils.SPUIDefinitions;
import org.eclipse.hawkbit.ui.utils.SPUIStyleDefinitions;
import org.eclipse.hawkbit.ui.utils.UIComponentIdProvider;
import org.eclipse.hawkbit.ui.utils.UINotification;
import org.vaadin.addons.lazyquerycontainer.BeanQueryFactory;
import org.vaadin.addons.lazyquerycontainer.LazyQueryContainer;
import org.vaadin.addons.lazyquerycontainer.LazyQueryDefinition;
import org.vaadin.spring.events.EventBus.UIEventBus;
import org.vaadin.spring.events.EventScope;
import org.vaadin.spring.events.annotation.EventBusListenerMethod;

import com.google.common.collect.Maps;
import com.vaadin.data.Container;
import com.vaadin.data.Item;
import com.vaadin.data.util.converter.Converter;
import com.vaadin.server.FontAwesome;
import com.vaadin.ui.UI;
import com.vaadin.ui.renderers.ClickableRenderer.RendererClickEvent;
import com.vaadin.ui.renderers.HtmlRenderer;

/**
 * Rollout list grid component.
 */
public class RolloutListGrid extends AbstractGrid {

    private static final long serialVersionUID = 4060904914954370524L;

    private static final String UPDATE_OPTION = "Update";

    private static final String COPY_OPTION = "Copy";

    private static final String PAUSE_OPTION = "Pause";

    private static final String RUN_OPTION = "Run";

    private static final String DS_TYPE = "type";

    private static final String SW_MODULES = "swModules";

    private static final String IS_REQUIRED_MIGRATION_STEP = "isRequiredMigrationStep";

    private static final String ROLLOUT_RENDERER_DATA = "rolloutRendererData";

    private final transient RolloutManagement rolloutManagement;

    private final AddUpdateRolloutWindowLayout addUpdateRolloutWindow;

    private final UINotification uiNotification;

    private final RolloutUIState rolloutUIState;

    private static final Map<RolloutStatus, StatusFontIcon> statusIconMap = new EnumMap<>(RolloutStatus.class);

    static {
        statusIconMap.put(RolloutStatus.FINISHED,
                new StatusFontIcon(FontAwesome.CHECK_CIRCLE, SPUIStyleDefinitions.STATUS_ICON_GREEN));
        statusIconMap.put(RolloutStatus.PAUSED,
                new StatusFontIcon(FontAwesome.PAUSE, SPUIStyleDefinitions.STATUS_ICON_BLUE));
        statusIconMap.put(RolloutStatus.RUNNING, new StatusFontIcon(null, SPUIStyleDefinitions.STATUS_SPINNER_YELLOW));
        statusIconMap.put(RolloutStatus.READY,
                new StatusFontIcon(FontAwesome.DOT_CIRCLE_O, SPUIStyleDefinitions.STATUS_ICON_LIGHT_BLUE));
        statusIconMap.put(RolloutStatus.STOPPED,
                new StatusFontIcon(FontAwesome.STOP, SPUIStyleDefinitions.STATUS_ICON_RED));
        statusIconMap.put(RolloutStatus.CREATING, new StatusFontIcon(null, SPUIStyleDefinitions.STATUS_SPINNER_GREY));
        statusIconMap.put(RolloutStatus.STARTING, new StatusFontIcon(null, SPUIStyleDefinitions.STATUS_SPINNER_BLUE));
        statusIconMap.put(RolloutStatus.ERROR_CREATING,
                new StatusFontIcon(FontAwesome.EXCLAMATION_CIRCLE, SPUIStyleDefinitions.STATUS_ICON_RED));
        statusIconMap.put(RolloutStatus.ERROR_STARTING,
                new StatusFontIcon(FontAwesome.EXCLAMATION_CIRCLE, SPUIStyleDefinitions.STATUS_ICON_RED));
    }

    RolloutListGrid(final I18N i18n, final UIEventBus eventBus, final RolloutManagement rolloutManagement,
            final UINotification uiNotification, final RolloutUIState rolloutUIState,
            final SpPermissionChecker permissionChecker, final TargetManagement targetManagement,
            final EntityFactory entityFactory, final UiProperties uiProperties,
            final TargetFilterQueryManagement targetFilterQueryManagement) {
        super(i18n, eventBus, permissionChecker);
        this.rolloutManagement = rolloutManagement;
        this.addUpdateRolloutWindow = new AddUpdateRolloutWindowLayout(rolloutManagement, targetManagement,
                uiNotification, uiProperties, entityFactory, i18n, eventBus, targetFilterQueryManagement);
        this.uiNotification = uiNotification;
        this.rolloutUIState = rolloutUIState;
    }

    /**
     * Handles the RolloutEvent to refresh Grid.
     *
     */
    @EventBusListenerMethod(scope = EventScope.UI)
    void onEvent(final RolloutEvent event) {
        switch (event) {
        case FILTER_BY_TEXT:
        case CREATE_ROLLOUT:
        case UPDATE_ROLLOUT:
        case SHOW_ROLLOUTS:
            refreshContainer();
            break;
        default:
            return;
        }
    }

    /**
     * Handles the RolloutChangeEvent to refresh the item in the grid.
     *
     * @param eventContainer
<<<<<<< HEAD
     *            the event which contains the rollout which has been changed
=======
     *            container which holds the rollout change event
>>>>>>> 889d1492
     */
    @SuppressWarnings("unchecked")
    @EventBusListenerMethod(scope = EventScope.UI)
    public void onRolloutChangeEvent(final RolloutChangeEventContainer eventContainer) {
        eventContainer.getEvents().forEach(this::handleEvent);
    }

    private void handleEvent(final RolloutChangeEvent rolloutChangeEvent) {
        if (!rolloutUIState.isShowRollOuts()) {
            return;
        }
        final Rollout rollout = rolloutManagement.findRolloutWithDetailedStatus(rolloutChangeEvent.getRolloutId());
        final TotalTargetCountStatus totalTargetCountStatus = rollout.getTotalTargetCountStatus();
        final LazyQueryContainer rolloutContainer = (LazyQueryContainer) getContainerDataSource();
        final Item item = rolloutContainer.getItem(rolloutChangeEvent.getRolloutId());
        if (item == null) {
            refreshContainer();
            return;
        }
        item.getItemProperty(VAR_STATUS).setValue(rollout.getStatus());
        item.getItemProperty(VAR_TOTAL_TARGETS_COUNT_STATUS).setValue(totalTargetCountStatus);
        final Long groupCount = (Long) item.getItemProperty(VAR_NUMBER_OF_GROUPS).getValue();
        final int groupsCreated = rollout.getRolloutGroupsCreated();
        if (groupsCreated != 0) {
            item.getItemProperty(VAR_NUMBER_OF_GROUPS).setValue(Long.valueOf(groupsCreated));
        } else if (rollout.getRolloutGroups() != null && groupCount != rollout.getRolloutGroups().size()) {
            item.getItemProperty(VAR_NUMBER_OF_GROUPS).setValue(Long.valueOf(rollout.getRolloutGroups().size()));
        }
        item.getItemProperty(ROLLOUT_RENDERER_DATA)
                .setValue(new RolloutRendererData(rollout.getName(), rollout.getStatus().toString()));
    }

    @Override
    protected Container createContainer() {
        final BeanQueryFactory<RolloutBeanQuery> rolloutQf = new BeanQueryFactory<>(RolloutBeanQuery.class);
        return new LazyQueryContainer(new LazyQueryDefinition(true, SPUIDefinitions.PAGE_SIZE, VAR_ID), rolloutQf);
    }

    @Override
    protected void addContainerProperties() {
        final LazyQueryContainer rolloutGridContainer = (LazyQueryContainer) getContainerDataSource();
        rolloutGridContainer.addContainerProperty(VAR_NAME, String.class, "", false, false);
        rolloutGridContainer.addContainerProperty(DS_TYPE, String.class, null, false, false);
        rolloutGridContainer.addContainerProperty(SW_MODULES, Set.class, null, false, false);
        rolloutGridContainer.addContainerProperty(ROLLOUT_RENDERER_DATA, RolloutRendererData.class, null, false, false);
        rolloutGridContainer.addContainerProperty(VAR_DESC, String.class, null, false, false);
        rolloutGridContainer.addContainerProperty(IS_REQUIRED_MIGRATION_STEP, boolean.class, null, false, false);
        rolloutGridContainer.addContainerProperty(VAR_STATUS, RolloutStatus.class, null, false, false);
        rolloutGridContainer.addContainerProperty(VAR_DIST_NAME_VERSION, String.class, null, false, false);
        rolloutGridContainer.addContainerProperty(VAR_CREATED_DATE, String.class, null, false, false);

        rolloutGridContainer.addContainerProperty(VAR_MODIFIED_DATE, String.class, null, false, false);
        rolloutGridContainer.addContainerProperty(VAR_CREATED_USER, String.class, null, false, false);
        rolloutGridContainer.addContainerProperty(VAR_MODIFIED_BY, String.class, null, false, false);
        rolloutGridContainer.addContainerProperty(VAR_NUMBER_OF_GROUPS, Long.class, 0, false, false);
        rolloutGridContainer.addContainerProperty(VAR_TOTAL_TARGETS, String.class, "0", false, false);
        rolloutGridContainer.addContainerProperty(VAR_TOTAL_TARGETS_COUNT_STATUS, TotalTargetCountStatus.class, null,
                false, false);

        rolloutGridContainer.addContainerProperty(RUN_OPTION, String.class, FontAwesome.PLAY.getHtml(), false, false);

        rolloutGridContainer.addContainerProperty(PAUSE_OPTION, String.class, FontAwesome.PAUSE.getHtml(), false,
                false);

        if (permissionChecker.hasRolloutUpdatePermission()) {
            rolloutGridContainer.addContainerProperty(UPDATE_OPTION, String.class, FontAwesome.EDIT.getHtml(), false,
                    false);
        }
        if (permissionChecker.hasRolloutCreatePermission()) {
            rolloutGridContainer.addContainerProperty(COPY_OPTION, String.class, FontAwesome.COPY.getHtml(), false,
                    false);
        }
    }

    @Override
    protected void setColumnExpandRatio() {

        getColumn(ROLLOUT_RENDERER_DATA).setMinimumWidth(40);
        getColumn(ROLLOUT_RENDERER_DATA).setMaximumWidth(150);

        getColumn(VAR_DIST_NAME_VERSION).setMinimumWidth(40);
        getColumn(VAR_DIST_NAME_VERSION).setMaximumWidth(150);

        getColumn(VAR_STATUS).setMinimumWidth(75);
        getColumn(VAR_STATUS).setMaximumWidth(75);

        getColumn(VAR_TOTAL_TARGETS).setMinimumWidth(40);
        getColumn(VAR_TOTAL_TARGETS).setMaximumWidth(100);

        getColumn(VAR_NUMBER_OF_GROUPS).setMinimumWidth(40);
        getColumn(VAR_NUMBER_OF_GROUPS).setMaximumWidth(100);

        getColumn(RUN_OPTION).setMinimumWidth(25);
        getColumn(RUN_OPTION).setMaximumWidth(25);

        getColumn(PAUSE_OPTION).setMinimumWidth(25);
        getColumn(PAUSE_OPTION).setMaximumWidth(25);

        if (permissionChecker.hasRolloutUpdatePermission()) {
            getColumn(UPDATE_OPTION).setMinimumWidth(25);
            getColumn(UPDATE_OPTION).setMaximumWidth(40);
        } else {
            getColumn(PAUSE_OPTION).setMaximumWidth(60);
        }
        if (permissionChecker.hasRolloutCreatePermission()) {
            getColumn(COPY_OPTION).setMinimumWidth(25);
            getColumn(COPY_OPTION).setMaximumWidth(25);
        }

        getColumn(VAR_TOTAL_TARGETS_COUNT_STATUS).setMinimumWidth(280);
    }

    @Override
    protected void setColumnHeaderNames() {
        getColumn(ROLLOUT_RENDERER_DATA).setHeaderCaption(i18n.get("header.name"));
        getColumn(DS_TYPE).setHeaderCaption(i18n.get("header.type"));
        getColumn(SW_MODULES).setHeaderCaption(i18n.get("header.swmodules"));
        getColumn(IS_REQUIRED_MIGRATION_STEP).setHeaderCaption(i18n.get("header.migrations.step"));
        getColumn(VAR_DIST_NAME_VERSION).setHeaderCaption(i18n.get("header.distributionset"));
        getColumn(VAR_NUMBER_OF_GROUPS).setHeaderCaption(i18n.get("header.numberofgroups"));
        getColumn(VAR_TOTAL_TARGETS).setHeaderCaption(i18n.get("header.total.targets"));
        getColumn(VAR_CREATED_DATE).setHeaderCaption(i18n.get("header.createdDate"));
        getColumn(VAR_CREATED_USER).setHeaderCaption(i18n.get("header.createdBy"));
        getColumn(VAR_MODIFIED_DATE).setHeaderCaption(i18n.get("header.modifiedDate"));
        getColumn(VAR_MODIFIED_BY).setHeaderCaption(i18n.get("header.modifiedBy"));
        getColumn(VAR_DESC).setHeaderCaption(i18n.get("header.description"));
        getColumn(VAR_TOTAL_TARGETS_COUNT_STATUS).setHeaderCaption(i18n.get("header.detail.status"));
        getColumn(VAR_STATUS).setHeaderCaption(i18n.get("header.status"));

        getColumn(RUN_OPTION).setHeaderCaption(i18n.get("header.action.run"));
        getColumn(PAUSE_OPTION).setHeaderCaption(i18n.get("header.action.pause"));

        if (permissionChecker.hasRolloutUpdatePermission()) {
            getColumn(UPDATE_OPTION).setHeaderCaption(i18n.get("header.action.update"));
        }
        if (permissionChecker.hasRolloutCreatePermission()) {
            getColumn(COPY_OPTION).setHeaderCaption(i18n.get("header.action.copy"));
        }

<<<<<<< HEAD
        final HeaderCell join = getDefaultHeaderRow().join(RUN_OPTION, PAUSE_OPTION, UPDATE_OPTION, COPY_OPTION);
=======
        HeaderCell join;
        if (permissionChecker.hasRolloutUpdatePermission()) {
            join = getDefaultHeaderRow().join(RUN_OPTION, PAUSE_OPTION, UPDATE_OPTION);
        } else {
            join = getDefaultHeaderRow().join(RUN_OPTION, PAUSE_OPTION);
        }
>>>>>>> 889d1492
        join.setText(i18n.get("header.action"));
    }

    @Override
    protected String getGridId() {
        return UIComponentIdProvider.ROLLOUT_LIST_GRID_ID;
    }

    @Override
    protected void setColumnProperties() {
        final List<Object> columnList = new ArrayList<>();
        columnList.add(ROLLOUT_RENDERER_DATA);
        columnList.add(VAR_DIST_NAME_VERSION);
        columnList.add(DS_TYPE);
        columnList.add(SW_MODULES);
        columnList.add(IS_REQUIRED_MIGRATION_STEP);
        columnList.add(VAR_STATUS);
        columnList.add(VAR_TOTAL_TARGETS_COUNT_STATUS);
        columnList.add(VAR_NUMBER_OF_GROUPS);
        columnList.add(VAR_TOTAL_TARGETS);

        columnList.add(RUN_OPTION);
        columnList.add(PAUSE_OPTION);

        if (permissionChecker.hasRolloutUpdatePermission()) {
            columnList.add(UPDATE_OPTION);
        }
        if (permissionChecker.hasRolloutCreatePermission()) {
            columnList.add(COPY_OPTION);
        }

        columnList.add(VAR_CREATED_DATE);
        columnList.add(VAR_CREATED_USER);
        columnList.add(VAR_MODIFIED_DATE);
        columnList.add(VAR_MODIFIED_BY);
        columnList.add(VAR_DESC);
        setColumnOrder(columnList.toArray());
        alignColumns();
    }

    @Override
    protected void setHiddenColumns() {
        final List<Object> columnsToBeHidden = new ArrayList<>();
        columnsToBeHidden.add(VAR_NAME);
        columnsToBeHidden.add(VAR_CREATED_DATE);
        columnsToBeHidden.add(VAR_CREATED_USER);
        columnsToBeHidden.add(VAR_MODIFIED_DATE);
        columnsToBeHidden.add(VAR_MODIFIED_BY);
        columnsToBeHidden.add(VAR_DESC);
        columnsToBeHidden.add(IS_REQUIRED_MIGRATION_STEP);
        columnsToBeHidden.add(DS_TYPE);
        columnsToBeHidden.add(SW_MODULES);
        for (final Object propertyId : columnsToBeHidden) {
            getColumn(propertyId).setHidden(true);
        }
    }

    @Override
    protected CellDescriptionGenerator getDescriptionGenerator() {
        return this::getDescription;
    }

    @Override
    protected void addColumnRenderes() {
        getColumn(VAR_NUMBER_OF_GROUPS).setRenderer(new HtmlRenderer(), new TotalTargetGroupsConverter());
        getColumn(VAR_TOTAL_TARGETS_COUNT_STATUS).setRenderer(new HtmlRenderer(),
                new TotalTargetCountStatusConverter());

        getColumn(VAR_STATUS).setRenderer(new HtmlLabelRenderer(), new RolloutStatusConverter());

        final RolloutRenderer customObjectRenderer = new RolloutRenderer(RolloutRendererData.class);
        customObjectRenderer.addClickListener(this::onClickOfRolloutName);
        getColumn(ROLLOUT_RENDERER_DATA).setRenderer(customObjectRenderer);

        getColumn(RUN_OPTION)
                .setRenderer(new HtmlButtonRenderer(clickEvent -> startOrResumeRollout((Long) clickEvent.getItemId())));

        getColumn(PAUSE_OPTION)
                .setRenderer(new HtmlButtonRenderer(clickEvent -> pauseRollout((Long) clickEvent.getItemId())));

        if (permissionChecker.hasRolloutUpdatePermission()) {
            getColumn(UPDATE_OPTION)
                    .setRenderer(new HtmlButtonRenderer(clickEvent -> updateRollout((Long) clickEvent.getItemId())));
        }
        if (permissionChecker.hasRolloutCreatePermission()) {
            getColumn(COPY_OPTION)
                    .setRenderer(new HtmlButtonRenderer(clickEvent -> copyRollout((Long) clickEvent.getItemId())));
        }

    }

    private void alignColumns() {
        setCellStyleGenerator(new RollouStatusCellStyleGenerator(getContainerDataSource()));
    }

    private void onClickOfRolloutName(final RendererClickEvent event) {
        rolloutUIState.setRolloutId((long) event.getItemId());
        final String rolloutName = (String) getContainerDataSource().getItem(event.getItemId())
                .getItemProperty(VAR_NAME).getValue();
        rolloutUIState.setRolloutName(rolloutName);
        final String ds = (String) getContainerDataSource().getItem(event.getItemId())
                .getItemProperty(VAR_DIST_NAME_VERSION).getValue();
        rolloutUIState.setRolloutDistributionSet(ds);
        eventBus.publish(this, RolloutEvent.SHOW_ROLLOUT_GROUPS);
    }

    private void pauseRollout(final Long rolloutId) {
        final Item row = getContainerDataSource().getItem(rolloutId);

        final RolloutStatus rolloutStatus = (RolloutStatus) row.getItemProperty(VAR_STATUS).getValue();

        if (!RolloutStatus.RUNNING.equals(rolloutStatus)) {
            return;
        }

        final String rolloutName = (String) row.getItemProperty(VAR_NAME).getValue();

        rolloutManagement.pauseRollout(rolloutId);
        uiNotification.displaySuccess(i18n.get("message.rollout.paused", rolloutName));
    }

    private void startOrResumeRollout(final Long rolloutId) {
        final Item row = getContainerDataSource().getItem(rolloutId);

        final RolloutStatus rolloutStatus = (RolloutStatus) row.getItemProperty(VAR_STATUS).getValue();
        final String rolloutName = (String) row.getItemProperty(VAR_NAME).getValue();

        if (RolloutStatus.READY.equals(rolloutStatus)) {
            rolloutManagement.startRollout(rolloutId);
            uiNotification.displaySuccess(i18n.get("message.rollout.started", rolloutName));
            return;
        }

        if (RolloutStatus.PAUSED.equals(rolloutStatus)) {
            rolloutManagement.resumeRollout(rolloutId);
            uiNotification.displaySuccess(i18n.get("message.rollout.resumed", rolloutName));
            return;
        }
    }

    private void updateRollout(final Long rolloutId) {
        final CommonDialogWindow addTargetWindow = addUpdateRolloutWindow.getWindow(rolloutId, false);
        addTargetWindow.setCaption(i18n.get("caption.update.rollout"));
        UI.getCurrent().addWindow(addTargetWindow);
        addTargetWindow.setVisible(Boolean.TRUE);
    }

    private void copyRollout(final Long rolloutId) {
        final CommonDialogWindow addTargetWindow = addUpdateRolloutWindow.getWindow(rolloutId, true);
        addTargetWindow.setCaption(i18n.get("caption.create.rollout"));
        UI.getCurrent().addWindow(addTargetWindow);
        addTargetWindow.setVisible(Boolean.TRUE);
    }

    private String getDescription(final CellReference cell) {

        String description = null;

        if (VAR_STATUS.equals(cell.getPropertyId())) {
            description = cell.getProperty().getValue().toString().toLowerCase();
        } else if (ACTION.equals(cell.getPropertyId())) {
            description = ACTION.toLowerCase();
        } else if (ROLLOUT_RENDERER_DATA.equals(cell.getPropertyId())) {
            description = ((RolloutRendererData) cell.getProperty().getValue()).getName();
        } else if (VAR_TOTAL_TARGETS_COUNT_STATUS.equals(cell.getPropertyId())) {
            description = getTooltip(((TotalTargetCountStatus) cell.getValue()).getStatusTotalCountMap());
        } else if (VAR_DIST_NAME_VERSION.equals(cell.getPropertyId())) {
            description = getDSDetails(cell.getItem());
        }

        return description;
    }

    private static String getDSDetails(final Item rolloutItem) {
        final StringBuilder swModuleNames = new StringBuilder();
        final StringBuilder swModuleVendors = new StringBuilder();
        final Set<SoftwareModule> swModules = (Set<SoftwareModule>) rolloutItem.getItemProperty(SW_MODULES).getValue();
        swModules.forEach(swModule -> {
            swModuleNames.append(swModule.getName());
            swModuleNames.append(" , ");
            swModuleVendors.append(swModule.getVendor());
            swModuleVendors.append(" , ");
        });
        final StringBuilder stringBuilder = new StringBuilder();
        stringBuilder.append(HTML_UL_OPEN_TAG);
        stringBuilder.append(HTML_LI_OPEN_TAG);
        stringBuilder.append(" DistributionSet Description : ")
                .append((String) rolloutItem.getItemProperty(VAR_DESC).getValue());
        stringBuilder.append(HTML_LI_CLOSE_TAG);
        stringBuilder.append(HTML_LI_OPEN_TAG);
        stringBuilder.append(" DistributionSet Type : ")
                .append((String) rolloutItem.getItemProperty(DS_TYPE).getValue());
        stringBuilder.append(HTML_LI_CLOSE_TAG);
        stringBuilder.append(HTML_LI_OPEN_TAG);
        stringBuilder.append("Required Migration step : ")
                .append((boolean) rolloutItem.getItemProperty(IS_REQUIRED_MIGRATION_STEP).getValue() ? "Yes" : "No");
        stringBuilder.append(HTML_LI_CLOSE_TAG);

        stringBuilder.append(HTML_LI_OPEN_TAG);
        stringBuilder.append("SoftWare Modules : ").append(swModuleNames.toString());
        stringBuilder.append(HTML_LI_CLOSE_TAG);

        stringBuilder.append(HTML_LI_OPEN_TAG);
        stringBuilder.append("Vendor(s) : ").append(swModuleVendors.toString());
        stringBuilder.append(HTML_LI_CLOSE_TAG);

        stringBuilder.append(HTML_UL_CLOSE_TAG);
        return stringBuilder.toString();
    }

    private static class RollouStatusCellStyleGenerator implements CellStyleGenerator {

        private static final long serialVersionUID = 1L;
        /**
         * Contains all expected rollout status per column to enable or disable
         * the button.
         */
        private static final Map<String, RolloutStatus> EXPECTED_ROLLOUT_STATUS_ENABLE_BUTTON = Maps
                .newHashMapWithExpectedSize(2);
        private final Container.Indexed containerDataSource;

        static {
            EXPECTED_ROLLOUT_STATUS_ENABLE_BUTTON.put(RUN_OPTION, RolloutStatus.READY);
            EXPECTED_ROLLOUT_STATUS_ENABLE_BUTTON.put(PAUSE_OPTION, RolloutStatus.RUNNING);
        }

        /**
         * Constructor
         *
         * @param containerDataSource
         *            the container
         */
        public RollouStatusCellStyleGenerator(final Container.Indexed containerDataSource) {
            this.containerDataSource = containerDataSource;
        }

        @Override
        public String getStyle(final CellReference cellReference) {
            if (VAR_STATUS.equals(cellReference.getPropertyId())) {
                return "centeralign";
            }
            return convertRolloutStatusToString(cellReference);
        }

        private String convertRolloutStatusToString(final CellReference cellReference) {
            final Object propertyId = cellReference.getPropertyId();
            final RolloutStatus expectedRolloutStatus = EXPECTED_ROLLOUT_STATUS_ENABLE_BUTTON.get(propertyId);
            if (expectedRolloutStatus == null) {
                return null;
            }

            if (RUN_OPTION.equals(cellReference.getPropertyId())) {
                return getStatus(cellReference, RolloutStatus.READY, RolloutStatus.PAUSED);
            }

            if (PAUSE_OPTION.equals(cellReference.getPropertyId())) {
                return getStatus(cellReference, RolloutStatus.RUNNING);
            }

            return null;
        }

        private String getStatus(final CellReference cellReference, final RolloutStatus... expectedRolloutStatus) {
            final RolloutStatus currentRolloutStatus = getRolloutStatus(cellReference.getItemId());

            if (Arrays.asList(expectedRolloutStatus).contains(currentRolloutStatus)) {
                return null;
            }

            return org.eclipse.hawkbit.ui.customrenderers.client.renderers.HtmlButtonRenderer.DISABLE_VALUE;
        }

        private RolloutStatus getRolloutStatus(final Object itemId) {
            final Item row = containerDataSource.getItem(itemId);
            return (RolloutStatus) row.getItemProperty(VAR_STATUS).getValue();
        }
    }

    /**
     *
     * Converter to convert {@link RolloutStatus} to string.
     *
     */
    class RolloutStatusConverter implements Converter<String, RolloutStatus> {

        private static final long serialVersionUID = -1217685750825632678L;

        @Override
        public RolloutStatus convertToModel(final String value, final Class<? extends RolloutStatus> targetType,
                final Locale locale) {
            return null;
        }

        @Override
        public String convertToPresentation(final RolloutStatus value, final Class<? extends String> targetType,
                final Locale locale) {
            return convertRolloutStatusToString(value);
        }

        @Override
        public Class<RolloutStatus> getModelType() {
            return RolloutStatus.class;
        }

        @Override
        public Class<String> getPresentationType() {
            return String.class;
        }

        private String convertRolloutStatusToString(final RolloutStatus value) {
            final StatusFontIcon statusFontIcon = statusIconMap.get(value);
            final String codePoint = HawkbitCommonUtil.getCodePoint(statusFontIcon);
            return HawkbitCommonUtil.getStatusLabelDetailsInString(codePoint, statusFontIcon.getStyle(),
                    UIComponentIdProvider.ROLLOUT_STATUS_LABEL_ID);
        }
    }

    /**
     * Converter to convert {@link TotalTargetCountStatus} to formatted string
     * with status and count details.
     *
     */
    class TotalTargetCountStatusConverter implements Converter<String, TotalTargetCountStatus> {

        private static final long serialVersionUID = -5794528427855153924L;

        @Override
        public TotalTargetCountStatus convertToModel(final String value,
                final Class<? extends TotalTargetCountStatus> targetType, final Locale locale) {
            return null;
        }

        @Override
        public String convertToPresentation(final TotalTargetCountStatus value,
                final Class<? extends String> targetType, final Locale locale) {
            return DistributionBarHelper.getDistributionBarAsHTMLString(value.getStatusTotalCountMap());
        }

        @Override
        public Class<TotalTargetCountStatus> getModelType() {
            return TotalTargetCountStatus.class;
        }

        @Override
        public Class<String> getPresentationType() {
            return String.class;
        }
    }

    /**
     * Converter to convert 0 to empty, if total target groups is zero.
     *
     */
    class TotalTargetGroupsConverter implements Converter<String, Long> {

        private static final long serialVersionUID = 6589305227035220369L;

        @Override
        public Long convertToModel(final String value, final Class<? extends Long> targetType, final Locale locale) {
            return null;
        }

        @Override
        public String convertToPresentation(final Long value, final Class<? extends String> targetType,
                final Locale locale) {
            if (value == 0) {
                return "";
            }
            return value.toString();
        }

        @Override
        public Class<Long> getModelType() {
            return Long.class;
        }

        @Override
        public Class<String> getPresentationType() {
            return String.class;
        }
    }

}<|MERGE_RESOLUTION|>--- conflicted
+++ resolved
@@ -165,11 +165,7 @@
      * Handles the RolloutChangeEvent to refresh the item in the grid.
      *
      * @param eventContainer
-<<<<<<< HEAD
-     *            the event which contains the rollout which has been changed
-=======
      *            container which holds the rollout change event
->>>>>>> 889d1492
      */
     @SuppressWarnings("unchecked")
     @EventBusListenerMethod(scope = EventScope.UI)
@@ -309,16 +305,12 @@
             getColumn(COPY_OPTION).setHeaderCaption(i18n.get("header.action.copy"));
         }
 
-<<<<<<< HEAD
-        final HeaderCell join = getDefaultHeaderRow().join(RUN_OPTION, PAUSE_OPTION, UPDATE_OPTION, COPY_OPTION);
-=======
         HeaderCell join;
         if (permissionChecker.hasRolloutUpdatePermission()) {
-            join = getDefaultHeaderRow().join(RUN_OPTION, PAUSE_OPTION, UPDATE_OPTION);
+            join = getDefaultHeaderRow().join(RUN_OPTION, PAUSE_OPTION, UPDATE_OPTION, COPY_OPTION);
         } else {
             join = getDefaultHeaderRow().join(RUN_OPTION, PAUSE_OPTION);
         }
->>>>>>> 889d1492
         join.setText(i18n.get("header.action"));
     }
 
