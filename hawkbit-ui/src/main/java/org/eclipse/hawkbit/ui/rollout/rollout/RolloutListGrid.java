/**
 * Copyright (c) 2015 Bosch Software Innovations GmbH and others.
 *
 * All rights reserved. This program and the accompanying materials
 * are made available under the terms of the Eclipse Public License v1.0
 * which accompanies this distribution, and is available at
 * http://www.eclipse.org/legal/epl-v10.html
 */
package org.eclipse.hawkbit.ui.rollout.rollout;

import static org.eclipse.hawkbit.ui.rollout.DistributionBarHelper.getTooltip;

import java.util.ArrayList;
import java.util.Arrays;
import java.util.EnumMap;
import java.util.List;
import java.util.Locale;
import java.util.Map;
import java.util.Optional;
import java.util.Set;

import org.apache.commons.lang3.StringUtils;
import org.eclipse.hawkbit.repository.EntityFactory;
import org.eclipse.hawkbit.repository.RolloutManagement;
import org.eclipse.hawkbit.repository.TargetFilterQueryManagement;
import org.eclipse.hawkbit.repository.TargetManagement;
import org.eclipse.hawkbit.repository.model.Rollout;
import org.eclipse.hawkbit.repository.model.Rollout.RolloutStatus;
import org.eclipse.hawkbit.repository.model.SoftwareModule;
import org.eclipse.hawkbit.repository.model.TotalTargetCountStatus;
import org.eclipse.hawkbit.repository.model.TotalTargetCountStatus.Status;
import org.eclipse.hawkbit.ui.SpPermissionChecker;
import org.eclipse.hawkbit.ui.UiProperties;
import org.eclipse.hawkbit.ui.common.CommonDialogWindow;
import org.eclipse.hawkbit.ui.common.ConfirmationDialog;
import org.eclipse.hawkbit.ui.common.grid.AbstractGrid;
import org.eclipse.hawkbit.ui.customrenderers.client.renderers.RolloutRendererData;
import org.eclipse.hawkbit.ui.customrenderers.renderers.HtmlButtonRenderer;
import org.eclipse.hawkbit.ui.customrenderers.renderers.HtmlLabelRenderer;
import org.eclipse.hawkbit.ui.customrenderers.renderers.RolloutRenderer;
import org.eclipse.hawkbit.ui.push.RolloutChangeEventContainer;
import org.eclipse.hawkbit.ui.push.RolloutDeletedEventContainer;
import org.eclipse.hawkbit.ui.push.event.RolloutChangeEvent;
import org.eclipse.hawkbit.ui.rollout.DistributionBarHelper;
import org.eclipse.hawkbit.ui.rollout.StatusFontIcon;
import org.eclipse.hawkbit.ui.rollout.event.RolloutEvent;
import org.eclipse.hawkbit.ui.rollout.state.RolloutUIState;
import org.eclipse.hawkbit.ui.utils.HawkbitCommonUtil;
import org.eclipse.hawkbit.ui.utils.VaadinMessageSource;
import org.eclipse.hawkbit.ui.utils.SPUIDefinitions;
import org.eclipse.hawkbit.ui.utils.SPUILabelDefinitions;
import org.eclipse.hawkbit.ui.utils.SPUIStyleDefinitions;
import org.eclipse.hawkbit.ui.utils.UIComponentIdProvider;
import org.eclipse.hawkbit.ui.utils.UINotification;
import org.vaadin.addons.lazyquerycontainer.BeanQueryFactory;
import org.vaadin.addons.lazyquerycontainer.LazyQueryContainer;
import org.vaadin.addons.lazyquerycontainer.LazyQueryDefinition;
import org.vaadin.spring.events.EventBus.UIEventBus;
import org.vaadin.spring.events.EventScope;
import org.vaadin.spring.events.annotation.EventBusListenerMethod;

import com.vaadin.data.Container;
import com.vaadin.data.Item;
import com.vaadin.data.util.converter.Converter;
import com.vaadin.server.FontAwesome;
import com.vaadin.ui.UI;
import com.vaadin.ui.renderers.ClickableRenderer.RendererClickEvent;
import com.vaadin.ui.renderers.HtmlRenderer;

/**
 * Rollout list grid component.
 */
public class RolloutListGrid extends AbstractGrid {

    private static final long serialVersionUID = 1L;

    private static final String UPDATE_OPTION = "Update";

    private static final String COPY_OPTION = "Copy";

    private static final String PAUSE_OPTION = "Pause";

    private static final String RUN_OPTION = "Run";

    private static final String DELETE_OPTION = "Delete";

    private static final String DS_TYPE = "type";

    private static final String SW_MODULES = "swModules";

    private static final String IS_REQUIRED_MIGRATION_STEP = "isRequiredMigrationStep";

    private static final String ROLLOUT_RENDERER_DATA = "rolloutRendererData";

    private final transient RolloutManagement rolloutManagement;

    private final AddUpdateRolloutWindowLayout addUpdateRolloutWindow;

    private final UINotification uiNotification;

    private final RolloutUIState rolloutUIState;

    private static final Map<RolloutStatus, StatusFontIcon> statusIconMap = new EnumMap<>(RolloutStatus.class);

    static {
        statusIconMap.put(RolloutStatus.FINISHED,
                new StatusFontIcon(FontAwesome.CHECK_CIRCLE, SPUIStyleDefinitions.STATUS_ICON_GREEN));
        statusIconMap.put(RolloutStatus.PAUSED,
                new StatusFontIcon(FontAwesome.PAUSE, SPUIStyleDefinitions.STATUS_ICON_BLUE));
        statusIconMap.put(RolloutStatus.RUNNING, new StatusFontIcon(null, SPUIStyleDefinitions.STATUS_SPINNER_YELLOW));
        statusIconMap.put(RolloutStatus.READY,
                new StatusFontIcon(FontAwesome.DOT_CIRCLE_O, SPUIStyleDefinitions.STATUS_ICON_LIGHT_BLUE));
        statusIconMap.put(RolloutStatus.STOPPED,
                new StatusFontIcon(FontAwesome.STOP, SPUIStyleDefinitions.STATUS_ICON_RED));
        statusIconMap.put(RolloutStatus.CREATING, new StatusFontIcon(null, SPUIStyleDefinitions.STATUS_SPINNER_GREY));
        statusIconMap.put(RolloutStatus.STARTING, new StatusFontIcon(null, SPUIStyleDefinitions.STATUS_SPINNER_BLUE));
        statusIconMap.put(RolloutStatus.ERROR_CREATING,
                new StatusFontIcon(FontAwesome.EXCLAMATION_CIRCLE, SPUIStyleDefinitions.STATUS_ICON_RED));
        statusIconMap.put(RolloutStatus.ERROR_STARTING,
                new StatusFontIcon(FontAwesome.EXCLAMATION_CIRCLE, SPUIStyleDefinitions.STATUS_ICON_RED));
        statusIconMap.put(RolloutStatus.DELETING, new StatusFontIcon(null, SPUIStyleDefinitions.STATUS_SPINNER_RED));
    }

    RolloutListGrid(final VaadinMessageSource i18n, final UIEventBus eventBus, final RolloutManagement rolloutManagement,
            final UINotification uiNotification, final RolloutUIState rolloutUIState,
            final SpPermissionChecker permissionChecker, final TargetManagement targetManagement,
            final EntityFactory entityFactory, final UiProperties uiProperties,
            final TargetFilterQueryManagement targetFilterQueryManagement) {
        super(i18n, eventBus, permissionChecker);
        this.rolloutManagement = rolloutManagement;
        this.addUpdateRolloutWindow = new AddUpdateRolloutWindowLayout(rolloutManagement, targetManagement,
                uiNotification, uiProperties, entityFactory, i18n, eventBus, targetFilterQueryManagement);
        this.uiNotification = uiNotification;
        this.rolloutUIState = rolloutUIState;
    }

    /**
     * Handles the RolloutEvent to refresh Grid.
     *
     */
    @EventBusListenerMethod(scope = EventScope.UI)
    void onEvent(final RolloutEvent event) {
        switch (event) {
        case FILTER_BY_TEXT:
        case CREATE_ROLLOUT:
        case UPDATE_ROLLOUT:
        case SHOW_ROLLOUTS:
            refreshContainer();
            break;
        default:
            return;
        }
    }

    /**
     * Handles the RolloutDeletedEvent to refresh the grid.
     *
     * @param eventContainer
     *            container which holds the rollout delete event
     */
    @EventBusListenerMethod(scope = EventScope.UI)
    public void onRolloutDeletedEvent(final RolloutDeletedEventContainer eventContainer) {
        refreshContainer();
    }

    /**
     * Handles the RolloutChangeEvent to refresh the item in the grid.
     *
     * @param eventContainer
     *            container which holds the rollout change event
     */
    @EventBusListenerMethod(scope = EventScope.UI)
    public void onRolloutChangeEvent(final RolloutChangeEventContainer eventContainer) {
        eventContainer.getEvents().forEach(this::handleEvent);
    }

    private void handleEvent(final RolloutChangeEvent rolloutChangeEvent) {
        if (!rolloutUIState.isShowRollOuts() || rolloutChangeEvent.getRolloutId() == null) {
            return;
        }
        final Optional<Rollout> rollout = rolloutManagement
                .findRolloutWithDetailedStatus(rolloutChangeEvent.getRolloutId());

        if (!rollout.isPresent()) {
            return;
        }

        final LazyQueryContainer rolloutContainer = (LazyQueryContainer) getContainerDataSource();
        final Item item = rolloutContainer.getItem(rolloutChangeEvent.getRolloutId());
        if (item == null) {
            refreshContainer();
            return;
        }
        updateItem(rollout.get(), item);
    }

    private void updateItem(final Rollout rollout, final Item item) {
        final TotalTargetCountStatus totalTargetCountStatus = rollout.getTotalTargetCountStatus();
        item.getItemProperty(SPUILabelDefinitions.VAR_STATUS).setValue(rollout.getStatus());
        item.getItemProperty(SPUILabelDefinitions.VAR_TOTAL_TARGETS_COUNT_STATUS).setValue(totalTargetCountStatus);
        final Integer groupCount = (Integer) item.getItemProperty(SPUILabelDefinitions.VAR_NUMBER_OF_GROUPS).getValue();
        final int groupsCreated = rollout.getRolloutGroupsCreated();
        if (groupsCreated != 0) {
            item.getItemProperty(SPUILabelDefinitions.VAR_NUMBER_OF_GROUPS).setValue(Integer.valueOf(groupsCreated));
        } else if (rollout.getRolloutGroups() != null && !groupCount.equals(rollout.getRolloutGroups().size())) {
            item.getItemProperty(SPUILabelDefinitions.VAR_NUMBER_OF_GROUPS)
                    .setValue(Integer.valueOf(rollout.getRolloutGroups().size()));
        }
        item.getItemProperty(ROLLOUT_RENDERER_DATA)
                .setValue(new RolloutRendererData(rollout.getName(), rollout.getStatus().toString()));
    }

    @Override
    protected Container createContainer() {
        final BeanQueryFactory<RolloutBeanQuery> rolloutQf = new BeanQueryFactory<>(RolloutBeanQuery.class);
        return new LazyQueryContainer(
                new LazyQueryDefinition(true, SPUIDefinitions.PAGE_SIZE, SPUILabelDefinitions.VAR_ID), rolloutQf);
    }

    @Override
    protected void addContainerProperties() {
        final LazyQueryContainer rolloutGridContainer = (LazyQueryContainer) getContainerDataSource();
        rolloutGridContainer.addContainerProperty(SPUILabelDefinitions.VAR_NAME, String.class, "", false, false);
        rolloutGridContainer.addContainerProperty(DS_TYPE, String.class, null, false, false);
        rolloutGridContainer.addContainerProperty(SW_MODULES, Set.class, null, false, false);
        rolloutGridContainer.addContainerProperty(ROLLOUT_RENDERER_DATA, RolloutRendererData.class, null, false, false);
        rolloutGridContainer.addContainerProperty(SPUILabelDefinitions.VAR_DESC, String.class, null, false, false);
        rolloutGridContainer.addContainerProperty(IS_REQUIRED_MIGRATION_STEP, boolean.class, null, false, false);
        rolloutGridContainer.addContainerProperty(SPUILabelDefinitions.VAR_STATUS, RolloutStatus.class, null, false,
                false);
        rolloutGridContainer.addContainerProperty(SPUILabelDefinitions.VAR_DIST_NAME_VERSION, String.class, null, false,
                false);
        rolloutGridContainer.addContainerProperty(SPUILabelDefinitions.VAR_CREATED_DATE, String.class, null, false,
                false);

        rolloutGridContainer.addContainerProperty(SPUILabelDefinitions.VAR_MODIFIED_DATE, String.class, null, false,
                false);
        rolloutGridContainer.addContainerProperty(SPUILabelDefinitions.VAR_CREATED_USER, String.class, null, false,
                false);
        rolloutGridContainer.addContainerProperty(SPUILabelDefinitions.VAR_MODIFIED_BY, String.class, null, false,
                false);
        rolloutGridContainer.addContainerProperty(SPUILabelDefinitions.VAR_NUMBER_OF_GROUPS, Integer.class, 0, false,
                false);
        rolloutGridContainer.addContainerProperty(SPUILabelDefinitions.VAR_TOTAL_TARGETS, String.class, "0", false,
                false);
        rolloutGridContainer.addContainerProperty(SPUILabelDefinitions.VAR_TOTAL_TARGETS_COUNT_STATUS,
                TotalTargetCountStatus.class, null, false, false);

        rolloutGridContainer.addContainerProperty(RUN_OPTION, String.class, FontAwesome.PLAY.getHtml(), false, false);
        rolloutGridContainer.addContainerProperty(PAUSE_OPTION, String.class, FontAwesome.PAUSE.getHtml(), false,
                false);

        if (permissionChecker.hasRolloutUpdatePermission()) {
            rolloutGridContainer.addContainerProperty(UPDATE_OPTION, String.class, FontAwesome.EDIT.getHtml(), false,
                    false);
        }
        if (permissionChecker.hasRolloutCreatePermission()) {
            rolloutGridContainer.addContainerProperty(COPY_OPTION, String.class, FontAwesome.COPY.getHtml(), false,
                    false);
        }
        rolloutGridContainer.addContainerProperty(DELETE_OPTION, String.class, FontAwesome.TRASH_O.getHtml(), false,
                false);
    }

    @Override
    protected void setColumnExpandRatio() {

        getColumn(ROLLOUT_RENDERER_DATA).setMinimumWidth(40);
        getColumn(ROLLOUT_RENDERER_DATA).setMaximumWidth(150);

        getColumn(SPUILabelDefinitions.VAR_DIST_NAME_VERSION).setMinimumWidth(40);
        getColumn(SPUILabelDefinitions.VAR_DIST_NAME_VERSION).setMaximumWidth(150);

        getColumn(SPUILabelDefinitions.VAR_STATUS).setMinimumWidth(75);
        getColumn(SPUILabelDefinitions.VAR_STATUS).setMaximumWidth(75);

        getColumn(SPUILabelDefinitions.VAR_TOTAL_TARGETS).setMinimumWidth(40);
        getColumn(SPUILabelDefinitions.VAR_TOTAL_TARGETS).setMaximumWidth(100);

        getColumn(SPUILabelDefinitions.VAR_NUMBER_OF_GROUPS).setMinimumWidth(40);
        getColumn(SPUILabelDefinitions.VAR_NUMBER_OF_GROUPS).setMaximumWidth(100);

        getColumn(RUN_OPTION).setMinimumWidth(25);
        getColumn(RUN_OPTION).setMaximumWidth(25);

        getColumn(PAUSE_OPTION).setMinimumWidth(25);
        getColumn(PAUSE_OPTION).setMaximumWidth(25);

        if (permissionChecker.hasRolloutUpdatePermission()) {
            getColumn(UPDATE_OPTION).setMinimumWidth(25);
            getColumn(UPDATE_OPTION).setMaximumWidth(25);
        }

        if (permissionChecker.hasRolloutCreatePermission()) {
            getColumn(COPY_OPTION).setMinimumWidth(25);
            getColumn(COPY_OPTION).setMaximumWidth(25);
        }

        getColumn(DELETE_OPTION).setMinimumWidth(25);
        getColumn(DELETE_OPTION).setMaximumWidth(40);

        getColumn(SPUILabelDefinitions.VAR_TOTAL_TARGETS_COUNT_STATUS).setMinimumWidth(280);
    }

    @Override
    protected void setColumnHeaderNames() {
<<<<<<< HEAD
        getColumn(ROLLOUT_RENDERER_DATA).setHeaderCaption(i18n.get("header.name"));
        getColumn(DS_TYPE).setHeaderCaption(i18n.get("header.type"));
        getColumn(SW_MODULES).setHeaderCaption(i18n.get("header.swmodules"));
        getColumn(IS_REQUIRED_MIGRATION_STEP).setHeaderCaption(i18n.get("header.migrations.step"));
        getColumn(SPUILabelDefinitions.VAR_DIST_NAME_VERSION).setHeaderCaption(i18n.get("header.distributionset"));
        getColumn(SPUILabelDefinitions.VAR_NUMBER_OF_GROUPS).setHeaderCaption(i18n.get("header.numberofgroups"));
        getColumn(SPUILabelDefinitions.VAR_TOTAL_TARGETS).setHeaderCaption(i18n.get("header.total.targets"));
        getColumn(SPUILabelDefinitions.VAR_CREATED_DATE).setHeaderCaption(i18n.get("header.createdDate"));
        getColumn(SPUILabelDefinitions.VAR_CREATED_USER).setHeaderCaption(i18n.get("header.createdBy"));
        getColumn(SPUILabelDefinitions.VAR_MODIFIED_DATE).setHeaderCaption(i18n.get("header.modifiedDate"));
        getColumn(SPUILabelDefinitions.VAR_MODIFIED_BY).setHeaderCaption(i18n.get("header.modifiedBy"));
        getColumn(SPUILabelDefinitions.VAR_DESC).setHeaderCaption(i18n.get("header.description"));
        getColumn(SPUILabelDefinitions.VAR_TOTAL_TARGETS_COUNT_STATUS)
                .setHeaderCaption(i18n.get("header.detail.status"));
        getColumn(SPUILabelDefinitions.VAR_STATUS).setHeaderCaption(i18n.get("header.status"));

        getColumn(RUN_OPTION).setHeaderCaption(i18n.get("header.action.run"));
        getColumn(PAUSE_OPTION).setHeaderCaption(i18n.get("header.action.pause"));
=======
        getColumn(ROLLOUT_RENDERER_DATA).setHeaderCaption(i18n.getMessage("header.name"));
        getColumn(DS_TYPE).setHeaderCaption(i18n.getMessage("header.type"));
        getColumn(SW_MODULES).setHeaderCaption(i18n.getMessage("header.swmodules"));
        getColumn(IS_REQUIRED_MIGRATION_STEP).setHeaderCaption(i18n.getMessage("header.migrations.step"));
        getColumn(VAR_DIST_NAME_VERSION).setHeaderCaption(i18n.getMessage("header.distributionset"));
        getColumn(VAR_NUMBER_OF_GROUPS).setHeaderCaption(i18n.getMessage("header.numberofgroups"));
        getColumn(VAR_TOTAL_TARGETS).setHeaderCaption(i18n.getMessage("header.total.targets"));
        getColumn(VAR_CREATED_DATE).setHeaderCaption(i18n.getMessage("header.createdDate"));
        getColumn(VAR_CREATED_USER).setHeaderCaption(i18n.getMessage("header.createdBy"));
        getColumn(VAR_MODIFIED_DATE).setHeaderCaption(i18n.getMessage("header.modifiedDate"));
        getColumn(VAR_MODIFIED_BY).setHeaderCaption(i18n.getMessage("header.modifiedBy"));
        getColumn(VAR_DESC).setHeaderCaption(i18n.getMessage("header.description"));
        getColumn(VAR_TOTAL_TARGETS_COUNT_STATUS).setHeaderCaption(i18n.getMessage("header.detail.status"));
        getColumn(VAR_STATUS).setHeaderCaption(i18n.getMessage("header.status"));

        getColumn(RUN_OPTION).setHeaderCaption(i18n.getMessage("header.action.run"));
        getColumn(PAUSE_OPTION).setHeaderCaption(i18n.getMessage("header.action.pause"));
>>>>>>> 809fe4a8

        if (permissionChecker.hasRolloutUpdatePermission()) {
            getColumn(UPDATE_OPTION).setHeaderCaption(i18n.getMessage("header.action.update"));
        }

        if (permissionChecker.hasRolloutCreatePermission()) {
            getColumn(COPY_OPTION).setHeaderCaption(i18n.getMessage("header.action.copy"));
        }

        getColumn(DELETE_OPTION).setHeaderCaption(i18n.getMessage("header.action.delete"));

        joinColumns().setText(i18n.getMessage("header.action"));
    }

    private HeaderCell joinColumns() {
        if (permissionChecker.hasRolloutUpdatePermission() && permissionChecker.hasRolloutCreatePermission()) {
            return getDefaultHeaderRow().join(RUN_OPTION, PAUSE_OPTION, UPDATE_OPTION, COPY_OPTION, DELETE_OPTION);
        }
        if (permissionChecker.hasRolloutUpdatePermission()) {
            return getDefaultHeaderRow().join(RUN_OPTION, PAUSE_OPTION, UPDATE_OPTION, DELETE_OPTION);
        }
        if (permissionChecker.hasRolloutCreatePermission()) {
            return getDefaultHeaderRow().join(RUN_OPTION, PAUSE_OPTION, COPY_OPTION, DELETE_OPTION);
        }
        return getDefaultHeaderRow().join(RUN_OPTION, PAUSE_OPTION);
    }

    @Override
    protected String getGridId() {
        return UIComponentIdProvider.ROLLOUT_LIST_GRID_ID;
    }

    @Override
    protected void setColumnProperties() {
        final List<Object> columnList = new ArrayList<>();
        columnList.add(ROLLOUT_RENDERER_DATA);
        columnList.add(SPUILabelDefinitions.VAR_DIST_NAME_VERSION);
        columnList.add(DS_TYPE);
        columnList.add(SW_MODULES);
        columnList.add(IS_REQUIRED_MIGRATION_STEP);
        columnList.add(SPUILabelDefinitions.VAR_STATUS);
        columnList.add(SPUILabelDefinitions.VAR_TOTAL_TARGETS_COUNT_STATUS);
        columnList.add(SPUILabelDefinitions.VAR_NUMBER_OF_GROUPS);
        columnList.add(SPUILabelDefinitions.VAR_TOTAL_TARGETS);

        columnList.add(RUN_OPTION);
        columnList.add(PAUSE_OPTION);

        if (permissionChecker.hasRolloutUpdatePermission()) {
            columnList.add(UPDATE_OPTION);
        }
        if (permissionChecker.hasRolloutCreatePermission()) {
            columnList.add(COPY_OPTION);
        }
        columnList.add(DELETE_OPTION);

        columnList.add(SPUILabelDefinitions.VAR_CREATED_DATE);
        columnList.add(SPUILabelDefinitions.VAR_CREATED_USER);
        columnList.add(SPUILabelDefinitions.VAR_MODIFIED_DATE);
        columnList.add(SPUILabelDefinitions.VAR_MODIFIED_BY);
        columnList.add(SPUILabelDefinitions.VAR_DESC);
        setColumnOrder(columnList.toArray());
        alignColumns();
    }

    @Override
    protected void setHiddenColumns() {
        final List<Object> columnsToBeHidden = new ArrayList<>();
        columnsToBeHidden.add(SPUILabelDefinitions.VAR_NAME);
        columnsToBeHidden.add(SPUILabelDefinitions.VAR_CREATED_DATE);
        columnsToBeHidden.add(SPUILabelDefinitions.VAR_CREATED_USER);
        columnsToBeHidden.add(SPUILabelDefinitions.VAR_MODIFIED_DATE);
        columnsToBeHidden.add(SPUILabelDefinitions.VAR_MODIFIED_BY);
        columnsToBeHidden.add(SPUILabelDefinitions.VAR_DESC);
        columnsToBeHidden.add(IS_REQUIRED_MIGRATION_STEP);
        columnsToBeHidden.add(DS_TYPE);
        columnsToBeHidden.add(SW_MODULES);
        for (final Object propertyId : columnsToBeHidden) {
            getColumn(propertyId).setHidden(true);
        }
    }

    @Override
    protected CellDescriptionGenerator getDescriptionGenerator() {
        return this::getDescription;
    }

    @Override
    protected void addColumnRenderes() {
        getColumn(SPUILabelDefinitions.VAR_NUMBER_OF_GROUPS).setRenderer(new HtmlRenderer(),
                new TotalTargetGroupsConverter());
        getColumn(SPUILabelDefinitions.VAR_TOTAL_TARGETS_COUNT_STATUS).setRenderer(new HtmlRenderer(),
                new TotalTargetCountStatusConverter());

        getColumn(SPUILabelDefinitions.VAR_STATUS).setRenderer(new HtmlLabelRenderer(), new RolloutStatusConverter());

        final RolloutRenderer customObjectRenderer = new RolloutRenderer(RolloutRendererData.class);
        customObjectRenderer.addClickListener(this::onClickOfRolloutName);
        getColumn(ROLLOUT_RENDERER_DATA).setRenderer(customObjectRenderer);

        getColumn(RUN_OPTION)
                .setRenderer(new HtmlButtonRenderer(clickEvent -> startOrResumeRollout((Long) clickEvent.getItemId())));

        getColumn(PAUSE_OPTION)
                .setRenderer(new HtmlButtonRenderer(clickEvent -> pauseRollout((Long) clickEvent.getItemId())));

        if (permissionChecker.hasRolloutUpdatePermission()) {
            getColumn(UPDATE_OPTION)
                    .setRenderer(new HtmlButtonRenderer(clickEvent -> updateRollout((Long) clickEvent.getItemId())));
        }
        if (permissionChecker.hasRolloutCreatePermission()) {
            getColumn(COPY_OPTION)
                    .setRenderer(new HtmlButtonRenderer(clickEvent -> copyRollout((Long) clickEvent.getItemId())));
        }

        getColumn(DELETE_OPTION)
                .setRenderer(new HtmlButtonRenderer(clickEvent -> deleteRollout((Long) clickEvent.getItemId())));

    }

    private void alignColumns() {
        setCellStyleGenerator(new RollouStatusCellStyleGenerator(getContainerDataSource()));
    }

    private void onClickOfRolloutName(final RendererClickEvent event) {
        rolloutUIState.setRolloutId((long) event.getItemId());
        final String rolloutName = (String) getContainerDataSource().getItem(event.getItemId())
                .getItemProperty(SPUILabelDefinitions.VAR_NAME).getValue();
        rolloutUIState.setRolloutName(rolloutName);
        final String ds = (String) getContainerDataSource().getItem(event.getItemId())
                .getItemProperty(SPUILabelDefinitions.VAR_DIST_NAME_VERSION).getValue();
        rolloutUIState.setRolloutDistributionSet(ds);
        eventBus.publish(this, RolloutEvent.SHOW_ROLLOUT_GROUPS);
    }

    private void pauseRollout(final Long rolloutId) {
        final Item row = getContainerDataSource().getItem(rolloutId);

        final RolloutStatus rolloutStatus = (RolloutStatus) row.getItemProperty(SPUILabelDefinitions.VAR_STATUS)
                .getValue();

        if (!RolloutStatus.RUNNING.equals(rolloutStatus)) {
            return;
        }

        final String rolloutName = (String) row.getItemProperty(SPUILabelDefinitions.VAR_NAME).getValue();

        rolloutManagement.pauseRollout(rolloutId);
        uiNotification.displaySuccess(i18n.getMessage("message.rollout.paused", rolloutName));
    }

    private void startOrResumeRollout(final Long rolloutId) {
        final Item row = getContainerDataSource().getItem(rolloutId);

        final RolloutStatus rolloutStatus = (RolloutStatus) row.getItemProperty(SPUILabelDefinitions.VAR_STATUS)
                .getValue();
        final String rolloutName = (String) row.getItemProperty(SPUILabelDefinitions.VAR_NAME).getValue();

        if (RolloutStatus.READY.equals(rolloutStatus)) {
            rolloutManagement.startRollout(rolloutId);
            uiNotification.displaySuccess(i18n.getMessage("message.rollout.started", rolloutName));
            return;
        }

        if (RolloutStatus.PAUSED.equals(rolloutStatus)) {
            rolloutManagement.resumeRollout(rolloutId);
            uiNotification.displaySuccess(i18n.getMessage("message.rollout.resumed", rolloutName));
            return;
        }
    }

    private void updateRollout(final Long rolloutId) {
        final CommonDialogWindow addTargetWindow = addUpdateRolloutWindow.getWindow(rolloutId, false);
        addTargetWindow.setCaption(i18n.getMessage("caption.update.rollout"));
        UI.getCurrent().addWindow(addTargetWindow);
        addTargetWindow.setVisible(Boolean.TRUE);
    }

    private void copyRollout(final Long rolloutId) {
        final CommonDialogWindow addTargetWindow = addUpdateRolloutWindow.getWindow(rolloutId, true);
        addTargetWindow.setCaption(i18n.getMessage("caption.create.rollout"));
        UI.getCurrent().addWindow(addTargetWindow);
        addTargetWindow.setVisible(Boolean.TRUE);
    }

    private void deleteRollout(final Long rolloutId) {
        final Optional<Rollout> rollout = rolloutManagement.findRolloutWithDetailedStatus(rolloutId);

        if (!rollout.isPresent()) {
            return;
        }

        final String formattedConfirmationQuestion = getConfirmationQuestion(rollout.get());
        final ConfirmationDialog confirmationDialog = new ConfirmationDialog(i18n.getMessage("caption.confirm.delete.rollout"),
                formattedConfirmationQuestion, i18n.getMessage("button.ok"), i18n.getMessage("button.cancel"), ok -> {
                    if (!ok) {
                        return;
                    }
                    final Item row = getContainerDataSource().getItem(rolloutId);
                    final String rolloutName = (String) row.getItemProperty(SPUILabelDefinitions.VAR_NAME).getValue();
                    rolloutManagement.deleteRollout(rolloutId);
                    uiNotification.displaySuccess(i18n.getMessage("message.rollout.deleted", rolloutName));
                });
        UI.getCurrent().addWindow(confirmationDialog.getWindow());
        confirmationDialog.getWindow().bringToFront();
    }

    private String getConfirmationQuestion(final Rollout rollout) {

        final Map<Status, Long> statusTotalCount = rollout.getTotalTargetCountStatus().getStatusTotalCountMap();
        Long scheduledActions = statusTotalCount.get(Status.SCHEDULED);
        if (scheduledActions == null) {
            scheduledActions = 0L;
        }
        final Long runningActions = statusTotalCount.get(Status.RUNNING);
        String rolloutDetailsMessage = StringUtils.EMPTY;
        if ((scheduledActions > 0) || (runningActions > 0)) {
            rolloutDetailsMessage = i18n.getMessage("message.delete.rollout.details", runningActions, scheduledActions);
        }

        return i18n.getMessage("message.delete.rollout", rollout.getName(), rolloutDetailsMessage);
    }

    private String getDescription(final CellReference cell) {

        String description = null;

        if (SPUILabelDefinitions.VAR_STATUS.equals(cell.getPropertyId())) {
            description = cell.getProperty().getValue().toString().toLowerCase();
        } else if (SPUILabelDefinitions.ACTION.equals(cell.getPropertyId())) {
            description = SPUILabelDefinitions.ACTION.toLowerCase();
        } else if (ROLLOUT_RENDERER_DATA.equals(cell.getPropertyId())) {
            description = ((RolloutRendererData) cell.getProperty().getValue()).getName();
        } else if (SPUILabelDefinitions.VAR_TOTAL_TARGETS_COUNT_STATUS.equals(cell.getPropertyId())) {
            description = getTooltip(((TotalTargetCountStatus) cell.getValue()).getStatusTotalCountMap());
        } else if (SPUILabelDefinitions.VAR_DIST_NAME_VERSION.equals(cell.getPropertyId())) {
            description = getDSDetails(cell.getItem());
        }

        return description;
    }

    private static String getDSDetails(final Item rolloutItem) {
        final StringBuilder swModuleNames = new StringBuilder();
        final StringBuilder swModuleVendors = new StringBuilder();
        @SuppressWarnings("unchecked")
        final Set<SoftwareModule> swModules = (Set<SoftwareModule>) rolloutItem.getItemProperty(SW_MODULES).getValue();
        swModules.forEach(swModule -> {
            swModuleNames.append(swModule.getName());
            swModuleNames.append(" , ");
            swModuleVendors.append(swModule.getVendor());
            swModuleVendors.append(" , ");
        });
        final StringBuilder stringBuilder = new StringBuilder();
        stringBuilder.append(HawkbitCommonUtil.HTML_UL_OPEN_TAG);
        stringBuilder.append(HawkbitCommonUtil.HTML_LI_OPEN_TAG);
        stringBuilder.append(" DistributionSet Description : ")
                .append((String) rolloutItem.getItemProperty(SPUILabelDefinitions.VAR_DESC).getValue());
        stringBuilder.append(HawkbitCommonUtil.HTML_LI_CLOSE_TAG);
        stringBuilder.append(HawkbitCommonUtil.HTML_LI_OPEN_TAG);
        stringBuilder.append(" DistributionSet Type : ")
                .append((String) rolloutItem.getItemProperty(DS_TYPE).getValue());
        stringBuilder.append(HawkbitCommonUtil.HTML_LI_CLOSE_TAG);
        stringBuilder.append(HawkbitCommonUtil.HTML_LI_OPEN_TAG);
        stringBuilder.append("Required Migration step : ")
                .append((boolean) rolloutItem.getItemProperty(IS_REQUIRED_MIGRATION_STEP).getValue() ? "Yes" : "No");
        stringBuilder.append(HawkbitCommonUtil.HTML_LI_CLOSE_TAG);

        stringBuilder.append(HawkbitCommonUtil.HTML_LI_OPEN_TAG);
        stringBuilder.append("SoftWare Modules : ").append(swModuleNames.toString());
        stringBuilder.append(HawkbitCommonUtil.HTML_LI_CLOSE_TAG);

        stringBuilder.append(HawkbitCommonUtil.HTML_LI_OPEN_TAG);
        stringBuilder.append("Vendor(s) : ").append(swModuleVendors.toString());
        stringBuilder.append(HawkbitCommonUtil.HTML_LI_CLOSE_TAG);

        stringBuilder.append(HawkbitCommonUtil.HTML_UL_CLOSE_TAG);
        return stringBuilder.toString();
    }

    private static class RollouStatusCellStyleGenerator implements CellStyleGenerator {

        private static final List<RolloutStatus> DELETE_COPY_BUTTON_ENABLED = Arrays.asList(RolloutStatus.CREATING,
                RolloutStatus.ERROR_CREATING, RolloutStatus.ERROR_STARTING, RolloutStatus.PAUSED, RolloutStatus.READY,
                RolloutStatus.RUNNING, RolloutStatus.STARTING, RolloutStatus.STOPPED, RolloutStatus.FINISHED);

        private static final List<RolloutStatus> UPDATE_BUTTON_ENABLED = Arrays.asList(RolloutStatus.CREATING,
                RolloutStatus.ERROR_CREATING, RolloutStatus.ERROR_STARTING, RolloutStatus.PAUSED, RolloutStatus.READY,
                RolloutStatus.RUNNING, RolloutStatus.STARTING, RolloutStatus.STOPPED);

        private static final List<RolloutStatus> PAUSE_BUTTON_ENABLED = Arrays.asList(RolloutStatus.RUNNING);

        private static final List<RolloutStatus> RUN_BUTTON_ENABLED = Arrays.asList(RolloutStatus.READY,
                RolloutStatus.PAUSED);

        private static final long serialVersionUID = 1L;

        private final Container.Indexed containerDataSource;

        /**
         * Constructor
         *
         * @param containerDataSource
         *            the container
         */
        public RollouStatusCellStyleGenerator(final Container.Indexed containerDataSource) {
            this.containerDataSource = containerDataSource;
        }

        @Override
        public String getStyle(final CellReference cellReference) {
            if (SPUILabelDefinitions.VAR_STATUS.equals(cellReference.getPropertyId())) {
                return "centeralign";
            }
            return convertRolloutStatusToString(cellReference);
        }

        private String convertRolloutStatusToString(final CellReference cellReference) {
            final String propertyId = (String) cellReference.getPropertyId();

            if (RUN_OPTION.equals(propertyId)) {
                return getStatus(cellReference, RUN_BUTTON_ENABLED);
            }

            if (PAUSE_OPTION.equals(propertyId)) {
                return getStatus(cellReference, PAUSE_BUTTON_ENABLED);
            }

            if (UPDATE_OPTION.equals(propertyId)) {
                return getStatus(cellReference, UPDATE_BUTTON_ENABLED);
            }

            if (DELETE_OPTION.equals(propertyId) || COPY_OPTION.equals(propertyId)) {
                return getStatus(cellReference, DELETE_COPY_BUTTON_ENABLED);
            }

            return null;
        }

        private String getStatus(final CellReference cellReference, final List<RolloutStatus> expectedRolloutStatus) {
            final RolloutStatus currentRolloutStatus = getRolloutStatus(cellReference.getItemId());

            if (expectedRolloutStatus.contains(currentRolloutStatus)) {
                return null;
            }

            return org.eclipse.hawkbit.ui.customrenderers.client.renderers.HtmlButtonRenderer.DISABLE_VALUE;
        }

        private RolloutStatus getRolloutStatus(final Object itemId) {
            final Item row = containerDataSource.getItem(itemId);
            return (RolloutStatus) row.getItemProperty(SPUILabelDefinitions.VAR_STATUS).getValue();
        }
    }

    /**
     *
     * Converter to convert {@link RolloutStatus} to string.
     *
     */
    class RolloutStatusConverter implements Converter<String, RolloutStatus> {

        private static final long serialVersionUID = -1217685750825632678L;

        @Override
        public RolloutStatus convertToModel(final String value, final Class<? extends RolloutStatus> targetType,
                final Locale locale) {
            return null;
        }

        @Override
        public String convertToPresentation(final RolloutStatus value, final Class<? extends String> targetType,
                final Locale locale) {
            return convertRolloutStatusToString(value);
        }

        @Override
        public Class<RolloutStatus> getModelType() {
            return RolloutStatus.class;
        }

        @Override
        public Class<String> getPresentationType() {
            return String.class;
        }

        private String convertRolloutStatusToString(final RolloutStatus value) {
            StatusFontIcon statusFontIcon = statusIconMap.get(value);
            if (statusFontIcon == null) {
                statusFontIcon = new StatusFontIcon(FontAwesome.QUESTION_CIRCLE, SPUIStyleDefinitions.STATUS_ICON_BLUE);
            }
            final String codePoint = HawkbitCommonUtil.getCodePoint(statusFontIcon);
            return HawkbitCommonUtil.getStatusLabelDetailsInString(codePoint, statusFontIcon.getStyle(),
                    UIComponentIdProvider.ROLLOUT_STATUS_LABEL_ID);
        }
    }

    /**
     * Converter to convert {@link TotalTargetCountStatus} to formatted string
     * with status and count details.
     *
     */
    class TotalTargetCountStatusConverter implements Converter<String, TotalTargetCountStatus> {

        private static final long serialVersionUID = 1L;

        @Override
        public TotalTargetCountStatus convertToModel(final String value,
                final Class<? extends TotalTargetCountStatus> targetType, final Locale locale) {
            return null;
        }

        @Override
        public String convertToPresentation(final TotalTargetCountStatus value,
                final Class<? extends String> targetType, final Locale locale) {
            return DistributionBarHelper.getDistributionBarAsHTMLString(value.getStatusTotalCountMap());
        }

        @Override
        public Class<TotalTargetCountStatus> getModelType() {
            return TotalTargetCountStatus.class;
        }

        @Override
        public Class<String> getPresentationType() {
            return String.class;
        }
    }

    /**
     * Converter to convert 0 to empty, if total target groups is zero.
     *
     */
    class TotalTargetGroupsConverter implements Converter<String, Integer> {

        private static final long serialVersionUID = 1L;

        @Override
        public Integer convertToModel(final String value, final Class<? extends Integer> targetType,
                final Locale locale) {
            return null;
        }

        @Override
        public String convertToPresentation(final Integer value, final Class<? extends String> targetType,
                final Locale locale) {
            if (value == 0) {
                return "";
            }
            return value.toString();
        }

        @Override
        public Class<Integer> getModelType() {
            return Integer.class;
        }

        @Override
        public Class<String> getPresentationType() {
            return String.class;
        }
    }

}<|MERGE_RESOLUTION|>--- conflicted
+++ resolved
@@ -304,44 +304,24 @@
 
     @Override
     protected void setColumnHeaderNames() {
-<<<<<<< HEAD
-        getColumn(ROLLOUT_RENDERER_DATA).setHeaderCaption(i18n.get("header.name"));
-        getColumn(DS_TYPE).setHeaderCaption(i18n.get("header.type"));
-        getColumn(SW_MODULES).setHeaderCaption(i18n.get("header.swmodules"));
-        getColumn(IS_REQUIRED_MIGRATION_STEP).setHeaderCaption(i18n.get("header.migrations.step"));
-        getColumn(SPUILabelDefinitions.VAR_DIST_NAME_VERSION).setHeaderCaption(i18n.get("header.distributionset"));
-        getColumn(SPUILabelDefinitions.VAR_NUMBER_OF_GROUPS).setHeaderCaption(i18n.get("header.numberofgroups"));
-        getColumn(SPUILabelDefinitions.VAR_TOTAL_TARGETS).setHeaderCaption(i18n.get("header.total.targets"));
-        getColumn(SPUILabelDefinitions.VAR_CREATED_DATE).setHeaderCaption(i18n.get("header.createdDate"));
-        getColumn(SPUILabelDefinitions.VAR_CREATED_USER).setHeaderCaption(i18n.get("header.createdBy"));
-        getColumn(SPUILabelDefinitions.VAR_MODIFIED_DATE).setHeaderCaption(i18n.get("header.modifiedDate"));
-        getColumn(SPUILabelDefinitions.VAR_MODIFIED_BY).setHeaderCaption(i18n.get("header.modifiedBy"));
-        getColumn(SPUILabelDefinitions.VAR_DESC).setHeaderCaption(i18n.get("header.description"));
-        getColumn(SPUILabelDefinitions.VAR_TOTAL_TARGETS_COUNT_STATUS)
-                .setHeaderCaption(i18n.get("header.detail.status"));
-        getColumn(SPUILabelDefinitions.VAR_STATUS).setHeaderCaption(i18n.get("header.status"));
-
-        getColumn(RUN_OPTION).setHeaderCaption(i18n.get("header.action.run"));
-        getColumn(PAUSE_OPTION).setHeaderCaption(i18n.get("header.action.pause"));
-=======
         getColumn(ROLLOUT_RENDERER_DATA).setHeaderCaption(i18n.getMessage("header.name"));
         getColumn(DS_TYPE).setHeaderCaption(i18n.getMessage("header.type"));
         getColumn(SW_MODULES).setHeaderCaption(i18n.getMessage("header.swmodules"));
         getColumn(IS_REQUIRED_MIGRATION_STEP).setHeaderCaption(i18n.getMessage("header.migrations.step"));
-        getColumn(VAR_DIST_NAME_VERSION).setHeaderCaption(i18n.getMessage("header.distributionset"));
-        getColumn(VAR_NUMBER_OF_GROUPS).setHeaderCaption(i18n.getMessage("header.numberofgroups"));
-        getColumn(VAR_TOTAL_TARGETS).setHeaderCaption(i18n.getMessage("header.total.targets"));
-        getColumn(VAR_CREATED_DATE).setHeaderCaption(i18n.getMessage("header.createdDate"));
-        getColumn(VAR_CREATED_USER).setHeaderCaption(i18n.getMessage("header.createdBy"));
-        getColumn(VAR_MODIFIED_DATE).setHeaderCaption(i18n.getMessage("header.modifiedDate"));
-        getColumn(VAR_MODIFIED_BY).setHeaderCaption(i18n.getMessage("header.modifiedBy"));
-        getColumn(VAR_DESC).setHeaderCaption(i18n.getMessage("header.description"));
-        getColumn(VAR_TOTAL_TARGETS_COUNT_STATUS).setHeaderCaption(i18n.getMessage("header.detail.status"));
-        getColumn(VAR_STATUS).setHeaderCaption(i18n.getMessage("header.status"));
+        getColumn(SPUILabelDefinitions.VAR_DIST_NAME_VERSION).setHeaderCaption(i18n.getMessage("header.distributionset"));
+        getColumn(SPUILabelDefinitions.VAR_NUMBER_OF_GROUPS).setHeaderCaption(i18n.getMessage("header.numberofgroups"));
+        getColumn(SPUILabelDefinitions.VAR_TOTAL_TARGETS).setHeaderCaption(i18n.getMessage("header.total.targets"));
+        getColumn(SPUILabelDefinitions.VAR_CREATED_DATE).setHeaderCaption(i18n.getMessage("header.createdDate"));
+        getColumn(SPUILabelDefinitions.VAR_CREATED_USER).setHeaderCaption(i18n.getMessage("header.createdBy"));
+        getColumn(SPUILabelDefinitions.VAR_MODIFIED_DATE).setHeaderCaption(i18n.getMessage("header.modifiedDate"));
+        getColumn(SPUILabelDefinitions.VAR_MODIFIED_BY).setHeaderCaption(i18n.getMessage("header.modifiedBy"));
+        getColumn(SPUILabelDefinitions.VAR_DESC).setHeaderCaption(i18n.getMessage("header.description"));
+        getColumn(SPUILabelDefinitions.VAR_TOTAL_TARGETS_COUNT_STATUS)
+                .setHeaderCaption(i18n.getMessage("header.detail.status"));
+        getColumn(SPUILabelDefinitions.VAR_STATUS).setHeaderCaption(i18n.getMessage("header.status"));
 
         getColumn(RUN_OPTION).setHeaderCaption(i18n.getMessage("header.action.run"));
         getColumn(PAUSE_OPTION).setHeaderCaption(i18n.getMessage("header.action.pause"));
->>>>>>> 809fe4a8
 
         if (permissionChecker.hasRolloutUpdatePermission()) {
             getColumn(UPDATE_OPTION).setHeaderCaption(i18n.getMessage("header.action.update"));
