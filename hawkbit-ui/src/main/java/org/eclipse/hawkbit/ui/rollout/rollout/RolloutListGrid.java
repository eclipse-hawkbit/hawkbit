--- conflicted
+++ resolved
@@ -262,18 +262,16 @@
         if (permissionChecker.hasRolloutUpdatePermission()) {
             rolloutGridContainer.addContainerProperty(UPDATE_OPTION, String.class, FontAwesome.EDIT.getHtml(), false,
                     false);
+                    
+        if (permissionChecker.hasRolloutCreatePermission()) {
+            rolloutGridContainer.addContainerProperty(COPY_OPTION, String.class, FontAwesome.COPY.getHtml(), false,
+                    false);
+        }
             // TODO Permission?
             rolloutGridContainer.addContainerProperty(DELETE_OPTION, String.class, FontAwesome.TRASH.getHtml(), false,
                     false);
         }
-<<<<<<< HEAD
-
-=======
-        if (permissionChecker.hasRolloutCreatePermission()) {
-            rolloutGridContainer.addContainerProperty(COPY_OPTION, String.class, FontAwesome.COPY.getHtml(), false,
-                    false);
-        }
->>>>>>> 9980fd56
+
     }
 
     @Override
@@ -340,17 +338,17 @@
             getColumn(UPDATE_OPTION).setHeaderCaption(i18n.get("header.action.update"));
             getColumn(DELETE_OPTION).setHeaderCaption(i18n.get("header.action.delete"));
         }
+        
         if (permissionChecker.hasRolloutCreatePermission()) {
             getColumn(COPY_OPTION).setHeaderCaption(i18n.get("header.action.copy"));
         }
+        if (permissionChecker.hasRolloutCreatePermission()) {
+            getColumn(COPY_OPTION).setHeaderCaption(i18n.get("header.action.copy"));
+        }
 
         HeaderCell join;
         if (permissionChecker.hasRolloutUpdatePermission()) {
-<<<<<<< HEAD
-            join = getDefaultHeaderRow().join(RUN_OPTION, PAUSE_OPTION, UPDATE_OPTION, DELETE_OPTION);
-=======
-            join = getDefaultHeaderRow().join(RUN_OPTION, PAUSE_OPTION, UPDATE_OPTION, COPY_OPTION);
->>>>>>> 9980fd56
+            join = getDefaultHeaderRow().join(RUN_OPTION, PAUSE_OPTION, UPDATE_OPTION, COPY_OPTION, DELETE_OPTION);
         } else {
             join = getDefaultHeaderRow().join(RUN_OPTION, PAUSE_OPTION);
         }
@@ -503,8 +501,14 @@
         UI.getCurrent().addWindow(addTargetWindow);
         addTargetWindow.setVisible(Boolean.TRUE);
     }
-
-<<<<<<< HEAD
+    
+    private void copyRollout(final Long rolloutId) {
+        final CommonDialogWindow addTargetWindow = addUpdateRolloutWindow.getWindow(rolloutId, true);
+        addTargetWindow.setCaption(i18n.get("caption.create.rollout"));
+        UI.getCurrent().addWindow(addTargetWindow);
+        addTargetWindow.setVisible(Boolean.TRUE);
+    }
+
     private void deleteRollout(final Long rolloutId) {
         final String formattedConfirmationQuestion = getConfirmationQuestion(rolloutId);
         final ConfirmationDialog confirmationDialog = new ConfirmationDialog(i18n.get("caption.confirm.delete.rollout"),
@@ -532,13 +536,6 @@
         }
 
         return i18n.get("message.delete.rollout", rolloutData.getName(), rolloutDetailsMessage);
-=======
-    private void copyRollout(final Long rolloutId) {
-        final CommonDialogWindow addTargetWindow = addUpdateRolloutWindow.getWindow(rolloutId, true);
-        addTargetWindow.setCaption(i18n.get("caption.create.rollout"));
-        UI.getCurrent().addWindow(addTargetWindow);
-        addTargetWindow.setVisible(Boolean.TRUE);
->>>>>>> 9980fd56
     }
 
     private String getDescription(final CellReference cell) {
