--- conflicted
+++ resolved
@@ -82,11 +82,7 @@
             final ManagementViewClientCriterion managementViewClientCriterion, final TargetManagement targetManagement,
             final DeploymentManagement deploymentManagement, final UiProperties uiproperties, final UIEventBus eventBus,
             final EntityFactory entityFactory, final UINotification uinotification, final TagManagement tagManagement,
-<<<<<<< HEAD
-            final DistributionSetManagement distributionSetManagement) {
-=======
             final DistributionSetManagement distributionSetManagement, final Executor uiExecutor) {
->>>>>>> dce3263d
         super(i18n, permChecker, eventbus, managementUIState, null, null);
         this.notification = notification;
         this.managementViewClientCriterion = managementViewClientCriterion;
@@ -344,7 +340,6 @@
                 return;
             }
             final Long distributionSetId = distributionIdSet.iterator().next();
-<<<<<<< HEAD
             final Optional<DistributionSet> distributionSet = distributionSetManagement
                     .findDistributionSetById(distributionSetId);
             if (!distributionSet.isPresent()) {
@@ -352,15 +347,6 @@
                 return;
             }
             final DistributionSetIdName distributionSetIdName = new DistributionSetIdName(distributionSet.get());
-=======
-            final DistributionSet distributionSet = distributionSetManagement
-                    .findDistributionSetById(distributionSetId);
-            if (distributionSet == null) {
-                notification.displayWarning(i18n.get("distributionset.not.exists"));
-                return;
-            }
-            final DistributionSetIdName distributionSetIdName = new DistributionSetIdName(distributionSet);
->>>>>>> dce3263d
             managementUIState.getTargetTableFilters().setDistributionSet(distributionSetIdName);
             addFilterTextField(distributionSetIdName);
         }
