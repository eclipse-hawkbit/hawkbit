--- conflicted
+++ resolved
@@ -378,21 +378,9 @@
     }
 
     private Set<DistributionSetIdName> getDropppedDistributionDetails(final TableTransferable transferable) {
-<<<<<<< HEAD
-        final Set<DistributionSetIdName> distSelected = AbstractTable.getTableValue(transferable.getSourceComponent());
-        final Set<DistributionSetIdName> distributionIdSet = new HashSet<>();
-        if (!distSelected.contains(transferable.getData("itemId"))) {
-            distributionIdSet.add((DistributionSetIdName) transferable.getData("itemId"));
-        } else {
-            distributionIdSet.addAll(distSelected);
-        }
-
-        return distributionIdSet;
-=======
         @SuppressWarnings("unchecked")
         final AbstractTable<?, DistributionSetIdName> distTable = (AbstractTable<?, DistributionSetIdName>) transferable.getSourceComponent();
         return distTable.getDeletedEntityByTransferable(transferable);
->>>>>>> 26b581e9
     }
 
     private void addFilterTextField(final DistributionSetIdName distributionSetIdName) {
