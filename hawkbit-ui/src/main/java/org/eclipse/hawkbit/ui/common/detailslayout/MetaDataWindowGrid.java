/**
 * Copyright (c) 2020 Bosch.IO GmbH and others.
 *
 * All rights reserved. This program and the accompanying materials
 * are made available under the terms of the Eclipse Public License v1.0
 * which accompanies this distribution, and is available at
 * http://www.eclipse.org/legal/epl-v10.html
 */
package org.eclipse.hawkbit.ui.common.detailslayout;

import java.util.Collection;
import java.util.function.BooleanSupplier;
import java.util.function.Predicate;

import org.eclipse.hawkbit.ui.common.CommonUiDependencies;
import org.eclipse.hawkbit.ui.common.builder.GridComponentBuilder;
import org.eclipse.hawkbit.ui.common.data.providers.AbstractMetaDataDataProvider;
import org.eclipse.hawkbit.ui.common.data.proxies.ProxyMetaData;
import org.eclipse.hawkbit.ui.common.grid.AbstractGrid;
import org.eclipse.hawkbit.ui.common.grid.support.DeleteSupport;
import org.eclipse.hawkbit.ui.common.grid.support.FilterSupport;
import org.eclipse.hawkbit.ui.common.grid.support.SelectionSupport;
import org.eclipse.hawkbit.ui.common.layout.MasterEntityAwareComponent;
import org.eclipse.hawkbit.ui.utils.UIComponentIdProvider;

/**
 * Grid for MetaData pop up layout.
 *
 * @param <F>
 *            Generic type
 */
public class MetaDataWindowGrid<F> extends AbstractGrid<ProxyMetaData, F> implements MasterEntityAwareComponent<F> {
    private static final long serialVersionUID = 1L;

    public static final String META_DATA_KEY_ID = "metaDataKey";
    public static final String META_DATA_VALUE_ID = "metaDataValue";
    public static final String META_DATA_DELETE_BUTTON_ID = "metaDataDeleteButton";

    private final transient BooleanSupplier hasMetadataChangePermission;
    private final transient DeleteSupport<ProxyMetaData> metaDataDeleteSupport;

    /**
     * Constructor for MetaDataWindowGrid
     *
     * @param uiDependencies
     *            {@link CommonUiDependencies}
     * @param dataProvider
     *            provides entity-specific metadata entities
     * @param hasMetadataChangePermission
     *            checks the permission allowing to change metadata entities
     * @param itemsDeletionCallback
     *            callback method to delete metadata entities
     *
     */
<<<<<<< HEAD
    public MetaDataWindowGrid(final CommonUiDependencies uiDependencies, final AbstractMetaDataDataProvider<?, F> dataProvider,
=======
    public MetaDataWindowGrid(final VaadinMessageSource i18n, final UIEventBus eventBus,
            final SpPermissionChecker permissionChecker, final UINotification notification,
            final AbstractMetaDataDataProvider<?, F> dataProvider, final BooleanSupplier hasMetadataChangePermission,
>>>>>>> c2f7c2f7
            final Predicate<Collection<ProxyMetaData>> itemsDeletionCallback) {
        super(uiDependencies.getI18n(), uiDependencies.getEventBus(), uiDependencies.getPermChecker());

<<<<<<< HEAD
        this.metaDataDeleteSupport = new DeleteSupport<>(this, i18n, uiDependencies.getUiNotification(), "caption.metadata",
=======
        this.hasMetadataChangePermission = hasMetadataChangePermission;
        this.metaDataDeleteSupport = new DeleteSupport<>(this, i18n, notification, "caption.metadata",
>>>>>>> c2f7c2f7
                "caption.metadata.plur", ProxyMetaData::getKey, itemsDeletionCallback,
                UIComponentIdProvider.METADATA_DELETE_CONFIRMATION_DIALOG);

        setFilterSupport(new FilterSupport<>(dataProvider));

        // we don't need to send selection events, because details layout
        // is part of MetaData Window
        setSelectionSupport(new SelectionSupport<ProxyMetaData>(this));
        getSelectionSupport().enableSingleSelection();

        init();
    }

    @Override
    public String getGridId() {
        return UIComponentIdProvider.METADATA_WINDOW_TABLE_ID;
    }

    @Override
    public void addColumns() {
        GridComponentBuilder.addColumn(this, ProxyMetaData::getKey).setId(META_DATA_KEY_ID)
                .setCaption(i18n.getMessage("header.key"));

        GridComponentBuilder.addColumn(this, ProxyMetaData::getValue).setId(META_DATA_VALUE_ID)
                .setCaption(i18n.getMessage("header.value")).setHidden(true).setHidable(true);

        GridComponentBuilder.addDeleteColumn(this, i18n, META_DATA_DELETE_BUTTON_ID, metaDataDeleteSupport,
                UIComponentIdProvider.META_DATA_DELET_ICON, e -> hasMetadataChangePermission.getAsBoolean());
    }

    @Override
    public void masterEntityChanged(final F masterEntity) {
        getFilterSupport().setFilter(masterEntity);
        getFilterSupport().refreshFilter();
    }
}<|MERGE_RESOLUTION|>--- conflicted
+++ resolved
@@ -52,22 +52,12 @@
      *            callback method to delete metadata entities
      *
      */
-<<<<<<< HEAD
-    public MetaDataWindowGrid(final CommonUiDependencies uiDependencies, final AbstractMetaDataDataProvider<?, F> dataProvider,
-=======
-    public MetaDataWindowGrid(final VaadinMessageSource i18n, final UIEventBus eventBus,
-            final SpPermissionChecker permissionChecker, final UINotification notification,
-            final AbstractMetaDataDataProvider<?, F> dataProvider, final BooleanSupplier hasMetadataChangePermission,
->>>>>>> c2f7c2f7
+    public MetaDataWindowGrid(final CommonUiDependencies uiDependencies, final AbstractMetaDataDataProvider<?, F> dataProvider,final BooleanSupplier hasMetadataChangePermission,
             final Predicate<Collection<ProxyMetaData>> itemsDeletionCallback) {
         super(uiDependencies.getI18n(), uiDependencies.getEventBus(), uiDependencies.getPermChecker());
 
-<<<<<<< HEAD
+        this.hasMetadataChangePermission = hasMetadataChangePermission;
         this.metaDataDeleteSupport = new DeleteSupport<>(this, i18n, uiDependencies.getUiNotification(), "caption.metadata",
-=======
-        this.hasMetadataChangePermission = hasMetadataChangePermission;
-        this.metaDataDeleteSupport = new DeleteSupport<>(this, i18n, notification, "caption.metadata",
->>>>>>> c2f7c2f7
                 "caption.metadata.plur", ProxyMetaData::getKey, itemsDeletionCallback,
                 UIComponentIdProvider.METADATA_DELETE_CONFIRMATION_DIALOG);
 
