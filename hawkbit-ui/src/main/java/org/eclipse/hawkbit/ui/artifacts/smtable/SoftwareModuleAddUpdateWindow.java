/**
 * Copyright (c) 2015 Bosch Software Innovations GmbH and others.
 *
 * All rights reserved. This program and the accompanying materials
 * are made available under the terms of the Eclipse Public License v1.0
 * which accompanies this distribution, and is available at
 * http://www.eclipse.org/legal/epl-v10.html
 */
package org.eclipse.hawkbit.ui.artifacts.smtable;

import java.io.Serializable;

import org.eclipse.hawkbit.repository.EntityFactory;
import org.eclipse.hawkbit.repository.SoftwareManagement;
import org.eclipse.hawkbit.repository.model.SoftwareModule;
import org.eclipse.hawkbit.ui.artifacts.event.SoftwareModuleEvent;
import org.eclipse.hawkbit.ui.common.CommonDialogWindow;
import org.eclipse.hawkbit.ui.common.SoftwareModuleTypeBeanQuery;
import org.eclipse.hawkbit.ui.common.table.BaseEntityEventType;
import org.eclipse.hawkbit.ui.components.SPUIComponentProvider;
import org.eclipse.hawkbit.ui.utils.HawkbitCommonUtil;
import org.eclipse.hawkbit.ui.utils.I18N;
import org.eclipse.hawkbit.ui.utils.SPUIComponentIdProvider;
import org.eclipse.hawkbit.ui.utils.SPUIDefinitions;
import org.eclipse.hawkbit.ui.utils.SPUILabelDefinitions;
import org.eclipse.hawkbit.ui.utils.SPUIStyleDefinitions;
import org.eclipse.hawkbit.ui.utils.UINotification;
import org.springframework.beans.factory.annotation.Autowired;
import org.vaadin.addons.lazyquerycontainer.BeanQueryFactory;
import org.vaadin.spring.events.EventBus;

import com.vaadin.event.FieldEvents.TextChangeEvent;
import com.vaadin.spring.annotation.SpringComponent;
import com.vaadin.spring.annotation.ViewScope;
import com.vaadin.ui.ComboBox;
import com.vaadin.ui.CustomComponent;
import com.vaadin.ui.FormLayout;
import com.vaadin.ui.Label;
import com.vaadin.ui.TextArea;
import com.vaadin.ui.TextField;
import com.vaadin.ui.UI;
import com.vaadin.ui.Window;
import com.vaadin.ui.themes.ValoTheme;

/**
 * Generates window for Software module add or update.
 */
@SpringComponent
@ViewScope
public class SoftwareModuleAddUpdateWindow extends CustomComponent implements Serializable {

    private static final long serialVersionUID = -5217675246477211483L;

    @Autowired
    private I18N i18n;

    @Autowired
    private transient UINotification uiNotifcation;

    @Autowired
    private transient EventBus.SessionEventBus eventBus;

    @Autowired
    private transient SoftwareManagement softwareManagement;

    @Autowired
    private transient EntityFactory entityFactory;

    private Label mandatoryLabel;

    private TextField nameTextField;

    private TextField versionTextField;

    private TextField vendorTextField;

    private ComboBox typeComboBox;

    private TextArea descTextArea;

    private CommonDialogWindow window;

    private String oldDescriptionValue;

    private String oldVendorValue;

    private Boolean editSwModule = Boolean.FALSE;

    private Long baseSwModuleId;

    /**
     * Create window for new software module.
     * 
     * @return reference of {@link com.vaadin.ui.Window} to add new software
     *         module.
     */
    public CommonDialogWindow createAddSoftwareModuleWindow() {

        editSwModule = Boolean.FALSE;
        createRequiredComponents();
        createWindow();
        return window;
    }

    /**
     * Create window for update software module.
     * 
     * @param baseSwModuleId
     *            is id of the software module to edit.
     * @return reference of {@link com.vaadin.ui.Window} to update software
     *         module.
     */
    public Window createUpdateSoftwareModuleWindow(final Long baseSwModuleId) {

        editSwModule = Boolean.TRUE;
        this.baseSwModuleId = baseSwModuleId;
        createRequiredComponents();
        createWindow();
        /* populate selected target values to edit. */
        populateValuesOfSwModule();
        nameTextField.setEnabled(false);
        versionTextField.setEnabled(false);
        typeComboBox.setEnabled(false);
        return window;
    }

    private void createRequiredComponents() {
        /* name textfield */
        nameTextField = SPUIComponentProvider.getTextField(i18n.get("textfield.name"), "", ValoTheme.TEXTFIELD_TINY,
                true, null, i18n.get("textfield.name"), true, SPUILabelDefinitions.TEXT_FIELD_MAX_LENGTH);
        nameTextField.setId(SPUIComponentIdProvider.SOFT_MODULE_NAME);

        /* version text field */
        versionTextField = SPUIComponentProvider.getTextField(i18n.get("textfield.version"), "",
                ValoTheme.TEXTFIELD_TINY, true, null, i18n.get("textfield.version"), true,
                SPUILabelDefinitions.TEXT_FIELD_MAX_LENGTH);
        versionTextField.setId(SPUIComponentIdProvider.SOFT_MODULE_VERSION);

        /* Vendor text field */
        vendorTextField = SPUIComponentProvider.getTextField(i18n.get("textfield.vendor"), "", ValoTheme.TEXTFIELD_TINY,
                false, null, i18n.get("textfield.vendor"), true, SPUILabelDefinitions.TEXT_FIELD_MAX_LENGTH);
        vendorTextField.setId(SPUIComponentIdProvider.SOFT_MODULE_VENDOR);

        descTextArea = SPUIComponentProvider.getTextArea(i18n.get("textfield.description"), "text-area-style",
                ValoTheme.TEXTAREA_TINY, false, null, i18n.get("textfield.description"),
                SPUILabelDefinitions.TEXT_AREA_MAX_LENGTH);
        descTextArea.setId(SPUIComponentIdProvider.ADD_SW_MODULE_DESCRIPTION);
        addDescriptionTextChangeListener();
        addVendorTextChangeListener();

        /* Label for mandatory symbol */
        mandatoryLabel = new Label(i18n.get("label.mandatory.field"));
        mandatoryLabel.setStyleName(SPUIStyleDefinitions.SP_TEXTFIELD_ERROR);
        mandatoryLabel.addStyleName(ValoTheme.LABEL_SMALL);

        typeComboBox = SPUIComponentProvider.getComboBox(i18n.get("upload.swmodule.type"), "", "", null, null, true,
                null, i18n.get("upload.swmodule.type"));
        typeComboBox.setId(SPUIComponentIdProvider.SW_MODULE_TYPE);
        typeComboBox.setStyleName(SPUIDefinitions.COMBO_BOX_SPECIFIC_STYLE + " " + ValoTheme.COMBOBOX_TINY);
        typeComboBox.setNewItemsAllowed(Boolean.FALSE);
        typeComboBox.setImmediate(Boolean.TRUE);

        populateTypeNameCombo();

        resetOldValues();
    }

    /**
    * 
    */
    private void populateTypeNameCombo() {
        typeComboBox.setContainerDataSource(HawkbitCommonUtil.createLazyQueryContainer(
                new BeanQueryFactory<SoftwareModuleTypeBeanQuery>(SoftwareModuleTypeBeanQuery.class)));
        typeComboBox.setItemCaptionPropertyId(SPUILabelDefinitions.VAR_NAME);

    }

    private void resetOldValues() {
        oldDescriptionValue = null;
        oldVendorValue = null;
    }

    /**
     * Build the window content and get an instance of customDialogWindow
     * 
     */
    private void createWindow() {

        final Label madatoryStarLabel = new Label("*");
        madatoryStarLabel.setStyleName("v-caption v-required-field-indicator");
        madatoryStarLabel.setWidth(null);

        /*
         * The main layout of the window contains mandatory info, textboxes
         * (controller Id, name & description) and action buttons layout
         */
        addStyleName("lay-color");

        final FormLayout formLayout = new FormLayout();
        formLayout.addComponent(mandatoryLabel);
        formLayout.addComponent(typeComboBox);
        formLayout.addComponent(nameTextField);
        formLayout.addComponent(versionTextField);
        formLayout.addComponent(vendorTextField);
        formLayout.addComponent(descTextArea);

        setCompositionRoot(formLayout);

        /* add main layout to the window */
        window = SPUIComponentProvider.getWindow(i18n.get("upload.caption.add.new.swmodule"), null,
<<<<<<< HEAD
                SPUIDefinitions.CREATE_UPDATE_WINDOW, this, event -> save(), event -> closeThisWindow(), null);
=======
                SPUIDefinitions.CREATE_UPDATE_WINDOW, this, event -> saveOrUpdate(), event -> closeThisWindow(), null);
>>>>>>> 8086a2c5
        window.getButtonsLayout().removeStyleName("actionButtonsMargin");
        nameTextField.focus();
    }

    /**
     * add a TextChangeListener to the description TextField
     */
    private void addDescriptionTextChangeListener() {
<<<<<<< HEAD
        descTextArea.addTextChangeListener(event -> {
            if (event.getText().equals(oldDescriptionValue) && vendorTextField.getValue().equals(oldVendorValue)) {
                window.setSaveButtonEnabled(hasDescriptionOrVendorChanged(event));
            } else {
                window.setSaveButtonEnabled(hasDescriptionOrVendorChanged(event));
            }
        });
=======
        descTextArea.addTextChangeListener(event -> window.setSaveButtonEnabled(hasDescriptionChanged(event)));
>>>>>>> 8086a2c5
    }

    /**
     * add a TextChangeListener to the vendor TextField
     */
    private void addVendorTextChangeListener() {
<<<<<<< HEAD
        vendorTextField.addTextChangeListener(event -> {
            if (event.getText().equals(oldVendorValue) && descTextArea.getValue().equals(oldDescriptionValue)) {
                window.setSaveButtonEnabled(hasDescriptionOrVendorChanged(event));
            } else {
                window.setSaveButtonEnabled(hasDescriptionOrVendorChanged(event));
            }
        });
=======
        vendorTextField.addTextChangeListener(event -> window.setSaveButtonEnabled(hasVendorChanged(event)));
>>>>>>> 8086a2c5
    }

    /**
     * Add new SW module.
     */
    private void addNewBaseSoftware() {
        final String name = HawkbitCommonUtil.trimAndNullIfEmpty(nameTextField.getValue());
        final String version = HawkbitCommonUtil.trimAndNullIfEmpty(versionTextField.getValue());
        final String vendor = HawkbitCommonUtil.trimAndNullIfEmpty(vendorTextField.getValue());
        final String description = HawkbitCommonUtil.trimAndNullIfEmpty(descTextArea.getValue());
        final String type = typeComboBox.getValue() != null ? typeComboBox.getValue().toString() : null;
<<<<<<< HEAD
        if (mandatoryCheck(name, version, type)) {
            if (HawkbitCommonUtil.isDuplicate(name, version, type)) {
                uiNotifcation.displayValidationError(
                        i18n.get("message.duplicate.softwaremodule", new Object[] { name, version }));
            } else {
                final SoftwareModule newBaseSoftwareModule = HawkbitCommonUtil.addNewBaseSoftware(entityFactory, name,
                        version, vendor, softwareManagement.findSoftwareModuleTypeByName(type), description);
                if (newBaseSoftwareModule != null) {
                    /* display success message */
                    uiNotifcation.displaySuccess(i18n.get("message.save.success", new Object[] {
                            newBaseSoftwareModule.getName() + ":" + newBaseSoftwareModule.getVersion() }));
                    eventBus.publish(this,
                            new SoftwareModuleEvent(BaseEntityEventType.NEW_ENTITY, newBaseSoftwareModule));
                }
                // close the window
                closeThisWindow();
=======

        if (!mandatoryCheck(name, version, type)) {
            return;
        }

        if (HawkbitCommonUtil.isDuplicate(name, version, type)) {
            uiNotifcation.displayValidationError(
                    i18n.get("message.duplicate.softwaremodule", new Object[] { name, version }));
        } else {
            final SoftwareModule newBaseSoftwareModule = HawkbitCommonUtil.addNewBaseSoftware(entityFactory, name,
                    version, vendor, softwareManagement.findSoftwareModuleTypeByName(type), description);
            if (newBaseSoftwareModule != null) {
                /* display success message */
                uiNotifcation.displaySuccess(i18n.get("message.save.success",
                        new Object[] { newBaseSoftwareModule.getName() + ":" + newBaseSoftwareModule.getVersion() }));
                eventBus.publish(this, new SoftwareModuleEvent(BaseEntityEventType.NEW_ENTITY, newBaseSoftwareModule));
>>>>>>> 8086a2c5
            }
            // close the window
            closeThisWindow();
        }
    }

    /**
     * updates a softwareModule
     */
    private void updateSwModule() {
        final String newDesc = HawkbitCommonUtil.trimAndNullIfEmpty(descTextArea.getValue());
        final String newVendor = HawkbitCommonUtil.trimAndNullIfEmpty(vendorTextField.getValue());
        SoftwareModule newSWModule = softwareManagement.findSoftwareModuleById(baseSwModuleId);
        newSWModule.setVendor(newVendor);
        newSWModule.setDescription(newDesc);
        newSWModule = softwareManagement.updateSoftwareModule(newSWModule);
        if (newSWModule != null) {
            uiNotifcation.displaySuccess(i18n.get("message.save.success",
                    new Object[] { newSWModule.getName() + ":" + newSWModule.getVersion() }));

            eventBus.publish(this, new SoftwareModuleEvent(BaseEntityEventType.UPDATED_ENTITY, newSWModule));
        }
        closeThisWindow();
    }

    /**
     * fill the data of a softwareModule in the content of the window
     */
    private void populateValuesOfSwModule() {
        final SoftwareModule swModle = softwareManagement.findSoftwareModuleById(baseSwModuleId);
        nameTextField.setValue(swModle.getName());
        versionTextField.setValue(swModle.getVersion());
        vendorTextField.setValue(swModle.getVendor() == null ? HawkbitCommonUtil.SP_STRING_EMPTY
                : HawkbitCommonUtil.trimAndNullIfEmpty(swModle.getVendor()));
        descTextArea.setValue(swModle.getDescription() == null ? HawkbitCommonUtil.SP_STRING_EMPTY
                : HawkbitCommonUtil.trimAndNullIfEmpty(swModle.getDescription()));
        oldDescriptionValue = descTextArea.getValue();
        oldVendorValue = vendorTextField.getValue();
        if (swModle.getType().isDeleted()) {
            typeComboBox.addItem(swModle.getType().getName());
        }
        typeComboBox.setValue(swModle.getType().getName());
        window.setSaveButtonEnabled(Boolean.FALSE);
    }

    /**
     * Method to close window.
     */
    private void closeThisWindow() {
        window.close();
        UI.getCurrent().removeWindow(window);
    }

    /**
     * Validation check - Mandatory.
     * 
     * @param name
     *            as String
     * @param version
     *            as version
     * @return boolena as flag
     */
    private boolean mandatoryCheck(final String name, final String version, final String type) {
        boolean isValid = true;
        if (name == null || version == null || type == null) {
            if (name == null) {
                nameTextField.addStyleName(SPUIStyleDefinitions.SP_TEXTFIELD_ERROR);
            }
            if (version == null) {
                versionTextField.addStyleName(SPUIStyleDefinitions.SP_TEXTFIELD_ERROR);
            }
            if (type == null) {
                typeComboBox.addStyleName(SPUIStyleDefinitions.SP_COMBOFIELD_ERROR);
            }

            uiNotifcation.displayValidationError(i18n.get("message.mandatory.check"));
            isValid = false;
        }
        return isValid;
    }

<<<<<<< HEAD
    /**
     * saves or updates a softwareModule depending on the information if it is a
     * new softwareModule or an existing one
     */
    private void save() {
=======
    private void saveOrUpdate() {
>>>>>>> 8086a2c5
        if (editSwModule) {
            updateSwModule();
        } else {
            addNewBaseSoftware();
        }
    }

<<<<<<< HEAD
    /**
     * Checks if the description and vendor have changed and set the button
     * enabled/disabled
     * 
     * @param event
     *            TextChangeEvent
     * @return Boolean
     */
    private boolean hasDescriptionOrVendorChanged(final TextChangeEvent event) {
        return !(event.getText().equals(oldDescriptionValue) && vendorTextField.getValue().equals(oldVendorValue));
    }

=======
    private boolean hasDescriptionChanged(final TextChangeEvent event) {
        return !(event.getText().equals(oldDescriptionValue) && vendorTextField.getValue().equals(oldVendorValue));
    }

    private boolean hasVendorChanged(final TextChangeEvent event) {
        return !(event.getText().equals(oldVendorValue) && descTextArea.getValue().equals(oldDescriptionValue));
    }

>>>>>>> 8086a2c5
}<|MERGE_RESOLUTION|>--- conflicted
+++ resolved
@@ -208,47 +208,17 @@
 
         /* add main layout to the window */
         window = SPUIComponentProvider.getWindow(i18n.get("upload.caption.add.new.swmodule"), null,
-<<<<<<< HEAD
-                SPUIDefinitions.CREATE_UPDATE_WINDOW, this, event -> save(), event -> closeThisWindow(), null);
-=======
                 SPUIDefinitions.CREATE_UPDATE_WINDOW, this, event -> saveOrUpdate(), event -> closeThisWindow(), null);
->>>>>>> 8086a2c5
         window.getButtonsLayout().removeStyleName("actionButtonsMargin");
         nameTextField.focus();
     }
 
-    /**
-     * add a TextChangeListener to the description TextField
-     */
-    private void addDescriptionTextChangeListener() {
-<<<<<<< HEAD
-        descTextArea.addTextChangeListener(event -> {
-            if (event.getText().equals(oldDescriptionValue) && vendorTextField.getValue().equals(oldVendorValue)) {
-                window.setSaveButtonEnabled(hasDescriptionOrVendorChanged(event));
-            } else {
-                window.setSaveButtonEnabled(hasDescriptionOrVendorChanged(event));
-            }
-        });
-=======
+   private void addDescriptionTextChangeListener() {
         descTextArea.addTextChangeListener(event -> window.setSaveButtonEnabled(hasDescriptionChanged(event)));
->>>>>>> 8086a2c5
-    }
-
-    /**
-     * add a TextChangeListener to the vendor TextField
-     */
+    }
+
     private void addVendorTextChangeListener() {
-<<<<<<< HEAD
-        vendorTextField.addTextChangeListener(event -> {
-            if (event.getText().equals(oldVendorValue) && descTextArea.getValue().equals(oldDescriptionValue)) {
-                window.setSaveButtonEnabled(hasDescriptionOrVendorChanged(event));
-            } else {
-                window.setSaveButtonEnabled(hasDescriptionOrVendorChanged(event));
-            }
-        });
-=======
         vendorTextField.addTextChangeListener(event -> window.setSaveButtonEnabled(hasVendorChanged(event)));
->>>>>>> 8086a2c5
     }
 
     /**
@@ -260,24 +230,6 @@
         final String vendor = HawkbitCommonUtil.trimAndNullIfEmpty(vendorTextField.getValue());
         final String description = HawkbitCommonUtil.trimAndNullIfEmpty(descTextArea.getValue());
         final String type = typeComboBox.getValue() != null ? typeComboBox.getValue().toString() : null;
-<<<<<<< HEAD
-        if (mandatoryCheck(name, version, type)) {
-            if (HawkbitCommonUtil.isDuplicate(name, version, type)) {
-                uiNotifcation.displayValidationError(
-                        i18n.get("message.duplicate.softwaremodule", new Object[] { name, version }));
-            } else {
-                final SoftwareModule newBaseSoftwareModule = HawkbitCommonUtil.addNewBaseSoftware(entityFactory, name,
-                        version, vendor, softwareManagement.findSoftwareModuleTypeByName(type), description);
-                if (newBaseSoftwareModule != null) {
-                    /* display success message */
-                    uiNotifcation.displaySuccess(i18n.get("message.save.success", new Object[] {
-                            newBaseSoftwareModule.getName() + ":" + newBaseSoftwareModule.getVersion() }));
-                    eventBus.publish(this,
-                            new SoftwareModuleEvent(BaseEntityEventType.NEW_ENTITY, newBaseSoftwareModule));
-                }
-                // close the window
-                closeThisWindow();
-=======
 
         if (!mandatoryCheck(name, version, type)) {
             return;
@@ -294,7 +246,6 @@
                 uiNotifcation.displaySuccess(i18n.get("message.save.success",
                         new Object[] { newBaseSoftwareModule.getName() + ":" + newBaseSoftwareModule.getVersion() }));
                 eventBus.publish(this, new SoftwareModuleEvent(BaseEntityEventType.NEW_ENTITY, newBaseSoftwareModule));
->>>>>>> 8086a2c5
             }
             // close the window
             closeThisWindow();
@@ -376,15 +327,7 @@
         return isValid;
     }
 
-<<<<<<< HEAD
-    /**
-     * saves or updates a softwareModule depending on the information if it is a
-     * new softwareModule or an existing one
-     */
-    private void save() {
-=======
     private void saveOrUpdate() {
->>>>>>> 8086a2c5
         if (editSwModule) {
             updateSwModule();
         } else {
@@ -392,20 +335,7 @@
         }
     }
 
-<<<<<<< HEAD
-    /**
-     * Checks if the description and vendor have changed and set the button
-     * enabled/disabled
-     * 
-     * @param event
-     *            TextChangeEvent
-     * @return Boolean
-     */
-    private boolean hasDescriptionOrVendorChanged(final TextChangeEvent event) {
-        return !(event.getText().equals(oldDescriptionValue) && vendorTextField.getValue().equals(oldVendorValue));
-    }
-
-=======
+
     private boolean hasDescriptionChanged(final TextChangeEvent event) {
         return !(event.getText().equals(oldDescriptionValue) && vendorTextField.getValue().equals(oldVendorValue));
     }
@@ -414,5 +344,4 @@
         return !(event.getText().equals(oldVendorValue) && descTextArea.getValue().equals(oldDescriptionValue));
     }
 
->>>>>>> 8086a2c5
 }