/**
 * Copyright (c) 2015 Bosch Software Innovations GmbH and others.
 *
 * All rights reserved. This program and the accompanying materials
 * are made available under the terms of the Eclipse Public License v1.0
 * which accompanies this distribution, and is available at
 * http://www.eclipse.org/legal/epl-v10.html
 */
package org.eclipse.hawkbit.ui.artifacts.smtable;

import java.io.Serializable;

import org.eclipse.hawkbit.repository.EntityFactory;
import org.eclipse.hawkbit.repository.SoftwareManagement;
import org.eclipse.hawkbit.repository.model.SoftwareModule;
import org.eclipse.hawkbit.ui.artifacts.event.SoftwareModuleEvent;
import org.eclipse.hawkbit.ui.common.CommonDialogWindow;
import org.eclipse.hawkbit.ui.common.SoftwareModuleTypeBeanQuery;
import org.eclipse.hawkbit.ui.common.table.BaseEntityEventType;
import org.eclipse.hawkbit.ui.components.SPUIComponentProvider;
import org.eclipse.hawkbit.ui.utils.HawkbitCommonUtil;
import org.eclipse.hawkbit.ui.utils.I18N;
import org.eclipse.hawkbit.ui.utils.SPUIComponentIdProvider;
import org.eclipse.hawkbit.ui.utils.SPUIDefinitions;
import org.eclipse.hawkbit.ui.utils.SPUILabelDefinitions;
import org.eclipse.hawkbit.ui.utils.SPUIStyleDefinitions;
import org.eclipse.hawkbit.ui.utils.UINotification;
import org.springframework.beans.factory.annotation.Autowired;
import org.vaadin.addons.lazyquerycontainer.BeanQueryFactory;
import org.vaadin.spring.events.EventBus;

import com.vaadin.event.FieldEvents.TextChangeEvent;
import com.vaadin.spring.annotation.SpringComponent;
import com.vaadin.spring.annotation.ViewScope;
import com.vaadin.ui.ComboBox;
import com.vaadin.ui.CustomComponent;
import com.vaadin.ui.FormLayout;
import com.vaadin.ui.Label;
import com.vaadin.ui.TextArea;
import com.vaadin.ui.TextField;
import com.vaadin.ui.UI;
import com.vaadin.ui.Window;
import com.vaadin.ui.themes.ValoTheme;

/**
 * Generates window for Software module add or update.
 */
@SpringComponent
@ViewScope
public class SoftwareModuleAddUpdateWindow extends CustomComponent implements Serializable {

    private static final long serialVersionUID = -5217675246477211483L;

    @Autowired
    private I18N i18n;

    @Autowired
    private transient UINotification uiNotifcation;

    @Autowired
    private transient EventBus.SessionEventBus eventBus;

    @Autowired
    private transient SoftwareManagement softwareManagement;

<<<<<<< HEAD
    private Label mandatoryLabel;
=======
    @Autowired
    private transient EntityFactory entityFactory;

    private Label madatoryLabel;
>>>>>>> 487cb73c

    private TextField nameTextField;

    private TextField versionTextField;

    private TextField vendorTextField;

    private ComboBox typeComboBox;

    private TextArea descTextArea;

    private CommonDialogWindow window;

    private String oldDescriptionValue;

    private String oldVendorValue;

    private Boolean editSwModule = Boolean.FALSE;

    private Long baseSwModuleId;

    /**
     * Create window for new software module.
     * 
     * @return reference of {@link com.vaadin.ui.Window} to add new software
     *         module.
     */
    public CommonDialogWindow createAddSoftwareModuleWindow() {

        editSwModule = Boolean.FALSE;
        createRequiredComponents();
        createWindow();
        return window;
    }

    /**
     * Create window for update software module.
     * 
     * @param baseSwModuleId
     *            is id of the software module to edit.
     * @return reference of {@link com.vaadin.ui.Window} to update software
     *         module.
     */
    public Window createUpdateSoftwareModuleWindow(final Long baseSwModuleId) {

        editSwModule = Boolean.TRUE;
        this.baseSwModuleId = baseSwModuleId;
        createRequiredComponents();
        createWindow();
        /* populate selected target values to edit. */
        populateValuesOfSwModule();
        nameTextField.setEnabled(false);
        versionTextField.setEnabled(false);
        typeComboBox.setEnabled(false);
        return window;
    }

    private void createRequiredComponents() {
        /* name textfield */
        nameTextField = SPUIComponentProvider.getTextField(i18n.get("textfield.name"), "", ValoTheme.TEXTFIELD_TINY,
                true, null, i18n.get("textfield.name"), true, SPUILabelDefinitions.TEXT_FIELD_MAX_LENGTH);
        nameTextField.setId(SPUIComponentIdProvider.SOFT_MODULE_NAME);

        /* version text field */
        versionTextField = SPUIComponentProvider.getTextField(i18n.get("textfield.version"), "",
                ValoTheme.TEXTFIELD_TINY, true, null, i18n.get("textfield.version"), true,
                SPUILabelDefinitions.TEXT_FIELD_MAX_LENGTH);
        versionTextField.setId(SPUIComponentIdProvider.SOFT_MODULE_VERSION);

        /* Vendor text field */
        vendorTextField = SPUIComponentProvider.getTextField(i18n.get("textfield.vendor"), "", ValoTheme.TEXTFIELD_TINY,
                false, null, i18n.get("textfield.vendor"), true, SPUILabelDefinitions.TEXT_FIELD_MAX_LENGTH);
        vendorTextField.setId(SPUIComponentIdProvider.SOFT_MODULE_VENDOR);

        descTextArea = SPUIComponentProvider.getTextArea(i18n.get("textfield.description"), "text-area-style",
                ValoTheme.TEXTAREA_TINY, false, null, i18n.get("textfield.description"),
                SPUILabelDefinitions.TEXT_AREA_MAX_LENGTH);
        descTextArea.setId(SPUIComponentIdProvider.ADD_SW_MODULE_DESCRIPTION);
        addDescriptionTextChangeListener();
        addVendorTextChangeListener();

        /* Label for mandatory symbol */
        mandatoryLabel = new Label(i18n.get("label.mandatory.field"));
        mandatoryLabel.setStyleName(SPUIStyleDefinitions.SP_TEXTFIELD_ERROR);
        mandatoryLabel.addStyleName(ValoTheme.LABEL_SMALL);

        typeComboBox = SPUIComponentProvider.getComboBox(i18n.get("upload.swmodule.type"), "", "", null, null, true,
                null, i18n.get("upload.swmodule.type"));
        typeComboBox.setId(SPUIComponentIdProvider.SW_MODULE_TYPE);
        typeComboBox.setStyleName(SPUIDefinitions.COMBO_BOX_SPECIFIC_STYLE + " " + ValoTheme.COMBOBOX_TINY);
        typeComboBox.setNewItemsAllowed(Boolean.FALSE);
        typeComboBox.setImmediate(Boolean.TRUE);

        populateTypeNameCombo();

        resetOldValues();
    }

    /**
    * 
    */
    private void populateTypeNameCombo() {
        typeComboBox.setContainerDataSource(HawkbitCommonUtil.createLazyQueryContainer(
                new BeanQueryFactory<SoftwareModuleTypeBeanQuery>(SoftwareModuleTypeBeanQuery.class)));
        typeComboBox.setItemCaptionPropertyId(SPUILabelDefinitions.VAR_NAME);

    }

    private void resetOldValues() {
        oldDescriptionValue = null;
        oldVendorValue = null;
    }

    /**
     * Build the window content and get an instance of customDialogWindow
     * 
     */
    private void createWindow() {

        final Label madatoryStarLabel = new Label("*");
        madatoryStarLabel.setStyleName("v-caption v-required-field-indicator");
        madatoryStarLabel.setWidth(null);

        /*
         * The main layout of the window contains mandatory info, textboxes
         * (controller Id, name & description) and action buttons layout
         */
<<<<<<< HEAD
        addStyleName("lay-color");

        final FormLayout formLayout = new FormLayout();
        formLayout.addComponent(mandatoryLabel);
        formLayout.addComponent(typeComboBox);
        formLayout.addComponent(nameTextField);
        formLayout.addComponent(versionTextField);
        formLayout.addComponent(vendorTextField);
        formLayout.addComponent(descTextArea);

        setCompositionRoot(formLayout);
=======
        final VerticalLayout mainLayout = new VerticalLayout();
        mainLayout.setSpacing(Boolean.TRUE);
        mainLayout.addStyleName("lay-color");
        mainLayout.addComponent(madatoryLabel);
        mainLayout.setComponentAlignment(madatoryLabel, Alignment.MIDDLE_LEFT);
        mainLayout.addComponent(hLayout);
        mainLayout.setComponentAlignment(hLayout, Alignment.MIDDLE_LEFT);
        mainLayout.addComponents(nameTextField, versionTextField, vendorTextField, descTextArea, buttonsLayout);
>>>>>>> 487cb73c

        /* add main layout to the window */
        window = SPUIComponentProvider.getWindow(i18n.get("upload.caption.add.new.swmodule"), null,
                SPUIDefinitions.CREATE_UPDATE_WINDOW, this, event -> save(), event -> closeThisWindow(), null);
        window.getButtonsLayout().removeStyleName("actionButtonsMargin");
        nameTextField.focus();
    }

    /**
     * add a TextChangeListener to the description TextField
     */
    private void addDescriptionTextChangeListener() {
        descTextArea.addTextChangeListener(event -> {
            if (event.getText().equals(oldDescriptionValue) && vendorTextField.getValue().equals(oldVendorValue)) {
                window.setSaveButtonEnabled(hasDescriptionOrVendorChanged(event));
            } else {
                window.setSaveButtonEnabled(hasDescriptionOrVendorChanged(event));
            }
        });
    }

    /**
     * add a TextChangeListener to the vendor TextField
     */
    private void addVendorTextChangeListener() {
        vendorTextField.addTextChangeListener(event -> {
            if (event.getText().equals(oldVendorValue) && descTextArea.getValue().equals(oldDescriptionValue)) {
                window.setSaveButtonEnabled(hasDescriptionOrVendorChanged(event));
            } else {
                window.setSaveButtonEnabled(hasDescriptionOrVendorChanged(event));
            }
        });
    }

    /**
     * Add new SW module.
     */
    private void addNewBaseSoftware() {
        final String name = HawkbitCommonUtil.trimAndNullIfEmpty(nameTextField.getValue());
        final String version = HawkbitCommonUtil.trimAndNullIfEmpty(versionTextField.getValue());
        final String vendor = HawkbitCommonUtil.trimAndNullIfEmpty(vendorTextField.getValue());
        final String description = HawkbitCommonUtil.trimAndNullIfEmpty(descTextArea.getValue());
        final String type = typeComboBox.getValue() != null ? typeComboBox.getValue().toString() : null;
        if (mandatoryCheck(name, version, type)) {
            if (HawkbitCommonUtil.isDuplicate(name, version, type)) {
                uiNotifcation.displayValidationError(
                        i18n.get("message.duplicate.softwaremodule", new Object[] { name, version }));
            } else {
                final SoftwareModule newBaseSoftwareModule = HawkbitCommonUtil.addNewBaseSoftware(entityFactory, name,
                        version, vendor, softwareManagement.findSoftwareModuleTypeByName(type), description);
                if (newBaseSoftwareModule != null) {
                    /* display success message */
                    uiNotifcation.displaySuccess(i18n.get("message.save.success", new Object[] {
                            newBaseSoftwareModule.getName() + ":" + newBaseSoftwareModule.getVersion() }));
                    eventBus.publish(this,
                            new SoftwareModuleEvent(BaseEntityEventType.NEW_ENTITY, newBaseSoftwareModule));
                }
                // close the window
                closeThisWindow();
            }
        }
    }

    /**
     * updates a softwareModule
     */
    private void updateSwModule() {
        final String newDesc = HawkbitCommonUtil.trimAndNullIfEmpty(descTextArea.getValue());
        final String newVendor = HawkbitCommonUtil.trimAndNullIfEmpty(vendorTextField.getValue());
        SoftwareModule newSWModule = softwareManagement.findSoftwareModuleById(baseSwModuleId);
        newSWModule.setVendor(newVendor);
        newSWModule.setDescription(newDesc);
        newSWModule = softwareManagement.updateSoftwareModule(newSWModule);
        if (newSWModule != null) {
            uiNotifcation.displaySuccess(i18n.get("message.save.success",
                    new Object[] { newSWModule.getName() + ":" + newSWModule.getVersion() }));

            eventBus.publish(this, new SoftwareModuleEvent(BaseEntityEventType.UPDATED_ENTITY, newSWModule));
        }
        closeThisWindow();
    }

    /**
     * fill the data of a softwareModule in the content of the window
     */
    private void populateValuesOfSwModule() {
        final SoftwareModule swModle = softwareManagement.findSoftwareModuleById(baseSwModuleId);
        nameTextField.setValue(swModle.getName());
        versionTextField.setValue(swModle.getVersion());
        vendorTextField.setValue(swModle.getVendor() == null ? HawkbitCommonUtil.SP_STRING_EMPTY
                : HawkbitCommonUtil.trimAndNullIfEmpty(swModle.getVendor()));
        descTextArea.setValue(swModle.getDescription() == null ? HawkbitCommonUtil.SP_STRING_EMPTY
                : HawkbitCommonUtil.trimAndNullIfEmpty(swModle.getDescription()));
        oldDescriptionValue = descTextArea.getValue();
        oldVendorValue = vendorTextField.getValue();
        if (swModle.getType().isDeleted()) {
            typeComboBox.addItem(swModle.getType().getName());
        }
        typeComboBox.setValue(swModle.getType().getName());
        window.setSaveButtonEnabled(Boolean.FALSE);
    }

    /**
     * Method to close window.
     */
    private void closeThisWindow() {
        window.close();
        UI.getCurrent().removeWindow(window);
    }

    /**
     * Validation check - Mandatory.
     * 
     * @param name
     *            as String
     * @param version
     *            as version
     * @return boolena as flag
     */
    private boolean mandatoryCheck(final String name, final String version, final String type) {
        boolean isValid = true;
        if (name == null || version == null || type == null) {
            if (name == null) {
                nameTextField.addStyleName(SPUIStyleDefinitions.SP_TEXTFIELD_ERROR);
            }
            if (version == null) {
                versionTextField.addStyleName(SPUIStyleDefinitions.SP_TEXTFIELD_ERROR);
            }
            if (type == null) {
                typeComboBox.addStyleName(SPUIStyleDefinitions.SP_COMBOFIELD_ERROR);
            }

            uiNotifcation.displayValidationError(i18n.get("message.mandatory.check"));
            isValid = false;
        }
        return isValid;
    }

    /**
     * saves or updates a softwareModule depending on the information if it is a
     * new softwareModule or an existing one
     */
    private void save() {
        if (editSwModule) {
            updateSwModule();
        } else {
            /* add new or update software module */
            addNewBaseSoftware();
        }
    }

    /**
     * Checks if the description and vendor have changed and set the button
     * enabled/disabled
     * 
     * @param event
     *            TextChangeEvent
     * @return Boolean
     */
    private boolean hasDescriptionOrVendorChanged(final TextChangeEvent event) {
        return !(event.getText().equals(oldDescriptionValue) && vendorTextField.getValue().equals(oldVendorValue));
    }

}<|MERGE_RESOLUTION|>--- conflicted
+++ resolved
@@ -63,14 +63,10 @@
     @Autowired
     private transient SoftwareManagement softwareManagement;
 
-<<<<<<< HEAD
+    @Autowired
+    private transient EntityFactory entityFactory;
+
     private Label mandatoryLabel;
-=======
-    @Autowired
-    private transient EntityFactory entityFactory;
-
-    private Label madatoryLabel;
->>>>>>> 487cb73c
 
     private TextField nameTextField;
 
@@ -198,7 +194,6 @@
          * The main layout of the window contains mandatory info, textboxes
          * (controller Id, name & description) and action buttons layout
          */
-<<<<<<< HEAD
         addStyleName("lay-color");
 
         final FormLayout formLayout = new FormLayout();
@@ -210,16 +205,6 @@
         formLayout.addComponent(descTextArea);
 
         setCompositionRoot(formLayout);
-=======
-        final VerticalLayout mainLayout = new VerticalLayout();
-        mainLayout.setSpacing(Boolean.TRUE);
-        mainLayout.addStyleName("lay-color");
-        mainLayout.addComponent(madatoryLabel);
-        mainLayout.setComponentAlignment(madatoryLabel, Alignment.MIDDLE_LEFT);
-        mainLayout.addComponent(hLayout);
-        mainLayout.setComponentAlignment(hLayout, Alignment.MIDDLE_LEFT);
-        mainLayout.addComponents(nameTextField, versionTextField, vendorTextField, descTextArea, buttonsLayout);
->>>>>>> 487cb73c
 
         /* add main layout to the window */
         window = SPUIComponentProvider.getWindow(i18n.get("upload.caption.add.new.swmodule"), null,
