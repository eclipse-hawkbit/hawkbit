/**
 * Copyright (c) 2015 Bosch Software Innovations GmbH and others.
 *
 * All rights reserved. This program and the accompanying materials
 * are made available under the terms of the Eclipse Public License v1.0
 * which accompanies this distribution, and is available at
 * http://www.eclipse.org/legal/epl-v10.html
 */
package org.eclipse.hawkbit.ui.artifacts.footer;

import java.util.Set;

import org.eclipse.hawkbit.repository.SoftwareManagement;
import org.eclipse.hawkbit.repository.SpPermissionChecker;
import org.eclipse.hawkbit.ui.artifacts.event.UploadArtifactUIEvent;
import org.eclipse.hawkbit.ui.artifacts.state.ArtifactUploadState;
import org.eclipse.hawkbit.ui.common.footer.AbstractDeleteActionsLayout;
import org.eclipse.hawkbit.ui.common.table.AbstractTable;
<<<<<<< HEAD
import org.eclipse.hawkbit.ui.dd.criteria.UploadViewClientCriterion;
=======
import org.eclipse.hawkbit.ui.management.event.DragEvent;
import org.eclipse.hawkbit.ui.utils.I18N;
>>>>>>> a3a1f036
import org.eclipse.hawkbit.ui.utils.SPUILabelDefinitions;
import org.eclipse.hawkbit.ui.utils.UIComponentIdProvider;
import org.eclipse.hawkbit.ui.utils.UINotification;
import org.vaadin.spring.events.EventBus.UIEventBus;
import org.vaadin.spring.events.EventScope;
import org.vaadin.spring.events.annotation.EventBusListenerMethod;

import com.vaadin.event.dd.DragAndDropEvent;
import com.vaadin.event.dd.acceptcriteria.AcceptCriterion;
import com.vaadin.ui.Component;
import com.vaadin.ui.Table;
import com.vaadin.ui.Table.TableTransferable;
import com.vaadin.ui.UI;

/**
 * Upload view footer layout implementation.
 */
public class SMDeleteActionsLayout extends AbstractDeleteActionsLayout {

    private static final long serialVersionUID = -3273982053389866299L;

    private final ArtifactUploadState artifactUploadState;

    private final UploadViewConfirmationWindowLayout uploadViewConfirmationWindowLayout;

    private final UploadViewAcceptCriteria uploadViewAcceptCriteria;

<<<<<<< HEAD
    @Autowired
    private UploadViewClientCriterion uploadViewClientCriterion;
=======
    public SMDeleteActionsLayout(final I18N i18n, final SpPermissionChecker permChecker, final UIEventBus eventBus,
            final UINotification notification, final ArtifactUploadState artifactUploadState,
            final SoftwareManagement softwareManagement, final UploadViewAcceptCriteria uploadViewAcceptCriteria) {
        super(i18n, permChecker, eventBus, notification);
        this.artifactUploadState = artifactUploadState;
        this.uploadViewConfirmationWindowLayout = new UploadViewConfirmationWindowLayout(i18n, eventBus,
                softwareManagement, artifactUploadState);
        this.uploadViewAcceptCriteria = uploadViewAcceptCriteria;

        init();
    }
>>>>>>> a3a1f036

    @EventBusListenerMethod(scope = EventScope.UI)
    void onEvent(final UploadArtifactUIEvent event) {

        if (isSoftwareEvent(event) || isSoftwareTypeEvent(event)) {

            UI.getCurrent().access(() -> {
                if (!hasUnsavedActions()) {
                    closeUnsavedActionsWindow();
                    final String message = uploadViewConfirmationWindowLayout.getConsolidatedMessage();
                    if (message != null && message.length() > 0) {
                        notification.displaySuccess(message);
                    }
                }
                updateSWActionCount();
            });
        }
    }

    private boolean isSoftwareEvent(final UploadArtifactUIEvent event) {
        return event == UploadArtifactUIEvent.DISCARD_ALL_DELETE_SOFTWARE
                || event == UploadArtifactUIEvent.DELETED_ALL_SOFWARE
                || event == UploadArtifactUIEvent.DISCARD_DELETE_SOFTWARE;
    }

    private boolean isSoftwareTypeEvent(final UploadArtifactUIEvent event) {
        return event == UploadArtifactUIEvent.DISCARD_ALL_DELETE_SOFTWARE_TYPE
                || event == UploadArtifactUIEvent.DELETED_ALL_SOFWARE_TYPE
                || event == UploadArtifactUIEvent.DISCARD_DELETE_SOFTWARE_TYPE;
    }

<<<<<<< HEAD
=======
    @EventBusListenerMethod(scope = EventScope.UI)
    void onEvent(final DragEvent event) {
        if (event == DragEvent.HIDE_DROP_HINT) {
            UI.getCurrent().access(() -> hideDropHints());
        }

    }

>>>>>>> a3a1f036
    @Override
    protected boolean hasDeletePermission() {
        return permChecker.hasDeleteDistributionPermission();
    }

    @Override
    protected boolean hasUpdatePermission() {
        /**
         * Footer layout should be displayed only when software modeule has
         * delete permission.So update permission need not be checked in this
         * case.
         */
        return false;
    }

    @Override
    protected String getDeleteAreaLabel() {
        return i18n.get("label.software.module.drop.area");
    }

    @Override
    protected String getDeleteAreaId() {
        return UIComponentIdProvider.DELETE_BUTTON_WRAPPER_ID;
    }

    @Override
    protected AcceptCriterion getDeleteLayoutAcceptCriteria() {
        return uploadViewClientCriterion;
    }

    @Override
    protected void processDroppedComponent(final DragAndDropEvent event) {
        final Component sourceComponent = event.getTransferable().getSourceComponent();
        if (sourceComponent instanceof Table) {
            final Table sourceTable = (Table) event.getTransferable().getSourceComponent();
            addToDeleteList(sourceTable, (TableTransferable) event.getTransferable());
            updateSWActionCount();
        }
        if (sourceComponent.getId().startsWith(UIComponentIdProvider.UPLOAD_TYPE_BUTTON_PREFIX)) {

            final String swModuleTypeName = sourceComponent.getId()
                    .replace(UIComponentIdProvider.UPLOAD_TYPE_BUTTON_PREFIX, "");
            if (artifactUploadState.getSoftwareModuleFilters().getSoftwareModuleType()
                    .map(type -> type.getName().equalsIgnoreCase(swModuleTypeName)).orElse(false)) {
                notification.displayValidationError(
                        i18n.get("message.swmodule.type.check.delete", new Object[] { swModuleTypeName }));
            } else {
                deleteSWModuleType(swModuleTypeName);
                updateSWActionCount();
            }

        }
    }

    private void deleteSWModuleType(final String swModuleTypeName) {
        artifactUploadState.getSelectedDeleteSWModuleTypes().add(swModuleTypeName);
    }

    private void addToDeleteList(final Table sourceTable, final TableTransferable transferable) {
        @SuppressWarnings("unchecked")
        final AbstractTable<?, Long> swTable = (AbstractTable<?, Long>) sourceTable;
        final Set<Long> swModuleIdNameSet = swTable.getDeletedEntityByTransferable(transferable);

        swModuleIdNameSet.forEach(id -> {
            final String swModuleName = (String) sourceTable.getContainerDataSource().getItem(id)
                    .getItemProperty(SPUILabelDefinitions.NAME_VERSION).getValue();
            artifactUploadState.getDeleteSofwareModules().put(id, swModuleName);
        });
    }

    private void updateSWActionCount() {
        final int count = artifactUploadState.getDeleteSofwareModules().size()
                + artifactUploadState.getSelectedDeleteSWModuleTypes().size();
        updateActionsCount(count);
    }

    @Override
    protected void restoreActionCount() {
        updateSWActionCount();
    }

    @Override
    protected void unsavedActionsWindowClosed() {
        final String message = uploadViewConfirmationWindowLayout.getConsolidatedMessage();
        if (message != null && message.length() > 0) {
            notification.displaySuccess(message);
        }
    }

    @Override
    protected Component getUnsavedActionsWindowContent() {
        uploadViewConfirmationWindowLayout.initialize();
        return uploadViewConfirmationWindowLayout;
    }

    @Override
    protected boolean hasUnsavedActions() {
        return !artifactUploadState.getDeleteSofwareModules().isEmpty()
                || !artifactUploadState.getSelectedDeleteSWModuleTypes().isEmpty();
    }

}<|MERGE_RESOLUTION|>--- conflicted
+++ resolved
@@ -16,12 +16,8 @@
 import org.eclipse.hawkbit.ui.artifacts.state.ArtifactUploadState;
 import org.eclipse.hawkbit.ui.common.footer.AbstractDeleteActionsLayout;
 import org.eclipse.hawkbit.ui.common.table.AbstractTable;
-<<<<<<< HEAD
 import org.eclipse.hawkbit.ui.dd.criteria.UploadViewClientCriterion;
-=======
-import org.eclipse.hawkbit.ui.management.event.DragEvent;
 import org.eclipse.hawkbit.ui.utils.I18N;
->>>>>>> a3a1f036
 import org.eclipse.hawkbit.ui.utils.SPUILabelDefinitions;
 import org.eclipse.hawkbit.ui.utils.UIComponentIdProvider;
 import org.eclipse.hawkbit.ui.utils.UINotification;
@@ -47,24 +43,19 @@
 
     private final UploadViewConfirmationWindowLayout uploadViewConfirmationWindowLayout;
 
-    private final UploadViewAcceptCriteria uploadViewAcceptCriteria;
+    private final UploadViewClientCriterion uploadViewClientCriterion;
 
-<<<<<<< HEAD
-    @Autowired
-    private UploadViewClientCriterion uploadViewClientCriterion;
-=======
     public SMDeleteActionsLayout(final I18N i18n, final SpPermissionChecker permChecker, final UIEventBus eventBus,
             final UINotification notification, final ArtifactUploadState artifactUploadState,
-            final SoftwareManagement softwareManagement, final UploadViewAcceptCriteria uploadViewAcceptCriteria) {
+            final SoftwareManagement softwareManagement, final UploadViewClientCriterion uploadViewClientCriterion) {
         super(i18n, permChecker, eventBus, notification);
         this.artifactUploadState = artifactUploadState;
         this.uploadViewConfirmationWindowLayout = new UploadViewConfirmationWindowLayout(i18n, eventBus,
                 softwareManagement, artifactUploadState);
-        this.uploadViewAcceptCriteria = uploadViewAcceptCriteria;
+        this.uploadViewClientCriterion = uploadViewClientCriterion;
 
         init();
     }
->>>>>>> a3a1f036
 
     @EventBusListenerMethod(scope = EventScope.UI)
     void onEvent(final UploadArtifactUIEvent event) {
@@ -96,17 +87,6 @@
                 || event == UploadArtifactUIEvent.DISCARD_DELETE_SOFTWARE_TYPE;
     }
 
-<<<<<<< HEAD
-=======
-    @EventBusListenerMethod(scope = EventScope.UI)
-    void onEvent(final DragEvent event) {
-        if (event == DragEvent.HIDE_DROP_HINT) {
-            UI.getCurrent().access(() -> hideDropHints());
-        }
-
-    }
-
->>>>>>> a3a1f036
     @Override
     protected boolean hasDeletePermission() {
         return permChecker.hasDeleteDistributionPermission();
