--- conflicted
+++ resolved
@@ -159,133 +159,135 @@
 
     public static final String MESSAGE_ERROR_ENTITY_READONLY = "message.entity.error.readonly";
 
-<<<<<<< HEAD
+    public static final String MESSAGE_ERROR = "message.error";
+
     public static final String MESSAGE_TARGET_TARGETTYPE_ASSIGNED = "message.target.targetype.assign.error";
-=======
+
+    public static final String MESSAGE_ERROR_PERMISSION_INSUFFICIENT = "message.permission.insufficient";
+
+    public static final String CRON_VALIDATION_ERROR = "message.maintenancewindow.schedule.validation.error";
+
+    public static final String TOOLTIP_OVERDUE = "tooltip.overdue";
+
+    public static final String TOOLTIP_MAXIMIZE = "tooltip.maximize";
+
+    public static final String TOOLTIP_MINIMIZE = "tooltip.minimize";
+
+    public static final String TOOLTIP_SEARCH = "tooltip.search";
+
+    public static final String TOOLTIP_CLOSE = "tooltip.close";
+
+    public static final String TOOLTIP_SAVE = "tooltip.save";
+
+    public static final String TOOLTIP_METADATA_ICON = "tooltip.metadata.icon";
+
+    public static final String TOOLTIP_UPDATE = "tooltip.update";
+
+    public static final String TOOLTIP_NEXT_MAINTENANCE_WINDOW = "tooltip.next.maintenance.window";
+
+    public static final String TOOLTIP_RESET = "tooltip.reset";
+
+    public static final String TOOLTIP_ADD = "tooltip.add";
+
+    public static final String TOOLTIP_SHOW_TAGS = "tooltip.showTags";
+
+    public static final String TOOLTIP_ASSIGN_TAG = "tooltip.assignTag";
+
+    public static final String TOOLTIP_SELECT_TAG = "tooltip.selectTag";
+
+    public static final String TOOLTIP_CLICK_TO_REMOVE = "tooltip.click.to.remove";
+
+    public static final String TOOLTIP_CLICK_TO_FILTER = "tooltip.click.to.filter";
+
+    public static final String TOOLTIP_BULK_UPLOAD = "tooltip.bulkUpload";
+
+    public static final String TOOLTIP_CONFIGURE = "tooltip.configure";
+
+    public static final String TOOLTIP_CONFIGURE_CLOSE = "tooltip.configure.close";
+
+    public static final String TOOLTIP_CHECK_FOR_MANDATORY = "tooltip.check.for.mandatory";
+
+    public static final String TOOLTIP_ARTIFACT_ICON = "tooltip.artifact.icon";
+
+    public static final String TOOLTIP_DISTRIBUTION_SET_PIN = "tooltip.distribution.set.pin";
+
+    public static final String TOOLTIP_INVALIDATE_DISTRIBUTIONSET = "tooltip.invalidate.distributionset";
+
+    public static final String TOOLTIP_DISTRIBUTIONSET_INVALID = "tooltip.distributionset.invalid";
+
+    public static final String TOOLTIP_DISTRIBUTIONSET_INCOMPLETE = "tooltip.distributionset.incomplete";
+
+    public static final String TOOLTIP_DISTRIBUTIONSET_INVALIDATE_FORCED = "tooltip.distributionset.invalidate.forced";
+
+    public static final String TOOLTIP_DISTRIBUTIONSET_INVALIDATE_SOFT = "tooltip.distributionset.invalidate.soft";
+
+    public static final String TOOLTIP_DISTRIBUTIONSET_INVALIDATE_NONE = "tooltip.distributionset.invalidate.none";
+
+    public static final String TOOLTIP_TIMEFORCED_ITEM = "tooltip.timeforced.item";
+
+    public static final String TOOLTIP_TIMEFORCED_FORCED_IN = "tooltip.timeforced.forced.in";
+
+    public static final String TOOLTIP_TIMEFORCED_FORCED_SINCE = "tooltip.timeforced.forced.since";
+
+    public static final String TOOLTIP_SOFT_ITEM = "tooltip.soft.item";
+
+    public static final String TOOLTIP_DOWNLOAD_ONLY_ITEM = "tooltip.downloadonly.item";
+
+    public static final String TOOLTIP_FORCED_ITEM = "tooltip.forced.item";
+
+    public static final String TOOLTIP_TARGET_PIN = "tooltip.target.pin";
+
+    public static final String TOOLTIP_TARGET_STATUS_PREFIX = "tooltip.target.status.";
+
+    public static final String TOOLTIP_TARGET_STATUS_UNKNOWN = "tooltip.target.status.unknown";
+
+    public static final String TOOLTIP_STATUS_OVERDUE = "tooltip.status.overdue";
+
+    public static final String TOOLTIP_STATUS_REGISTERED = "tooltip.status.registered";
+
+    public static final String TOOLTIP_STATUS_ERROR = "tooltip.status.error";
+
+    public static final String TOOLTIP_STATUS_PENDING = "tooltip.status.pending";
+
+    public static final String TOOLTIP_STATUS_INSYNC = "tooltip.status.insync";
+
+    public static final String TOOLTIP_DELETE = "tooltip.delete";
+
+    public static final String TOOLTIP_ROLLOUT_UPDATE = "tooltip.rollout.update";
+
+    public static final String TOOLTIP_ROLLOUT_COPY = "tooltip.rollout.copy";
+
+    public static final String TOOLTIP_ROLLOUT_PAUSE = "tooltip.rollout.pause";
+
+    public static final String TOOLTIP_ROLLOUT_RUN = "tooltip.rollout.run";
+
+    public static final String TOOLTIP_ROLLOUT_APPROVE = "tooltip.rollout.approve";
+
+    public static final String TOOLTIP_IN_TIME = "tooltip.in.time";
+
+    public static final String TOOLTIP_DELETE_CUSTOM_FILTER = "tooltip.delete.custom.filter";
+
+    public static final String TOOLTIP_UPDATE_CUSTOM_FILTER = "tooltip.update.custom.filter";
+
+    public static final String CAPTION_ARTIFACT_UPLOAD_POPUP = "artifact.upload.popup.caption";
+
+    public static final String CAPTION_ARTIFACT_UPLOAD_STATUS = "artifact.upload.status.caption";
+
+    public static final String CAPTION_ARTIFACT_UPLOAD_PROGRESS = "artifact.upload.progress.caption";
+
+    public static final String CAPTION_ARTIFACT_UPLOAD_REASON = "artifact.upload.reason.caption";
+
+    public static final String CAPTION_ARTIFACT_FILENAME = "artifact.filename.caption";
+
+    public static final String CAPTION_CLEAR_FILE_UPLOAD_QUEUE = "caption.clear.file.upload.queue";
+
+    public static final String CAPTION_ARTIFACT_FILESIZE_BYTES = "artifact.filesize.bytes.caption";
+
+    public static final String CAPTION_SOFTWARE_MODULE = "caption.software.module";
+
+    public static final String CAPTION_ERROR = "caption.error";
+
     public static final String MESSAGE_ERROR = "message.error";
->>>>>>> f94b4430
-
-    public static final String MESSAGE_ERROR_PERMISSION_INSUFFICIENT = "message.permission.insufficient";
-
-    public static final String CRON_VALIDATION_ERROR = "message.maintenancewindow.schedule.validation.error";
-
-    public static final String TOOLTIP_OVERDUE = "tooltip.overdue";
-
-    public static final String TOOLTIP_MAXIMIZE = "tooltip.maximize";
-
-    public static final String TOOLTIP_MINIMIZE = "tooltip.minimize";
-
-    public static final String TOOLTIP_SEARCH = "tooltip.search";
-
-    public static final String TOOLTIP_CLOSE = "tooltip.close";
-
-    public static final String TOOLTIP_SAVE = "tooltip.save";
-
-    public static final String TOOLTIP_METADATA_ICON = "tooltip.metadata.icon";
-
-    public static final String TOOLTIP_UPDATE = "tooltip.update";
-
-    public static final String TOOLTIP_NEXT_MAINTENANCE_WINDOW = "tooltip.next.maintenance.window";
-
-    public static final String TOOLTIP_RESET = "tooltip.reset";
-
-    public static final String TOOLTIP_ADD = "tooltip.add";
-
-    public static final String TOOLTIP_SHOW_TAGS = "tooltip.showTags";
-
-    public static final String TOOLTIP_ASSIGN_TAG = "tooltip.assignTag";
-
-    public static final String TOOLTIP_SELECT_TAG = "tooltip.selectTag";
-
-    public static final String TOOLTIP_CLICK_TO_REMOVE = "tooltip.click.to.remove";
-
-    public static final String TOOLTIP_CLICK_TO_FILTER = "tooltip.click.to.filter";
-
-    public static final String TOOLTIP_BULK_UPLOAD = "tooltip.bulkUpload";
-
-    public static final String TOOLTIP_CONFIGURE = "tooltip.configure";
-
-    public static final String TOOLTIP_CONFIGURE_CLOSE = "tooltip.configure.close";
-
-    public static final String TOOLTIP_CHECK_FOR_MANDATORY = "tooltip.check.for.mandatory";
-
-    public static final String TOOLTIP_ARTIFACT_ICON = "tooltip.artifact.icon";
-
-    public static final String TOOLTIP_DISTRIBUTION_SET_PIN = "tooltip.distribution.set.pin";
-
-    public static final String TOOLTIP_INVALIDATE_DISTRIBUTIONSET = "tooltip.invalidate.distributionset";
-
-    public static final String TOOLTIP_DISTRIBUTIONSET_INVALID = "tooltip.distributionset.invalid";
-
-    public static final String TOOLTIP_DISTRIBUTIONSET_INCOMPLETE = "tooltip.distributionset.incomplete";
-
-    public static final String TOOLTIP_DISTRIBUTIONSET_INVALIDATE_FORCED = "tooltip.distributionset.invalidate.forced";
-
-    public static final String TOOLTIP_DISTRIBUTIONSET_INVALIDATE_SOFT = "tooltip.distributionset.invalidate.soft";
-
-    public static final String TOOLTIP_DISTRIBUTIONSET_INVALIDATE_NONE = "tooltip.distributionset.invalidate.none";
-
-    public static final String TOOLTIP_TIMEFORCED_ITEM = "tooltip.timeforced.item";
-
-    public static final String TOOLTIP_TIMEFORCED_FORCED_IN = "tooltip.timeforced.forced.in";
-
-    public static final String TOOLTIP_TIMEFORCED_FORCED_SINCE = "tooltip.timeforced.forced.since";
-
-    public static final String TOOLTIP_SOFT_ITEM = "tooltip.soft.item";
-
-    public static final String TOOLTIP_DOWNLOAD_ONLY_ITEM = "tooltip.downloadonly.item";
-
-    public static final String TOOLTIP_FORCED_ITEM = "tooltip.forced.item";
-
-    public static final String TOOLTIP_TARGET_PIN = "tooltip.target.pin";
-
-    public static final String TOOLTIP_TARGET_STATUS_PREFIX = "tooltip.target.status.";
-
-    public static final String TOOLTIP_TARGET_STATUS_UNKNOWN = "tooltip.target.status.unknown";
-
-    public static final String TOOLTIP_STATUS_OVERDUE = "tooltip.status.overdue";
-
-    public static final String TOOLTIP_STATUS_REGISTERED = "tooltip.status.registered";
-
-    public static final String TOOLTIP_STATUS_ERROR = "tooltip.status.error";
-
-    public static final String TOOLTIP_STATUS_PENDING = "tooltip.status.pending";
-
-    public static final String TOOLTIP_STATUS_INSYNC = "tooltip.status.insync";
-
-    public static final String TOOLTIP_DELETE = "tooltip.delete";
-
-    public static final String TOOLTIP_ROLLOUT_UPDATE = "tooltip.rollout.update";
-
-    public static final String TOOLTIP_ROLLOUT_COPY = "tooltip.rollout.copy";
-
-    public static final String TOOLTIP_ROLLOUT_PAUSE = "tooltip.rollout.pause";
-
-    public static final String TOOLTIP_ROLLOUT_RUN = "tooltip.rollout.run";
-
-    public static final String TOOLTIP_ROLLOUT_APPROVE = "tooltip.rollout.approve";
-
-    public static final String TOOLTIP_IN_TIME = "tooltip.in.time";
-
-    public static final String TOOLTIP_DELETE_CUSTOM_FILTER = "tooltip.delete.custom.filter";
-
-    public static final String TOOLTIP_UPDATE_CUSTOM_FILTER = "tooltip.update.custom.filter";
-
-    public static final String CAPTION_ARTIFACT_UPLOAD_POPUP = "artifact.upload.popup.caption";
-
-    public static final String CAPTION_ARTIFACT_UPLOAD_STATUS = "artifact.upload.status.caption";
-
-    public static final String CAPTION_ARTIFACT_UPLOAD_PROGRESS = "artifact.upload.progress.caption";
-
-    public static final String CAPTION_ARTIFACT_UPLOAD_REASON = "artifact.upload.reason.caption";
-
-    public static final String CAPTION_ARTIFACT_FILENAME = "artifact.filename.caption";
-
-    public static final String CAPTION_CLEAR_FILE_UPLOAD_QUEUE = "caption.clear.file.upload.queue";
-
-    public static final String CAPTION_ARTIFACT_FILESIZE_BYTES = "artifact.filesize.bytes.caption";
-
-    public static final String CAPTION_SOFTWARE_MODULE = "caption.software.module";
 
     public static final String MESSAGE_TARGET_BULKUPLOAD_RESULT_SUCCESS = "message.bulk.upload.result.success";
 
