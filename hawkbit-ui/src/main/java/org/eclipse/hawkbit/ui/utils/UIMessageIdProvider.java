/**
 * Copyright (c) 2018 Bosch Software Innovations GmbH and others.
 *
 * All rights reserved. This program and the accompanying materials
 * are made available under the terms of the Eclipse Public License v1.0
 * which accompanies this distribution, and is available at
 * http://www.eclipse.org/legal/epl-v10.html
 */

package org.eclipse.hawkbit.ui.utils;

/**
 * Class that contains the unique ids of the messages provided in
 * messages.properties.
 */
public final class UIMessageIdProvider {

    public static final String TOOLTIP_ARTIFACT_DOWNLOAD = "tooltip.artifact.download";

    public static final String ARTIFACT_DOWNLOAD_FAILURE_MSG = "message.artifact.download.failure";

    public static final String BUTTON_CANCEL = "button.cancel";

    public static final String BUTTON_OK = "button.ok";

    public static final String BUTTON_SAVE = "button.save";

    public static final String BUTTON_NEXT = "button.next";

    public static final String BUTTON_CONFIRM = "button.confirm";

    public static final String BUTTON_NO_AUTO_ASSIGNMENT = "button.no.auto.assignment";

    public static final String BUTTON_AUTO_ASSIGNMENT_DESCRIPTION = "button.auto.assignment.desc";

    public static final String METADATA_LINK_DESCRIPTION = "metadata.link.desc";

    public static final String HEADER_DISTRIBUTION_SET = "header.distributionset";

    public static final String HEADER_TARGET_TAG = "header.target.filter.tag";

    public static final String HEADER_TAG = "header.filter.tag";

    public static final String CAPTION_ACTION_FORCED = "label.action.forced";

    public static final String CAPTION_ACTION_SOFT = "label.action.soft";

    public static final String CAPTION_ACTION_DOWNLOAD_ONLY = "label.action.downloadonly";

    public static final String CAPTION_ACTION_TIME_FORCED = "label.action.time.forced";

    public static final String CAPTION_ACTION_MESSAGES = "caption.action.messages";

    public static final String CAPTION_ACTION_HISTORY = "caption.action.history";

    public static final String CAPTION_ACTION_HISTORY_FOR = "caption.action.history.for";

    public static final String CAPTION_DISCARD = "button.discard";

    public static final String CAPTION_FILTER_BY_TYPE = "caption.filter.by.type";

    public static final String CAPTION_FILTER_CUSTOM = "caption.filter.custom";

    public static final String CAPTION_DISTRIBUTION_TAG = "caption.entity.distribution.tag";

    public static final String CAPTION_TARGET_TAG = "caption.entity.target.tag";

    public static final String CAPTION_ARTIFACT_DETAILS = "caption.artifact.details";

    public static final String CAPTION_ARTIFACT_DETAILS_OF = "caption.artifact.details.of";

    public static final String CAPTION_SELECT_AUTO_ASSIGN_DS = "caption.select.auto.assign.dist";

    public static final String CAPTION_CONFIRM_AUTO_ASSIGN_CONSEQUENCES = "caption.confirm.assign.consequences";

    public static final String CAPTION_ENTITY_ASSIGN_ACTION_CONFIRMBOX = "caption.entity.assign.action.confirmbox";

    public static final String CAPTION_INVALIDATE_DISTRIBUTIONSET_CONSEQUENCES_SINGULAR = "caption.invalidate.distributionset.consequences.singular";

    public static final String CAPTION_INVALIDATE_DISTRIBUTIONSET_CONSEQUENCES_PLURAL = "caption.invalidate.distributionset.consequences.plural";

    public static final String CAPTION_INVALIDATE_DISTRIBUTIONSET_AFFECTED_ENTITIES = "caption.invalidate.distributionset.affected.entities";

    public static final String CAPTION_CONFIG_CREATE = "caption.config.create";

    public static final String CAPTION_CONFIG_EDIT = "caption.config.edit";

    public static final String CAPTION_CONFIG_DELETE = "caption.config.delete";

    public static final String CAPTION_TAG = "caption.tag";

<<<<<<< HEAD
    public static final String CAPTION_ERROR = "caption.error";

    public static final String CAPTION_INSUFFICIENT_PERMISSION = "caption.no.permission";
=======
    public static final String CAPTION_TYPE = "caption.type";
>>>>>>> d80d0d63

    public static final String LABEL_DROP_AREA_UPLOAD = "label.drop.area.upload";

    public static final String LABEL_NO_TAG = "label.no.tag";

    public static final String LABEL_NO_TARGET_TYPE = "label.no.target.type";

    public static final String LABEL_CREATE_FILTER = "label.create.filter";

    public static final String LABEL_EDIT_FILTER = "label.edit.filter";

    public static final String LABEL_UNKNOWN = "label.unknown";

    public static final String LABEL_AUTO_ASSIGNMENT_DESC = "label.auto.assign.description";

    public static final String LABEL_AUTO_ASSIGNMENT_ENABLE = "label.auto.assign.enable";

    public static final String LABEL_INVALIDATE_DS_STOP_ROLLOUTS = "label.invalidate.distributionset.stop.rollouts";

    public static final String LABEL_INVALIDATE_DS_TYPE_OF_CANCELLATION = "label.invalidate.ds.cancelation.type";

    public static final String LABEL_CANCEL_ACTION_NONE = "label.cancel.action.none";

    public static final String LABEL_CANCEL_ACTION_FORCE = "label.cancel.action.force";

    public static final String LABEL_CANCEL_ACTION_SOFT = "label.cancel.action.soft";

    public static final String MESSAGE_NO_DATA = "message.no.data";

    public static final String MESSAGE_DATA_AVAILABLE = "message.data.available";

    public static final String MESSAGE_UPLOAD_ACTION = "upload.action";

    public static final String MESSAGE_ACTION_NOT_ALLOWED = "message.action.not.allowed";

    public static final String MESSAGE_CONFIRM_AUTO_ASSIGN_CONSEQUENCES_NONE = "message.confirm.assign.consequences.none";

    public static final String MESSAGE_CONFIRM_AUTO_ASSIGN_CONSEQUENCES_TEXT = "message.confirm.assign.consequences.text";

    public static final String MESSAGE_CONFIRM_ASSIGN_MULTIPLE_ENTITIES_TO_ENTITY = "message.confirm.assign.multiple.entities.to.entity";

    public static final String MESSAGE_CONFIRM_DELETE_ENTITY = "message.confirm.delete.entity";

    public static final String MESSAGE_AUTOASSIGN_CREATE_ERROR_MISSINGELEMENTS = "message.autoassign.create.error.missingElements";

    public static final String MESSAGE_DISTRIBUTION_ASSIGNED = "message.dist.already.assigned";

    public static final String MESSAGE_DISTRIBUTION_NOT_ASSIGNED = "message.dist.not.assigned";

    public static final String MESSAGE_ERROR_NAMEREQUIRED = "message.error.nameRequired";

    public static final String MESSAGE_ERROR_VERSIONREQUIRED = "message.error.versionRequired";

    public static final String MESSAGE_ERROR_DISTRIBUTIONSET_REQUIRED = "message.error.distributionSetRequired";

    public static final String MESSAGE_ERROR_DISTRIBUTIONSET_INVALID = "message.error.distributionset.invalid";

    public static final String MESSAGE_ERROR_TFQ_REQUIRED = "message.error.tfqRequired";

    public static final String MESSAGE_FILTER_QUERY_ERROR_NOTVALIDE = "message.filter.query.error.notValide";

    public static final String MESSAGE_ERROR_ENTITY_DELETED = "message.entity.error.deleted";

    public static final String MESSAGE_ERROR_ENTITY_READONLY = "message.entity.error.readonly";

<<<<<<< HEAD
    public static final String MESSAGE_ERROR = "message.error";
=======
    public static final String MESSAGE_ERROR_PERMISSION_INSUFFICIENT = "message.permission.insufficient";
>>>>>>> d80d0d63

    public static final String CRON_VALIDATION_ERROR = "message.maintenancewindow.schedule.validation.error";

    public static final String TOOLTIP_OVERDUE = "tooltip.overdue";

    public static final String TOOLTIP_MAXIMIZE = "tooltip.maximize";

    public static final String TOOLTIP_MINIMIZE = "tooltip.minimize";

    public static final String TOOLTIP_SEARCH = "tooltip.search";

    public static final String TOOLTIP_CLOSE = "tooltip.close";

    public static final String TOOLTIP_SAVE = "tooltip.save";

    public static final String TOOLTIP_METADATA_ICON = "tooltip.metadata.icon";

    public static final String TOOLTIP_UPDATE = "tooltip.update";

    public static final String TOOLTIP_NEXT_MAINTENANCE_WINDOW = "tooltip.next.maintenance.window";

    public static final String TOOLTIP_RESET = "tooltip.reset";

    public static final String TOOLTIP_ADD = "tooltip.add";

    public static final String TOOLTIP_SHOW_TAGS = "tooltip.showTags";

    public static final String TOOLTIP_ASSIGN_TAG = "tooltip.assignTag";

    public static final String TOOLTIP_SELECT_TAG = "tooltip.selectTag";

    public static final String TOOLTIP_CLICK_TO_REMOVE = "tooltip.click.to.remove";

    public static final String TOOLTIP_CLICK_TO_FILTER = "tooltip.click.to.filter";

    public static final String TOOLTIP_BULK_UPLOAD = "tooltip.bulkUpload";

    public static final String TOOLTIP_CONFIGURE = "tooltip.configure";

    public static final String TOOLTIP_CONFIGURE_CLOSE = "tooltip.configure.close";

    public static final String TOOLTIP_CHECK_FOR_MANDATORY = "tooltip.check.for.mandatory";

    public static final String TOOLTIP_ARTIFACT_ICON = "tooltip.artifact.icon";

    public static final String TOOLTIP_DISTRIBUTION_SET_PIN = "tooltip.distribution.set.pin";

    public static final String TOOLTIP_INVALIDATE_DISTRIBUTIONSET = "tooltip.invalidate.distributionset";

    public static final String TOOLTIP_DISTRIBUTIONSET_INVALID = "tooltip.distributionset.invalid";

    public static final String TOOLTIP_DISTRIBUTIONSET_INCOMPLETE = "tooltip.distributionset.incomplete";

    public static final String TOOLTIP_DISTRIBUTIONSET_INVALIDATE_FORCED = "tooltip.distributionset.invalidate.forced";

    public static final String TOOLTIP_DISTRIBUTIONSET_INVALIDATE_SOFT = "tooltip.distributionset.invalidate.soft";

    public static final String TOOLTIP_DISTRIBUTIONSET_INVALIDATE_NONE = "tooltip.distributionset.invalidate.none";

    public static final String TOOLTIP_TIMEFORCED_ITEM = "tooltip.timeforced.item";

    public static final String TOOLTIP_TIMEFORCED_FORCED_IN = "tooltip.timeforced.forced.in";

    public static final String TOOLTIP_TIMEFORCED_FORCED_SINCE = "tooltip.timeforced.forced.since";

    public static final String TOOLTIP_SOFT_ITEM = "tooltip.soft.item";

    public static final String TOOLTIP_DOWNLOAD_ONLY_ITEM = "tooltip.downloadonly.item";

    public static final String TOOLTIP_FORCED_ITEM = "tooltip.forced.item";

    public static final String TOOLTIP_TARGET_PIN = "tooltip.target.pin";

    public static final String TOOLTIP_TARGET_STATUS_PREFIX = "tooltip.target.status.";

    public static final String TOOLTIP_TARGET_STATUS_UNKNOWN = "tooltip.target.status.unknown";

    public static final String TOOLTIP_STATUS_OVERDUE = "tooltip.status.overdue";

    public static final String TOOLTIP_STATUS_REGISTERED = "tooltip.status.registered";

    public static final String TOOLTIP_STATUS_ERROR = "tooltip.status.error";

    public static final String TOOLTIP_STATUS_PENDING = "tooltip.status.pending";

    public static final String TOOLTIP_STATUS_INSYNC = "tooltip.status.insync";

    public static final String TOOLTIP_DELETE = "tooltip.delete";

    public static final String TOOLTIP_ROLLOUT_UPDATE = "tooltip.rollout.update";

    public static final String TOOLTIP_ROLLOUT_COPY = "tooltip.rollout.copy";

    public static final String TOOLTIP_ROLLOUT_PAUSE = "tooltip.rollout.pause";

    public static final String TOOLTIP_ROLLOUT_RUN = "tooltip.rollout.run";

    public static final String TOOLTIP_ROLLOUT_APPROVE = "tooltip.rollout.approve";

    public static final String TOOLTIP_IN_TIME = "tooltip.in.time";

    public static final String TOOLTIP_DELETE_CUSTOM_FILTER = "tooltip.delete.custom.filter";

    public static final String TOOLTIP_UPDATE_CUSTOM_FILTER = "tooltip.update.custom.filter";

    public static final String CAPTION_ARTIFACT_UPLOAD_POPUP = "artifact.upload.popup.caption";

    public static final String CAPTION_ARTIFACT_UPLOAD_STATUS = "artifact.upload.status.caption";

    public static final String CAPTION_ARTIFACT_UPLOAD_PROGRESS = "artifact.upload.progress.caption";

    public static final String CAPTION_ARTIFACT_UPLOAD_REASON = "artifact.upload.reason.caption";

    public static final String CAPTION_ARTIFACT_FILENAME = "artifact.filename.caption";

    public static final String CAPTION_CLEAR_FILE_UPLOAD_QUEUE = "caption.clear.file.upload.queue";

    public static final String CAPTION_ARTIFACT_FILESIZE_BYTES = "artifact.filesize.bytes.caption";

    public static final String CAPTION_SOFTWARE_MODULE = "caption.software.module";

    public static final String CAPTION_ERROR = "caption.error";

    public static final String MESSAGE_ERROR = "message.error";

    public static final String MESSAGE_TARGET_BULKUPLOAD_RESULT_SUCCESS = "message.bulk.upload.result.success";

    public static final String MESSAGE_TARGET_BULKUPLOAD_RESULT_FAIL = "message.bulk.upload.result.fail";

    public static final String MESSAGE_CLEAR_FILE_UPLOAD_QUEUE = "message.clear.file.upload.queue.confirm";

    public static final String MESSAGE_INVALIDATE_DISTRIBUTIONSET_CONSEQUENCES_SINGULAR = "message.invalidate.distributionset.consequences.singular";

    public static final String MESSAGE_INVALIDATE_DISTRIBUTIONSET_CONSEQUENCES_PLURAL = "message.invalidate.distributionset.consequences.plural";

    public static final String MESSAGE_INVALIDATE_DISTRIBUTIONSET_AFFECTED_ENTITIES_INTRO_SINGULAR = "message.invalidate.distributionset.affected.entities.intro.singular";

    public static final String MESSAGE_INVALIDATE_DISTRIBUTIONSET_AFFECTED_ENTITIES_INTRO_PLURAL = "message.invalidate.distributionset.affected.entities.intro.plural";

    public static final String MESSAGE_INVALIDATE_DISTRIBUTIONSET_AFFECTED_ENTITIES_ACTIONS = "message.invalidate.distributionset.affected.entities.actions";

    public static final String MESSAGE_INVALIDATE_DISTRIBUTIONSET_AFFECTED_ENTITIES_ROLLOUTS = "message.invalidate.distributionset.affected.entities.rollouts";

    public static final String MESSAGE_INVALIDATE_DISTRIBUTIONSET_AFFECTED_ENTITIES_AUTOASSIGNMENTS = "message.invalidate.distributionset.affected.entities.autoassignments";

    public static final String MESSAGE_INVALIDATE_DISTRIBUTIONSET_SUCCESS_SINGULAR = "message.invalidate.distributionset.success.singular";

    public static final String MESSAGE_INVALIDATE_DISTRIBUTIONSET_SUCCESS_PLURAL = "message.invalidate.distributionset.success.plural";

    public static final String MESSAGE_INVALIDATE_DISTRIBUTIONSET_FAIL_SINGULAR = "message.invalidate.distributionset.fail.singular";

    public static final String MESSAGE_INVALIDATE_DISTRIBUTIONSET_FAIL_PLURAL = "message.invalidate.distributionset.fail.plural";

    public static final String MESSAGE_INVALIDATE_DISTRIBUTIONSET_UNREPEATABLE_HINT = "message.invalidate.distributionset.unrepeatable.hint";

    public static final String VAADIN_SYSTEM_SESSIONEXPIRED_CAPTION = "vaadin.system.sessionexpired.caption";

    public static final String VAADIN_SYSTEM_SESSIONEXPIRED_MESSAGE = "vaadin.system.sessionexpired.message";

    public static final String VAADIN_SYSTEM_COMMUNICATIONERROR_CAPTION = "vaadin.system.communicationerror.caption";

    public static final String VAADIN_SYSTEM_COMMUNICATIONERROR_MESSAGE = "vaadin.system.communicationerror.message";

    public static final String VAADIN_SYSTEM_INTERNALERROR_CAPTION = "vaadin.system.internalerror.caption";

    public static final String VAADIN_SYSTEM_INTERNALERROR_MESSAGE = "vaadin.system.internalerror.message";

    public static final String VAADIN_SYSTEM_TRYINGRECONNECT = "vaadin.system.tryingreconnect";

    public static final String TOOLTIP_ROLLOUT_STATUS_PREFIX = "tooltip.rollout.status.";

    public static final String TOOLTIP_ROLLOUT_GROUP_STATUS_PREFIX = "tooltip.rollout.group.status.";

    public static final String TOOLTIP_ACTION_STATUS_PREFIX = "tooltip.action.status.";

    public static final String TOOLTIP_ACTIVE_ACTION_STATUS_PREFIX = "tooltip.active.action.status.";

    public static final String TOOLTIP_UPLOAD_STATUS_PREFIX = "tooltip.upload.status.";

    /**
     * Private Constructor.
     */
    private UIMessageIdProvider() {

    }
}<|MERGE_RESOLUTION|>--- conflicted
+++ resolved
@@ -89,13 +89,11 @@
 
     public static final String CAPTION_TAG = "caption.tag";
 
-<<<<<<< HEAD
     public static final String CAPTION_ERROR = "caption.error";
 
     public static final String CAPTION_INSUFFICIENT_PERMISSION = "caption.no.permission";
-=======
+
     public static final String CAPTION_TYPE = "caption.type";
->>>>>>> d80d0d63
 
     public static final String LABEL_DROP_AREA_UPLOAD = "label.drop.area.upload";
 
@@ -161,11 +159,9 @@
 
     public static final String MESSAGE_ERROR_ENTITY_READONLY = "message.entity.error.readonly";
 
-<<<<<<< HEAD
     public static final String MESSAGE_ERROR = "message.error";
-=======
+
     public static final String MESSAGE_ERROR_PERMISSION_INSUFFICIENT = "message.permission.insufficient";
->>>>>>> d80d0d63
 
     public static final String CRON_VALIDATION_ERROR = "message.maintenancewindow.schedule.validation.error";
 
@@ -286,10 +282,6 @@
     public static final String CAPTION_ARTIFACT_FILESIZE_BYTES = "artifact.filesize.bytes.caption";
 
     public static final String CAPTION_SOFTWARE_MODULE = "caption.software.module";
-
-    public static final String CAPTION_ERROR = "caption.error";
-
-    public static final String MESSAGE_ERROR = "message.error";
 
     public static final String MESSAGE_TARGET_BULKUPLOAD_RESULT_SUCCESS = "message.bulk.upload.result.success";
 
