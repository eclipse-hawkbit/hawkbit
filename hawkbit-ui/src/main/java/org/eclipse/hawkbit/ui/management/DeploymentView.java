/**
 * Copyright (c) 2015 Bosch Software Innovations GmbH and others.
 *
 * All rights reserved. This program and the accompanying materials
 * are made available under the terms of the Eclipse Public License v1.0
 * which accompanies this distribution, and is available at
 * http://www.eclipse.org/legal/epl-v10.html
 */
package org.eclipse.hawkbit.ui.management;

import java.util.Arrays;
import java.util.EnumMap;
import java.util.Map;
import java.util.concurrent.Executor;

import org.eclipse.hawkbit.repository.DeploymentManagement;
import org.eclipse.hawkbit.repository.DistributionSetInvalidationManagement;
import org.eclipse.hawkbit.repository.DistributionSetManagement;
import org.eclipse.hawkbit.repository.DistributionSetTagManagement;
import org.eclipse.hawkbit.repository.DistributionSetTypeManagement;
import org.eclipse.hawkbit.repository.EntityFactory;
import org.eclipse.hawkbit.repository.SoftwareModuleManagement;
import org.eclipse.hawkbit.repository.SystemManagement;
import org.eclipse.hawkbit.repository.TargetFilterQueryManagement;
import org.eclipse.hawkbit.repository.TargetManagement;
import org.eclipse.hawkbit.repository.TargetTagManagement;
import org.eclipse.hawkbit.repository.TargetTypeManagement;
import org.eclipse.hawkbit.repository.TenantConfigurationManagement;
import org.eclipse.hawkbit.security.SystemSecurityContext;
import org.eclipse.hawkbit.ui.AbstractHawkbitUI;
import org.eclipse.hawkbit.ui.SpPermissionChecker;
import org.eclipse.hawkbit.ui.UiProperties;
import org.eclipse.hawkbit.ui.common.AbstractEventListenersAwareView;
import org.eclipse.hawkbit.ui.common.CommonUiDependencies;
import org.eclipse.hawkbit.ui.common.data.suppliers.TargetManagementStateDataSupplier;
import org.eclipse.hawkbit.ui.common.event.EventLayout;
import org.eclipse.hawkbit.ui.common.event.EventView;
import org.eclipse.hawkbit.ui.common.event.EventViewAware;
import org.eclipse.hawkbit.ui.common.layout.listener.LayoutResizeListener;
import org.eclipse.hawkbit.ui.common.layout.listener.LayoutResizeListener.ResizeHandler;
import org.eclipse.hawkbit.ui.common.layout.listener.LayoutVisibilityListener;
import org.eclipse.hawkbit.ui.common.layout.listener.LayoutVisibilityListener.VisibilityHandler;
import org.eclipse.hawkbit.ui.management.actionhistory.ActionHistoryLayout;
import org.eclipse.hawkbit.ui.management.dstable.DistributionGridLayout;
import org.eclipse.hawkbit.ui.management.dstag.filter.DistributionTagLayout;
import org.eclipse.hawkbit.ui.management.targettable.TargetGridLayout;
import org.eclipse.hawkbit.ui.management.targettag.filter.TargetTagFilterLayout;
import org.eclipse.hawkbit.ui.utils.SPUIDefinitions;
import org.eclipse.hawkbit.ui.utils.UINotification;
import org.eclipse.hawkbit.ui.utils.VaadinMessageSource;
import org.springframework.beans.factory.annotation.Autowired;
import org.springframework.beans.factory.annotation.Qualifier;
import org.vaadin.spring.events.EventBus.UIEventBus;

import com.vaadin.server.Page;
import com.vaadin.server.Page.BrowserWindowResizeEvent;
import com.vaadin.server.Page.BrowserWindowResizeListener;
import com.vaadin.spring.annotation.SpringView;
import com.vaadin.spring.annotation.UIScope;
import com.vaadin.ui.HorizontalLayout;
import com.vaadin.ui.Layout;

/**
 * Target status and deployment management view
 */
@UIScope
@SpringView(name = DeploymentView.VIEW_NAME, ui = AbstractHawkbitUI.class)
public class DeploymentView extends AbstractEventListenersAwareView implements BrowserWindowResizeListener {
    private static final long serialVersionUID = 1L;

    public static final String VIEW_NAME = "deployment";

    private final SpPermissionChecker permChecker;
    private final ManagementUIState managementUIState;

    private final TargetTagFilterLayout targetTagFilterLayout;
    private final TargetGridLayout targetGridLayout;
    private final DistributionGridLayout distributionGridLayout;
    private final DistributionTagLayout distributionTagLayout;
    private final ActionHistoryLayout actionHistoryLayout;
    private final Layout targetCountLayout;

    private HorizontalLayout mainLayout;

    private final transient LayoutVisibilityListener layoutVisibilityListener;
    private final transient LayoutResizeListener layoutResizeListener;

    @Autowired
    DeploymentView(final UIEventBus eventBus, final SpPermissionChecker permChecker, final VaadinMessageSource i18n,
            final UINotification uiNotification, final ManagementUIState managementUIState,
            final DeploymentManagement deploymentManagement, final DistributionSetManagement distributionSetManagement,
            final SoftwareModuleManagement smManagement,
<<<<<<< HEAD
            final DistributionSetTypeManagement distributionSetTypeManagement, final TargetManagement targetManagement,
            final EntityFactory entityFactory, final UiProperties uiProperties,
            final TargetTagManagement targetTagManagement, final TargetTypeManagement targetTypeManagement,
=======
            final DistributionSetTypeManagement distributionSetTypeManagement,
            final DistributionSetInvalidationManagement dsInvalidationManagement,
            final TargetManagement targetManagement, final EntityFactory entityFactory, final UiProperties uiProperties,
            final TargetTagManagement targetTagManagement,
>>>>>>> 70d0fe87
            final DistributionSetTagManagement distributionSetTagManagement,
            final TargetFilterQueryManagement targetFilterQueryManagement, final SystemManagement systemManagement,
            final TenantConfigurationManagement configManagement,
            final TargetManagementStateDataSupplier targetManagementStateDataSupplier,
            final SystemSecurityContext systemSecurityContext, @Qualifier("uiExecutor") final Executor uiExecutor) {
        this.permChecker = permChecker;
        this.managementUIState = managementUIState;

        final CommonUiDependencies uiDependencies = new CommonUiDependencies(i18n, entityFactory, eventBus,
                uiNotification, permChecker);

        if (permChecker.hasTargetReadPermission()) {
            this.targetTagFilterLayout = new TargetTagFilterLayout(uiDependencies, managementUIState,
                    targetFilterQueryManagement, targetTagManagement, targetManagement,
                    managementUIState.getTargetTagFilterLayoutUiState());

            this.targetGridLayout = new TargetGridLayout(uiDependencies, targetManagement, targetTypeManagement, deploymentManagement,
                    uiProperties, targetTagManagement, distributionSetManagement, uiExecutor, configManagement,
                    targetManagementStateDataSupplier, systemSecurityContext,
                    managementUIState.getTargetTagFilterLayoutUiState(), managementUIState.getTargetGridLayoutUiState(),
                    managementUIState.getTargetBulkUploadUiState(),
                    managementUIState.getDistributionGridLayoutUiState());
            this.targetCountLayout = targetGridLayout.getCountMessageLabel().createFooterMessageComponent();

            this.actionHistoryLayout = new ActionHistoryLayout(uiDependencies, deploymentManagement,
                    managementUIState.getActionHistoryGridLayoutUiState());

            addEventAwareLayouts(Arrays.asList(targetTagFilterLayout, targetGridLayout, actionHistoryLayout));
        } else {
            this.targetTagFilterLayout = null;
            this.targetGridLayout = null;
            this.targetCountLayout = null;
            this.actionHistoryLayout = null;
        }

        if (permChecker.hasReadRepositoryPermission()) {
            this.distributionTagLayout = new DistributionTagLayout(uiDependencies, distributionSetTagManagement,
                    distributionSetManagement, managementUIState.getDistributionTagLayoutUiState());
            this.distributionGridLayout = new DistributionGridLayout(uiDependencies, targetManagement,
                    distributionSetManagement, dsInvalidationManagement, smManagement, distributionSetTypeManagement,
                    distributionSetTagManagement, systemManagement, deploymentManagement, configManagement,
                    systemSecurityContext, uiProperties, managementUIState.getDistributionGridLayoutUiState(),
                    managementUIState.getDistributionTagLayoutUiState(),
                    managementUIState.getTargetGridLayoutUiState());

            addEventAwareLayouts(Arrays.asList(distributionTagLayout, distributionGridLayout));
        } else {
            this.distributionTagLayout = null;
            this.distributionGridLayout = null;
        }

        if (permChecker.hasTargetReadPermission() || permChecker.hasReadRepositoryPermission()) {
            final Map<EventLayout, VisibilityHandler> layoutVisibilityHandlers = new EnumMap<>(EventLayout.class);
            layoutVisibilityHandlers.put(EventLayout.TARGET_TAG_FILTER,
                    new VisibilityHandler(this::showTargetTagLayout, this::hideTargetTagLayout));
            layoutVisibilityHandlers.put(EventLayout.DS_TAG_FILTER,
                    new VisibilityHandler(this::showDsTagLayout, this::hideDsTagLayout));
            this.layoutVisibilityListener = new LayoutVisibilityListener(eventBus,
                    new EventViewAware(EventView.DEPLOYMENT), layoutVisibilityHandlers);

            final Map<EventLayout, ResizeHandler> layoutResizeHandlers = new EnumMap<>(EventLayout.class);
            layoutResizeHandlers.put(EventLayout.TARGET_LIST,
                    new ResizeHandler(this::maximizeTargetGridLayout, this::minimizeTargetGridLayout));
            layoutResizeHandlers.put(EventLayout.DS_LIST,
                    new ResizeHandler(this::maximizeDsGridLayout, this::minimizeDsGridLayout));
            layoutResizeHandlers.put(EventLayout.ACTION_HISTORY_LIST,
                    new ResizeHandler(this::maximizeActionHistoryGridLayout, this::minimizeActionHistoryGridLayout));
            this.layoutResizeListener = new LayoutResizeListener(eventBus, new EventViewAware(EventView.DEPLOYMENT),
                    layoutResizeHandlers);
        } else {
            this.layoutVisibilityListener = null;
            this.layoutResizeListener = null;
        }
    }

    @Override
    protected void init() {
        if (permChecker.hasTargetReadPermission() || permChecker.hasReadRepositoryPermission()) {
            super.init();
            Page.getCurrent().addBrowserWindowResizeListener(this);
        }
    }

    @Override
    protected void buildLayout() {
        setMargin(false);
        setSpacing(false);
        setSizeFull();

        createMainLayout();

        addComponent(mainLayout);
        setExpandRatio(mainLayout, 1.0F);

        if (targetCountLayout != null) {
            addComponent(targetCountLayout);
        }
    }

    private void createMainLayout() {
        mainLayout = new HorizontalLayout();
        mainLayout.setSizeFull();
        mainLayout.setMargin(false);
        mainLayout.setSpacing(true);

        if (permChecker.hasReadRepositoryPermission() && permChecker.hasTargetReadPermission()) {
            addAllWidgets();
        } else if (permChecker.hasReadRepositoryPermission()) {
            addDistributionWidgetsOnly();
        } else if (permChecker.hasTargetReadPermission()) {
            addTargetWidgetsOnly();
        }
    }

    private void addAllWidgets() {
        mainLayout.addComponent(targetTagFilterLayout);
        mainLayout.addComponent(targetGridLayout);
        mainLayout.addComponent(distributionGridLayout);
        mainLayout.addComponent(distributionTagLayout);
        mainLayout.addComponent(actionHistoryLayout);

        adaptAllWidgetsRatios();
    }

    private void adaptAllWidgetsRatios() {
        mainLayout.setExpandRatio(targetTagFilterLayout, 0F);
        mainLayout.setExpandRatio(targetGridLayout, 0.275F);
        mainLayout.setExpandRatio(distributionGridLayout, 0.275F);
        mainLayout.setExpandRatio(distributionTagLayout, 0F);
        mainLayout.setExpandRatio(actionHistoryLayout, 0.45F);
    }

    private void addDistributionWidgetsOnly() {
        mainLayout.addComponent(distributionGridLayout);
        mainLayout.addComponent(distributionTagLayout);

        adaptDsWidgetsRatios();
    }

    private void adaptDsWidgetsRatios() {
        mainLayout.setExpandRatio(distributionGridLayout, 1F);
        mainLayout.setExpandRatio(distributionTagLayout, 0F);
    }

    private void addTargetWidgetsOnly() {
        mainLayout.addComponent(targetTagFilterLayout);
        mainLayout.addComponent(targetGridLayout);
        mainLayout.addComponent(actionHistoryLayout);

        adaptTargetWidgetsRatios();
    }

    private void adaptTargetWidgetsRatios() {
        mainLayout.setExpandRatio(targetTagFilterLayout, 0F);
        mainLayout.setExpandRatio(targetGridLayout, 0.4F);
        mainLayout.setExpandRatio(actionHistoryLayout, 0.6F);
    }

    @Override
    protected void restoreState() {
        if (permChecker.hasTargetReadPermission()) {
            restoreTargetWidgetsState();
        }

        if (permChecker.hasReadRepositoryPermission()) {
            restoreDsWidgetsState();
        }

        super.restoreState();
    }

    private void restoreTargetWidgetsState() {
        if (managementUIState.getTargetTagFilterLayoutUiState().isHidden()
                || managementUIState.getDistributionGridLayoutUiState().isMaximized()
                || managementUIState.getActionHistoryGridLayoutUiState().isMaximized()) {
            hideTargetTagLayout();
        } else {
            showTargetTagLayout();
        }

        if (managementUIState.getTargetGridLayoutUiState().isMaximized()) {
            maximizeTargetGridLayout();
        }

        if (managementUIState.getActionHistoryGridLayoutUiState().isMaximized()) {
            maximizeActionHistoryGridLayout();
        }
    }

    private void restoreDsWidgetsState() {
        if (managementUIState.getDistributionTagLayoutUiState().isHidden()
                || managementUIState.getTargetGridLayoutUiState().isMaximized()
                || managementUIState.getActionHistoryGridLayoutUiState().isMaximized()) {
            hideDsTagLayout();
        } else {
            showDsTagLayout();
        }

        if (managementUIState.getDistributionGridLayoutUiState().isMaximized()) {
            maximizeDsGridLayout();
        }
    }

    private void showTargetTagLayout() {
        targetTagFilterLayout.setVisible(true);
        targetGridLayout.hideTargetTagHeaderIcon();
    }

    private void hideTargetTagLayout() {
        targetTagFilterLayout.setVisible(false);
        targetGridLayout.showTargetTagHeaderIcon();
    }

    private void maximizeTargetGridLayout() {
        if (distributionGridLayout != null) {
            distributionGridLayout.setVisible(false);
        }
        if (distributionTagLayout != null) {
            hideDsTagLayout();
        }
        actionHistoryLayout.setVisible(false);

        clearAllWidgetsRatios();
        mainLayout.setExpandRatio(targetGridLayout, 1F);

        targetGridLayout.maximize();
    }

    private void clearAllWidgetsRatios() {
        mainLayout.iterator().forEachRemaining(layout -> mainLayout.setExpandRatio(layout, 0F));
    }

    private void minimizeTargetGridLayout() {
        if (distributionGridLayout != null) {
            distributionGridLayout.setVisible(true);
        }
        if (distributionTagLayout != null && !managementUIState.getDistributionTagLayoutUiState().isHidden()) {
            showDsTagLayout();
        }
        actionHistoryLayout.setVisible(true);

        if (distributionGridLayout != null && distributionTagLayout != null) {
            adaptAllWidgetsRatios();
        } else {
            adaptTargetWidgetsRatios();
        }

        targetGridLayout.minimize();
    }

    private void maximizeDsGridLayout() {
        if (targetTagFilterLayout != null) {
            hideTargetTagLayout();
        }
        if (targetGridLayout != null) {
            targetGridLayout.setVisible(false);
            targetCountLayout.setVisible(false);
        }
        if (actionHistoryLayout != null) {
            actionHistoryLayout.setVisible(false);
        }

        clearAllWidgetsRatios();
        mainLayout.setExpandRatio(distributionGridLayout, 1F);

        distributionGridLayout.maximize();
    }

    private void minimizeDsGridLayout() {
        if (targetTagFilterLayout != null && !managementUIState.getTargetTagFilterLayoutUiState().isHidden()) {
            showTargetTagLayout();
        }
        if (targetGridLayout != null) {
            targetGridLayout.setVisible(true);
            targetCountLayout.setVisible(true);
        }
        if (actionHistoryLayout != null) {
            actionHistoryLayout.setVisible(true);
        }

        if (targetTagFilterLayout != null && targetGridLayout != null && actionHistoryLayout != null) {
            adaptAllWidgetsRatios();
        } else {
            adaptDsWidgetsRatios();
        }

        distributionGridLayout.minimize();
    }

    private void showDsTagLayout() {
        distributionTagLayout.setVisible(true);
        distributionGridLayout.hideDsFilterHeaderIcon();
    }

    private void hideDsTagLayout() {
        distributionTagLayout.setVisible(false);
        distributionGridLayout.showDsFilterHeaderIcon();
    }

    private void maximizeActionHistoryGridLayout() {
        hideTargetTagLayout();
        targetGridLayout.setVisible(false);
        targetCountLayout.setVisible(false);
        if (distributionGridLayout != null) {
            distributionGridLayout.setVisible(false);
        }
        if (distributionTagLayout != null) {
            hideDsTagLayout();
        }

        clearAllWidgetsRatios();
        mainLayout.setExpandRatio(actionHistoryLayout, 1F);

        actionHistoryLayout.maximize();
    }

    private void minimizeActionHistoryGridLayout() {
        if (!managementUIState.getTargetTagFilterLayoutUiState().isHidden()) {
            showTargetTagLayout();
        }
        targetGridLayout.setVisible(true);
        targetCountLayout.setVisible(true);
        if (distributionGridLayout != null) {
            distributionGridLayout.setVisible(true);
        }
        if (distributionTagLayout != null && !managementUIState.getDistributionTagLayoutUiState().isHidden()) {
            showDsTagLayout();
        }

        if (distributionGridLayout != null && distributionTagLayout != null) {
            adaptAllWidgetsRatios();
        } else {
            adaptTargetWidgetsRatios();
        }

        actionHistoryLayout.minimize();
    }

    @Override
    public void browserWindowResized(final BrowserWindowResizeEvent event) {
        showOrHideFilterButtons(event.getWidth());
    }

    private void showOrHideFilterButtons(final int browserWidth) {
        if (browserWidth < SPUIDefinitions.REQ_MIN_BROWSER_WIDTH) {
            if (permChecker.hasTargetReadPermission()
                    && !managementUIState.getTargetTagFilterLayoutUiState().isHidden()) {
                hideTargetTagLayout();
            }

            if (permChecker.hasReadRepositoryPermission()
                    && !managementUIState.getDistributionTagLayoutUiState().isHidden()) {
                hideDsTagLayout();
            }
        } else {
            if (permChecker.hasTargetReadPermission()
                    && managementUIState.getTargetTagFilterLayoutUiState().isHidden()) {
                showTargetTagLayout();
            }

            if (permChecker.hasReadRepositoryPermission()
                    && managementUIState.getDistributionTagLayoutUiState().isHidden()) {
                showDsTagLayout();
            }
        }
    }

    @Override
    public String getViewName() {
        return DeploymentView.VIEW_NAME;
    }

    @Override
    protected void subscribeListeners() {
        if (permChecker.hasTargetReadPermission() || permChecker.hasReadRepositoryPermission()) {
            layoutVisibilityListener.subscribe();
            layoutResizeListener.subscribe();
        }

        super.subscribeListeners();
    }

    @Override
    protected void unsubscribeListeners() {
        if (permChecker.hasTargetReadPermission() || permChecker.hasReadRepositoryPermission()) {
            layoutVisibilityListener.unsubscribe();
            layoutResizeListener.unsubscribe();
        }

        super.unsubscribeListeners();
    }
}<|MERGE_RESOLUTION|>--- conflicted
+++ resolved
@@ -90,16 +90,10 @@
             final UINotification uiNotification, final ManagementUIState managementUIState,
             final DeploymentManagement deploymentManagement, final DistributionSetManagement distributionSetManagement,
             final SoftwareModuleManagement smManagement,
-<<<<<<< HEAD
-            final DistributionSetTypeManagement distributionSetTypeManagement, final TargetManagement targetManagement,
-            final EntityFactory entityFactory, final UiProperties uiProperties,
-            final TargetTagManagement targetTagManagement, final TargetTypeManagement targetTypeManagement,
-=======
             final DistributionSetTypeManagement distributionSetTypeManagement,
             final DistributionSetInvalidationManagement dsInvalidationManagement,
             final TargetManagement targetManagement, final EntityFactory entityFactory, final UiProperties uiProperties,
-            final TargetTagManagement targetTagManagement,
->>>>>>> 70d0fe87
+            final TargetTagManagement targetTagManagement, final TargetTypeManagement targetTypeManagement,
             final DistributionSetTagManagement distributionSetTagManagement,
             final TargetFilterQueryManagement targetFilterQueryManagement, final SystemManagement systemManagement,
             final TenantConfigurationManagement configManagement,
