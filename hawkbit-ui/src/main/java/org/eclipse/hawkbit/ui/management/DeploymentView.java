/**
 * Copyright (c) 2015 Bosch Software Innovations GmbH and others.
 *
 * All rights reserved. This program and the accompanying materials
 * are made available under the terms of the Eclipse Public License v1.0
 * which accompanies this distribution, and is available at
 * http://www.eclipse.org/legal/epl-v10.html
 */
package org.eclipse.hawkbit.ui.management;

import java.util.Map;

import javax.annotation.PostConstruct;

import org.eclipse.hawkbit.repository.DeploymentManagement;
import org.eclipse.hawkbit.repository.DistributionSetManagement;
import org.eclipse.hawkbit.repository.EntityFactory;
import org.eclipse.hawkbit.repository.SpPermissionChecker;
import org.eclipse.hawkbit.repository.SystemManagement;
import org.eclipse.hawkbit.repository.TagManagement;
import org.eclipse.hawkbit.repository.TargetFilterQueryManagement;
import org.eclipse.hawkbit.repository.TargetManagement;
import org.eclipse.hawkbit.ui.HawkbitUI;
import org.eclipse.hawkbit.ui.UiProperties;
import org.eclipse.hawkbit.ui.common.table.BaseEntityEventType;
<<<<<<< HEAD
import org.eclipse.hawkbit.ui.components.AbstractNotificationView;
import org.eclipse.hawkbit.ui.components.NotificationUnreadButton;
import org.eclipse.hawkbit.ui.components.RefreshableContainer;
=======
import org.eclipse.hawkbit.ui.dd.criteria.ManagementViewClientCriterion;
>>>>>>> 11fa4469
import org.eclipse.hawkbit.ui.management.actionhistory.ActionHistoryComponent;
import org.eclipse.hawkbit.ui.management.dstable.DistributionTableLayout;
import org.eclipse.hawkbit.ui.management.dstag.DistributionTagLayout;
import org.eclipse.hawkbit.ui.management.event.DistributionTableEvent;
import org.eclipse.hawkbit.ui.management.event.ManagementUIEvent;
import org.eclipse.hawkbit.ui.management.event.TargetTableEvent;
import org.eclipse.hawkbit.ui.management.footer.DeleteActionsLayout;
import org.eclipse.hawkbit.ui.management.state.DistributionTableFilters;
import org.eclipse.hawkbit.ui.management.state.ManagementUIState;
import org.eclipse.hawkbit.ui.management.targettable.TargetTable;
import org.eclipse.hawkbit.ui.management.targettable.TargetTableLayout;
import org.eclipse.hawkbit.ui.management.targettag.CreateUpdateTargetTagLayoutWindow;
import org.eclipse.hawkbit.ui.management.targettag.TargetTagFilterLayout;
import org.eclipse.hawkbit.ui.menu.DashboardMenuItem;
import org.eclipse.hawkbit.ui.push.DistributionCreatedEventContainer;
import org.eclipse.hawkbit.ui.push.DistributionDeletedEventContainer;
import org.eclipse.hawkbit.ui.push.DistributionSetTagCreatedEventContainer;
import org.eclipse.hawkbit.ui.push.DistributionSetTagDeletedEventContainer;
import org.eclipse.hawkbit.ui.push.DistributionSetTagUpdatedEventContainer;
import org.eclipse.hawkbit.ui.push.TargetCreatedEventContainer;
import org.eclipse.hawkbit.ui.push.TargetDeletedEventContainer;
import org.eclipse.hawkbit.ui.push.TargetTagCreatedEventContainer;
import org.eclipse.hawkbit.ui.push.TargetTagDeletedEventContainer;
import org.eclipse.hawkbit.ui.push.TargetTagUpdatedEventContainer;
import org.eclipse.hawkbit.ui.utils.I18N;
import org.eclipse.hawkbit.ui.utils.SPUIDefinitions;
import org.eclipse.hawkbit.ui.utils.UINotification;
import org.springframework.beans.factory.annotation.Autowired;
import org.vaadin.spring.events.EventBus.UIEventBus;
import org.vaadin.spring.events.EventScope;
import org.vaadin.spring.events.annotation.EventBusListenerMethod;

<<<<<<< HEAD
import com.google.common.collect.Maps;
import com.vaadin.event.MouseEvents.ClickListener;
=======
import com.vaadin.navigator.View;
import com.vaadin.navigator.ViewChangeListener.ViewChangeEvent;
>>>>>>> 11fa4469
import com.vaadin.server.Page;
import com.vaadin.server.Page.BrowserWindowResizeEvent;
import com.vaadin.server.Page.BrowserWindowResizeListener;
import com.vaadin.spring.annotation.SpringView;
import com.vaadin.spring.annotation.UIScope;
import com.vaadin.ui.Alignment;
import com.vaadin.ui.GridLayout;
import com.vaadin.ui.UI;

/**
 * Target status and deployment management view.
 *
 * The depoyment view.
 */
@UIScope
@SpringView(name = DeploymentView.VIEW_NAME, ui = HawkbitUI.class)
public class DeploymentView extends AbstractNotificationView implements BrowserWindowResizeListener {

    public static final String VIEW_NAME = "deployment";
    private static final long serialVersionUID = 1847434723456644998L;

    private final SpPermissionChecker permChecker;

    private final I18N i18n;

    private final UINotification uiNotification;

    private final ManagementUIState managementUIState;

    private final ActionHistoryComponent actionHistoryComponent;

    private final TargetTagFilterLayout targetTagFilterLayout;

    private final TargetTableLayout targetTableLayout;

    private final DistributionTagLayout distributionTagLayout;

    private final DistributionTableLayout distributionTableLayoutNew;

    private final DeleteActionsLayout deleteAndActionsLayout;

    private GridLayout mainLayout;

    private final DeploymentViewMenuItem deploymentViewMenuItem;

    @Autowired
    DeploymentView(final UIEventBus eventbus, final SpPermissionChecker permChecker, final I18N i18n,
            final UINotification uiNotification, final ManagementUIState managementUIState,
            final DeploymentManagement deploymentManagement, final UIEventBus eventBus,
            final DistributionTableFilters distFilterParameters,
            final DistributionSetManagement distributionSetManagement, final TargetManagement targetManagement,
            final EntityFactory entityFactory, final UiProperties uiproperties,
<<<<<<< HEAD
            final ManagementViewAcceptCriteria managementViewAcceptCriteria, final TagManagement tagManagement,
            final TargetFilterQueryManagement targetFilterQueryManagement, final SystemManagement systemManagement,
            final NotificationUnreadButton notificationUnreadButton,
            final DeploymentViewMenuItem deploymentViewMenuItem) {
        super(eventBus, notificationUnreadButton);
=======
            final ManagementViewClientCriterion managementViewClientCriterion, final TagManagement tagManagement,
            final TargetFilterQueryManagement targetFilterQueryManagement, final SystemManagement systemManagement) {
        this.eventbus = eventbus;
>>>>>>> 11fa4469
        this.permChecker = permChecker;
        this.i18n = i18n;
        this.uiNotification = uiNotification;
        this.managementUIState = managementUIState;
        this.actionHistoryComponent = new ActionHistoryComponent(i18n, deploymentManagement, eventBus, uiNotification,
                managementUIState);
        final CreateUpdateTargetTagLayoutWindow createUpdateTargetTagLayout = new CreateUpdateTargetTagLayoutWindow(
                i18n, tagManagement, entityFactory, eventBus, permChecker, uiNotification);
        this.targetTagFilterLayout = new TargetTagFilterLayout(i18n, createUpdateTargetTagLayout, managementUIState,
                managementViewClientCriterion, permChecker, eventBus, uiNotification, entityFactory, targetManagement,
                targetFilterQueryManagement);
        final TargetTable targetTable = new TargetTable(eventBus, i18n, uiNotification, targetManagement,
                managementUIState, permChecker, managementViewClientCriterion);

        this.targetTableLayout = new TargetTableLayout(eventbus, targetTable, targetManagement, entityFactory, i18n,
                eventBus, uiNotification, managementUIState, managementViewClientCriterion, deploymentManagement,
                uiproperties, permChecker, uiNotification, tagManagement);

        this.distributionTagLayout = new DistributionTagLayout(eventbus, managementUIState, i18n, permChecker, eventBus,
                tagManagement, entityFactory, uiNotification, distFilterParameters, distributionSetManagement,
                managementViewClientCriterion);
        this.distributionTableLayoutNew = new DistributionTableLayout(i18n, eventBus, permChecker, managementUIState,
                distributionSetManagement, managementViewClientCriterion, entityFactory, uiNotification, tagManagement,
                systemManagement, targetManagement);
        this.deleteAndActionsLayout = new DeleteActionsLayout(i18n, permChecker, eventBus, uiNotification,
                tagManagement, managementViewClientCriterion, managementUIState, targetManagement, targetTable,
                deploymentManagement, distributionSetManagement);

        this.deploymentViewMenuItem = deploymentViewMenuItem;
    }

    @PostConstruct
    void init() {
        buildLayout();
        restoreState();
        checkNoDataAvaialble();
        Page.getCurrent().addBrowserWindowResizeListener(this);
        showOrHideFilterButtons(Page.getCurrent().getBrowserWindowWidth());
        getEventBus().publish(this, ManagementUIEvent.SHOW_COUNT_MESSAGE);
    }

    @Override
    protected DashboardMenuItem getDashboardMenuItem() {
        return deploymentViewMenuItem;
    }

    @EventBusListenerMethod(scope = EventScope.UI)
    void onEvent(final DistributionTableEvent event) {
        if (BaseEntityEventType.MINIMIZED == event.getEventType()) {
            minimizeDistTable();
        } else if (BaseEntityEventType.MAXIMIZED == event.getEventType()) {
            maximizeDistTable();
        }
    }

    @EventBusListenerMethod(scope = EventScope.UI)
    void onEvent(final TargetTableEvent event) {
        if (BaseEntityEventType.MINIMIZED == event.getEventType()) {
            minimizeTargetTable();
        } else if (BaseEntityEventType.MAXIMIZED == event.getEventType()) {
            maximizeTargetTable();
        }
    }

    @EventBusListenerMethod(scope = EventScope.UI)
    void onEvent(final ManagementUIEvent mgmtUIEvent) {
        if (mgmtUIEvent == ManagementUIEvent.MAX_ACTION_HISTORY) {
            UI.getCurrent().access(this::maximizeActionHistory);
        }
        if (mgmtUIEvent == ManagementUIEvent.MIN_ACTION_HISTORY) {
            UI.getCurrent().access(this::minimizeActionHistory);
        }
    }

    private void restoreState() {
        if (managementUIState.isTargetTableMaximized()) {
            maximizeTargetTable();
        }
        if (managementUIState.isDsTableMaximized()) {
            maximizeDistTable();
        }
        if (managementUIState.isActionHistoryMaximized()) {
            maximizeActionHistory();
        }
    }

    private void buildLayout() {
        // Build only if user has both permissions
        if (permChecker.hasTargetReadPermission() || permChecker.hasReadDistributionPermission()) {
            setSizeFull();
            createMainLayout();
            addComponents(mainLayout);
            setExpandRatio(mainLayout, 1);
        }
    }

    private void createMainLayout() {
        mainLayout = new GridLayout();
        layoutWidgets();
        mainLayout.setSizeFull();
        mainLayout.setSpacing(true);
        mainLayout.setRowExpandRatio(0, 1F);
    }

    private void layoutWidgets() {
        mainLayout.removeAllComponents();
        if (permChecker.hasReadDistributionPermission() && permChecker.hasTargetReadPermission()) {
            displayAllWidgets();
        } else if (permChecker.hasReadDistributionPermission()) {
            displayDistributionWidgetsOnly();
        } else if (permChecker.hasTargetReadPermission()) {
            displayTargetWidgetsOnly();
        }
    }

    private void displayAllWidgets() {
        mainLayout.setColumns(5);
        mainLayout.setRows(2);
        mainLayout.addComponent(targetTagFilterLayout, 0, 0);
        mainLayout.addComponent(targetTableLayout, 1, 0);
        mainLayout.addComponent(actionHistoryComponent, 4, 0);
        mainLayout.addComponent(distributionTableLayoutNew, 2, 0);
        mainLayout.addComponent(distributionTagLayout, 3, 0);
        mainLayout.setColumnExpandRatio(1, 0.275F);
        mainLayout.setColumnExpandRatio(2, 0.275F);
        mainLayout.setColumnExpandRatio(4, 0.45F);
        if (showFooterLayout()) {
            mainLayout.addComponent(deleteAndActionsLayout, 1, 1, 2, 1);
            mainLayout.setComponentAlignment(deleteAndActionsLayout, Alignment.BOTTOM_CENTER);
        }
    }

    private void displayDistributionWidgetsOnly() {
        mainLayout.setColumns(2);
        mainLayout.setRows(2);
        mainLayout.addComponent(distributionTableLayoutNew, 0, 0);
        mainLayout.addComponent(distributionTagLayout, 1, 0);
        mainLayout.setColumnExpandRatio(0, 1F);
        if (showFooterLayout()) {
            mainLayout.addComponent(deleteAndActionsLayout, 0, 1);
            mainLayout.setComponentAlignment(deleteAndActionsLayout, Alignment.BOTTOM_CENTER);
        }
    }

    private Boolean showFooterLayout() {
        if (permChecker.hasTargetReadPermission()
                || (permChecker.hasDeleteDistributionPermission() || permChecker.hasDeleteTargetPermission())
                || hasDeploymentPermission()) {
            return true;
        }
        return false;
    }

    private boolean hasDeploymentPermission() {
        return permChecker.hasReadDistributionPermission() && permChecker.hasUpdateTargetPermission();
    }

    private void displayTargetWidgetsOnly() {
        mainLayout.setColumns(3);
        mainLayout.setRows(2);
        mainLayout.addComponent(targetTagFilterLayout, 0, 0);
        mainLayout.addComponent(targetTableLayout, 1, 0);
        mainLayout.addComponent(actionHistoryComponent, 2, 0);
        mainLayout.setColumnExpandRatio(1, 0.4F);
        mainLayout.setColumnExpandRatio(2, 0.6F);
        if (showFooterLayout()) {
            mainLayout.addComponent(deleteAndActionsLayout, 1, 1);
            mainLayout.setComponentAlignment(deleteAndActionsLayout, Alignment.BOTTOM_CENTER);
        }
    }

<<<<<<< HEAD
    private void hideDropHints() {
        UI.getCurrent().addClickListener(new ClickListener() {
            @Override
            public void click(final com.vaadin.event.MouseEvents.ClickEvent event) {
                getEventBus().publish(this, DragEvent.HIDE_DROP_HINT);
            }
        });
    }

=======
>>>>>>> 11fa4469
    private void maximizeTargetTable() {
        if (permChecker.hasReadDistributionPermission()) {
            mainLayout.removeComponent(distributionTableLayoutNew);
            mainLayout.removeComponent(distributionTagLayout);
        }
        mainLayout.removeComponent(actionHistoryComponent);
        mainLayout.removeComponent(deleteAndActionsLayout);
        mainLayout.setColumnExpandRatio(1, 1F);
        mainLayout.setColumnExpandRatio(2, 0F);
        mainLayout.setColumnExpandRatio(3, 0F);
        mainLayout.setColumnExpandRatio(4, 0F);
    }

    private void maximizeDistTable() {
        if (permChecker.hasTargetReadPermission()) {
            mainLayout.removeComponent(targetTagFilterLayout);
            mainLayout.removeComponent(targetTableLayout);
            mainLayout.removeComponent(actionHistoryComponent);
        }
        mainLayout.removeComponent(deleteAndActionsLayout);
        mainLayout.setColumnExpandRatio(0, 0F);
        mainLayout.setColumnExpandRatio(1, 0F);
        mainLayout.setColumnExpandRatio(2, 1F);
        mainLayout.setColumnExpandRatio(4, 0F);
    }

    private void maximizeActionHistory() {
        mainLayout.setSpacing(false);
        mainLayout.removeComponent(targetTagFilterLayout);
        mainLayout.removeComponent(targetTableLayout);
        if (permChecker.hasReadDistributionPermission()) {
            mainLayout.removeComponent(distributionTableLayoutNew);
            mainLayout.removeComponent(distributionTagLayout);
        }
        mainLayout.setColumnExpandRatio(0, 0F);
        mainLayout.setColumnExpandRatio(1, 0F);
        mainLayout.setColumnExpandRatio(2, 0F);
        mainLayout.setColumnExpandRatio(3, 0F);
        mainLayout.setColumnExpandRatio(4, 1F);
        mainLayout.removeComponent(deleteAndActionsLayout);
        mainLayout.setComponentAlignment(actionHistoryComponent, Alignment.TOP_LEFT);
    }

    private void minimizeTargetTable() {
        layoutWidgets();
    }

    private void minimizeDistTable() {
        layoutWidgets();
    }

    private void minimizeActionHistory() {
        layoutWidgets();
        mainLayout.setSpacing(true);
    }

    private void checkNoDataAvaialble() {
        if (managementUIState.isNoDataAvilableTarget() && managementUIState.isNoDataAvailableDistribution()) {
            uiNotification.displayValidationError(i18n.get("message.no.data"));
        }
    }

    @Override
    public void browserWindowResized(final BrowserWindowResizeEvent event) {
        final int browserWidth = event.getWidth();
        showOrHideFilterButtons(browserWidth);
    }

    private void showOrHideFilterButtons(final int browserWidth) {
        if (browserWidth < SPUIDefinitions.REQ_MIN_BROWSER_WIDTH) {
            targetTagFilterLayout.setVisible(false);
            targetTableLayout.setShowFilterButtonVisible(true);
            distributionTagLayout.setVisible(false);
            distributionTableLayoutNew.setShowFilterButtonVisible(true);
        } else {
            if (!managementUIState.isTargetTagFilterClosed()) {
                targetTagFilterLayout.setVisible(true);
                targetTableLayout.setShowFilterButtonVisible(false);

            }
            if (!managementUIState.isDistTagFilterClosed()) {
                distributionTagLayout.setVisible(true);
                distributionTableLayoutNew.setShowFilterButtonVisible(false);
            }
        }
    }

    @Override
    protected Map<Class<?>, RefreshableContainer> getSupportedPushEvents() {
        final Map<Class<?>, RefreshableContainer> supportedEvents = Maps.newHashMapWithExpectedSize(8);

        supportedEvents.put(TargetCreatedEventContainer.class, targetTableLayout.getTable());
        supportedEvents.put(TargetDeletedEventContainer.class, targetTableLayout.getTable());

        supportedEvents.put(DistributionCreatedEventContainer.class, distributionTableLayoutNew.getTable());
        supportedEvents.put(DistributionDeletedEventContainer.class, distributionTableLayoutNew.getTable());

        supportedEvents.put(TargetTagCreatedEventContainer.class, targetTagFilterLayout);
        supportedEvents.put(TargetTagDeletedEventContainer.class, targetTagFilterLayout);
        supportedEvents.put(TargetTagUpdatedEventContainer.class, targetTagFilterLayout);

        supportedEvents.put(DistributionSetTagCreatedEventContainer.class, distributionTagLayout);
        supportedEvents.put(DistributionSetTagDeletedEventContainer.class, distributionTagLayout);
        supportedEvents.put(DistributionSetTagUpdatedEventContainer.class, distributionTagLayout);

        return supportedEvents;
    }

}<|MERGE_RESOLUTION|>--- conflicted
+++ resolved
@@ -23,13 +23,10 @@
 import org.eclipse.hawkbit.ui.HawkbitUI;
 import org.eclipse.hawkbit.ui.UiProperties;
 import org.eclipse.hawkbit.ui.common.table.BaseEntityEventType;
-<<<<<<< HEAD
 import org.eclipse.hawkbit.ui.components.AbstractNotificationView;
 import org.eclipse.hawkbit.ui.components.NotificationUnreadButton;
 import org.eclipse.hawkbit.ui.components.RefreshableContainer;
-=======
 import org.eclipse.hawkbit.ui.dd.criteria.ManagementViewClientCriterion;
->>>>>>> 11fa4469
 import org.eclipse.hawkbit.ui.management.actionhistory.ActionHistoryComponent;
 import org.eclipse.hawkbit.ui.management.dstable.DistributionTableLayout;
 import org.eclipse.hawkbit.ui.management.dstag.DistributionTagLayout;
@@ -62,13 +59,7 @@
 import org.vaadin.spring.events.EventScope;
 import org.vaadin.spring.events.annotation.EventBusListenerMethod;
 
-<<<<<<< HEAD
 import com.google.common.collect.Maps;
-import com.vaadin.event.MouseEvents.ClickListener;
-=======
-import com.vaadin.navigator.View;
-import com.vaadin.navigator.ViewChangeListener.ViewChangeEvent;
->>>>>>> 11fa4469
 import com.vaadin.server.Page;
 import com.vaadin.server.Page.BrowserWindowResizeEvent;
 import com.vaadin.server.Page.BrowserWindowResizeListener;
@@ -121,17 +112,11 @@
             final DistributionTableFilters distFilterParameters,
             final DistributionSetManagement distributionSetManagement, final TargetManagement targetManagement,
             final EntityFactory entityFactory, final UiProperties uiproperties,
-<<<<<<< HEAD
-            final ManagementViewAcceptCriteria managementViewAcceptCriteria, final TagManagement tagManagement,
+            final ManagementViewClientCriterion managementViewClientCriterion, final TagManagement tagManagement,
             final TargetFilterQueryManagement targetFilterQueryManagement, final SystemManagement systemManagement,
             final NotificationUnreadButton notificationUnreadButton,
             final DeploymentViewMenuItem deploymentViewMenuItem) {
         super(eventBus, notificationUnreadButton);
-=======
-            final ManagementViewClientCriterion managementViewClientCriterion, final TagManagement tagManagement,
-            final TargetFilterQueryManagement targetFilterQueryManagement, final SystemManagement systemManagement) {
-        this.eventbus = eventbus;
->>>>>>> 11fa4469
         this.permChecker = permChecker;
         this.i18n = i18n;
         this.uiNotification = uiNotification;
@@ -303,18 +288,6 @@
         }
     }
 
-<<<<<<< HEAD
-    private void hideDropHints() {
-        UI.getCurrent().addClickListener(new ClickListener() {
-            @Override
-            public void click(final com.vaadin.event.MouseEvents.ClickEvent event) {
-                getEventBus().publish(this, DragEvent.HIDE_DROP_HINT);
-            }
-        });
-    }
-
-=======
->>>>>>> 11fa4469
     private void maximizeTargetTable() {
         if (permChecker.hasReadDistributionPermission()) {
             mainLayout.removeComponent(distributionTableLayoutNew);
