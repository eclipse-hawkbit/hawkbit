<<<<<<< HEAD
/**
 * Copyright (c) 2015 Bosch Software Innovations GmbH and others.
 *
 * All rights reserved. This program and the accompanying materials
 * are made available under the terms of the Eclipse Public License v1.0
 * which accompanies this distribution, and is available at
 * http://www.eclipse.org/legal/epl-v10.html
 */
package org.eclipse.hawkbit.ui.common;

import java.util.List;
import java.util.Set;

import javax.annotation.PostConstruct;
import javax.annotation.PreDestroy;

import org.eclipse.hawkbit.repository.ArtifactManagement;
import org.eclipse.hawkbit.repository.exception.EntityNotFoundException;
import org.eclipse.hawkbit.repository.model.MetaData;
import org.eclipse.hawkbit.repository.model.NamedVersionedEntity;
import org.eclipse.hawkbit.ui.components.SPUIComponentProvider;
import org.eclipse.hawkbit.ui.customrenderers.renderers.HtmlButtonRenderer;
import org.eclipse.hawkbit.ui.decorators.SPUIButtonStyleSmallNoBorder;
import org.eclipse.hawkbit.ui.utils.HawkbitCommonUtil;
import org.eclipse.hawkbit.ui.utils.I18N;
import org.eclipse.hawkbit.ui.utils.SPUIComponetIdProvider;
import org.eclipse.hawkbit.ui.utils.SPUIDefinitions;
import org.eclipse.hawkbit.ui.utils.SPUILabelDefinitions;
import org.eclipse.hawkbit.ui.utils.SPUIStyleDefinitions;
import org.eclipse.hawkbit.ui.utils.SpringContextHelper;
import org.eclipse.hawkbit.ui.utils.UINotification;
import org.springframework.beans.factory.annotation.Autowired;
import org.vaadin.spring.events.EventBus;

import com.vaadin.data.Item;
import com.vaadin.data.util.IndexedContainer;
import com.vaadin.event.FieldEvents.TextChangeEvent;
import com.vaadin.event.SelectionEvent;
import com.vaadin.server.FontAwesome;
import com.vaadin.ui.AbstractTextField.TextChangeEventMode;
import com.vaadin.ui.Alignment;
import com.vaadin.ui.Button;
import com.vaadin.ui.Button.ClickEvent;
import com.vaadin.ui.CustomComponent;
import com.vaadin.ui.Grid;
import com.vaadin.ui.Grid.SelectionMode;
import com.vaadin.ui.HorizontalLayout;
import com.vaadin.ui.Label;
import com.vaadin.ui.TextArea;
import com.vaadin.ui.TextField;
import com.vaadin.ui.UI;
import com.vaadin.ui.VerticalLayout;
import com.vaadin.ui.renderers.ClickableRenderer.RendererClickEvent;
import com.vaadin.ui.themes.ValoTheme;

/**
 * 
 * Abstract pop up layout
 *
 * @param <E>
 *            E id the entity for which metadata is displayed
 * @param <M>
 *            M is the metadata
 * 
 */
public abstract class AbstractMetadataPopupLayout<E extends NamedVersionedEntity, M extends MetaData> extends
        CustomComponent {

    private static final String DELETE_BUTTON = "DELETE_BUTTON";

    private static final long serialVersionUID = -1491218218453167613L;

    private static final String VALUE = "value";

    private static final String KEY = "key";

    @Autowired
    protected I18N i18n;

    @Autowired
    private UINotification uiNotification;
    
    @Autowired
    protected transient EventBus.SessionEventBus eventBus;

    private TextField keyTextField;

    private TextArea valueTextArea;

    private Button addIcon;

    private Grid metaDataGrid;

    private Label headerCaption;

    private CommonDialogWindow metadataWindow;

    private E selectedEntity;

    @PostConstruct
    private void init() {
        createComponents();
        buildLayout();
        
    }
    

    public CommonDialogWindow getWindow(final E entity, final M metaData) {
        selectedEntity = entity;
        String nameVersion = HawkbitCommonUtil.getFormattedNameVersion(entity.getName(), entity.getVersion());
        metadataWindow = SPUIComponentProvider.getWindow(getMetadataCaption(nameVersion), null,
                SPUIDefinitions.CREATE_UPDATE_WINDOW, this, event -> onSave(), event -> onDiscard(), null);
        metadataWindow.setSaveButtonEnabled(false);
        metadataWindow.setCancelButtonEnabled(false);
        metadataWindow.setCancelButtonCaption(i18n.get("button.discard"));
        metadataWindow.setCancelButtonIcon(FontAwesome.UNDO);
        setUpDetails(entity.getId(),metaData);
        return metadataWindow;
    }

    public void setUpDetails(final Long swId, final M metaData) {
        if (swId != null) {
            metaDataGrid.getContainerDataSource().removeAllItems();
            populateGrid();
            if (!metaDataGrid.getContainerDataSource().getItemIds().isEmpty()) {
                if (metaData == null) {
                    metaDataGrid.select(metaDataGrid.getContainerDataSource().getIdByIndex(0));
                } else {
                    metaDataGrid.select(getMetaDataCompositeKey(metaData));
                }
            }
            metaDataGrid.scrollToStart();
        }
    }

    public E getSelectedEntity() {
        return selectedEntity;
    }

    public void setSelectedEntity(E selectedEntity) {
        this.selectedEntity = selectedEntity;
    }

    protected abstract void checkForDuplicate(E entity, String value);

    protected abstract M createMetadata(E entity, String key, String value);

    protected abstract M updateMetadata(E entity, String key, String value);

    protected abstract List<M> getMetadataList();

    protected abstract Object getMetaDataCompositeKey(M metaData);

    protected abstract void deleteMetadata(String key);

    private void createComponents() {
        keyTextField = createKeyTextField();
        valueTextArea = createValueTextField();
        metaDataGrid = createMetadataGrid();
        addIcon = createAddIcon();
        headerCaption = createHeaderCaption();
    }

    private void buildLayout() {
        final HorizontalLayout headerLayout = new HorizontalLayout();
        headerLayout.addStyleName(SPUIStyleDefinitions.WIDGET_TITLE);
        headerLayout.setSpacing(false);
        headerLayout.setMargin(false);
        headerLayout.setWidth("100%");
        headerLayout.setHeight("30px");
        headerLayout.addComponent(headerCaption);
        headerLayout.addComponents(addIcon);
        headerLayout.setComponentAlignment(addIcon, Alignment.MIDDLE_RIGHT);
        headerLayout.setExpandRatio(headerCaption, 1.0F);

        final VerticalLayout tableLayout = new VerticalLayout();
        tableLayout.setSizeFull();
        tableLayout.setHeight("100%");
        tableLayout.addComponent(headerLayout);
        tableLayout.addComponent(metaDataGrid);
        tableLayout.addStyleName("table-layout");
        tableLayout.setExpandRatio(metaDataGrid, 1.0F);

        VerticalLayout metadataFieldsLayout = new VerticalLayout();
        metadataFieldsLayout.setSizeFull();
        metadataFieldsLayout.setHeight("100%");
        metadataFieldsLayout.addComponent(keyTextField);
        metadataFieldsLayout.addComponent(valueTextArea);
        metadataFieldsLayout.setSpacing(true);
        metadataFieldsLayout.setExpandRatio(valueTextArea, 1F);

        HorizontalLayout mainLayout = new HorizontalLayout();
        mainLayout.addComponent(tableLayout);
        mainLayout.addComponent(metadataFieldsLayout);
        mainLayout.setExpandRatio(tableLayout, 0.5F);
        mainLayout.setExpandRatio(metadataFieldsLayout, 0.5F);
        mainLayout.setHeight(550, Unit.PIXELS);
        mainLayout.setWidth(800, Unit.PIXELS);
        mainLayout.setSpacing(true);
        setCompositionRoot(mainLayout);
    }

    private TextField createKeyTextField() {
        TextField keyField = SPUIComponentProvider.getTextField(i18n.get("textfield.key"), "",
                ValoTheme.TEXTFIELD_TINY, true, "", i18n.get("textfield.key"), true, 128);
        keyField.setId(SPUIComponetIdProvider.METADATA_KEY_FIELD_ID);
        keyField.addTextChangeListener(event -> onKeyChange(event));
        keyField.setTextChangeEventMode(TextChangeEventMode.EAGER);
        keyField.setWidth("100%");
        return keyField;
    }

    private TextArea createValueTextField() {
        valueTextArea = SPUIComponentProvider.getTextArea(i18n.get("textfield.value"), null, ValoTheme.TEXTAREA_TINY,
                true, null, i18n.get("textfield.value"), 4000);
        valueTextArea.setId(SPUIComponetIdProvider.METADATA_VALUE_ID);
        valueTextArea.setNullRepresentation("");
        valueTextArea.setSizeFull();
        valueTextArea.addTextChangeListener(event -> onValueChange(event));
        valueTextArea.setTextChangeEventMode(TextChangeEventMode.EAGER);
        return valueTextArea;
    }

    private Grid createMetadataGrid() {
        final Grid metadataGrid = new Grid();
        metadataGrid.addStyleName(SPUIStyleDefinitions.SP_GRID);
        metadataGrid.setImmediate(true);
        metadataGrid.setHeight("100%");
        metadataGrid.setWidth("100%");
        metadataGrid.setId(SPUIComponetIdProvider.METDATA_TABLE_ID);
        metadataGrid.setSelectionMode(SelectionMode.SINGLE);
        metadataGrid.setColumnReorderingAllowed(true);
        metadataGrid.setContainerDataSource(getMetadataContainer());
        metadataGrid.getColumn(KEY).setHeaderCaption(i18n.get("header.key"));
        metadataGrid.getColumn(VALUE).setHeaderCaption(i18n.get("header.value"));
        metadataGrid.getColumn(VALUE).setHidden(true);
        metadataGrid.addSelectionListener(event -> onRowClick(event));
        metadataGrid.getColumn(DELETE_BUTTON).setHeaderCaption("");
        metadataGrid.getColumn(DELETE_BUTTON).setRenderer(new HtmlButtonRenderer(event -> onDelete(event)));
        metadataGrid.getColumn(DELETE_BUTTON).setWidth(50);
        metadataGrid.getColumn(KEY).setExpandRatio(1);
        return metadataGrid;
    }

    private void onDelete(RendererClickEvent event) {
        Item item = metaDataGrid.getContainerDataSource().getItem(event.getItemId());
        String key = (String) item.getItemProperty(KEY).getValue();
        final ConfirmationDialog confirmDialog = new ConfirmationDialog(
                i18n.get("caption.metadata.delete.action.confirmbox"),
                i18n.get("message.confirm.delete.metadata", key), i18n.get("button.ok"), i18n.get("button.cancel"),
                ok -> {
                    if (ok) {
                        deleteMetadata(key);
                        uiNotification.displaySuccess(i18n.get("message.metadata.deleted.successfully", key));
                        Object selectedRow = metaDataGrid.getSelectedRow();
                        metaDataGrid.getContainerDataSource().removeItem(event.getItemId());
                        metaDataGrid.getSelectionModel().reset();
                        if (!metaDataGrid.getContainerDataSource().getItemIds().isEmpty() && selectedRow != null) {
                            if (selectedRow.equals(event.getItemId())) {
                                metaDataGrid.select(metaDataGrid.getContainerDataSource().getIdByIndex(0));
                            } else {
                                metaDataGrid.select(selectedRow);
                            }
                        }
                    }
                });
        UI.getCurrent().addWindow(confirmDialog.getWindow());
        confirmDialog.getWindow().bringToFront();
    }

    private Button createAddIcon() {
        addIcon = SPUIComponentProvider.getButton(SPUIComponetIdProvider.METADTA_ADD_ICON_ID, i18n.get("button.save"),
                null, null, false, FontAwesome.PLUS, SPUIButtonStyleSmallNoBorder.class);
        addIcon.addClickListener(event -> onAdd(event));
        return addIcon;
    }

    private Label createHeaderCaption() {
        final Label captionLabel = SPUIComponentProvider.getLabel(i18n.get("caption.metadata"),
                SPUILabelDefinitions.SP_WIDGET_CAPTION);
        return captionLabel;
    }

    private IndexedContainer getMetadataContainer() {
        final IndexedContainer swcontactContainer = new IndexedContainer();
        swcontactContainer.addContainerProperty(KEY, String.class, "");
        swcontactContainer.addContainerProperty(VALUE, String.class, "");
        swcontactContainer.addContainerProperty(DELETE_BUTTON, String.class, FontAwesome.TRASH.getHtml());
        return swcontactContainer;
    }

    private void popualateKeyValue(final Object metadataCompositeKey) {
        if (metadataCompositeKey != null) {
            Item item = metaDataGrid.getContainerDataSource().getItem(metadataCompositeKey);
            keyTextField.setValue((String) item.getItemProperty(KEY).getValue());
            // TODO value to be stored in table???
            valueTextArea.setValue((String) item.getItemProperty(VALUE).getValue());
            keyTextField.setEnabled(false);
        }
    }

    private void populateGrid() {
        List<M> metadataList = getMetadataList();
        for (final M metaData : metadataList) {
            addItemToGrid(metaData, getMetaDataCompositeKey(metaData));
        }
    }

    private void addItemToGrid(final M metaData, final Object metaDataCompositeKey) {
        final IndexedContainer metadataContainer = (IndexedContainer) metaDataGrid.getContainerDataSource();
        final Item item = metadataContainer.addItem(metaDataCompositeKey);
        item.getItemProperty(VALUE).setValue(metaData.getValue());
        item.getItemProperty(KEY).setValue(metaData.getKey());
    }

    private void updateItemInGrid(final M metaData, final Object metaDataCompositeKey) {
        final IndexedContainer metadataContainer = (IndexedContainer) metaDataGrid.getContainerDataSource();
        final Item item = metadataContainer.getItem(metaDataCompositeKey);
        item.getItemProperty(VALUE).setValue(valueTextArea.getValue());
        item.getItemProperty(KEY).setValue(keyTextField.getValue());
    }

    private void onAdd(ClickEvent event) {
        valueTextArea.clear();
        keyTextField.clear();
        addIcon.setEnabled(true);
        metaDataGrid.deselect(metaDataGrid.getSelectedRow());
    }

    private void onSave() {
        String key = keyTextField.getValue();
        String value = valueTextArea.getValue();
        if (mandatoryCheck()) {
            E entity = selectedEntity;
            if (metaDataGrid.getSelectedRow() == null) {
                if (!duplicateCheck(entity)) {
                    M metadata = createMetadata(entity, key, value);
                    uiNotification.displaySuccess(i18n.get("message.metadata.saved", metadata.getKey()));
                    Object metaDataCompositeKey = getMetaDataCompositeKey(metadata);
                    addItemToGrid(metadata, metaDataCompositeKey);
                    metaDataGrid.scrollToEnd();
                    metaDataGrid.select(metaDataCompositeKey);
                    addIcon.setEnabled(true);
                    metadataWindow.setSaveButtonEnabled(false);
                    metadataWindow.setCancelButtonEnabled(false);
                }
            } else {
                M metadata = updateMetadata(entity, key, value);
                uiNotification.displaySuccess(i18n.get("message.metadata.updated", metadata.getKey()));
                Object metaDataCompositeKey = getMetaDataCompositeKey(metadata);
                updateItemInGrid(metadata, metaDataCompositeKey);
                metaDataGrid.select(metaDataCompositeKey);
                addIcon.setEnabled(true);
                metadataWindow.setSaveButtonEnabled(false);
                metadataWindow.setCancelButtonEnabled(false);
            }
        }
    }

    private boolean mandatoryCheck() {
        if (keyTextField.getValue().isEmpty()) {
            uiNotification.displayValidationError(i18n.get("message.key.missing"));
            return false;
        }
        if (valueTextArea.getValue().isEmpty()) {
            uiNotification.displayValidationError(i18n.get("message.value.missing"));
            return false;
        }
        return true;
    }

    private boolean duplicateCheck(E entity) {
        try {
            checkForDuplicate(entity, keyTextField.getValue());
        } catch (final EntityNotFoundException exception) {
            return false;
        }
        uiNotification.displayValidationError(i18n.get("message.metadata.duplicate.check", keyTextField.getValue()));
        return true;
    }

    private String getMetadataCaption(String nameVersionStr) {
        final StringBuilder caption = new StringBuilder();
        caption.append(HawkbitCommonUtil.DIV_DESCRIPTION + i18n.get("caption.metadata.popup") + " "
                + HawkbitCommonUtil.getBoldHTMLText(nameVersionStr));
        caption.append(HawkbitCommonUtil.DIV_CLOSE);
        return caption.toString();
    }

    private void onDiscard() {
        if (metaDataGrid.getSelectedRow() == null) {
            keyTextField.clear();
            valueTextArea.clear();
        } else {
            Object itemSelected = metaDataGrid.getSelectedRow();
            popualateKeyValue(itemSelected);
        }
        metadataWindow.setSaveButtonEnabled(false);
        metadataWindow.setCancelButtonEnabled(false);
    }

    private void onKeyChange(TextChangeEvent event) {
        if (!valueTextArea.getValue().isEmpty() && !event.getText().isEmpty()) {
            metadataWindow.setSaveButtonEnabled(true);
            metadataWindow.setCancelButtonEnabled(true);
        } else {
            metadataWindow.setSaveButtonEnabled(false);
            metadataWindow.setCancelButtonEnabled(false);
        }

    }

    private void onRowClick(SelectionEvent event) {
        Set<Object> itemsSelected = event.getSelected();
        if (!itemsSelected.isEmpty()) {
            Object itemSelected = itemsSelected.stream().findFirst().isPresent() ? itemsSelected.stream().findFirst()
                    .get() : null;
            popualateKeyValue(itemSelected);
            addIcon.setEnabled(true);
        } else {
            keyTextField.clear();
            valueTextArea.clear();
            keyTextField.setEnabled(true);
            addIcon.setEnabled(false);
        }
        metadataWindow.setSaveButtonEnabled(false);
        metadataWindow.setCancelButtonEnabled(false);
    }

    private void onValueChange(TextChangeEvent event) {
        if (!keyTextField.getValue().isEmpty() && !event.getText().isEmpty()) {
            metadataWindow.setSaveButtonEnabled(true);
            metadataWindow.setCancelButtonEnabled(true);
        } else {
            metadataWindow.setSaveButtonEnabled(false);
            metadataWindow.setCancelButtonEnabled(false);
        }
    }

}
=======
/**
 * Copyright (c) 2015 Bosch Software Innovations GmbH and others.
 *
 * All rights reserved. This program and the accompanying materials
 * are made available under the terms of the Eclipse Public License v1.0
 * which accompanies this distribution, and is available at
 * http://www.eclipse.org/legal/epl-v10.html
 */
package org.eclipse.hawkbit.ui.common;

import java.util.List;
import java.util.Set;

import javax.annotation.PostConstruct;

import org.eclipse.hawkbit.repository.exception.EntityNotFoundException;
import org.eclipse.hawkbit.repository.model.MetaData;
import org.eclipse.hawkbit.repository.model.NamedVersionedEntity;
import org.eclipse.hawkbit.ui.components.SPUIComponentProvider;
import org.eclipse.hawkbit.ui.customrenderers.client.renderers.RolloutRendererData;
import org.eclipse.hawkbit.ui.customrenderers.renderers.HtmlButtonRenderer;
import org.eclipse.hawkbit.ui.decorators.SPUIButtonStyleSmallNoBorder;
import org.eclipse.hawkbit.ui.utils.HawkbitCommonUtil;
import org.eclipse.hawkbit.ui.utils.I18N;
import org.eclipse.hawkbit.ui.utils.SPUIComponentIdProvider;
import org.eclipse.hawkbit.ui.utils.SPUIComponetIdProvider;
import org.eclipse.hawkbit.ui.utils.SPUIDefinitions;
import org.eclipse.hawkbit.ui.utils.SPUILabelDefinitions;
import org.eclipse.hawkbit.ui.utils.SPUIStyleDefinitions;
import org.eclipse.hawkbit.ui.utils.UINotification;
import org.springframework.beans.factory.annotation.Autowired;

import com.vaadin.data.Item;
import com.vaadin.data.util.IndexedContainer;
import com.vaadin.event.FieldEvents.TextChangeEvent;
import com.vaadin.event.SelectionEvent;
import com.vaadin.server.FontAwesome;
import com.vaadin.ui.AbstractTextField.TextChangeEventMode;
import com.vaadin.ui.Alignment;
import com.vaadin.ui.Button;
import com.vaadin.ui.Button.ClickEvent;
import com.vaadin.ui.CustomComponent;
import com.vaadin.ui.Grid;
import com.vaadin.ui.Grid.SelectionMode;
import com.vaadin.ui.HorizontalLayout;
import com.vaadin.ui.Label;
import com.vaadin.ui.TextArea;
import com.vaadin.ui.TextField;
import com.vaadin.ui.UI;
import com.vaadin.ui.VerticalLayout;
import com.vaadin.ui.renderers.ClickableRenderer.RendererClickEvent;
import com.vaadin.ui.themes.ValoTheme;

/**
 * 
 * Abstract pop up layout
 *
 * @param <E>
 *            E id the entity for which metadata is displayed
 * @param <M>
 *            M is the metadata
 * 
 */
public abstract class AbstractMetadataPopupLayout<E extends NamedVersionedEntity, M extends MetaData> extends
        CustomComponent {

    private static final String DELETE_BUTTON = "DELETE_BUTTON";

    private static final long serialVersionUID = -1491218218453167613L;

    private static final String VALUE = "value";

    private static final String KEY = "key";

    @Autowired
    protected I18N i18n;

    @Autowired
    private UINotification uiNotification;
    
    private TextField keyTextField;

    private TextArea valueTextArea;

    private Button addIcon;

    private Grid metaDataGrid;

    private Label headerCaption;

    private CommonDialogWindow metadataWindow;

    private E selectedEntity;

    @PostConstruct
    private void init() {
        createComponents();
        buildLayout();
    }

    public CommonDialogWindow getWindow(final E entity) {
        selectedEntity = entity;
        String nameVersion = HawkbitCommonUtil.getFormattedNameVersion(entity.getName(), entity.getVersion());
        metadataWindow = SPUIComponentProvider.getWindow(getMetadataCaption(nameVersion), null,
                SPUIDefinitions.CREATE_UPDATE_WINDOW, this, event -> onSave(), event -> onDiscard(), null);
        metadataWindow.setSaveButtonEnabled(false);
        metadataWindow.setCancelButtonEnabled(false);
        metadataWindow.setCancelButtonCaption(i18n.get("button.discard"));
        metadataWindow.setCancelButtonIcon(FontAwesome.UNDO);
        metadataWindow.setId(SPUIComponentIdProvider.METADATA_POPUP_ID);
        setUpDetails(entity.getId());
        return metadataWindow;
    }

    public void setUpDetails(final Long swId) {
        keyTextField.clear();
        valueTextArea.clear();
        metadataWindow.setSaveButtonEnabled(false);
        metadataWindow.setCancelButtonEnabled(false);
        addIcon.setEnabled(true);
        if (swId != null) {
            metaDataGrid.getContainerDataSource().removeAllItems();
            populateGrid();
            if (!metaDataGrid.getContainerDataSource().getItemIds().isEmpty()) {
                metaDataGrid.select(metaDataGrid.getContainerDataSource().getIdByIndex(0));
            }
            metaDataGrid.scrollToStart();
        }
    }

    public E getSelectedEntity() {
        return selectedEntity;
    }

    public void setSelectedEntity(E selectedEntity) {
        this.selectedEntity = selectedEntity;
    }

    protected abstract void checkForDuplicate(E entity, String value);

    protected abstract M createMetadata(E entity, String key, String value);

    protected abstract M updateMetadata(E entity, String key, String value);

    protected abstract List<M> getMetadataList();

    protected abstract Object getMetaDataCompositeKey(M metaData);

    protected abstract void deleteMetadata(String key);

    private void createComponents() {
        keyTextField = createKeyTextField();
        valueTextArea = createValueTextField();
        metaDataGrid = createMetadataGrid();
        addIcon = createAddIcon();
        headerCaption = createHeaderCaption();
    }

    private void buildLayout() {
        final HorizontalLayout headerLayout = new HorizontalLayout();
        headerLayout.addStyleName(SPUIStyleDefinitions.WIDGET_TITLE);
        headerLayout.setSpacing(false);
        headerLayout.setMargin(false);
        headerLayout.setSizeFull();
        headerLayout.addComponent(headerCaption);
        headerLayout.addComponents(addIcon);
        headerLayout.setComponentAlignment(addIcon, Alignment.MIDDLE_RIGHT);
        headerLayout.setExpandRatio(headerCaption, 1.0F);
        
        final HorizontalLayout headerWrapperLayout = new HorizontalLayout();
        headerWrapperLayout.addStyleName("bordered-layout"+" "+"no-border-bottom");
        headerWrapperLayout.addComponent(headerLayout);
        headerWrapperLayout.setWidth("100%");
        headerLayout.setHeight("30px");
        
        final VerticalLayout tableLayout = new VerticalLayout();
        tableLayout.setSizeFull();
        tableLayout.setHeight("100%");
        tableLayout.addComponent(headerWrapperLayout);
        tableLayout.addComponent(metaDataGrid);
        tableLayout.addStyleName("table-layout");
        tableLayout.setExpandRatio(metaDataGrid, 1.0F);

        VerticalLayout metadataFieldsLayout = new VerticalLayout();
        metadataFieldsLayout.setSizeFull();
        metadataFieldsLayout.setHeight("100%");
        metadataFieldsLayout.addComponent(keyTextField);
        metadataFieldsLayout.addComponent(valueTextArea);
        metadataFieldsLayout.setSpacing(true);
        metadataFieldsLayout.setExpandRatio(valueTextArea, 1F);

        HorizontalLayout mainLayout = new HorizontalLayout();
        mainLayout.addComponent(tableLayout);
        mainLayout.addComponent(metadataFieldsLayout);
        mainLayout.setExpandRatio(tableLayout, 0.5F);
        mainLayout.setExpandRatio(metadataFieldsLayout, 0.5F);
        mainLayout.setHeight(550, Unit.PIXELS);
        mainLayout.setWidth(800, Unit.PIXELS);
        mainLayout.setSpacing(true);
        setCompositionRoot(mainLayout);
    }

    private TextField createKeyTextField() {
        TextField keyField = SPUIComponentProvider.getTextField(i18n.get("textfield.key"), "",
                ValoTheme.TEXTFIELD_TINY, true, "", i18n.get("textfield.key"), true, 128);
        keyField.setId(SPUIComponentIdProvider.METADATA_KEY_FIELD_ID);
        keyField.addTextChangeListener(event -> onKeyChange(event));
        keyField.setTextChangeEventMode(TextChangeEventMode.EAGER);
        keyField.setWidth("100%");
        return keyField;
    }

    private TextArea createValueTextField() {
        valueTextArea = SPUIComponentProvider.getTextArea(i18n.get("textfield.value"), null, ValoTheme.TEXTAREA_TINY,
                true, null, i18n.get("textfield.value"), 4000);
        valueTextArea.setId(SPUIComponentIdProvider.METADATA_VALUE_ID);
        valueTextArea.setNullRepresentation("");
        valueTextArea.setSizeFull();
        valueTextArea.addTextChangeListener(event -> onValueChange(event));
        valueTextArea.setTextChangeEventMode(TextChangeEventMode.EAGER);
        return valueTextArea;
    }

    private Grid createMetadataGrid() {
        final Grid metadataGrid = new Grid();
        metadataGrid.addStyleName(SPUIStyleDefinitions.METADATA_GRID);
        metadataGrid.setImmediate(true);
        metadataGrid.setHeight("100%");
        metadataGrid.setWidth("100%");
        metadataGrid.setId(SPUIComponentIdProvider.METDATA_TABLE_ID);
        metadataGrid.setSelectionMode(SelectionMode.SINGLE);
        metadataGrid.setColumnReorderingAllowed(true);
        metadataGrid.setContainerDataSource(getMetadataContainer());
        metadataGrid.getColumn(KEY).setHeaderCaption(i18n.get("header.key"));
        metadataGrid.getColumn(VALUE).setHeaderCaption(i18n.get("header.value"));
        metadataGrid.getColumn(VALUE).setHidden(true);
        metadataGrid.addSelectionListener(event -> onRowClick(event));
        metadataGrid.getColumn(DELETE_BUTTON).setHeaderCaption("");
        metadataGrid.getColumn(DELETE_BUTTON).setRenderer(new HtmlButtonRenderer(event -> onDelete(event)));
        metadataGrid.getColumn(DELETE_BUTTON).setWidth(50);
        metadataGrid.getColumn(KEY).setExpandRatio(1);
        return metadataGrid;
    }

    private void onDelete(RendererClickEvent event) {
        Item item = metaDataGrid.getContainerDataSource().getItem(event.getItemId());
        String key = (String) item.getItemProperty(KEY).getValue();
        final ConfirmationDialog confirmDialog = new ConfirmationDialog(
                i18n.get("caption.metadata.delete.action.confirmbox"),
                i18n.get("message.confirm.delete.metadata", key), i18n.get("button.ok"), i18n.get("button.cancel"),
                ok -> {
                    if (ok) {
                        deleteMetadata(key);
                        uiNotification.displaySuccess(i18n.get("message.metadata.deleted.successfully", key));
                        Object selectedRow = metaDataGrid.getSelectedRow();
                        metaDataGrid.getContainerDataSource().removeItem(event.getItemId());
//                        metaDataGrid.getSelectionModel().reset();
                        //force grid to refresh
                        metaDataGrid.clearSortOrder();
                        if (!metaDataGrid.getContainerDataSource().getItemIds().isEmpty() && selectedRow != null) {
                            if (selectedRow.equals(event.getItemId())) {
                                metaDataGrid.select(metaDataGrid.getContainerDataSource().getIdByIndex(0));
                            } else {
                                metaDataGrid.select(selectedRow);
                            }
                        }
                    }
                });
        UI.getCurrent().addWindow(confirmDialog.getWindow());
        confirmDialog.getWindow().bringToFront();
    }

    private Button createAddIcon() {
        addIcon = SPUIComponentProvider.getButton(SPUIComponentIdProvider.METADTA_ADD_ICON_ID, i18n.get("button.save"),
                null, null, false, FontAwesome.PLUS, SPUIButtonStyleSmallNoBorder.class);
        addIcon.addClickListener(event -> onAdd(event));
        return addIcon;
    }

    private Label createHeaderCaption() {
        final Label captionLabel = SPUIComponentProvider.getLabel(i18n.get("caption.metadata"),
                SPUILabelDefinitions.SP_WIDGET_CAPTION);
        return captionLabel;
    }

    private IndexedContainer getMetadataContainer() {
        final IndexedContainer swcontactContainer = new IndexedContainer();
        swcontactContainer.addContainerProperty(KEY, String.class, "");
        swcontactContainer.addContainerProperty(VALUE, String.class, "");
        swcontactContainer.addContainerProperty(DELETE_BUTTON, String.class, FontAwesome.TRASH_O.getHtml());
        return swcontactContainer;
    }

    private void popualateKeyValue(final Object metadataCompositeKey) {
        if (metadataCompositeKey != null) {
            Item item = metaDataGrid.getContainerDataSource().getItem(metadataCompositeKey);
            keyTextField.setValue((String) item.getItemProperty(KEY).getValue());
            // TODO value to be stored in table???
            valueTextArea.setValue((String) item.getItemProperty(VALUE).getValue());
            keyTextField.setEnabled(false);
        }
    }

    private void populateGrid() {
        List<M> metadataList = getMetadataList();
        for (final M metaData : metadataList) {
            addItemToGrid(metaData, getMetaDataCompositeKey(metaData));
        }
    }

    private void addItemToGrid(final M metaData, final Object metaDataCompositeKey) {
        final IndexedContainer metadataContainer = (IndexedContainer) metaDataGrid.getContainerDataSource();
        final Item item = metadataContainer.addItem(metaDataCompositeKey);
        item.getItemProperty(VALUE).setValue(metaData.getValue());
        item.getItemProperty(KEY).setValue(metaData.getKey());
    }

    private void updateItemInGrid(final M metaData, final Object metaDataCompositeKey) {
        final IndexedContainer metadataContainer = (IndexedContainer) metaDataGrid.getContainerDataSource();
        final Item item = metadataContainer.getItem(metaDataCompositeKey);
        item.getItemProperty(VALUE).setValue(valueTextArea.getValue());
        item.getItemProperty(KEY).setValue(keyTextField.getValue());
    }

    private void onAdd(ClickEvent event) {
        valueTextArea.clear();
        keyTextField.clear();
        addIcon.setEnabled(true);
        metaDataGrid.deselect(metaDataGrid.getSelectedRow());
    }

    private void onSave() {
        String key = keyTextField.getValue();
        String value = valueTextArea.getValue();
        if (mandatoryCheck()) {
            E entity = selectedEntity;
            if (metaDataGrid.getSelectedRow() == null) {
                if (!duplicateCheck(entity)) {
                    M metadata = createMetadata(entity, key, value);
                    uiNotification.displaySuccess(i18n.get("message.metadata.saved", metadata.getKey()));
                    Object metaDataCompositeKey = getMetaDataCompositeKey(metadata);
                    addItemToGrid(metadata, metaDataCompositeKey);
                    metaDataGrid.scrollToEnd();
                    metaDataGrid.select(metaDataCompositeKey);
                    addIcon.setEnabled(true);
                    metadataWindow.setSaveButtonEnabled(false);
                    metadataWindow.setCancelButtonEnabled(false);
                }
            } else {
                M metadata = updateMetadata(entity, key, value);
                uiNotification.displaySuccess(i18n.get("message.metadata.updated", metadata.getKey()));
                Object metaDataCompositeKey = getMetaDataCompositeKey(metadata);
                updateItemInGrid(metadata, metaDataCompositeKey);
                metaDataGrid.select(metaDataCompositeKey);
                addIcon.setEnabled(true);
                metadataWindow.setSaveButtonEnabled(false);
                metadataWindow.setCancelButtonEnabled(false);
            }
        }
    }

    private boolean mandatoryCheck() {
        if (keyTextField.getValue().isEmpty()) {
            uiNotification.displayValidationError(i18n.get("message.key.missing"));
            return false;
        }
        if (valueTextArea.getValue().isEmpty()) {
            uiNotification.displayValidationError(i18n.get("message.value.missing"));
            return false;
        }
        return true;
    }

    private boolean duplicateCheck(E entity) {
        try {
            checkForDuplicate(entity, keyTextField.getValue());
        } catch (final EntityNotFoundException exception) {
            return false;
        }
        uiNotification.displayValidationError(i18n.get("message.metadata.duplicate.check", keyTextField.getValue()));
        return true;
    }

    private String getMetadataCaption(String nameVersionStr) {
        final StringBuilder caption = new StringBuilder();
        caption.append(HawkbitCommonUtil.DIV_DESCRIPTION + i18n.get("caption.metadata.popup") + " "
                + HawkbitCommonUtil.getBoldHTMLText(nameVersionStr));
        caption.append(HawkbitCommonUtil.DIV_CLOSE);
        return caption.toString();
    }

    private void onDiscard() {
        if (metaDataGrid.getSelectedRow() == null) {
            keyTextField.clear();
            valueTextArea.clear();
        } else {
            Object itemSelected = metaDataGrid.getSelectedRow();
            popualateKeyValue(itemSelected);
        }
        metadataWindow.setSaveButtonEnabled(false);
        metadataWindow.setCancelButtonEnabled(false);
    }

    private void onKeyChange(TextChangeEvent event) {
        if (!valueTextArea.getValue().isEmpty() && !event.getText().isEmpty()) {
            metadataWindow.setSaveButtonEnabled(true);
            metadataWindow.setCancelButtonEnabled(true);
        } else {
            metadataWindow.setSaveButtonEnabled(false);
            metadataWindow.setCancelButtonEnabled(false);
        }

    }

    private void onRowClick(SelectionEvent event) {
        Set<Object> itemsSelected = event.getSelected();
        if (!itemsSelected.isEmpty()) {
            Object itemSelected = itemsSelected.stream().findFirst().isPresent() ? itemsSelected.stream().findFirst()
                    .get() : null;
            popualateKeyValue(itemSelected);
            addIcon.setEnabled(true);
        } else {
            keyTextField.clear();
            valueTextArea.clear();
            keyTextField.setEnabled(true);
            addIcon.setEnabled(false);
        }
        metadataWindow.setSaveButtonEnabled(false);
        metadataWindow.setCancelButtonEnabled(false);
    }

    private void onValueChange(TextChangeEvent event) {
        if (!keyTextField.getValue().isEmpty() && !event.getText().isEmpty()) {
            metadataWindow.setSaveButtonEnabled(true);
            metadataWindow.setCancelButtonEnabled(true);
        } else {
            metadataWindow.setSaveButtonEnabled(false);
            metadataWindow.setCancelButtonEnabled(false);
        }
    }

}
>>>>>>> 382d1798
<|MERGE_RESOLUTION|>--- conflicted
+++ resolved
@@ -1,4 +1,3 @@
-<<<<<<< HEAD
 /**
  * Copyright (c) 2015 Bosch Software Innovations GmbH and others.
  *
@@ -20,15 +19,16 @@
 import org.eclipse.hawkbit.repository.model.MetaData;
 import org.eclipse.hawkbit.repository.model.NamedVersionedEntity;
 import org.eclipse.hawkbit.ui.components.SPUIComponentProvider;
+import org.eclipse.hawkbit.ui.customrenderers.client.renderers.RolloutRendererData;
 import org.eclipse.hawkbit.ui.customrenderers.renderers.HtmlButtonRenderer;
 import org.eclipse.hawkbit.ui.decorators.SPUIButtonStyleSmallNoBorder;
 import org.eclipse.hawkbit.ui.utils.HawkbitCommonUtil;
 import org.eclipse.hawkbit.ui.utils.I18N;
+import org.eclipse.hawkbit.ui.utils.SPUIComponentIdProvider;
 import org.eclipse.hawkbit.ui.utils.SPUIComponetIdProvider;
 import org.eclipse.hawkbit.ui.utils.SPUIDefinitions;
 import org.eclipse.hawkbit.ui.utils.SPUILabelDefinitions;
 import org.eclipse.hawkbit.ui.utils.SPUIStyleDefinitions;
-import org.eclipse.hawkbit.ui.utils.SpringContextHelper;
 import org.eclipse.hawkbit.ui.utils.UINotification;
 import org.springframework.beans.factory.annotation.Autowired;
 import org.vaadin.spring.events.EventBus;
@@ -120,6 +120,11 @@
     }
 
     public void setUpDetails(final Long swId, final M metaData) {
+        keyTextField.clear();
+        valueTextArea.clear();
+        metadataWindow.setSaveButtonEnabled(false);
+        metadataWindow.setCancelButtonEnabled(false);
+        addIcon.setEnabled(true);
         if (swId != null) {
             metaDataGrid.getContainerDataSource().removeAllItems();
             populateGrid();
@@ -167,17 +172,22 @@
         headerLayout.addStyleName(SPUIStyleDefinitions.WIDGET_TITLE);
         headerLayout.setSpacing(false);
         headerLayout.setMargin(false);
-        headerLayout.setWidth("100%");
-        headerLayout.setHeight("30px");
+        headerLayout.setSizeFull();
         headerLayout.addComponent(headerCaption);
         headerLayout.addComponents(addIcon);
         headerLayout.setComponentAlignment(addIcon, Alignment.MIDDLE_RIGHT);
         headerLayout.setExpandRatio(headerCaption, 1.0F);
-
+        
+        final HorizontalLayout headerWrapperLayout = new HorizontalLayout();
+        headerWrapperLayout.addStyleName("bordered-layout"+" "+"no-border-bottom");
+        headerWrapperLayout.addComponent(headerLayout);
+        headerWrapperLayout.setWidth("100%");
+        headerLayout.setHeight("30px");
+        
         final VerticalLayout tableLayout = new VerticalLayout();
         tableLayout.setSizeFull();
         tableLayout.setHeight("100%");
-        tableLayout.addComponent(headerLayout);
+        tableLayout.addComponent(headerWrapperLayout);
         tableLayout.addComponent(metaDataGrid);
         tableLayout.addStyleName("table-layout");
         tableLayout.setExpandRatio(metaDataGrid, 1.0F);
@@ -204,7 +214,7 @@
     private TextField createKeyTextField() {
         TextField keyField = SPUIComponentProvider.getTextField(i18n.get("textfield.key"), "",
                 ValoTheme.TEXTFIELD_TINY, true, "", i18n.get("textfield.key"), true, 128);
-        keyField.setId(SPUIComponetIdProvider.METADATA_KEY_FIELD_ID);
+        keyField.setId(SPUIComponentIdProvider.METADATA_KEY_FIELD_ID);
         keyField.addTextChangeListener(event -> onKeyChange(event));
         keyField.setTextChangeEventMode(TextChangeEventMode.EAGER);
         keyField.setWidth("100%");
@@ -214,7 +224,7 @@
     private TextArea createValueTextField() {
         valueTextArea = SPUIComponentProvider.getTextArea(i18n.get("textfield.value"), null, ValoTheme.TEXTAREA_TINY,
                 true, null, i18n.get("textfield.value"), 4000);
-        valueTextArea.setId(SPUIComponetIdProvider.METADATA_VALUE_ID);
+        valueTextArea.setId(SPUIComponentIdProvider.METADATA_VALUE_ID);
         valueTextArea.setNullRepresentation("");
         valueTextArea.setSizeFull();
         valueTextArea.addTextChangeListener(event -> onValueChange(event));
@@ -224,11 +234,11 @@
 
     private Grid createMetadataGrid() {
         final Grid metadataGrid = new Grid();
-        metadataGrid.addStyleName(SPUIStyleDefinitions.SP_GRID);
+        metadataGrid.addStyleName(SPUIStyleDefinitions.METADATA_GRID);
         metadataGrid.setImmediate(true);
         metadataGrid.setHeight("100%");
         metadataGrid.setWidth("100%");
-        metadataGrid.setId(SPUIComponetIdProvider.METDATA_TABLE_ID);
+        metadataGrid.setId(SPUIComponentIdProvider.METDATA_TABLE_ID);
         metadataGrid.setSelectionMode(SelectionMode.SINGLE);
         metadataGrid.setColumnReorderingAllowed(true);
         metadataGrid.setContainerDataSource(getMetadataContainer());
@@ -255,7 +265,9 @@
                         uiNotification.displaySuccess(i18n.get("message.metadata.deleted.successfully", key));
                         Object selectedRow = metaDataGrid.getSelectedRow();
                         metaDataGrid.getContainerDataSource().removeItem(event.getItemId());
-                        metaDataGrid.getSelectionModel().reset();
+//                        metaDataGrid.getSelectionModel().reset();
+                        //force grid to refresh
+                        metaDataGrid.clearSortOrder();
                         if (!metaDataGrid.getContainerDataSource().getItemIds().isEmpty() && selectedRow != null) {
                             if (selectedRow.equals(event.getItemId())) {
                                 metaDataGrid.select(metaDataGrid.getContainerDataSource().getIdByIndex(0));
@@ -270,7 +282,7 @@
     }
 
     private Button createAddIcon() {
-        addIcon = SPUIComponentProvider.getButton(SPUIComponetIdProvider.METADTA_ADD_ICON_ID, i18n.get("button.save"),
+        addIcon = SPUIComponentProvider.getButton(SPUIComponentIdProvider.METADTA_ADD_ICON_ID, i18n.get("button.save"),
                 null, null, false, FontAwesome.PLUS, SPUIButtonStyleSmallNoBorder.class);
         addIcon.addClickListener(event -> onAdd(event));
         return addIcon;
@@ -286,7 +298,7 @@
         final IndexedContainer swcontactContainer = new IndexedContainer();
         swcontactContainer.addContainerProperty(KEY, String.class, "");
         swcontactContainer.addContainerProperty(VALUE, String.class, "");
-        swcontactContainer.addContainerProperty(DELETE_BUTTON, String.class, FontAwesome.TRASH.getHtml());
+        swcontactContainer.addContainerProperty(DELETE_BUTTON, String.class, FontAwesome.TRASH_O.getHtml());
         return swcontactContainer;
     }
 
@@ -438,448 +450,4 @@
         }
     }
 
-}
-=======
-/**
- * Copyright (c) 2015 Bosch Software Innovations GmbH and others.
- *
- * All rights reserved. This program and the accompanying materials
- * are made available under the terms of the Eclipse Public License v1.0
- * which accompanies this distribution, and is available at
- * http://www.eclipse.org/legal/epl-v10.html
- */
-package org.eclipse.hawkbit.ui.common;
-
-import java.util.List;
-import java.util.Set;
-
-import javax.annotation.PostConstruct;
-
-import org.eclipse.hawkbit.repository.exception.EntityNotFoundException;
-import org.eclipse.hawkbit.repository.model.MetaData;
-import org.eclipse.hawkbit.repository.model.NamedVersionedEntity;
-import org.eclipse.hawkbit.ui.components.SPUIComponentProvider;
-import org.eclipse.hawkbit.ui.customrenderers.client.renderers.RolloutRendererData;
-import org.eclipse.hawkbit.ui.customrenderers.renderers.HtmlButtonRenderer;
-import org.eclipse.hawkbit.ui.decorators.SPUIButtonStyleSmallNoBorder;
-import org.eclipse.hawkbit.ui.utils.HawkbitCommonUtil;
-import org.eclipse.hawkbit.ui.utils.I18N;
-import org.eclipse.hawkbit.ui.utils.SPUIComponentIdProvider;
-import org.eclipse.hawkbit.ui.utils.SPUIComponetIdProvider;
-import org.eclipse.hawkbit.ui.utils.SPUIDefinitions;
-import org.eclipse.hawkbit.ui.utils.SPUILabelDefinitions;
-import org.eclipse.hawkbit.ui.utils.SPUIStyleDefinitions;
-import org.eclipse.hawkbit.ui.utils.UINotification;
-import org.springframework.beans.factory.annotation.Autowired;
-
-import com.vaadin.data.Item;
-import com.vaadin.data.util.IndexedContainer;
-import com.vaadin.event.FieldEvents.TextChangeEvent;
-import com.vaadin.event.SelectionEvent;
-import com.vaadin.server.FontAwesome;
-import com.vaadin.ui.AbstractTextField.TextChangeEventMode;
-import com.vaadin.ui.Alignment;
-import com.vaadin.ui.Button;
-import com.vaadin.ui.Button.ClickEvent;
-import com.vaadin.ui.CustomComponent;
-import com.vaadin.ui.Grid;
-import com.vaadin.ui.Grid.SelectionMode;
-import com.vaadin.ui.HorizontalLayout;
-import com.vaadin.ui.Label;
-import com.vaadin.ui.TextArea;
-import com.vaadin.ui.TextField;
-import com.vaadin.ui.UI;
-import com.vaadin.ui.VerticalLayout;
-import com.vaadin.ui.renderers.ClickableRenderer.RendererClickEvent;
-import com.vaadin.ui.themes.ValoTheme;
-
-/**
- * 
- * Abstract pop up layout
- *
- * @param <E>
- *            E id the entity for which metadata is displayed
- * @param <M>
- *            M is the metadata
- * 
- */
-public abstract class AbstractMetadataPopupLayout<E extends NamedVersionedEntity, M extends MetaData> extends
-        CustomComponent {
-
-    private static final String DELETE_BUTTON = "DELETE_BUTTON";
-
-    private static final long serialVersionUID = -1491218218453167613L;
-
-    private static final String VALUE = "value";
-
-    private static final String KEY = "key";
-
-    @Autowired
-    protected I18N i18n;
-
-    @Autowired
-    private UINotification uiNotification;
-    
-    private TextField keyTextField;
-
-    private TextArea valueTextArea;
-
-    private Button addIcon;
-
-    private Grid metaDataGrid;
-
-    private Label headerCaption;
-
-    private CommonDialogWindow metadataWindow;
-
-    private E selectedEntity;
-
-    @PostConstruct
-    private void init() {
-        createComponents();
-        buildLayout();
-    }
-
-    public CommonDialogWindow getWindow(final E entity) {
-        selectedEntity = entity;
-        String nameVersion = HawkbitCommonUtil.getFormattedNameVersion(entity.getName(), entity.getVersion());
-        metadataWindow = SPUIComponentProvider.getWindow(getMetadataCaption(nameVersion), null,
-                SPUIDefinitions.CREATE_UPDATE_WINDOW, this, event -> onSave(), event -> onDiscard(), null);
-        metadataWindow.setSaveButtonEnabled(false);
-        metadataWindow.setCancelButtonEnabled(false);
-        metadataWindow.setCancelButtonCaption(i18n.get("button.discard"));
-        metadataWindow.setCancelButtonIcon(FontAwesome.UNDO);
-        metadataWindow.setId(SPUIComponentIdProvider.METADATA_POPUP_ID);
-        setUpDetails(entity.getId());
-        return metadataWindow;
-    }
-
-    public void setUpDetails(final Long swId) {
-        keyTextField.clear();
-        valueTextArea.clear();
-        metadataWindow.setSaveButtonEnabled(false);
-        metadataWindow.setCancelButtonEnabled(false);
-        addIcon.setEnabled(true);
-        if (swId != null) {
-            metaDataGrid.getContainerDataSource().removeAllItems();
-            populateGrid();
-            if (!metaDataGrid.getContainerDataSource().getItemIds().isEmpty()) {
-                metaDataGrid.select(metaDataGrid.getContainerDataSource().getIdByIndex(0));
-            }
-            metaDataGrid.scrollToStart();
-        }
-    }
-
-    public E getSelectedEntity() {
-        return selectedEntity;
-    }
-
-    public void setSelectedEntity(E selectedEntity) {
-        this.selectedEntity = selectedEntity;
-    }
-
-    protected abstract void checkForDuplicate(E entity, String value);
-
-    protected abstract M createMetadata(E entity, String key, String value);
-
-    protected abstract M updateMetadata(E entity, String key, String value);
-
-    protected abstract List<M> getMetadataList();
-
-    protected abstract Object getMetaDataCompositeKey(M metaData);
-
-    protected abstract void deleteMetadata(String key);
-
-    private void createComponents() {
-        keyTextField = createKeyTextField();
-        valueTextArea = createValueTextField();
-        metaDataGrid = createMetadataGrid();
-        addIcon = createAddIcon();
-        headerCaption = createHeaderCaption();
-    }
-
-    private void buildLayout() {
-        final HorizontalLayout headerLayout = new HorizontalLayout();
-        headerLayout.addStyleName(SPUIStyleDefinitions.WIDGET_TITLE);
-        headerLayout.setSpacing(false);
-        headerLayout.setMargin(false);
-        headerLayout.setSizeFull();
-        headerLayout.addComponent(headerCaption);
-        headerLayout.addComponents(addIcon);
-        headerLayout.setComponentAlignment(addIcon, Alignment.MIDDLE_RIGHT);
-        headerLayout.setExpandRatio(headerCaption, 1.0F);
-        
-        final HorizontalLayout headerWrapperLayout = new HorizontalLayout();
-        headerWrapperLayout.addStyleName("bordered-layout"+" "+"no-border-bottom");
-        headerWrapperLayout.addComponent(headerLayout);
-        headerWrapperLayout.setWidth("100%");
-        headerLayout.setHeight("30px");
-        
-        final VerticalLayout tableLayout = new VerticalLayout();
-        tableLayout.setSizeFull();
-        tableLayout.setHeight("100%");
-        tableLayout.addComponent(headerWrapperLayout);
-        tableLayout.addComponent(metaDataGrid);
-        tableLayout.addStyleName("table-layout");
-        tableLayout.setExpandRatio(metaDataGrid, 1.0F);
-
-        VerticalLayout metadataFieldsLayout = new VerticalLayout();
-        metadataFieldsLayout.setSizeFull();
-        metadataFieldsLayout.setHeight("100%");
-        metadataFieldsLayout.addComponent(keyTextField);
-        metadataFieldsLayout.addComponent(valueTextArea);
-        metadataFieldsLayout.setSpacing(true);
-        metadataFieldsLayout.setExpandRatio(valueTextArea, 1F);
-
-        HorizontalLayout mainLayout = new HorizontalLayout();
-        mainLayout.addComponent(tableLayout);
-        mainLayout.addComponent(metadataFieldsLayout);
-        mainLayout.setExpandRatio(tableLayout, 0.5F);
-        mainLayout.setExpandRatio(metadataFieldsLayout, 0.5F);
-        mainLayout.setHeight(550, Unit.PIXELS);
-        mainLayout.setWidth(800, Unit.PIXELS);
-        mainLayout.setSpacing(true);
-        setCompositionRoot(mainLayout);
-    }
-
-    private TextField createKeyTextField() {
-        TextField keyField = SPUIComponentProvider.getTextField(i18n.get("textfield.key"), "",
-                ValoTheme.TEXTFIELD_TINY, true, "", i18n.get("textfield.key"), true, 128);
-        keyField.setId(SPUIComponentIdProvider.METADATA_KEY_FIELD_ID);
-        keyField.addTextChangeListener(event -> onKeyChange(event));
-        keyField.setTextChangeEventMode(TextChangeEventMode.EAGER);
-        keyField.setWidth("100%");
-        return keyField;
-    }
-
-    private TextArea createValueTextField() {
-        valueTextArea = SPUIComponentProvider.getTextArea(i18n.get("textfield.value"), null, ValoTheme.TEXTAREA_TINY,
-                true, null, i18n.get("textfield.value"), 4000);
-        valueTextArea.setId(SPUIComponentIdProvider.METADATA_VALUE_ID);
-        valueTextArea.setNullRepresentation("");
-        valueTextArea.setSizeFull();
-        valueTextArea.addTextChangeListener(event -> onValueChange(event));
-        valueTextArea.setTextChangeEventMode(TextChangeEventMode.EAGER);
-        return valueTextArea;
-    }
-
-    private Grid createMetadataGrid() {
-        final Grid metadataGrid = new Grid();
-        metadataGrid.addStyleName(SPUIStyleDefinitions.METADATA_GRID);
-        metadataGrid.setImmediate(true);
-        metadataGrid.setHeight("100%");
-        metadataGrid.setWidth("100%");
-        metadataGrid.setId(SPUIComponentIdProvider.METDATA_TABLE_ID);
-        metadataGrid.setSelectionMode(SelectionMode.SINGLE);
-        metadataGrid.setColumnReorderingAllowed(true);
-        metadataGrid.setContainerDataSource(getMetadataContainer());
-        metadataGrid.getColumn(KEY).setHeaderCaption(i18n.get("header.key"));
-        metadataGrid.getColumn(VALUE).setHeaderCaption(i18n.get("header.value"));
-        metadataGrid.getColumn(VALUE).setHidden(true);
-        metadataGrid.addSelectionListener(event -> onRowClick(event));
-        metadataGrid.getColumn(DELETE_BUTTON).setHeaderCaption("");
-        metadataGrid.getColumn(DELETE_BUTTON).setRenderer(new HtmlButtonRenderer(event -> onDelete(event)));
-        metadataGrid.getColumn(DELETE_BUTTON).setWidth(50);
-        metadataGrid.getColumn(KEY).setExpandRatio(1);
-        return metadataGrid;
-    }
-
-    private void onDelete(RendererClickEvent event) {
-        Item item = metaDataGrid.getContainerDataSource().getItem(event.getItemId());
-        String key = (String) item.getItemProperty(KEY).getValue();
-        final ConfirmationDialog confirmDialog = new ConfirmationDialog(
-                i18n.get("caption.metadata.delete.action.confirmbox"),
-                i18n.get("message.confirm.delete.metadata", key), i18n.get("button.ok"), i18n.get("button.cancel"),
-                ok -> {
-                    if (ok) {
-                        deleteMetadata(key);
-                        uiNotification.displaySuccess(i18n.get("message.metadata.deleted.successfully", key));
-                        Object selectedRow = metaDataGrid.getSelectedRow();
-                        metaDataGrid.getContainerDataSource().removeItem(event.getItemId());
-//                        metaDataGrid.getSelectionModel().reset();
-                        //force grid to refresh
-                        metaDataGrid.clearSortOrder();
-                        if (!metaDataGrid.getContainerDataSource().getItemIds().isEmpty() && selectedRow != null) {
-                            if (selectedRow.equals(event.getItemId())) {
-                                metaDataGrid.select(metaDataGrid.getContainerDataSource().getIdByIndex(0));
-                            } else {
-                                metaDataGrid.select(selectedRow);
-                            }
-                        }
-                    }
-                });
-        UI.getCurrent().addWindow(confirmDialog.getWindow());
-        confirmDialog.getWindow().bringToFront();
-    }
-
-    private Button createAddIcon() {
-        addIcon = SPUIComponentProvider.getButton(SPUIComponentIdProvider.METADTA_ADD_ICON_ID, i18n.get("button.save"),
-                null, null, false, FontAwesome.PLUS, SPUIButtonStyleSmallNoBorder.class);
-        addIcon.addClickListener(event -> onAdd(event));
-        return addIcon;
-    }
-
-    private Label createHeaderCaption() {
-        final Label captionLabel = SPUIComponentProvider.getLabel(i18n.get("caption.metadata"),
-                SPUILabelDefinitions.SP_WIDGET_CAPTION);
-        return captionLabel;
-    }
-
-    private IndexedContainer getMetadataContainer() {
-        final IndexedContainer swcontactContainer = new IndexedContainer();
-        swcontactContainer.addContainerProperty(KEY, String.class, "");
-        swcontactContainer.addContainerProperty(VALUE, String.class, "");
-        swcontactContainer.addContainerProperty(DELETE_BUTTON, String.class, FontAwesome.TRASH_O.getHtml());
-        return swcontactContainer;
-    }
-
-    private void popualateKeyValue(final Object metadataCompositeKey) {
-        if (metadataCompositeKey != null) {
-            Item item = metaDataGrid.getContainerDataSource().getItem(metadataCompositeKey);
-            keyTextField.setValue((String) item.getItemProperty(KEY).getValue());
-            // TODO value to be stored in table???
-            valueTextArea.setValue((String) item.getItemProperty(VALUE).getValue());
-            keyTextField.setEnabled(false);
-        }
-    }
-
-    private void populateGrid() {
-        List<M> metadataList = getMetadataList();
-        for (final M metaData : metadataList) {
-            addItemToGrid(metaData, getMetaDataCompositeKey(metaData));
-        }
-    }
-
-    private void addItemToGrid(final M metaData, final Object metaDataCompositeKey) {
-        final IndexedContainer metadataContainer = (IndexedContainer) metaDataGrid.getContainerDataSource();
-        final Item item = metadataContainer.addItem(metaDataCompositeKey);
-        item.getItemProperty(VALUE).setValue(metaData.getValue());
-        item.getItemProperty(KEY).setValue(metaData.getKey());
-    }
-
-    private void updateItemInGrid(final M metaData, final Object metaDataCompositeKey) {
-        final IndexedContainer metadataContainer = (IndexedContainer) metaDataGrid.getContainerDataSource();
-        final Item item = metadataContainer.getItem(metaDataCompositeKey);
-        item.getItemProperty(VALUE).setValue(valueTextArea.getValue());
-        item.getItemProperty(KEY).setValue(keyTextField.getValue());
-    }
-
-    private void onAdd(ClickEvent event) {
-        valueTextArea.clear();
-        keyTextField.clear();
-        addIcon.setEnabled(true);
-        metaDataGrid.deselect(metaDataGrid.getSelectedRow());
-    }
-
-    private void onSave() {
-        String key = keyTextField.getValue();
-        String value = valueTextArea.getValue();
-        if (mandatoryCheck()) {
-            E entity = selectedEntity;
-            if (metaDataGrid.getSelectedRow() == null) {
-                if (!duplicateCheck(entity)) {
-                    M metadata = createMetadata(entity, key, value);
-                    uiNotification.displaySuccess(i18n.get("message.metadata.saved", metadata.getKey()));
-                    Object metaDataCompositeKey = getMetaDataCompositeKey(metadata);
-                    addItemToGrid(metadata, metaDataCompositeKey);
-                    metaDataGrid.scrollToEnd();
-                    metaDataGrid.select(metaDataCompositeKey);
-                    addIcon.setEnabled(true);
-                    metadataWindow.setSaveButtonEnabled(false);
-                    metadataWindow.setCancelButtonEnabled(false);
-                }
-            } else {
-                M metadata = updateMetadata(entity, key, value);
-                uiNotification.displaySuccess(i18n.get("message.metadata.updated", metadata.getKey()));
-                Object metaDataCompositeKey = getMetaDataCompositeKey(metadata);
-                updateItemInGrid(metadata, metaDataCompositeKey);
-                metaDataGrid.select(metaDataCompositeKey);
-                addIcon.setEnabled(true);
-                metadataWindow.setSaveButtonEnabled(false);
-                metadataWindow.setCancelButtonEnabled(false);
-            }
-        }
-    }
-
-    private boolean mandatoryCheck() {
-        if (keyTextField.getValue().isEmpty()) {
-            uiNotification.displayValidationError(i18n.get("message.key.missing"));
-            return false;
-        }
-        if (valueTextArea.getValue().isEmpty()) {
-            uiNotification.displayValidationError(i18n.get("message.value.missing"));
-            return false;
-        }
-        return true;
-    }
-
-    private boolean duplicateCheck(E entity) {
-        try {
-            checkForDuplicate(entity, keyTextField.getValue());
-        } catch (final EntityNotFoundException exception) {
-            return false;
-        }
-        uiNotification.displayValidationError(i18n.get("message.metadata.duplicate.check", keyTextField.getValue()));
-        return true;
-    }
-
-    private String getMetadataCaption(String nameVersionStr) {
-        final StringBuilder caption = new StringBuilder();
-        caption.append(HawkbitCommonUtil.DIV_DESCRIPTION + i18n.get("caption.metadata.popup") + " "
-                + HawkbitCommonUtil.getBoldHTMLText(nameVersionStr));
-        caption.append(HawkbitCommonUtil.DIV_CLOSE);
-        return caption.toString();
-    }
-
-    private void onDiscard() {
-        if (metaDataGrid.getSelectedRow() == null) {
-            keyTextField.clear();
-            valueTextArea.clear();
-        } else {
-            Object itemSelected = metaDataGrid.getSelectedRow();
-            popualateKeyValue(itemSelected);
-        }
-        metadataWindow.setSaveButtonEnabled(false);
-        metadataWindow.setCancelButtonEnabled(false);
-    }
-
-    private void onKeyChange(TextChangeEvent event) {
-        if (!valueTextArea.getValue().isEmpty() && !event.getText().isEmpty()) {
-            metadataWindow.setSaveButtonEnabled(true);
-            metadataWindow.setCancelButtonEnabled(true);
-        } else {
-            metadataWindow.setSaveButtonEnabled(false);
-            metadataWindow.setCancelButtonEnabled(false);
-        }
-
-    }
-
-    private void onRowClick(SelectionEvent event) {
-        Set<Object> itemsSelected = event.getSelected();
-        if (!itemsSelected.isEmpty()) {
-            Object itemSelected = itemsSelected.stream().findFirst().isPresent() ? itemsSelected.stream().findFirst()
-                    .get() : null;
-            popualateKeyValue(itemSelected);
-            addIcon.setEnabled(true);
-        } else {
-            keyTextField.clear();
-            valueTextArea.clear();
-            keyTextField.setEnabled(true);
-            addIcon.setEnabled(false);
-        }
-        metadataWindow.setSaveButtonEnabled(false);
-        metadataWindow.setCancelButtonEnabled(false);
-    }
-
-    private void onValueChange(TextChangeEvent event) {
-        if (!keyTextField.getValue().isEmpty() && !event.getText().isEmpty()) {
-            metadataWindow.setSaveButtonEnabled(true);
-            metadataWindow.setCancelButtonEnabled(true);
-        } else {
-            metadataWindow.setSaveButtonEnabled(false);
-            metadataWindow.setCancelButtonEnabled(false);
-        }
-    }
-
-}
->>>>>>> 382d1798
+}