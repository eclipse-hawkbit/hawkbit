/**
 * Copyright (c) 2015 Bosch Software Innovations GmbH and others.
 *
 * All rights reserved. This program and the accompanying materials
 * are made available under the terms of the Eclipse Public License v1.0
 * which accompanies this distribution, and is available at
 * http://www.eclipse.org/legal/epl-v10.html
 */
package org.eclipse.hawkbit.ui.common;

import java.util.List;
import java.util.Set;

import org.eclipse.hawkbit.repository.model.MetaData;
import org.eclipse.hawkbit.repository.model.NamedEntity;
import org.eclipse.hawkbit.ui.SpPermissionChecker;
import org.eclipse.hawkbit.ui.common.CommonDialogWindow.SaveDialogCloseListener;
import org.eclipse.hawkbit.ui.common.builder.LabelBuilder;
import org.eclipse.hawkbit.ui.common.builder.TextAreaBuilder;
import org.eclipse.hawkbit.ui.common.builder.TextFieldBuilder;
import org.eclipse.hawkbit.ui.common.builder.WindowBuilder;
import org.eclipse.hawkbit.ui.components.SPUIComponentProvider;
import org.eclipse.hawkbit.ui.customrenderers.renderers.HtmlButtonRenderer;
import org.eclipse.hawkbit.ui.decorators.SPUIButtonStyleNoBorder;
import org.eclipse.hawkbit.ui.utils.HawkbitCommonUtil;
import org.eclipse.hawkbit.ui.utils.SPUIDefinitions;
import org.eclipse.hawkbit.ui.utils.SPUIStyleDefinitions;
import org.eclipse.hawkbit.ui.utils.UIComponentIdProvider;
import org.eclipse.hawkbit.ui.utils.UIMessageIdProvider;
import org.eclipse.hawkbit.ui.utils.UINotification;
import org.eclipse.hawkbit.ui.utils.VaadinMessageSource;
import org.vaadin.spring.events.EventBus;
import org.vaadin.spring.events.EventBus.UIEventBus;

import com.vaadin.data.Item;
import com.vaadin.data.util.IndexedContainer;
import com.vaadin.event.FieldEvents.TextChangeEvent;
import com.vaadin.event.SelectionEvent;
import com.vaadin.server.FontAwesome;
import com.vaadin.ui.AbstractTextField.TextChangeEventMode;
import com.vaadin.ui.Alignment;
import com.vaadin.ui.Button;
import com.vaadin.ui.CustomComponent;
import com.vaadin.ui.Grid;
import com.vaadin.ui.Grid.SelectionMode;
import com.vaadin.ui.HorizontalLayout;
import com.vaadin.ui.Label;
import com.vaadin.ui.TextArea;
import com.vaadin.ui.TextField;
import com.vaadin.ui.UI;
import com.vaadin.ui.VerticalLayout;
import com.vaadin.ui.renderers.ClickableRenderer.RendererClickEvent;

/**
 * 
 * Abstract pop up layout
 *
 * @param <E>
 *            E id the entity for which metadata is displayed
 * @param <M>
 *            M is the metadata
 * 
 */
public abstract class AbstractMetadataPopupLayout<E extends NamedEntity, M extends MetaData> extends CustomComponent {
<<<<<<< HEAD
    private static final long serialVersionUID = 1L;
=======
>>>>>>> df23c4ef

    private static final String DELETE_BUTTON = "DELETE_BUTTON";
    private static final int INPUT_DEBOUNCE_TIMEOUT = 250;

    protected static final String VALUE = "value";
    protected static final String KEY = "key";
    protected static final int MAX_METADATA_QUERY = 500;

    protected VaadinMessageSource i18n;
    private final UINotification uiNotification;
    protected transient EventBus.UIEventBus eventBus;

    private TextField keyTextField;
    private TextArea valueTextArea;
    private Button addIcon;
    private Grid metaDataGrid;
    private Label headerCaption;
    private CommonDialogWindow metadataWindow;

    private E selectedEntity;

    private HorizontalLayout mainLayout;
    protected SpPermissionChecker permChecker;

    protected AbstractMetadataPopupLayout(final VaadinMessageSource i18n, final UINotification uiNotification,
            final UIEventBus eventBus, final SpPermissionChecker permChecker) {
        this.i18n = i18n;
        this.uiNotification = uiNotification;
        this.eventBus = eventBus;
        this.permChecker = permChecker;

        createComponents();
        buildLayout();
    }

    /**
     * Save the metadata and never close the window after saving.
     */
    private final class SaveOnDialogCloseListener implements SaveDialogCloseListener {
        @Override
        public void saveOrUpdate() {
            onSave();
        }

        @Override
        public boolean canWindowClose() {
            return false;
        }

        @Override
        public boolean canWindowSaveOrUpdate() {
            return true;
        }

    }

    /**
     * Returns metadata popup.
     * 
     * @param entity
     *            entity for which metadata data is displayed
     * @param metaDatakey
     *            metadata key to be selected
     * @return {@link CommonDialogWindow}
     */
    public CommonDialogWindow getWindow(final E entity, final String metaDatakey) {
        selectedEntity = entity;

        metadataWindow = new WindowBuilder(SPUIDefinitions.CREATE_UPDATE_WINDOW).caption(getMetadataCaption())
                .content(this).cancelButtonClickListener(event -> onCancel())
                .id(UIComponentIdProvider.METADATA_POPUP_ID).layout(mainLayout).i18n(i18n)
                .saveDialogCloseListener(new SaveOnDialogCloseListener()).buildCommonDialogWindow();

        metadataWindow.setHeight(550, Unit.PIXELS);
        metadataWindow.setWidth(800, Unit.PIXELS);
        metadataWindow.getMainLayout().setSizeFull();
        metadataWindow.getButtonsLayout().setHeight("45px");
        setUpDetails(entity.getId(), metaDatakey);
        return metadataWindow;
    }

    public E getSelectedEntity() {
        return selectedEntity;
    }

    public void setSelectedEntity(final E selectedEntity) {
        this.selectedEntity = selectedEntity;
    }

    protected abstract boolean checkForDuplicate(E entity, String value);

    protected abstract M createMetadata(E entity, String key, String value);

    protected abstract M updateMetadata(E entity, String key, String value);

    protected abstract List<M> getMetadataList();

    protected abstract void deleteMetadata(E entity, String key);

    protected abstract boolean hasCreatePermission();

    protected abstract boolean hasUpdatePermission();

    protected void createComponents() {
        keyTextField = createKeyTextField();
        valueTextArea = createValueTextField();
        metaDataGrid = createMetadataGrid();
        addIcon = createAddIcon();
        headerCaption = createHeaderCaption();
    }

    private void buildLayout() {
        final HorizontalLayout headerLayout = new HorizontalLayout();
        headerLayout.addStyleName(SPUIStyleDefinitions.WIDGET_TITLE);
        headerLayout.setSpacing(false);
        headerLayout.setMargin(false);
        headerLayout.setSizeFull();
        headerLayout.addComponent(headerCaption);
        if (hasCreatePermission()) {
            headerLayout.addComponents(addIcon);
            headerLayout.setComponentAlignment(addIcon, Alignment.MIDDLE_RIGHT);
        }
        headerLayout.setExpandRatio(headerCaption, 1.0F);

        final HorizontalLayout headerWrapperLayout = new HorizontalLayout();
        headerWrapperLayout.addStyleName("bordered-layout" + " " + "no-border-bottom" + " " + "metadata-table-margin");
        headerWrapperLayout.addComponent(headerLayout);
        headerWrapperLayout.setWidth("100%");
        headerLayout.setHeight("30px");

        final VerticalLayout tableLayout = new VerticalLayout();
        tableLayout.setSizeFull();
        tableLayout.setHeight("100%");
        tableLayout.addComponent(headerWrapperLayout);
        tableLayout.addComponent(metaDataGrid);
        tableLayout.addStyleName("table-layout");
        tableLayout.setExpandRatio(metaDataGrid, 1.0F);

        final VerticalLayout metadataFieldsLayout = createMetadataFieldsLayout();

        mainLayout = new HorizontalLayout();
        mainLayout.addComponent(tableLayout);
        mainLayout.addComponent(metadataFieldsLayout);
        mainLayout.setExpandRatio(tableLayout, 0.5F);
        mainLayout.setExpandRatio(metadataFieldsLayout, 0.5F);
        mainLayout.setSizeFull();
        mainLayout.setSpacing(true);
        setCompositionRoot(mainLayout);
        setSizeFull();
    }

    protected VerticalLayout createMetadataFieldsLayout() {
        final VerticalLayout metadataFieldsLayout = new VerticalLayout();
        metadataFieldsLayout.setSizeFull();
        metadataFieldsLayout.setHeight("100%");
        metadataFieldsLayout.addComponent(keyTextField);
        metadataFieldsLayout.addComponent(valueTextArea);
        metadataFieldsLayout.setSpacing(true);
        metadataFieldsLayout.setExpandRatio(valueTextArea, 1F);
        return metadataFieldsLayout;
    }

    private TextField createKeyTextField() {
        final TextField keyField = new TextFieldBuilder(MetaData.KEY_MAX_SIZE).caption(i18n.getMessage("textfield.key"))
                .required(true, i18n).id(UIComponentIdProvider.METADATA_KEY_FIELD_ID).buildTextComponent();
        keyField.addTextChangeListener(this::onKeyChange);
        keyField.setTextChangeEventMode(TextChangeEventMode.LAZY);
        keyField.setTextChangeTimeout(INPUT_DEBOUNCE_TIMEOUT);
        keyField.setWidth("100%");
        return keyField;
    }

    private TextArea createValueTextField() {
        valueTextArea = new TextAreaBuilder(MetaData.VALUE_MAX_SIZE).caption(i18n.getMessage("textfield.value"))
                .required(true, i18n).id(UIComponentIdProvider.METADATA_VALUE_ID).buildTextComponent();
        valueTextArea.setSizeFull();
        valueTextArea.setHeight(100, Unit.PERCENTAGE);
        valueTextArea.addTextChangeListener(this::onValueChange);
        valueTextArea.setTextChangeEventMode(TextChangeEventMode.LAZY);
        valueTextArea.setTextChangeTimeout(INPUT_DEBOUNCE_TIMEOUT);
        return valueTextArea;
    }

    protected Grid createMetadataGrid() {
        final Grid metadataGrid = new Grid();
        metadataGrid.addStyleName(SPUIStyleDefinitions.METADATA_GRID);
        metadataGrid.setImmediate(true);
        metadataGrid.setHeight("100%");
        metadataGrid.setWidth("100%");
        metadataGrid.setId(UIComponentIdProvider.METDATA_TABLE_ID);
        metadataGrid.setSelectionMode(SelectionMode.SINGLE);
        metadataGrid.setColumnReorderingAllowed(true);
        metadataGrid.setContainerDataSource(getMetadataContainer());
        metadataGrid.getColumn(KEY).setHeaderCaption(i18n.getMessage("header.key"));
        metadataGrid.getColumn(VALUE).setHeaderCaption(i18n.getMessage("header.value"));
        metadataGrid.getColumn(VALUE).setHidden(true);
        metadataGrid.addSelectionListener(this::onRowClick);
        metadataGrid.getColumn(DELETE_BUTTON).setHeaderCaption("");
        metadataGrid.getColumn(DELETE_BUTTON).setRenderer(new HtmlButtonRenderer(this::onDelete));
        metadataGrid.getColumn(DELETE_BUTTON).setWidth(50);
        metadataGrid.getColumn(KEY).setExpandRatio(1);
        return metadataGrid;
    }

    private void onDelete(final RendererClickEvent event) {
        final Item item = metaDataGrid.getContainerDataSource().getItem(event.getItemId());
        final String key = (String) item.getItemProperty(KEY).getValue();

        final ConfirmationDialog confirmDialog = new ConfirmationDialog(
                i18n.getMessage("caption.entity.delete.action.confirmbox"),
                i18n.getMessage("message.confirm.delete.metadata", key), i18n.getMessage(UIMessageIdProvider.BUTTON_OK),
                i18n.getMessage(UIMessageIdProvider.BUTTON_CANCEL), ok -> {
                    if (ok) {
                        handleOkDeleteMetadata(event, key);
                    }
                });
        UI.getCurrent().addWindow(confirmDialog.getWindow());
        confirmDialog.getWindow().bringToFront();
    }

    private void handleOkDeleteMetadata(final RendererClickEvent event, final String key) {
        deleteMetadata(getSelectedEntity(), key);
        uiNotification.displaySuccess(i18n.getMessage("message.metadata.deleted.successfully", key));
        final Object selectedRow = metaDataGrid.getSelectedRow();
        metaDataGrid.getContainerDataSource().removeItem(event.getItemId());
        // force grid to refresh
        metaDataGrid.clearSortOrder();
        if (!metaDataGrid.getContainerDataSource().getItemIds().isEmpty()) {
            if (selectedRow != null) {
                if (selectedRow.equals(event.getItemId())) {
                    metaDataGrid.select(metaDataGrid.getContainerDataSource().getIdByIndex(0));
                } else {
                    metaDataGrid.select(selectedRow);
                }
            }
        } else {
            resetFields();
        }
    }

    private void resetFields() {
        clearFields();
        metaDataGrid.select(null);
        if (hasCreatePermission()) {
            enableEditing();
            addIcon.setEnabled(false);
        }
    }

    private Button createAddIcon() {
        addIcon = SPUIComponentProvider.getButton(UIComponentIdProvider.METADTA_ADD_ICON_ID,
                i18n.getMessage("button.save"), null, null, false, FontAwesome.PLUS, SPUIButtonStyleNoBorder.class);
        addIcon.addClickListener(event -> onAdd());
        return addIcon;
    }

    private Label createHeaderCaption() {
        return new LabelBuilder().name(i18n.getMessage("caption.metadata")).buildCaptionLabel();
    }

    private static IndexedContainer getMetadataContainer() {
        final IndexedContainer swcontactContainer = new IndexedContainer();
        swcontactContainer.addContainerProperty(KEY, String.class, "");
        swcontactContainer.addContainerProperty(VALUE, String.class, "");
        swcontactContainer.addContainerProperty(DELETE_BUTTON, String.class, FontAwesome.TRASH_O.getHtml());
        return swcontactContainer;
    }

    protected Item popualateKeyValue(final Object metadataCompositeKey) {
        if (metadataCompositeKey != null) {
            final Item item = metaDataGrid.getContainerDataSource().getItem(metadataCompositeKey);
            keyTextField.setValue((String) item.getItemProperty(KEY).getValue());
            valueTextArea.setValue((String) item.getItemProperty(VALUE).getValue());
            keyTextField.setEnabled(false);
            if (hasUpdatePermission()) {
                valueTextArea.setEnabled(true);
            }
            return item;
        }

        return null;
    }

    private void populateGrid() {
        final List<M> metadataList = getMetadataList();
        for (final M metaData : metadataList) {
            addItemToGrid(metaData);
        }
    }

    protected Item addItemToGrid(final M metaData) {
        final IndexedContainer metadataContainer = (IndexedContainer) metaDataGrid.getContainerDataSource();
        final Item item = metadataContainer.addItem(metaData.getKey());
        item.getItemProperty(VALUE).setValue(metaData.getValue());
        item.getItemProperty(KEY).setValue(metaData.getKey());
        return item;
    }

    protected Item updateItemInGrid(final String key) {
        final IndexedContainer metadataContainer = (IndexedContainer) metaDataGrid.getContainerDataSource();
        final Item item = metadataContainer.getItem(key);
        item.getItemProperty(VALUE).setValue(valueTextArea.getValue());
        return item;
    }

    private void onAdd() {
        metaDataGrid.deselect(metaDataGrid.getSelectedRow());
        clearFields();
        enableEditing();
        addIcon.setEnabled(true);
    }

    protected void clearFields() {
        valueTextArea.clear();
        keyTextField.clear();
    }

    protected void onSave() {
        final String key = keyTextField.getValue();
        final String value = valueTextArea.getValue();
        if (mandatoryCheck()) {
            final E entity = selectedEntity;
            if (metaDataGrid.getSelectedRow() == null) {
                if (!duplicateCheck(entity)) {
                    final M metadata = createMetadata(entity, key, value);
                    uiNotification.displaySuccess(i18n.getMessage("message.metadata.saved", metadata.getKey()));
                    addItemToGrid(metadata);
                    metaDataGrid.scrollToEnd();
                    metaDataGrid.select(metadata.getKey());
                    addIcon.setEnabled(true);
                    metadataWindow.setSaveButtonEnabled(false);
                    if (!hasUpdatePermission()) {
                        valueTextArea.setEnabled(false);
                    }
                }
            } else {
                final M metadata = updateMetadata(entity, key, value);
                uiNotification.displaySuccess(i18n.getMessage("message.metadata.updated", metadata.getKey()));
                updateItemInGrid(metadata.getKey());
                metaDataGrid.select(metadata.getKey());
                addIcon.setEnabled(true);
                metadataWindow.setSaveButtonEnabled(false);
            }
        }
    }

    private boolean mandatoryCheck() {
        if (keyTextField.getValue().isEmpty()) {
            uiNotification.displayValidationError(i18n.getMessage("message.key.missing"));
            return false;
        }
        if (valueTextArea.getValue().isEmpty()) {
            uiNotification.displayValidationError(i18n.getMessage("message.value.missing"));
            return false;
        }
        return true;
    }

    private boolean duplicateCheck(final E entity) {
        if (!checkForDuplicate(entity, keyTextField.getValue())) {
            return false;
        }

        uiNotification
                .displayValidationError(i18n.getMessage("message.metadata.duplicate.check", keyTextField.getValue()));
        return true;
    }

    private String getMetadataCaption() {
        final StringBuilder caption = new StringBuilder();
        caption.append(HawkbitCommonUtil.DIV_DESCRIPTION_START + i18n.getMessage("caption.metadata.popup") + " "
                + HawkbitCommonUtil.getBoldHTMLText(getElementTitle()));
        caption.append(HawkbitCommonUtil.DIV_DESCRIPTION_END);
        return caption.toString();
    }

    protected String getElementTitle() {
        return getSelectedEntity().getName();
    }

    private void onCancel() {
        metadataWindow.close();
        UI.getCurrent().removeWindow(metadataWindow);
    }

    private void onKeyChange(final TextChangeEvent event) {
        if (hasCreatePermission() || hasUpdatePermission()) {
            if (!valueTextArea.getValue().isEmpty() && !event.getText().isEmpty()) {
                metadataWindow.setSaveButtonEnabled(true);
            } else {
                metadataWindow.setSaveButtonEnabled(false);
            }
        }
    }

    protected void onRowClick(final SelectionEvent event) {
        final Set<Object> itemsSelected = event.getSelected();
        if (!itemsSelected.isEmpty()) {
            popualateKeyValue(itemsSelected.iterator().next());
            addIcon.setEnabled(true);
        } else {
            clearFields();
            if (hasCreatePermission()) {
                enableEditing();
                addIcon.setEnabled(false);
            } else {
                keyTextField.setEnabled(false);
                valueTextArea.setEnabled(false);
            }
        }
        metadataWindow.setSaveButtonEnabled(false);
    }

    protected void enableEditing() {
        keyTextField.setEnabled(true);
        valueTextArea.setEnabled(true);
    }

    private void onValueChange(final TextChangeEvent event) {
        if (hasCreatePermission() || hasUpdatePermission()) {
            if (!keyTextField.getValue().isEmpty() && !event.getText().isEmpty()) {
                metadataWindow.setSaveButtonEnabled(true);
            } else {
                metadataWindow.setSaveButtonEnabled(false);
            }
        }
    }

    private void setUpDetails(final Long swId, final String metaDatakey) {
        resetDetails();
        metadataWindow.clearOriginalValues();
        if (swId != null) {
            metaDataGrid.getContainerDataSource().removeAllItems();
            populateGrid();
            metaDataGrid.getSelectionModel().reset();
            if (!metaDataGrid.getContainerDataSource().getItemIds().isEmpty()) {
                if (metaDatakey == null) {
                    metaDataGrid.select(metaDataGrid.getContainerDataSource().getIdByIndex(0));
                } else {
                    metaDataGrid.select(metaDatakey);
                }
            } else if (hasCreatePermission()) {
                enableEditing();
                addIcon.setEnabled(false);
            }
        }
    }

    private void resetDetails() {
        clearFields();
        disableEditing();
        metadataWindow.setSaveButtonEnabled(false);
        addIcon.setEnabled(true);
    }

    protected void disableEditing() {
        keyTextField.setEnabled(false);
        valueTextArea.setEnabled(false);
    }

    protected TextArea getValueTextArea() {
        return valueTextArea;
    }

    protected TextField getKeyTextField() {
        return keyTextField;
    }

    protected CommonDialogWindow getMetadataWindow() {
        return metadataWindow;
    }

}<|MERGE_RESOLUTION|>--- conflicted
+++ resolved
@@ -62,10 +62,7 @@
  * 
  */
 public abstract class AbstractMetadataPopupLayout<E extends NamedEntity, M extends MetaData> extends CustomComponent {
-<<<<<<< HEAD
     private static final long serialVersionUID = 1L;
-=======
->>>>>>> df23c4ef
 
     private static final String DELETE_BUTTON = "DELETE_BUTTON";
     private static final int INPUT_DEBOUNCE_TIMEOUT = 250;
