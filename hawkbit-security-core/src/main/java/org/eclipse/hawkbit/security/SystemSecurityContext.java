/**
 * Copyright (c) 2015 Bosch Software Innovations GmbH and others.
 *
 * All rights reserved. This program and the accompanying materials
 * are made available under the terms of the Eclipse Public License v1.0
 * which accompanies this distribution, and is available at
 * http://www.eclipse.org/legal/epl-v10.html
 */
package org.eclipse.hawkbit.security;

import java.util.Collection;
import java.util.Collections;
import java.util.List;
import java.util.concurrent.Callable;

import org.eclipse.hawkbit.im.authentication.SpPermission.SpringEvalExpressions;
import org.eclipse.hawkbit.tenancy.TenantAware;
import org.slf4j.Logger;
import org.slf4j.LoggerFactory;
import org.springframework.beans.factory.annotation.Autowired;
import org.springframework.security.core.Authentication;
import org.springframework.security.core.GrantedAuthority;
import org.springframework.security.core.authority.SimpleGrantedAuthority;
import org.springframework.security.core.context.SecurityContext;
import org.springframework.security.core.context.SecurityContextHolder;
import org.springframework.security.core.context.SecurityContextImpl;
import org.springframework.stereotype.Service;

import com.google.common.base.Throwables;

/**
 * A Service which provide to run system code.
 */
@Service
public class SystemSecurityContext {

    private static final Logger LOGGER = LoggerFactory.getLogger(SystemSecurityContext.class);

    private final TenantAware tenantAware;

    /**
     * Autowired constructor.
     * 
     * @param tenantAware
     *            the tenant aware bean to retrieve the current tenant
     */
    @Autowired
    public SystemSecurityContext(final TenantAware tenantAware) {
        this.tenantAware = tenantAware;
    }

    /**
     * Runs a given {@link Callable} within a system security context, which is
     * permitted to call secured system code. Often the system needs to call
     * secured methods by it's own without relying on the current security
     * context e.g. if the current security context does not contain the
     * necessary permission it's necessary to execute code as system code to
     * execute necessary methods and functionality.
     * 
     * The security context will be switched to the system code and back after
     * the callable is called.
     * 
     * The system code is executed for a current tenant by using the
     * {@link TenantAware#getCurrentTenant()}.
     * 
     * @param callable
     *            the callable to call within the system security context
     * @return the return value of the {@link Callable#call()} method.
     */
    // Exception squid:S2221 - Callable declares Exception
    @SuppressWarnings("squid:S2221")
    public <T> T runAsSystem(final Callable<T> callable) {
        return runAsSystemAsTenant(callable, tenantAware.getCurrentTenant());
    }

    /**
     * Runs a given {@link Callable} within a system security context, which is
     * permitted to call secured system code. Often the system needs to call
     * secured methods by it's own without relying on the current security
     * context e.g. if the current security context does not contain the
     * necessary permission it's necessary to execute code as system code to
     * execute necessary methods and functionality.
     * 
     * The security context will be switched to the system code and back after
     * the callable is called.
     * 
     * The system code is executed for a specific given tenant by using the
     * {@link TenantAware}.
     * 
     * @param callable
     *            the callable to call within the system security context
     * @param tenant
     *            the tenant to act as system code
     * @return the return value of the {@link Callable#call()} method.
     */
    public <T> T runAsSystemAsTenant(final Callable<T> callable, final String tenant) {
        final SecurityContext oldContext = SecurityContextHolder.getContext();
        try {
<<<<<<< HEAD
            LOGGER.debug("entering system code execution");
            return tenantAware.runAsTenant(tenantAware.getCurrentTenant(), () -> {
=======
            logger.debug("entering system code execution");
            return tenantAware.runAsTenant(tenant, () -> {
>>>>>>> 0380fdf8
                try {
                    setSystemContext(SecurityContextHolder.getContext());
                    return callable.call();
                    // The callable API throws a Exception and not a specific
                } catch (@SuppressWarnings("squid:S2221") final Exception e) {
                    throw Throwables.propagate(e);
                }
            });

        } finally {
            SecurityContextHolder.setContext(oldContext);
            LOGGER.debug("leaving system code execution");
        }
    }

    /**
     * @return {@code true} if the current running code is running as system
     *         code block.
     */
    public boolean isCurrentThreadSystemCode() {
        return SecurityContextHolder.getContext().getAuthentication() instanceof SystemCodeAuthentication;
    }

    private static void setSystemContext(final SecurityContext oldContext) {
        final Authentication oldAuthentication = oldContext.getAuthentication();
        final SecurityContextImpl securityContextImpl = new SecurityContextImpl();
        securityContextImpl.setAuthentication(new SystemCodeAuthentication(oldAuthentication));
        SecurityContextHolder.setContext(securityContextImpl);
    }

    /**
<<<<<<< HEAD
     * Authentication with the system role.
=======
     * An implementation of the Spring's {@link Authentication} object which is
     * used within a system security code block and wraps the original
     * authentication object. The wrapped object contains the necessary
     * {@link SpringEvalExpressions#SYSTEM_ROLE} which is allowed to execute all
     * secured methods.
>>>>>>> 0380fdf8
     */
    public static class SystemCodeAuthentication implements Authentication {

        private static final long serialVersionUID = 1L;
        private static final List<SimpleGrantedAuthority> AUTHORITIES = Collections
                .singletonList(new SimpleGrantedAuthority(SpringEvalExpressions.SYSTEM_ROLE));
        private final Authentication oldAuthentication;

        private SystemCodeAuthentication(final Authentication oldAuthentication) {
            this.oldAuthentication = oldAuthentication;
        }

        @Override
        public String getName() {
            return null;
        }

        @Override
        public Collection<? extends GrantedAuthority> getAuthorities() {
            return AUTHORITIES;
        }

        @Override
        public Object getCredentials() {
            return oldAuthentication != null ? oldAuthentication.getCredentials() : null;
        }

        @Override
        public Object getDetails() {
            return oldAuthentication != null ? oldAuthentication.getDetails() : null;
        }

        @Override
        public Object getPrincipal() {
            return oldAuthentication != null ? oldAuthentication.getPrincipal() : null;
        }

        @Override
        public boolean isAuthenticated() {
            return true;
        }

        @Override
        public void setAuthenticated(final boolean isAuthenticated) {
            // not needed
        }
    }
}<|MERGE_RESOLUTION|>--- conflicted
+++ resolved
@@ -34,7 +34,7 @@
 @Service
 public class SystemSecurityContext {
 
-    private static final Logger LOGGER = LoggerFactory.getLogger(SystemSecurityContext.class);
+    private static final Logger logger = LoggerFactory.getLogger(SystemSecurityContext.class);
 
     private final TenantAware tenantAware;
 
@@ -96,25 +96,19 @@
     public <T> T runAsSystemAsTenant(final Callable<T> callable, final String tenant) {
         final SecurityContext oldContext = SecurityContextHolder.getContext();
         try {
-<<<<<<< HEAD
-            LOGGER.debug("entering system code execution");
-            return tenantAware.runAsTenant(tenantAware.getCurrentTenant(), () -> {
-=======
             logger.debug("entering system code execution");
             return tenantAware.runAsTenant(tenant, () -> {
->>>>>>> 0380fdf8
                 try {
                     setSystemContext(SecurityContextHolder.getContext());
                     return callable.call();
-                    // The callable API throws a Exception and not a specific
-                } catch (@SuppressWarnings("squid:S2221") final Exception e) {
+                } catch (final Exception e) {
                     throw Throwables.propagate(e);
                 }
             });
 
         } finally {
             SecurityContextHolder.setContext(oldContext);
-            LOGGER.debug("leaving system code execution");
+            logger.debug("leaving system code execution");
         }
     }
 
@@ -134,15 +128,11 @@
     }
 
     /**
-<<<<<<< HEAD
-     * Authentication with the system role.
-=======
      * An implementation of the Spring's {@link Authentication} object which is
      * used within a system security code block and wraps the original
      * authentication object. The wrapped object contains the necessary
      * {@link SpringEvalExpressions#SYSTEM_ROLE} which is allowed to execute all
      * secured methods.
->>>>>>> 0380fdf8
      */
     public static class SystemCodeAuthentication implements Authentication {
 
