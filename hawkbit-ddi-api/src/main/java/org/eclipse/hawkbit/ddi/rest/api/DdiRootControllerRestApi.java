/**
 * Copyright (c) 2015 Bosch Software Innovations GmbH and others.
 *
 * All rights reserved. This program and the accompanying materials
 * are made available under the terms of the Eclipse Public License v1.0
 * which accompanies this distribution, and is available at
 * http://www.eclipse.org/legal/epl-v10.html
 */
package org.eclipse.hawkbit.ddi.rest.api;

import java.io.InputStream;
import java.lang.annotation.Target;
import java.util.List;

import javax.validation.Valid;

import org.eclipse.hawkbit.ddi.json.model.DdiActionFeedback;
import org.eclipse.hawkbit.ddi.json.model.DdiArtifact;
import org.eclipse.hawkbit.ddi.json.model.DdiCancel;
import org.eclipse.hawkbit.ddi.json.model.DdiConfigData;
import org.eclipse.hawkbit.ddi.json.model.DdiControllerBase;
import org.eclipse.hawkbit.ddi.json.model.DdiDeploymentBase;
import org.hibernate.validator.constraints.NotEmpty;
import org.springframework.http.HttpStatus;
import org.springframework.http.MediaType;
import org.springframework.http.ResponseEntity;
import org.springframework.web.bind.annotation.PathVariable;
import org.springframework.web.bind.annotation.RequestMapping;
import org.springframework.web.bind.annotation.RequestMethod;
import org.springframework.web.bind.annotation.RequestParam;

/**
 * REST resource handling for root controller CRUD operations.
 */
@RequestMapping(DdiRestConstants.BASE_V1_REQUEST_MAPPING)
public interface DdiRootControllerRestApi {

    /**
     * Returns all artifacts of a given software module and target.
     *
     * @param controllerId
     *            of the target that matches to controller id
     * @param softwareModuleId
     *            of the software module
     * @return the response
     */
    @RequestMapping(method = RequestMethod.GET, value = "/{controllerId}/softwaremodules/{softwareModuleId}/artifacts", produces = {
            "application/hal+json", MediaType.APPLICATION_JSON_VALUE })
    ResponseEntity<List<org.eclipse.hawkbit.ddi.json.model.DdiArtifact>> getSoftwareModulesArtifacts(
            @PathVariable("controllerId") final String controllerId,
            @PathVariable("softwareModuleId") final Long softwareModuleId);

    /**
     * Root resource for an individual {@link Target}.
     *
     * @param controllerId
     *            of the target that matches to controller id
     * @param request
     *            the HTTP request injected by spring
     * @return the response
     */
    @RequestMapping(method = RequestMethod.GET, value = "/{controllerId}", produces = { "application/hal+json",
            MediaType.APPLICATION_JSON_VALUE })
    ResponseEntity<DdiControllerBase> getControllerBase(@PathVariable("controllerId") final String controllerId);

    /**
     * Handles GET {@link DdiArtifact} download request. This could be full or
     * partial (as specified by RFC7233 (Range Requests)) download request.
     *
     * @param controllerId
     *            of the target
     * @param softwareModuleId
     *            of the parent software module
     * @param fileName
     *            of the related local artifact
     * @param response
     *            of the servlet
     * @param request
     *            from the client
     *
     * @return response of the servlet which in case of success is status code
     *         {@link HttpStatus#OK} or in case of partial download
     *         {@link HttpStatus#PARTIAL_CONTENT}.
     */
    @RequestMapping(method = RequestMethod.GET, value = "/{controllerId}/softwaremodules/{softwareModuleId}/artifacts/{fileName}")
    ResponseEntity<InputStream> downloadArtifact(@PathVariable("controllerId") final String controllerId,
            @PathVariable("softwareModuleId") final Long softwareModuleId,
            @PathVariable("fileName") final String fileName);

    /**
     * Handles GET {@link DdiArtifact} MD5 checksum file download request.
     *
     * @param controllerId
     *            of the target
     * @param softwareModuleId
     *            of the parent software module
     * @param fileName
     *            of the related local artifact
     * @param response
     *            of the servlet
     * @param request
     *            the HTTP request injected by spring
     *
     * @return {@link ResponseEntity} with status {@link HttpStatus#OK} if
     *         successful
     */
    @RequestMapping(method = RequestMethod.GET, value = "/{controllerId}/softwaremodules/{softwareModuleId}/artifacts/{fileName}"
            + DdiRestConstants.ARTIFACT_MD5_DWNL_SUFFIX, produces = MediaType.TEXT_PLAIN_VALUE)
    ResponseEntity<Void> downloadArtifactMd5(@PathVariable("controllerId") final String controllerId,
            @PathVariable("softwareModuleId") final Long softwareModuleId,
            @PathVariable("fileName") final String fileName);

    /**
     * Resource for software module.
     *
     * @param controllerId
     *            of the target
     * @param actionId
     *            of the {@link DdiDeploymentBase} that matches to active
     *            actions.
     * @param resource
     *            an hashcode of the resource which indicates if the action has
     *            been changed, e.g. from 'soft' to 'force' and the eTag needs
     *            to be re-generated
     * @param request
     *            the HTTP request injected by spring
     * @return the response
     */
    @RequestMapping(value = "/{controllerId}/" + DdiRestConstants.DEPLOYMENT_BASE_ACTION
            + "/{actionId}", method = RequestMethod.GET, produces = MediaType.APPLICATION_JSON_VALUE)
    ResponseEntity<DdiDeploymentBase> getControllerBasedeploymentAction(
            @PathVariable("controllerId") @NotEmpty final String controllerId,
            @PathVariable("actionId") @NotEmpty final Long actionId,
            @RequestParam(value = "c", required = false, defaultValue = "-1") final int resource);

    /**
     * This is the feedback channel for the {@link DdiDeploymentBase} action.
     *
     * @param feedback
     *            to provide
     * @param controllerId
     *            of the target that matches to controller id
     * @param actionId
     *            of the action we have feedback for
     * @param request
     *            the HTTP request injected by spring
     *
     * @return the response
     */
    @RequestMapping(value = "/{controllerId}/" + DdiRestConstants.DEPLOYMENT_BASE_ACTION + "/{actionId}/"
            + DdiRestConstants.FEEDBACK, method = RequestMethod.POST, consumes = MediaType.APPLICATION_JSON_VALUE)
<<<<<<< HEAD
    ResponseEntity<Void> postBasedeploymentActionFeedback(@Valid @RequestBody final DdiActionFeedback feedback,
            @PathVariable("controllerId") final String controllerId,
            @PathVariable("actionId") @NotEmpty final Long actionId);
=======
    ResponseEntity<Void> postBasedeploymentActionFeedback(@Valid final DdiActionFeedback feedback,
            @PathVariable("targetid") final String targetid, @PathVariable("actionId") @NotEmpty final Long actionId);
>>>>>>> d59065a5

    /**
     * This is the feedback channel for the config data action.
     *
     * @param configData
     *            as body
     * @param controllerId
     *            to provide data for
     * @param request
     *            the HTTP request injected by spring
     *
     * @return status of the request
     */
    @RequestMapping(value = "/{controllerId}/"
            + DdiRestConstants.CONFIG_DATA_ACTION, method = RequestMethod.PUT, consumes = MediaType.APPLICATION_JSON_VALUE)
<<<<<<< HEAD
    ResponseEntity<Void> putConfigData(@Valid @RequestBody final DdiConfigData configData,
            @PathVariable("controllerId") final String controllerId);
=======
    ResponseEntity<Void> putConfigData(@Valid final DdiConfigData configData,
            @PathVariable("targetid") final String targetid);
>>>>>>> d59065a5

    /**
     * RequestMethod.GET method for the {@link DdiCancel} action.
     *
     * @param controllerId
     *            ID of the calling target
     * @param actionId
     *            of the action
     * @param request
     *            the HTTP request injected by spring
     *
     * @return the {@link DdiCancel} response
     */
    @RequestMapping(value = "/{controllerId}/" + DdiRestConstants.CANCEL_ACTION
            + "/{actionId}", method = RequestMethod.GET, produces = MediaType.APPLICATION_JSON_VALUE)
    ResponseEntity<DdiCancel> getControllerCancelAction(
            @PathVariable("controllerId") @NotEmpty final String controllerId,
            @PathVariable("actionId") @NotEmpty final Long actionId);

    /**
     * RequestMethod.POST method receiving the {@link DdiActionFeedback} from
     * the target.
     *
     * @param feedback
     *            the {@link DdiActionFeedback} from the target.
     * @param controllerId
     *            the ID of the calling target
     * @param actionId
     *            of the action we have feedback for
     * @param request
     *            the HTTP request injected by spring
     *
     * @return the {@link DdiActionFeedback} response
     */

    @RequestMapping(value = "/{controllerId}/" + DdiRestConstants.CANCEL_ACTION + "/{actionId}/"
            + DdiRestConstants.FEEDBACK, method = RequestMethod.POST, consumes = MediaType.APPLICATION_JSON_VALUE)
<<<<<<< HEAD
    ResponseEntity<Void> postCancelActionFeedback(@Valid @RequestBody final DdiActionFeedback feedback,
            @PathVariable("controllerId") @NotEmpty final String controllerId,
=======
    ResponseEntity<Void> postCancelActionFeedback(@Valid final DdiActionFeedback feedback,
            @PathVariable("targetid") @NotEmpty final String targetid,
>>>>>>> d59065a5
            @PathVariable("actionId") @NotEmpty final Long actionId);

}<|MERGE_RESOLUTION|>--- conflicted
+++ resolved
@@ -25,6 +25,7 @@
 import org.springframework.http.MediaType;
 import org.springframework.http.ResponseEntity;
 import org.springframework.web.bind.annotation.PathVariable;
+import org.springframework.web.bind.annotation.RequestBody;
 import org.springframework.web.bind.annotation.RequestMapping;
 import org.springframework.web.bind.annotation.RequestMethod;
 import org.springframework.web.bind.annotation.RequestParam;
@@ -149,14 +150,9 @@
      */
     @RequestMapping(value = "/{controllerId}/" + DdiRestConstants.DEPLOYMENT_BASE_ACTION + "/{actionId}/"
             + DdiRestConstants.FEEDBACK, method = RequestMethod.POST, consumes = MediaType.APPLICATION_JSON_VALUE)
-<<<<<<< HEAD
-    ResponseEntity<Void> postBasedeploymentActionFeedback(@Valid @RequestBody final DdiActionFeedback feedback,
+    ResponseEntity<Void> postBasedeploymentActionFeedback(@Valid final DdiActionFeedback feedback,
             @PathVariable("controllerId") final String controllerId,
             @PathVariable("actionId") @NotEmpty final Long actionId);
-=======
-    ResponseEntity<Void> postBasedeploymentActionFeedback(@Valid final DdiActionFeedback feedback,
-            @PathVariable("targetid") final String targetid, @PathVariable("actionId") @NotEmpty final Long actionId);
->>>>>>> d59065a5
 
     /**
      * This is the feedback channel for the config data action.
@@ -172,13 +168,8 @@
      */
     @RequestMapping(value = "/{controllerId}/"
             + DdiRestConstants.CONFIG_DATA_ACTION, method = RequestMethod.PUT, consumes = MediaType.APPLICATION_JSON_VALUE)
-<<<<<<< HEAD
-    ResponseEntity<Void> putConfigData(@Valid @RequestBody final DdiConfigData configData,
+    ResponseEntity<Void> putConfigData(@Valid final DdiConfigData configData,
             @PathVariable("controllerId") final String controllerId);
-=======
-    ResponseEntity<Void> putConfigData(@Valid final DdiConfigData configData,
-            @PathVariable("targetid") final String targetid);
->>>>>>> d59065a5
 
     /**
      * RequestMethod.GET method for the {@link DdiCancel} action.
@@ -216,13 +207,8 @@
 
     @RequestMapping(value = "/{controllerId}/" + DdiRestConstants.CANCEL_ACTION + "/{actionId}/"
             + DdiRestConstants.FEEDBACK, method = RequestMethod.POST, consumes = MediaType.APPLICATION_JSON_VALUE)
-<<<<<<< HEAD
-    ResponseEntity<Void> postCancelActionFeedback(@Valid @RequestBody final DdiActionFeedback feedback,
+    ResponseEntity<Void> postCancelActionFeedback(@Valid final DdiActionFeedback feedback,
             @PathVariable("controllerId") @NotEmpty final String controllerId,
-=======
-    ResponseEntity<Void> postCancelActionFeedback(@Valid final DdiActionFeedback feedback,
-            @PathVariable("targetid") @NotEmpty final String targetid,
->>>>>>> d59065a5
             @PathVariable("actionId") @NotEmpty final Long actionId);
 
 }