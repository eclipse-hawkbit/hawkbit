--- conflicted
+++ resolved
@@ -25,7 +25,6 @@
 import org.springframework.http.MediaType;
 import org.springframework.http.ResponseEntity;
 import org.springframework.web.bind.annotation.PathVariable;
-import org.springframework.web.bind.annotation.RequestBody;
 import org.springframework.web.bind.annotation.RequestMapping;
 import org.springframework.web.bind.annotation.RequestMethod;
 import org.springframework.web.bind.annotation.RequestParam;
@@ -38,7 +37,9 @@
 
     /**
      * Returns all artifacts of a given software module and target.
-     *
+     * 
+     * @param tenant
+     *            of the client
      * @param controllerId
      *            of the target that matches to controller id
      * @param softwareModuleId
@@ -48,16 +49,14 @@
     @RequestMapping(method = RequestMethod.GET, value = "/{controllerId}/softwaremodules/{softwareModuleId}/artifacts", produces = {
             "application/hal+json", MediaType.APPLICATION_JSON_VALUE })
     ResponseEntity<List<org.eclipse.hawkbit.ddi.json.model.DdiArtifact>> getSoftwareModulesArtifacts(
-<<<<<<< HEAD
-            @PathVariable("controllerId") final String controllerId,
-=======
-            @PathVariable("tenant") final String tenant, @PathVariable("targetid") final String targetid,
->>>>>>> 3babb897
+            @PathVariable("tenant") final String tenant, @PathVariable("controllerId") final String controllerId,
             @PathVariable("softwareModuleId") final Long softwareModuleId);
 
     /**
      * Root resource for an individual {@link Target}.
      *
+     * @param tenant
+     *            of the client
      * @param controllerId
      *            of the target that matches to controller id
      * @param request
@@ -66,17 +65,15 @@
      */
     @RequestMapping(method = RequestMethod.GET, value = "/{controllerId}", produces = { "application/hal+json",
             MediaType.APPLICATION_JSON_VALUE })
-<<<<<<< HEAD
-    ResponseEntity<DdiControllerBase> getControllerBase(@PathVariable("controllerId") final String controllerId);
-=======
     ResponseEntity<DdiControllerBase> getControllerBase(@PathVariable("tenant") final String tenant,
-            @PathVariable("targetid") final String targetid);
->>>>>>> 3babb897
+            @PathVariable("controllerId") final String controllerId);
 
     /**
      * Handles GET {@link DdiArtifact} download request. This could be full or
      * partial (as specified by RFC7233 (Range Requests)) download request.
      *
+     * @param tenant
+     *            of the client
      * @param controllerId
      *            of the target
      * @param softwareModuleId
@@ -92,20 +89,17 @@
      *         {@link HttpStatus#OK} or in case of partial download
      *         {@link HttpStatus#PARTIAL_CONTENT}.
      */
-<<<<<<< HEAD
     @RequestMapping(method = RequestMethod.GET, value = "/{controllerId}/softwaremodules/{softwareModuleId}/artifacts/{fileName}")
-    ResponseEntity<InputStream> downloadArtifact(@PathVariable("controllerId") final String controllerId,
-=======
-    @RequestMapping(method = RequestMethod.GET, value = "/{targetid}/softwaremodules/{softwareModuleId}/artifacts/{fileName}")
     ResponseEntity<InputStream> downloadArtifact(@PathVariable("tenant") final String tenant,
-            @PathVariable("targetid") final String targetid,
->>>>>>> 3babb897
+            @PathVariable("controllerId") final String controllerId,
             @PathVariable("softwareModuleId") final Long softwareModuleId,
             @PathVariable("fileName") final String fileName);
 
     /**
      * Handles GET {@link DdiArtifact} MD5 checksum file download request.
      *
+     * @param tenant
+     *            of the client
      * @param controllerId
      *            of the target
      * @param softwareModuleId
@@ -122,18 +116,16 @@
      */
     @RequestMapping(method = RequestMethod.GET, value = "/{controllerId}/softwaremodules/{softwareModuleId}/artifacts/{fileName}"
             + DdiRestConstants.ARTIFACT_MD5_DWNL_SUFFIX, produces = MediaType.TEXT_PLAIN_VALUE)
-<<<<<<< HEAD
-    ResponseEntity<Void> downloadArtifactMd5(@PathVariable("controllerId") final String controllerId,
-=======
     ResponseEntity<Void> downloadArtifactMd5(@PathVariable("tenant") final String tenant,
-            @PathVariable("targetid") final String targetid,
->>>>>>> 3babb897
+            @PathVariable("controllerId") final String controllerId,
             @PathVariable("softwareModuleId") final Long softwareModuleId,
             @PathVariable("fileName") final String fileName);
 
     /**
      * Resource for software module.
      *
+     * @param tenant
+     *            of the client
      * @param controllerId
      *            of the target
      * @param actionId
@@ -149,19 +141,16 @@
      */
     @RequestMapping(value = "/{controllerId}/" + DdiRestConstants.DEPLOYMENT_BASE_ACTION
             + "/{actionId}", method = RequestMethod.GET, produces = MediaType.APPLICATION_JSON_VALUE)
-<<<<<<< HEAD
-    ResponseEntity<DdiDeploymentBase> getControllerBasedeploymentAction(
+    ResponseEntity<DdiDeploymentBase> getControllerBasedeploymentAction(@PathVariable("tenant") final String tenant,
             @PathVariable("controllerId") @NotEmpty final String controllerId,
-=======
-    ResponseEntity<DdiDeploymentBase> getControllerBasedeploymentAction(@PathVariable("tenant") final String tenant,
-            @PathVariable("targetid") @NotEmpty final String targetid,
->>>>>>> 3babb897
             @PathVariable("actionId") @NotEmpty final Long actionId,
             @RequestParam(value = "c", required = false, defaultValue = "-1") final int resource);
 
     /**
      * This is the feedback channel for the {@link DdiDeploymentBase} action.
      *
+     * @param tenant
+     *            of the client
      * @param feedback
      *            to provide
      * @param controllerId
@@ -175,18 +164,15 @@
      */
     @RequestMapping(value = "/{controllerId}/" + DdiRestConstants.DEPLOYMENT_BASE_ACTION + "/{actionId}/"
             + DdiRestConstants.FEEDBACK, method = RequestMethod.POST, consumes = MediaType.APPLICATION_JSON_VALUE)
-<<<<<<< HEAD
     ResponseEntity<Void> postBasedeploymentActionFeedback(@Valid final DdiActionFeedback feedback,
-            @PathVariable("controllerId") final String controllerId,
-=======
-    ResponseEntity<Void> postBasedeploymentActionFeedback(@PathVariable("tenant") final String tenant,
-            @Valid final DdiActionFeedback feedback, @PathVariable("targetid") final String targetid,
->>>>>>> 3babb897
+            @PathVariable("tenant") final String tenant, @PathVariable("controllerId") final String controllerId,
             @PathVariable("actionId") @NotEmpty final Long actionId);
 
     /**
      * This is the feedback channel for the config data action.
      *
+     * @param tenant
+     *            of the client
      * @param configData
      *            as body
      * @param controllerId
@@ -198,17 +184,14 @@
      */
     @RequestMapping(value = "/{controllerId}/"
             + DdiRestConstants.CONFIG_DATA_ACTION, method = RequestMethod.PUT, consumes = MediaType.APPLICATION_JSON_VALUE)
-<<<<<<< HEAD
     ResponseEntity<Void> putConfigData(@Valid final DdiConfigData configData,
-            @PathVariable("controllerId") final String controllerId);
-=======
-    ResponseEntity<Void> putConfigData(@PathVariable("tenant") final String tenant,
-            @Valid final DdiConfigData configData, @PathVariable("targetid") final String targetid);
->>>>>>> 3babb897
+            @PathVariable("tenant") final String tenant, @PathVariable("controllerId") final String controllerId);
 
     /**
      * RequestMethod.GET method for the {@link DdiCancel} action.
      *
+     * @param tenant
+     *            of the client
      * @param controllerId
      *            ID of the calling target
      * @param actionId
@@ -220,19 +203,16 @@
      */
     @RequestMapping(value = "/{controllerId}/" + DdiRestConstants.CANCEL_ACTION
             + "/{actionId}", method = RequestMethod.GET, produces = MediaType.APPLICATION_JSON_VALUE)
-<<<<<<< HEAD
-    ResponseEntity<DdiCancel> getControllerCancelAction(
+    ResponseEntity<DdiCancel> getControllerCancelAction(@PathVariable("tenant") final String tenant,
             @PathVariable("controllerId") @NotEmpty final String controllerId,
-=======
-    ResponseEntity<DdiCancel> getControllerCancelAction(@PathVariable("tenant") final String tenant,
-            @PathVariable("targetid") @NotEmpty final String targetid,
->>>>>>> 3babb897
             @PathVariable("actionId") @NotEmpty final Long actionId);
 
     /**
      * RequestMethod.POST method receiving the {@link DdiActionFeedback} from
      * the target.
      *
+     * @param tenant
+     *            of the client
      * @param feedback
      *            the {@link DdiActionFeedback} from the target.
      * @param controllerId
@@ -247,13 +227,9 @@
 
     @RequestMapping(value = "/{controllerId}/" + DdiRestConstants.CANCEL_ACTION + "/{actionId}/"
             + DdiRestConstants.FEEDBACK, method = RequestMethod.POST, consumes = MediaType.APPLICATION_JSON_VALUE)
-<<<<<<< HEAD
     ResponseEntity<Void> postCancelActionFeedback(@Valid final DdiActionFeedback feedback,
+            @PathVariable("tenant") final String tenant,
             @PathVariable("controllerId") @NotEmpty final String controllerId,
-=======
-    ResponseEntity<Void> postCancelActionFeedback(@PathVariable("tenant") final String tenant,
-            @Valid final DdiActionFeedback feedback, @PathVariable("targetid") @NotEmpty final String targetid,
->>>>>>> 3babb897
             @PathVariable("actionId") @NotEmpty final Long actionId);
 
 }