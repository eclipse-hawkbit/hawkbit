#
# Copyright (c) 2018 Bosch Software Innovations GmbH and others.
#
# All rights reserved. This program and the accompanying materials
# are made available under the terms of the Eclipse Public License v1.0
# which accompanies this distribution, and is available at
# http://www.eclipse.org/legal/epl-v10.html
#
version: '3.7'

services:

  # ---------------------
  # hawkBit service
  # ---------------------
  hawkbit:
    image: "hawkbit/hawkbit-update-server:latest-mysql"
    networks:
    - hawknet
    ports:
    - "8080:8080"
    deploy:
      restart_policy:
        condition: on-failure
    environment:
    - 'SPRING_DATASOURCE_URL=jdbc:mysql://mysql:3306/hawkbit'
    - 'SPRING_DATASOURCE_USERNAME=root'
    - 'SPRING_RABBITMQ_HOST=rabbitmq'
    - 'SPRING_RABBITMQ_USERNAME=guest'
    - 'SPRING_RABBITMQ_PASSWORD=guest'

  # ---------------------
  # hawkBit simulator
  # ---------------------
  simulator:
    image: "hawkbit/hawkbit-device-simulator:latest"
    networks:
    - hawknet
    ports:
    - "8083:8083"
    deploy:
      restart_policy:
        condition: on-failure
    environment:
    - 'HAWKBIT_DEVICE_SIMULATOR_AUTOSTARTS_[0]_TENANT=DEFAULT'
    - 'SPRING_RABBITMQ_VIRTUALHOST=/'
    - 'SPRING_RABBITMQ_HOST=rabbitmq'
    - 'SPRING_RABBITMQ_PORT=5672'
    - 'SPRING_RABBITMQ_USERNAME=guest'
    - 'SPRING_RABBITMQ_PASSWORD=guest'

  # ---------------------
  # RabbitMQ service
  # ---------------------
  rabbitmq:
    image: "rabbitmq:3-management"
    networks:
    - hawknet
    ports:
    - "15672:15672"
    - "5672:5672"
    deploy:
      restart_policy:
        condition: on-failure
    environment:
      RABBITMQ_DEFAULT_VHOST: "/"

  # ---------------------
  # MySQL service
  # ---------------------
  mysql:
    image: "mysql:5.7"
    networks:
    - hawknet
    ports:
    - "3306:3306"
    deploy:
      restart_policy:
        condition: on-failure
    environment:
      MYSQL_DATABASE: "hawkbit"
<<<<<<< HEAD
      # MYSQL_USER: "root"
=======
      # MYSQL_USER: "root" is created by default in the container for mysql 5.7+
>>>>>>> 14673501
      MYSQL_ALLOW_EMPTY_PASSWORD: "true"


networks:
  hawknet:
    driver: overlay<|MERGE_RESOLUTION|>--- conflicted
+++ resolved
@@ -79,12 +79,8 @@
         condition: on-failure
     environment:
       MYSQL_DATABASE: "hawkbit"
-<<<<<<< HEAD
-      # MYSQL_USER: "root"
-=======
-      # MYSQL_USER: "root" is created by default in the container for mysql 5.7+
->>>>>>> 14673501
-      MYSQL_ALLOW_EMPTY_PASSWORD: "true"
+      MYSQL_USER: "root"
+      # MYSQL_USER: "root" is created by default in the container for mysql 5.7+      MYSQL_ALLOW_EMPTY_PASSWORD: "true"
 
 
 networks:
