--- conflicted
+++ resolved
@@ -31,11 +31,8 @@
     image: "mysql:5.7"
     environment:
       MYSQL_DATABASE: "hawkbit"
-<<<<<<< HEAD
-      # MYSQL_USER: "root" # Mysql docker container keeps restarting
-=======
+      MYSQL_USER: "root"
       # MYSQL_USER: "root" is created by default in the container for mysql 5.7+
->>>>>>> 14673501
       MYSQL_ALLOW_EMPTY_PASSWORD: "true"
     restart: always
     ports:
