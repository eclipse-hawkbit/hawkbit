<!--

    Copyright (c) 2015 Bosch Software Innovations GmbH and others.

    All rights reserved. This program and the accompanying materials
    are made available under the terms of the Eclipse Public License v1.0
    which accompanies this distribution, and is available at
    http://www.eclipse.org/legal/epl-v10.html

-->
<project xmlns="http://maven.apache.org/POM/4.0.0" xmlns:xsi="http://www.w3.org/2001/XMLSchema-instance" xsi:schemaLocation="http://maven.apache.org/POM/4.0.0 http://maven.apache.org/xsd/maven-4.0.0.xsd">
   <modelVersion>4.0.0</modelVersion>

   <parent>
      <groupId>org.eclipse.hawkbit</groupId>
      <artifactId>hawkbit-parent</artifactId>
      <version>0.2.0-SNAPSHOT</version>
   </parent>

   <artifactId>hawkbit-examples-parent</artifactId>
   <name>hawkBit-example :: Parent</name>
   <packaging>pom</packaging>
<<<<<<< HEAD
   
   <profiles>
      <profile>
         <id>noExampleApp</id>
         <modules>
            <module>hawkbit-example-core-feign-client</module>
            <module>hawkbit-example-ddi-feign-client</module>
            <module>hawkbit-example-mgmt-feign-client</module>
            <module>hawkbit-example-mgmt-simulator</module>
         </modules>
      </profile>
      <profile>
         <id>default</id>
         <activation>
            <activeByDefault>true</activeByDefault>
         </activation>
         <modules>
            <module>hawkbit-device-simulator</module>
            <module>hawkbit-example-app</module>
            <module>hawkbit-example-core-feign-client</module>
            <module>hawkbit-example-ddi-feign-client</module>
            <module>hawkbit-example-mgmt-feign-client</module>
            <module>hawkbit-example-mgmt-simulator</module>
         </modules>
      </profile>
   </profiles>
=======

   <distributionManagement>
      <repository>
         <id>repo.eclipse.org</id>
         <name>hawkBit Repository - Release</name>
         <url>https://repo.eclipse.org/content/repositories/hawkbit-releases</url>
      </repository>
      <snapshotRepository>
         <id>repo.eclipse.org</id>
         <name>hawkBit Repository - Release</name>
         <url>https://repo.eclipse.org/content/repositories/hawkbit-snapshots</url>
      </snapshotRepository>
   </distributionManagement>

   <modules>
      <module>hawkbit-device-simulator</module>
      <module>hawkbit-example-app</module>
      <module>hawkbit-example-core-feign-client</module>
      <module>hawkbit-example-ddi-feign-client</module>
      <module>hawkbit-example-mgmt-feign-client</module>
      <module>hawkbit-example-mgmt-simulator</module>
   </modules>
>>>>>>> 10335870

   <dependencyManagement>
      <dependencies>
         <dependency>
            <groupId>org.springframework.cloud</groupId>
            <artifactId>spring-cloud-netflix-dependencies</artifactId>
            <version>1.2.0.RELEASE</version>
            <type>pom</type>
            <scope>import</scope>
         </dependency>
         <dependency>
            <groupId>io.github.openfeign</groupId>
            <artifactId>feign-jackson</artifactId>
            <version>9.3.1</version>
         </dependency>
      </dependencies>
   </dependencyManagement>

</project><|MERGE_RESOLUTION|>--- conflicted
+++ resolved
@@ -20,35 +20,7 @@
    <artifactId>hawkbit-examples-parent</artifactId>
    <name>hawkBit-example :: Parent</name>
    <packaging>pom</packaging>
-<<<<<<< HEAD
    
-   <profiles>
-      <profile>
-         <id>noExampleApp</id>
-         <modules>
-            <module>hawkbit-example-core-feign-client</module>
-            <module>hawkbit-example-ddi-feign-client</module>
-            <module>hawkbit-example-mgmt-feign-client</module>
-            <module>hawkbit-example-mgmt-simulator</module>
-         </modules>
-      </profile>
-      <profile>
-         <id>default</id>
-         <activation>
-            <activeByDefault>true</activeByDefault>
-         </activation>
-         <modules>
-            <module>hawkbit-device-simulator</module>
-            <module>hawkbit-example-app</module>
-            <module>hawkbit-example-core-feign-client</module>
-            <module>hawkbit-example-ddi-feign-client</module>
-            <module>hawkbit-example-mgmt-feign-client</module>
-            <module>hawkbit-example-mgmt-simulator</module>
-         </modules>
-      </profile>
-   </profiles>
-=======
-
    <distributionManagement>
       <repository>
          <id>repo.eclipse.org</id>
@@ -70,7 +42,6 @@
       <module>hawkbit-example-mgmt-feign-client</module>
       <module>hawkbit-example-mgmt-simulator</module>
    </modules>
->>>>>>> 10335870
 
    <dependencyManagement>
       <dependencies>
