/**
 * Copyright (c) 2015 Bosch Software Innovations GmbH and others.
 *
 * All rights reserved. This program and the accompanying materials
 * are made available under the terms of the Eclipse Public License v1.0
 * which accompanies this distribution, and is available at
 * http://www.eclipse.org/legal/epl-v10.html
 */
package org.eclipse.hawkbit.autoconfigure.security;

import java.io.IOException;
import java.util.Arrays;
import java.util.Collection;
import java.util.Collections;

import javax.annotation.PostConstruct;
import javax.servlet.Filter;
import javax.servlet.FilterChain;
import javax.servlet.FilterConfig;
import javax.servlet.ServletException;
import javax.servlet.ServletRequest;
import javax.servlet.ServletResponse;

import org.eclipse.hawkbit.cache.DownloadIdCache;
import org.eclipse.hawkbit.ddi.rest.api.DdiRestConstants;
import org.eclipse.hawkbit.ddi.rest.resource.DdiApiConfiguration;
import org.eclipse.hawkbit.im.authentication.SpPermission;
import org.eclipse.hawkbit.im.authentication.SpPermission.SpringEvalExpressions;
import org.eclipse.hawkbit.im.authentication.TenantUserPasswordAuthenticationToken;
import org.eclipse.hawkbit.im.authentication.UserAuthenticationFilter;
import org.eclipse.hawkbit.mgmt.rest.api.MgmtRestConstants;
import org.eclipse.hawkbit.mgmt.rest.resource.MgmtApiConfiguration;
import org.eclipse.hawkbit.repository.ControllerManagement;
import org.eclipse.hawkbit.repository.SystemManagement;
import org.eclipse.hawkbit.repository.TenantConfigurationManagement;
import org.eclipse.hawkbit.security.ControllerTenantAwareAuthenticationDetailsSource;
import org.eclipse.hawkbit.security.DdiSecurityProperties;
import org.eclipse.hawkbit.security.DosFilter;
import org.eclipse.hawkbit.security.HawkbitSecurityProperties;
import org.eclipse.hawkbit.security.HttpControllerPreAuthenticateAnonymousDownloadFilter;
import org.eclipse.hawkbit.security.HttpControllerPreAuthenticateSecurityTokenFilter;
import org.eclipse.hawkbit.security.HttpControllerPreAuthenticatedGatewaySecurityTokenFilter;
import org.eclipse.hawkbit.security.HttpControllerPreAuthenticatedSecurityHeaderFilter;
import org.eclipse.hawkbit.security.HttpDownloadAuthenticationFilter;
import org.eclipse.hawkbit.security.PreAuthTokenSourceTrustAuthenticationProvider;
import org.eclipse.hawkbit.security.SystemSecurityContext;
import org.eclipse.hawkbit.tenancy.TenantAware;
import org.eclipse.hawkbit.ui.MgmtUiConfiguration;
import org.slf4j.Logger;
import org.slf4j.LoggerFactory;
import org.springframework.beans.factory.annotation.Autowired;
import org.springframework.boot.autoconfigure.condition.ConditionalOnClass;
import org.springframework.boot.autoconfigure.condition.ConditionalOnMissingBean;
import org.springframework.boot.autoconfigure.condition.ConditionalOnProperty;
import org.springframework.boot.web.servlet.FilterRegistrationBean;
import org.springframework.boot.web.servlet.ServletListenerRegistrationBean;
import org.springframework.context.annotation.AdviceMode;
import org.springframework.context.annotation.Bean;
import org.springframework.context.annotation.Configuration;
import org.springframework.context.annotation.PropertySource;
import org.springframework.core.Ordered;
import org.springframework.core.annotation.Order;
import org.springframework.http.HttpStatus;
import org.springframework.security.authentication.AuthenticationManager;
import org.springframework.security.authentication.UsernamePasswordAuthenticationToken;
import org.springframework.security.config.annotation.authentication.builders.AuthenticationManagerBuilder;
import org.springframework.security.config.annotation.authentication.configuration.AuthenticationConfiguration;
import org.springframework.security.config.annotation.method.configuration.EnableGlobalMethodSecurity;
import org.springframework.security.config.annotation.web.WebSecurityConfigurer;
import org.springframework.security.config.annotation.web.builders.HttpSecurity;
import org.springframework.security.config.annotation.web.builders.WebSecurity;
import org.springframework.security.config.annotation.web.configuration.EnableWebSecurity;
import org.springframework.security.config.annotation.web.configuration.WebSecurityConfigurerAdapter;
import org.springframework.security.config.http.SessionCreationPolicy;
import org.springframework.security.core.Authentication;
import org.springframework.security.core.authority.SimpleGrantedAuthority;
import org.springframework.security.core.context.SecurityContextHolder;
import org.springframework.security.web.access.intercept.FilterSecurityInterceptor;
import org.springframework.security.web.authentication.AnonymousAuthenticationFilter;
import org.springframework.security.web.authentication.LoginUrlAuthenticationEntryPoint;
import org.springframework.security.web.authentication.logout.SimpleUrlLogoutSuccessHandler;
import org.springframework.security.web.authentication.preauth.RequestHeaderAuthenticationFilter;
import org.springframework.security.web.authentication.www.BasicAuthenticationEntryPoint;
import org.springframework.security.web.authentication.www.BasicAuthenticationFilter;
import org.springframework.security.web.session.HttpSessionEventPublisher;
import org.springframework.security.web.session.SessionManagementFilter;
import org.springframework.util.StringUtils;
import org.vaadin.spring.security.VaadinSecurityContext;
import org.vaadin.spring.security.annotation.EnableVaadinSecurity;
import org.vaadin.spring.security.web.VaadinDefaultRedirectStrategy;
import org.vaadin.spring.security.web.VaadinRedirectStrategy;
import org.vaadin.spring.security.web.authentication.VaadinAuthenticationSuccessHandler;
import org.vaadin.spring.security.web.authentication.VaadinUrlAuthenticationSuccessHandler;

/**
 * All configurations related to HawkBit's authentication and authorization
 * layer.
 */
@Configuration
@EnableWebSecurity
@EnableGlobalMethodSecurity(prePostEnabled = true, mode = AdviceMode.ASPECTJ, proxyTargetClass = true, securedEnabled = true)
@Order(value = Ordered.HIGHEST_PRECEDENCE)
@PropertySource("classpath:/hawkbit-security-defaults.properties")
public class SecurityManagedConfiguration {

    private static final Logger LOG = LoggerFactory.getLogger(SecurityManagedConfiguration.class);

    private static final int DOS_FILTER_ORDER = -200;

    @Autowired
    private AuthenticationConfiguration configuration;

    /**
     * @return the {@link UserAuthenticationFilter} to include into the hawkBit
     *         security configuration.
     * @throws Exception
     *             lazy bean exception maybe if the authentication manager
     *             cannot be instantiated
     */
    @Bean
    @ConditionalOnMissingBean
    // Exception squid:S00112 - Is aspectJ proxy
    @SuppressWarnings({ "squid:S00112" })
    public UserAuthenticationFilter userAuthenticationFilter() throws Exception {
        return new UserAuthenticationFilterBasicAuth(configuration.getAuthenticationManager());
    }

    private static final class UserAuthenticationFilterBasicAuth extends BasicAuthenticationFilter
            implements UserAuthenticationFilter {

        private UserAuthenticationFilterBasicAuth(final AuthenticationManager authenticationManager) {
            super(authenticationManager);
        }

    }

    /**
     * {@link WebSecurityConfigurer} for the hawkBit server DDI interface.
     */
    @Configuration
    @Order(300)
    @ConditionalOnClass(DdiApiConfiguration.class)
    static class ControllerSecurityConfigurationAdapter extends WebSecurityConfigurerAdapter {

        private static final String[] DDI_ANT_MATCHERS = { DdiRestConstants.BASE_V1_REQUEST_MAPPING + "/{controllerId}",
                DdiRestConstants.BASE_V1_REQUEST_MAPPING + "/{controllerId}/deploymentBase/**",
                DdiRestConstants.BASE_V1_REQUEST_MAPPING + "/{controllerId}/cancelAction/**",
                DdiRestConstants.BASE_V1_REQUEST_MAPPING + "/{controllerId}/configData",
                DdiRestConstants.BASE_V1_REQUEST_MAPPING
                        + "/{controllerId}/softwaremodules/{softwareModuleId}/artifacts" };

        private final ControllerManagement controllerManagement;
        private final TenantConfigurationManagement tenantConfigurationManagement;
        private final TenantAware tenantAware;
        private final DdiSecurityProperties ddiSecurityConfiguration;
        private final HawkbitSecurityProperties securityProperties;
        private final SystemSecurityContext systemSecurityContext;

        @Autowired
        ControllerSecurityConfigurationAdapter(final ControllerManagement controllerManagement,
                final TenantConfigurationManagement tenantConfigurationManagement, final TenantAware tenantAware,
<<<<<<< HEAD
                final DdiSecurityProperties ddiSecurityConfiguration,
                final HawkbitSecurityProperties securityProperties, final SystemSecurityContext systemSecurityContext,
                final HttpControllerPreAuthenticatedSecurityHeaderFilter securityHeaderFilter) {
=======
                final DdiSecurityProperties ddiSecurityConfiguration, final SecurityProperties springSecurityProperties,
                final SystemSecurityContext systemSecurityContext) {
>>>>>>> 124ef54a
            this.controllerManagement = controllerManagement;
            this.tenantConfigurationManagement = tenantConfigurationManagement;
            this.tenantAware = tenantAware;
            this.ddiSecurityConfiguration = ddiSecurityConfiguration;
            this.securityProperties = securityProperties;
            this.systemSecurityContext = systemSecurityContext;
        }

        /**
         * Filter to protect the hawkBit server DDI interface against to many
         * requests.
         * 
         * @param securityProperties
         *            for filter configuration
         *
         * @return the spring filter registration bean for registering a denial
         *         of service protection filter in the filter chain
         */
        @Bean
        @ConditionalOnProperty(prefix = "hawkbit.server.security.dos.filter", name = "enabled", matchIfMissing = true)
        public FilterRegistrationBean dosDDiFilter(final HawkbitSecurityProperties securityProperties) {

            final FilterRegistrationBean filterRegBean = dosFilter(Arrays.asList(DDI_ANT_MATCHERS),
                    securityProperties.getDos().getFilter(), securityProperties.getClients());
            filterRegBean.setOrder(DOS_FILTER_ORDER);
            filterRegBean.setName("dosDDiFilter");

            return filterRegBean;
        }

        @Override
        protected void configure(final HttpSecurity http) throws Exception {

            final ControllerTenantAwareAuthenticationDetailsSource authenticationDetailsSource = new ControllerTenantAwareAuthenticationDetailsSource();

            final HttpControllerPreAuthenticatedSecurityHeaderFilter securityHeaderFilter = new HttpControllerPreAuthenticatedSecurityHeaderFilter(
                    ddiSecurityConfiguration.getRp().getCnHeader(),
                    ddiSecurityConfiguration.getRp().getSslIssuerHashHeader(), tenantConfigurationManagement,
                    tenantAware, systemSecurityContext);
            securityHeaderFilter.setAuthenticationManager(authenticationManager());
            securityHeaderFilter.setCheckForPrincipalChanges(true);
            securityHeaderFilter.setAuthenticationDetailsSource(authenticationDetailsSource);

            final HttpControllerPreAuthenticateSecurityTokenFilter securityTokenFilter = new HttpControllerPreAuthenticateSecurityTokenFilter(
                    tenantConfigurationManagement, tenantAware, controllerManagement, systemSecurityContext);
            securityTokenFilter.setAuthenticationManager(authenticationManager());
            securityTokenFilter.setCheckForPrincipalChanges(true);
            securityTokenFilter.setAuthenticationDetailsSource(authenticationDetailsSource);

            final HttpControllerPreAuthenticatedGatewaySecurityTokenFilter gatewaySecurityTokenFilter = new HttpControllerPreAuthenticatedGatewaySecurityTokenFilter(
                    tenantConfigurationManagement, tenantAware, systemSecurityContext);
            gatewaySecurityTokenFilter.setAuthenticationManager(authenticationManager());
            gatewaySecurityTokenFilter.setCheckForPrincipalChanges(true);
            gatewaySecurityTokenFilter.setAuthenticationDetailsSource(authenticationDetailsSource);

            HttpSecurity httpSec = http.csrf().disable();

            if (securityProperties.isRequireSsl()) {
                httpSec = httpSec.requiresChannel().anyRequest().requiresSecure().and();
            }

            if (ddiSecurityConfiguration.getAuthentication().getAnonymous().isEnabled()) {

                LOG.info(
                        "******************\n** Anonymous controller security enabled, should only be used for developing purposes **\n******************");

                final AnonymousAuthenticationFilter anoymousFilter = new AnonymousAuthenticationFilter(
                        "controllerAnonymousFilter", "anonymous",
                        Arrays.asList(new SimpleGrantedAuthority(SpringEvalExpressions.CONTROLLER_ROLE_ANONYMOUS)));
                anoymousFilter.setAuthenticationDetailsSource(authenticationDetailsSource);
                httpSec.requestMatchers().antMatchers(DDI_ANT_MATCHERS).and().securityContext().disable().anonymous()
                        .authenticationFilter(anoymousFilter);
            } else {

                httpSec.addFilter(securityHeaderFilter).addFilter(securityTokenFilter)
                        .addFilter(gatewaySecurityTokenFilter).requestMatchers().antMatchers(DDI_ANT_MATCHERS).and()
                        .anonymous().disable().authorizeRequests().anyRequest().authenticated().and()
                        .exceptionHandling()
                        .authenticationEntryPoint((request, response, authException) -> response
                                .setStatus(HttpStatus.UNAUTHORIZED.value()))
                        .and().sessionManagement().sessionCreationPolicy(SessionCreationPolicy.STATELESS);
            }
        }

        @Override
        protected void configure(final AuthenticationManagerBuilder auth) throws Exception {

            auth.authenticationProvider(new PreAuthTokenSourceTrustAuthenticationProvider(
                    ddiSecurityConfiguration.getRp().getTrustedIPs()));
        }
    }

    /**
     * {@link WebSecurityConfigurer} for the hawkBit server DDI download
     * interface.
     */
    @Configuration
    @Order(301)
    @ConditionalOnClass(DdiApiConfiguration.class)
    static class ControllerDownloadSecurityConfigurationAdapter extends WebSecurityConfigurerAdapter {

        private static final String DDI_DL_ANT_MATCHER = DdiRestConstants.BASE_V1_REQUEST_MAPPING
                + "/{controllerId}/softwaremodules/{softwareModuleId}/artifacts/*";

        private final ControllerManagement controllerManagement;
        private final TenantConfigurationManagement tenantConfigurationManagement;
        private final TenantAware tenantAware;
        private final DdiSecurityProperties ddiSecurityConfiguration;
        private final HawkbitSecurityProperties securityProperties;
        private final SystemSecurityContext systemSecurityContext;

        @Autowired
        ControllerDownloadSecurityConfigurationAdapter(final ControllerManagement controllerManagement,
                final TenantConfigurationManagement tenantConfigurationManagement, final TenantAware tenantAware,
<<<<<<< HEAD
                final DdiSecurityProperties ddiSecurityConfiguration,
                final HawkbitSecurityProperties securityProperties, final SystemSecurityContext systemSecurityContext,
                final HttpControllerPreAuthenticatedSecurityHeaderFilter securityHeaderFilter) {
=======
                final DdiSecurityProperties ddiSecurityConfiguration, final SecurityProperties springSecurityProperties,
                final SystemSecurityContext systemSecurityContext) {
>>>>>>> 124ef54a
            this.controllerManagement = controllerManagement;
            this.tenantConfigurationManagement = tenantConfigurationManagement;
            this.tenantAware = tenantAware;
            this.ddiSecurityConfiguration = ddiSecurityConfiguration;
            this.securityProperties = securityProperties;
            this.systemSecurityContext = systemSecurityContext;
        }

        /**
         * Filter to protect the hawkBit server DDI download interface against
         * to many requests.
         * 
         * @param securityProperties
         *            for filter configuration
         *
         * @return the spring filter registration bean for registering a denial
         *         of service protection filter in the filter chain
         */
        @Bean
        @ConditionalOnProperty(prefix = "hawkbit.server.security.dos.filter", name = "enabled", matchIfMissing = true)
        public FilterRegistrationBean dosDDiDlFilter(final HawkbitSecurityProperties securityProperties) {

            final FilterRegistrationBean filterRegBean = dosFilter(Arrays.asList(DDI_DL_ANT_MATCHER),
                    securityProperties.getDos().getFilter(), securityProperties.getClients());
            filterRegBean.setOrder(DOS_FILTER_ORDER);
            filterRegBean.setName("dosDDiDlFilter");

            return filterRegBean;
        }

        @Override
        protected void configure(final HttpSecurity http) throws Exception {

            final ControllerTenantAwareAuthenticationDetailsSource authenticationDetailsSource = new ControllerTenantAwareAuthenticationDetailsSource();

            final HttpControllerPreAuthenticatedSecurityHeaderFilter securityHeaderFilter = new HttpControllerPreAuthenticatedSecurityHeaderFilter(
                    ddiSecurityConfiguration.getRp().getCnHeader(),
                    ddiSecurityConfiguration.getRp().getSslIssuerHashHeader(), tenantConfigurationManagement,
                    tenantAware, systemSecurityContext);
            securityHeaderFilter.setAuthenticationManager(authenticationManager());
            securityHeaderFilter.setCheckForPrincipalChanges(true);
            securityHeaderFilter.setAuthenticationDetailsSource(authenticationDetailsSource);

            final HttpControllerPreAuthenticateSecurityTokenFilter securityTokenFilter = new HttpControllerPreAuthenticateSecurityTokenFilter(
                    tenantConfigurationManagement, tenantAware, controllerManagement, systemSecurityContext);
            securityTokenFilter.setAuthenticationManager(authenticationManager());
            securityTokenFilter.setCheckForPrincipalChanges(true);
            securityTokenFilter.setAuthenticationDetailsSource(authenticationDetailsSource);

            final HttpControllerPreAuthenticatedGatewaySecurityTokenFilter gatewaySecurityTokenFilter = new HttpControllerPreAuthenticatedGatewaySecurityTokenFilter(
                    tenantConfigurationManagement, tenantAware, systemSecurityContext);
            gatewaySecurityTokenFilter.setAuthenticationManager(authenticationManager());
            gatewaySecurityTokenFilter.setCheckForPrincipalChanges(true);
            gatewaySecurityTokenFilter.setAuthenticationDetailsSource(authenticationDetailsSource);

            final HttpControllerPreAuthenticateAnonymousDownloadFilter controllerAnonymousDownloadFilter = new HttpControllerPreAuthenticateAnonymousDownloadFilter(
                    tenantConfigurationManagement, tenantAware, systemSecurityContext);
            controllerAnonymousDownloadFilter.setAuthenticationManager(authenticationManager());
            controllerAnonymousDownloadFilter.setCheckForPrincipalChanges(true);
            controllerAnonymousDownloadFilter.setAuthenticationDetailsSource(authenticationDetailsSource);

            HttpSecurity httpSec = http.csrf().disable();

            if (securityProperties.isRequireSsl()) {
                httpSec = httpSec.requiresChannel().anyRequest().requiresSecure().and();
            }

            if (ddiSecurityConfiguration.getAuthentication().getAnonymous().isEnabled()) {

                LOG.info(
                        "******************\n** Anonymous controller security enabled, should only be used for developing purposes **\n******************");

                final AnonymousAuthenticationFilter anoymousFilter = new AnonymousAuthenticationFilter(
                        "controllerAnonymousFilter", "anonymous",
                        Arrays.asList(new SimpleGrantedAuthority(SpringEvalExpressions.CONTROLLER_ROLE_ANONYMOUS)));
                anoymousFilter.setAuthenticationDetailsSource(authenticationDetailsSource);
                httpSec.requestMatchers().antMatchers(DDI_DL_ANT_MATCHER).and().securityContext().disable().anonymous()
                        .authenticationFilter(anoymousFilter);
            } else {

                httpSec.addFilter(securityHeaderFilter).addFilter(securityTokenFilter)
                        .addFilter(gatewaySecurityTokenFilter).addFilter(controllerAnonymousDownloadFilter)
                        .requestMatchers().antMatchers(DDI_DL_ANT_MATCHER).and().anonymous().disable()
                        .authorizeRequests().anyRequest().authenticated().and().exceptionHandling()
                        .authenticationEntryPoint((request, response, authException) -> response
                                .setStatus(HttpStatus.UNAUTHORIZED.value()))
                        .and().sessionManagement().sessionCreationPolicy(SessionCreationPolicy.STATELESS);
            }
        }

        @Override
        protected void configure(final AuthenticationManagerBuilder auth) throws Exception {

            auth.authenticationProvider(new PreAuthTokenSourceTrustAuthenticationProvider(
                    ddiSecurityConfiguration.getRp().getTrustedIPs()));
        }
    }

    /**
     * Filter to protect the hawkBit server system management interface against
     * to many requests.
     * 
     * @param securityProperties
     *            for filter configuration
     *
     * @return the spring filter registration bean for registering a denial of
     *         service protection filter in the filter chain
     */
    @Bean
    @ConditionalOnProperty(prefix = "hawkbit.server.security.dos.filter", name = "enabled", matchIfMissing = true)
    public FilterRegistrationBean dosSystemFilter(final HawkbitSecurityProperties securityProperties) {

        final FilterRegistrationBean filterRegBean = dosFilter(Collections.emptyList(),
                securityProperties.getDos().getFilter(), securityProperties.getClients());
        filterRegBean.setUrlPatterns(Arrays.asList("/system/*"));
        filterRegBean.setOrder(DOS_FILTER_ORDER);
        filterRegBean.setName("dosSystemFilter");

        return filterRegBean;
    }

    private static FilterRegistrationBean dosFilter(final Collection<String> includeAntPaths,
            final HawkbitSecurityProperties.Dos.Filter filterProperties,
            final HawkbitSecurityProperties.Clients clientProperties) {

        final FilterRegistrationBean filterRegBean = new FilterRegistrationBean();

        filterRegBean.setFilter(new DosFilter(includeAntPaths, filterProperties.getMaxRead(),
                filterProperties.getMaxWrite(), filterProperties.getWhitelist(), clientProperties.getBlacklist(),
                clientProperties.getRemoteIpHeader()));

        return filterRegBean;
    }

    /**
     * A Websecruity config to handle and filter the download ids.
     */
    @Configuration
    @EnableWebSecurity
    @Order(320)
    @ConditionalOnClass(MgmtApiConfiguration.class)
    public static class IdRestSecurityConfigurationAdapter extends WebSecurityConfigurerAdapter {

        @Autowired
        private DdiSecurityProperties ddiSecurityConfiguration;

        @Autowired
        private DownloadIdCache downloadIdCache;

        @Override
        protected void configure(final HttpSecurity http) throws Exception {

            final HttpDownloadAuthenticationFilter downloadIdAuthenticationFilter = new HttpDownloadAuthenticationFilter(
                    downloadIdCache);
            downloadIdAuthenticationFilter.setAuthenticationManager(authenticationManager());

            http.csrf().disable();
            http.anonymous().disable();

            http.regexMatcher(HttpDownloadAuthenticationFilter.REQUEST_ID_REGEX_PATTERN)
                    .addFilterBefore(downloadIdAuthenticationFilter, FilterSecurityInterceptor.class);
            http.authorizeRequests().anyRequest().authenticated().and().sessionManagement()
                    .sessionCreationPolicy(SessionCreationPolicy.STATELESS);
        }

        @Override
        protected void configure(final AuthenticationManagerBuilder auth) throws Exception {
            auth.authenticationProvider(new PreAuthTokenSourceTrustAuthenticationProvider(
                    ddiSecurityConfiguration.getRp().getTrustedIPs()));
        }
    }

    /**
     * Security configuration for the REST management API.
     */
    @Configuration
    @Order(350)
    @ConditionalOnClass(MgmtApiConfiguration.class)
    public static class RestSecurityConfigurationAdapter extends WebSecurityConfigurerAdapter {

        @Autowired
        private UserAuthenticationFilter userAuthenticationFilter;

        @Autowired
        private SystemManagement systemManagement;

        @Autowired
        private HawkbitSecurityProperties securityProperties;

        @Autowired
        private SystemSecurityContext systemSecurityContext;

        /**
         * Filter to protect the hawkBit server Management interface against to
         * many requests.
         * 
         * @param securityProperties
         *            for filter configuration
         *
         * @return the spring filter registration bean for registering a denial
         *         of service protection filter in the filter chain
         */
        @Bean
        @ConditionalOnProperty(prefix = "hawkbit.server.security.dos.filter", name = "enabled", matchIfMissing = true)
        public FilterRegistrationBean dosMgmtFilter(final HawkbitSecurityProperties securityProperties) {

            final FilterRegistrationBean filterRegBean = dosFilter(null, securityProperties.getDos().getFilter(),
                    securityProperties.getClients());
            filterRegBean.setUrlPatterns(Arrays.asList("/rest/*", "/api/*"));
            filterRegBean.setOrder(DOS_FILTER_ORDER);
            filterRegBean.setName("dosMgmtFilter");

            return filterRegBean;
        }

        @Override
        protected void configure(final HttpSecurity http) throws Exception {

            final BasicAuthenticationEntryPoint basicAuthEntryPoint = new BasicAuthenticationEntryPoint();
            basicAuthEntryPoint.setRealmName("hawkBit");

            HttpSecurity httpSec = http.regexMatcher("\\/rest.*|\\/system/admin.*").csrf().disable();
            if (securityProperties.isRequireSsl()) {
                httpSec = httpSec.requiresChannel().anyRequest().requiresSecure().and();
            }

            httpSec.addFilterBefore(new Filter() {
                @Override
                public void init(final FilterConfig filterConfig) throws ServletException {
                    userAuthenticationFilter.init(filterConfig);
                }

                @Override
                public void doFilter(final ServletRequest request, final ServletResponse response,
                        final FilterChain chain) throws IOException, ServletException {
                    userAuthenticationFilter.doFilter(request, response, chain);
                }

                @Override
                public void destroy() {
                    userAuthenticationFilter.destroy();
                }
            }, RequestHeaderAuthenticationFilter.class)
                    .addFilterAfter(new AuthenticationSuccessTenantMetadataCreationFilter(systemManagement,
                            systemSecurityContext), SessionManagementFilter.class)
                    .authorizeRequests().anyRequest().authenticated()
                    .antMatchers(MgmtRestConstants.BASE_SYSTEM_MAPPING + "/admin/**")
                    .hasAnyAuthority(SpPermission.SYSTEM_ADMIN);

            httpSec.httpBasic().and().exceptionHandling().authenticationEntryPoint(basicAuthEntryPoint);
            httpSec.anonymous().disable();
            httpSec.sessionManagement().sessionCreationPolicy(SessionCreationPolicy.STATELESS);
        }
    }

    /**
     * {@link WebSecurityConfigurer} for external (management) access.
     */
    @Configuration
    @Order(400)
    @EnableVaadinSecurity
    @ConditionalOnClass(MgmtUiConfiguration.class)
    public static class UISecurityConfigurationAdapter extends WebSecurityConfigurerAdapter {

        @Autowired
        private VaadinSecurityContext vaadinSecurityContext;

        @Autowired
        private HawkbitSecurityProperties ecurityProperties;

        @Autowired
        private HawkbitSecurityProperties hawkbitSecurityProperties;

        /**
         * Filter to protect the hawkBit management UI against to many requests.
         * 
         * @param securityProperties
         *            for filter configuration
         *
         * @return the spring filter registration bean for registering a denial
         *         of service protection filter in the filter chain
         */
        @Bean
        @ConditionalOnProperty(prefix = "hawkbit.server.security.dos.ui-filter", name = "enabled", matchIfMissing = true)
        public FilterRegistrationBean dosMgmtUiFilter(final HawkbitSecurityProperties securityProperties) {

            final FilterRegistrationBean filterRegBean = dosFilter(null, securityProperties.getDos().getUiFilter(),
                    securityProperties.getClients());
            // All URLs that can be called anonymous
            filterRegBean.setUrlPatterns(Arrays.asList("/UI/login", "/UI/login/*", "/UI/logout", "/UI/logout/*"));
            filterRegBean.setOrder(DOS_FILTER_ORDER);
            filterRegBean.setName("dosMgmtUiFilter");

            return filterRegBean;
        }

        /**
         * post construct for setting the authentication success handler for the
         * vaadin security context.
         */
        @PostConstruct
        public void afterPropertiesSet() {
            this.vaadinSecurityContext.addAuthenticationSuccessHandler(redirectSaveHandler());
        }

        @Bean(name = "authenticationManager")
        @Override
        public AuthenticationManager authenticationManagerBean() throws Exception {
            return super.authenticationManagerBean();
        }

        /**
         * @return The VaadinRedirectStategy
         */
        @Bean
        public VaadinRedirectStrategy vaadinRedirectStrategy() {
            return new VaadinDefaultRedirectStrategy();
        }

        /**
         * @return the vaadin success authentication handler
         */
        @Bean
        public VaadinAuthenticationSuccessHandler redirectSaveHandler() {

            final VaadinUrlAuthenticationSuccessHandler handler = new TenantMetadataSavedRequestAwareVaadinAuthenticationSuccessHandler();

            handler.setRedirectStrategy(vaadinRedirectStrategy());
            handler.setDefaultTargetUrl("/UI/");
            handler.setTargetUrlParameter("r");

            return handler;
        }

        /**
         * Listener to redirect to login page after session timeout. Close the
         * vaadin session, because it's is not possible to redirect in
         * atmospehere.
         *
         * @return the servlet listener.
         */
        @Bean
        public ServletListenerRegistrationBean<HttpSessionEventPublisher> httpSessionEventPublisher() {
            return new ServletListenerRegistrationBean<>(new HttpSessionEventPublisher());
        }

        @Override
        protected void configure(final HttpSecurity http) throws Exception {

            // workaround regex: we need to exclude the URL /UI/HEARTBEAT here
            // because we bound the vaadin application to /UI and not to root,
            // described in vaadin-forum:
            // https://vaadin.com/forum#!/thread/3200565.
            HttpSecurity httpSec = http.regexMatcher("(?!.*HEARTBEAT)^.*\\/UI.*$")
                    // disable as CSRF is handled by Vaadin
                    .csrf().disable();

            if (ecurityProperties.isRequireSsl()) {
                httpSec = httpSec.requiresChannel().anyRequest().requiresSecure().and();
            } else {

                LOG.info(
                        "\"******************\\n** Requires HTTPS Security has been disabled for UI, should only be used for developing purposes **\\n******************\"");
            }

            if (!StringUtils.isEmpty(hawkbitSecurityProperties.getContentSecurityPolicy())) {
                httpSec.headers().contentSecurityPolicy(hawkbitSecurityProperties.getContentSecurityPolicy());
            }

            final SimpleUrlLogoutSuccessHandler simpleUrlLogoutSuccessHandler = new SimpleUrlLogoutSuccessHandler();
            simpleUrlLogoutSuccessHandler.setTargetUrlParameter("login");

            httpSec
                    // UI
                    .authorizeRequests().antMatchers("/UI/login/**").permitAll().antMatchers("/UI/UIDL/**").permitAll()
                    .anyRequest().authenticated().and()
                    // UI login / logout
                    .exceptionHandling().authenticationEntryPoint(new LoginUrlAuthenticationEntryPoint("/UI/login/#/"))
                    .and().logout().logoutUrl("/UI/logout").logoutSuccessHandler(simpleUrlLogoutSuccessHandler);
        }

        @Override
        public void configure(final WebSecurity webSecurity) throws Exception {
            // Not security for static content
            webSecurity.ignoring().antMatchers("/documentation/**", "/VAADIN/**", "/*.*", "/docs/**");
        }
    }

}

/**
 * After a successful login on the UI we need to ensure to create the tenant
 * meta data within SP.
 */
class TenantMetadataSavedRequestAwareVaadinAuthenticationSuccessHandler extends VaadinUrlAuthenticationSuccessHandler {

    @Autowired
    private SystemManagement systemManagement;

    @Autowired
    private SystemSecurityContext systemSecurityContext;

    @Override
    public void onAuthenticationSuccess(final Authentication authentication) throws Exception {

        if (authentication.getClass().equals(TenantUserPasswordAuthenticationToken.class)) {
            systemSecurityContext.runAsSystemAsTenant(systemManagement::getTenantMetadata,
                    ((TenantUserPasswordAuthenticationToken) authentication).getTenant().toString());
        } else if (authentication.getClass().equals(UsernamePasswordAuthenticationToken.class)) {
            // TODO: vaadin4spring-ext-security does not give us the
            // fullyAuthenticatedToken
            // in the GenericVaadinSecurity class. Only the token which has been
            // created in the
            // LoginView. This needs to be changed with the update of
            // vaadin4spring 0.0.7 because it
            // has been fixed.
            final String defaultTenant = "DEFAULT";
            systemSecurityContext.runAsSystemAsTenant(systemManagement::getTenantMetadata, defaultTenant);
        }

        super.onAuthenticationSuccess(authentication);
    }
}

/**
 * Sevletfilter to create metadata after successful authentication over RESTful.
 */
class AuthenticationSuccessTenantMetadataCreationFilter implements Filter {

    private final SystemManagement systemManagement;
    private final SystemSecurityContext systemSecurityContext;

    AuthenticationSuccessTenantMetadataCreationFilter(final SystemManagement systemManagement,
            final SystemSecurityContext systemSecurityContext) {
        this.systemManagement = systemManagement;
        this.systemSecurityContext = systemSecurityContext;
    }

    @Override
    public void init(final FilterConfig filterConfig) throws ServletException {
        // not needed
    }

    @Override
    public void doFilter(final ServletRequest request, final ServletResponse response, final FilterChain chain)
            throws IOException, ServletException {
        lazyCreateTenantMetadata();
        chain.doFilter(request, response);

    }

    private void lazyCreateTenantMetadata() {
        final Authentication authentication = SecurityContextHolder.getContext().getAuthentication();
        if (authentication != null && authentication.isAuthenticated()) {
            systemSecurityContext.runAsSystem(systemManagement::getTenantMetadata);
        }
    }

    @Override
    public void destroy() {
        // not needed
    }
}<|MERGE_RESOLUTION|>--- conflicted
+++ resolved
@@ -159,14 +159,8 @@
         @Autowired
         ControllerSecurityConfigurationAdapter(final ControllerManagement controllerManagement,
                 final TenantConfigurationManagement tenantConfigurationManagement, final TenantAware tenantAware,
-<<<<<<< HEAD
                 final DdiSecurityProperties ddiSecurityConfiguration,
-                final HawkbitSecurityProperties securityProperties, final SystemSecurityContext systemSecurityContext,
-                final HttpControllerPreAuthenticatedSecurityHeaderFilter securityHeaderFilter) {
-=======
-                final DdiSecurityProperties ddiSecurityConfiguration, final SecurityProperties springSecurityProperties,
-                final SystemSecurityContext systemSecurityContext) {
->>>>>>> 124ef54a
+                final HawkbitSecurityProperties securityProperties, final SystemSecurityContext systemSecurityContext) {
             this.controllerManagement = controllerManagement;
             this.tenantConfigurationManagement = tenantConfigurationManagement;
             this.tenantAware = tenantAware;
@@ -281,14 +275,8 @@
         @Autowired
         ControllerDownloadSecurityConfigurationAdapter(final ControllerManagement controllerManagement,
                 final TenantConfigurationManagement tenantConfigurationManagement, final TenantAware tenantAware,
-<<<<<<< HEAD
                 final DdiSecurityProperties ddiSecurityConfiguration,
-                final HawkbitSecurityProperties securityProperties, final SystemSecurityContext systemSecurityContext,
-                final HttpControllerPreAuthenticatedSecurityHeaderFilter securityHeaderFilter) {
-=======
-                final DdiSecurityProperties ddiSecurityConfiguration, final SecurityProperties springSecurityProperties,
-                final SystemSecurityContext systemSecurityContext) {
->>>>>>> 124ef54a
+                final HawkbitSecurityProperties securityProperties, final SystemSecurityContext systemSecurityContext) {
             this.controllerManagement = controllerManagement;
             this.tenantConfigurationManagement = tenantConfigurationManagement;
             this.tenantAware = tenantAware;
