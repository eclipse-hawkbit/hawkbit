--- conflicted
+++ resolved
@@ -52,7 +52,6 @@
     private static final TenantConfigurationValue<String> CONFIG_VALUE_MULTI_HASH = TenantConfigurationValue
             .<String> builder().value(MULTI_HASH).build();
 
-<<<<<<< HEAD
     private ControllerPreAuthenticatedSecurityHeaderFilter underTest;
 
     @Mock
@@ -62,10 +61,7 @@
     @Mock
     private UserAuthoritiesResolver authoritiesResolver;
 
-    @Before
-=======
     @BeforeEach
->>>>>>> 81defa10
     public void before() {
         final SecurityContextTenantAware tenantAware = new SecurityContextTenantAware(authoritiesResolver);
         underTest = new ControllerPreAuthenticatedSecurityHeaderFilter(CA_COMMON_NAME, "X-Ssl-Issuer-Hash-%d",
