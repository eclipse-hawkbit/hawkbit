---
title: Rollout Management
parent: Concepts
weight: 54
---

Software update operations in large scale IoT scenarios with hundreds of thousands of devices require special handling.
<!--more-->

That includes:
- _Technical Scalability_ by means of horizontal scale of the hawkBit server cluster in the cloud.
- _Global_ artifact _content delivery_ capacities.
- _Functional Scalability_ by means of:
  - Secure handling of large volumes of devices at rollout creation time.
  - Monitoring of the rollout progress.
  - Emergency rollout shutdown in case of problems on to many devices.

- Reporting capabilities for a complete understanding of the rollout progress at each point in time.

Eclipse hawkBit sees these capabilities under the term Rollout Management.

The following capabilities are currently supported by the _Rollout Management_:
- Create, update and start of rollouts.
  - Selection of targets as input for the rollout based on _target filter_ functionality.
  - Selection of a _DistributionSet_.
  - Auto-splitting of the input target list into a defined number deployment groups.
- Approval workflow
  - Has to be enabled explicitly in configuration.
  - Enables a workflow that requires a user with adequate permissions to review any new or updated rollout before it 
  can be started.
  - Allows integration with 3rd party workflow engines.
  
- Cascading start of the deployment groups based on installation status of the previous group.
- Emergency shutdown of the rollout in case a group exceeds the defined error threshold.
- Rollout progress monitoring for the entire rollout and the individual groups.


## Cascading Deployment Group Execution
The cascading execution of the deployment groups is based on two thresholds that can be defined by the rollout creator.
- success condition by means of percentage of successfully installed targets in the current groups triggers.
- error condition by means of absolute or percentage of failed installations which triggers an emergency shutdown of the entire rollout.

## Rollout state machine

### State Machine on Rollout
![](../../images/rolloutstatediagram.png)

### State Machine on Rollout Deployment Group
![](../../images/rolloutgroupstatediagram.png)

## Multi-Assignments (beta)

One of the main paradigms of Eclipse hawkBit is, that a Distribution Set represents the currently installed software of a device. Hence, a device can have only one Distribution Set assigned/installed at a time. With _Multi-Assignments_ enabled, this paradigm shifts. Multi-Assignments allows to assign multiple Distribution Sets to a device simultaneously, without cancelling each other. As a consequence, an operator can trigger multiple campaigns addressing the same devices in parallel. 

### Action weight

To differentiate between important and less important updates a property called _weight_ is used. When multi-assignments is enabled every action has a weight value between (and including) 0 and 1000. The higher the weight the more important is the assignment represented by the action. Also when defining a _rollout_ or an _auto-assignment_ and multi-assignments is enabled a weight value has to be provided. This value is passed to the actions created during the execution of these _rollouts_ and _auto-assignments_. If no weight was provided the highest value of 1000 is used instead. 

### Consequences

While this feature provides more flexibility to the user and enables new use-cases, there are also some consequences one should be aware of:

**Critical**

* This feature is in beta and may change unannounced.
* For now, this feature is **opt-in only**. Once activated, it cannot be deactivated.
<<<<<<< HEAD
* Currently, the weight of an action is not considered (and also not passed) when the action is exposed to the device via DDI or DMF.
=======
>>>>>>> 565ae9fc

**Minor**

* While on DMF-API a MULTI_ACTION request is sent, DDI-API only exposes the most urgent open action (according to the weight of the actions). 
* All information regarding the currently assigned or installed Distribution Set does only respect the last assignment, as well as the last successfully installed Distribution set. This also affects:
    * Pinning a target or Distribution Set in Deployment View.
    * Statistics about installed or assigned Distribution Sets.
* Auto close running actions, when a new Distribution Set is assigned (`repository.actions.autoclose.enabled`) is deactivated.
* Marking a Distribution Set to be a *Required Migration Step* is deactivated.<|MERGE_RESOLUTION|>--- conflicted
+++ resolved
@@ -64,10 +64,6 @@
 
 * This feature is in beta and may change unannounced.
 * For now, this feature is **opt-in only**. Once activated, it cannot be deactivated.
-<<<<<<< HEAD
-* Currently, the weight of an action is not considered (and also not passed) when the action is exposed to the device via DDI or DMF.
-=======
->>>>>>> 565ae9fc
 
 **Minor**
 
