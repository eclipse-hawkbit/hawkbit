/**
 * Copyright (c) 2015 Bosch Software Innovations GmbH and others.
 *
 * All rights reserved. This program and the accompanying materials
 * are made available under the terms of the Eclipse Public License v1.0
 * which accompanies this distribution, and is available at
 * http://www.eclipse.org/legal/epl-v10.html
 */
package org.eclipse.hawkbit.amqp;

import java.net.URI;
import java.util.Collection;
import java.util.Collections;
import java.util.List;
import java.util.stream.Collectors;

import org.eclipse.hawkbit.api.APIType;
import org.eclipse.hawkbit.api.ArtifactUrlHandler;
import org.eclipse.hawkbit.api.URLPlaceholder;
import org.eclipse.hawkbit.dmf.amqp.api.EventTopic;
import org.eclipse.hawkbit.dmf.amqp.api.MessageHeaderKey;
import org.eclipse.hawkbit.dmf.amqp.api.MessageType;
import org.eclipse.hawkbit.dmf.json.model.Artifact;
import org.eclipse.hawkbit.dmf.json.model.ArtifactHash;
import org.eclipse.hawkbit.dmf.json.model.DownloadAndUpdateRequest;
import org.eclipse.hawkbit.dmf.json.model.SoftwareModule;
import org.eclipse.hawkbit.eventbus.EventSubscriber;
import org.eclipse.hawkbit.eventbus.event.CancelTargetAssignmentEvent;
import org.eclipse.hawkbit.repository.SystemManagement;
import org.eclipse.hawkbit.repository.eventbus.event.TargetAssignDistributionSetEvent;
import org.eclipse.hawkbit.repository.model.LocalArtifact;
import org.eclipse.hawkbit.repository.model.Target;
import org.eclipse.hawkbit.security.SystemSecurityContext;
import org.eclipse.hawkbit.util.IpUtil;
import org.springframework.amqp.core.Message;
import org.springframework.amqp.core.MessageProperties;
import org.springframework.amqp.rabbit.core.RabbitTemplate;

import com.google.common.eventbus.Subscribe;

/**
 * {@link AmqpMessageDispatcherService} create all outgoing AMQP messages and
 * delegate the messages to a {@link AmqpSenderService}.
 * 
 * Additionally the dispatcher listener/subscribe for some target events e.g.
 * assignment.
 *
 */
@EventSubscriber
public class AmqpMessageDispatcherService extends BaseAmqpService {

    private final ArtifactUrlHandler artifactUrlHandler;
    private final AmqpSenderService amqpSenderService;

    @Autowired
    private SystemSecurityContext systemSecurityContext;

    @Autowired
    private SystemManagement systemManagement;

    /**
     * Constructor.
     * 
     * @param rabbitTemplate
     *            the rabbitTemplate
     * @param amqpSenderService
     *            to send AMQP message
     * @param artifactUrlHandler
     *            for generating download URLs
     */
    public AmqpMessageDispatcherService(final RabbitTemplate rabbitTemplate, final AmqpSenderService amqpSenderService,
            final ArtifactUrlHandler artifactUrlHandler) {
        super(rabbitTemplate);
        this.artifactUrlHandler = artifactUrlHandler;
        this.amqpSenderService = amqpSenderService;
    }

    /**
     * Method to send a message to a RabbitMQ Exchange after the Distribution
     * set has been assign to a Target.
     *
     * @param targetAssignDistributionSetEvent
     *            the object to be send.
     */
    @Subscribe
    public void targetAssignDistributionSet(final TargetAssignDistributionSetEvent targetAssignDistributionSetEvent) {
        final URI targetAdress = targetAssignDistributionSetEvent.getTarget().getTargetInfo().getAddress();
        if (!IpUtil.isAmqpUri(targetAdress)) {
            return;
        }

        final String controllerId = targetAssignDistributionSetEvent.getTarget().getControllerId();
        final Collection<org.eclipse.hawkbit.repository.model.SoftwareModule> modules = targetAssignDistributionSetEvent
                .getSoftwareModules();
        final DownloadAndUpdateRequest downloadAndUpdateRequest = new DownloadAndUpdateRequest();
        downloadAndUpdateRequest.setActionId(targetAssignDistributionSetEvent.getActionId());

        final String targetSecurityToken = systemSecurityContext
                .runAsSystem(() -> targetAssignDistributionSetEvent.getTarget().getSecurityToken());
        downloadAndUpdateRequest.setTargetSecurityToken(targetSecurityToken);

        for (final org.eclipse.hawkbit.repository.model.SoftwareModule softwareModule : modules) {
            final SoftwareModule amqpSoftwareModule = convertToAmqpSoftwareModule(
                    targetAssignDistributionSetEvent.getTarget(), softwareModule);
            downloadAndUpdateRequest.addSoftwareModule(amqpSoftwareModule);
        }

        final Message message = getMessageConverter().toMessage(downloadAndUpdateRequest,
                createConnectorMessageProperties(targetAssignDistributionSetEvent.getTenant(), controllerId,
                        EventTopic.DOWNLOAD_AND_INSTALL));
        amqpSenderService.sendMessage(message, targetAdress);
    }

    /**
     * Method to send a message to a RabbitMQ Exchange after the assignment of
     * the Distribution set to a Target has been canceled.
     *
     * @param cancelTargetAssignmentDistributionSetEvent
     *            the object to be send.
     */
    @Subscribe
    public void targetCancelAssignmentToDistributionSet(
            final CancelTargetAssignmentEvent cancelTargetAssignmentDistributionSetEvent) {
        final String controllerId = cancelTargetAssignmentDistributionSetEvent.getControllerId();
        final Long actionId = cancelTargetAssignmentDistributionSetEvent.getActionId();
        final Message message = getMessageConverter().toMessage(actionId, createConnectorMessageProperties(
                cancelTargetAssignmentDistributionSetEvent.getTenant(), controllerId, EventTopic.CANCEL_DOWNLOAD));

        amqpSenderService.sendMessage(message, cancelTargetAssignmentDistributionSetEvent.getTargetAdress());

    }

    private static MessageProperties createConnectorMessageProperties(final String tenant, final String controllerId,
            final EventTopic topic) {
        final MessageProperties messageProperties = createMessageProperties();
        messageProperties.setHeader(MessageHeaderKey.TOPIC, topic);
        messageProperties.setHeader(MessageHeaderKey.THING_ID, controllerId);
        messageProperties.setHeader(MessageHeaderKey.TENANT, tenant);
        messageProperties.setHeader(MessageHeaderKey.TYPE, MessageType.EVENT);
        return messageProperties;
    }

    private static MessageProperties createMessageProperties() {
        final MessageProperties messageProperties = new MessageProperties();
        messageProperties.setContentType(MessageProperties.CONTENT_TYPE_JSON);
        messageProperties.setHeader(MessageHeaderKey.CONTENT_TYPE, MessageProperties.CONTENT_TYPE_JSON);
        return messageProperties;
    }

    private SoftwareModule convertToAmqpSoftwareModule(final Target target,
            final org.eclipse.hawkbit.repository.model.SoftwareModule softwareModule) {
        final SoftwareModule amqpSoftwareModule = new SoftwareModule();
        amqpSoftwareModule.setModuleId(softwareModule.getId());
        amqpSoftwareModule.setModuleType(softwareModule.getType().getKey());
        amqpSoftwareModule.setModuleVersion(softwareModule.getVersion());

        final List<Artifact> artifacts = convertArtifacts(target, softwareModule.getLocalArtifacts());
        amqpSoftwareModule.setArtifacts(artifacts);
        return amqpSoftwareModule;
    }

    private List<Artifact> convertArtifacts(final Target target, final List<LocalArtifact> localArtifacts) {
        if (localArtifacts.isEmpty()) {
            return Collections.emptyList();
        }

        return localArtifacts.stream().map(localArtifact -> convertArtifact(target, localArtifact))
                .collect(Collectors.toList());
    }

    private Artifact convertArtifact(final Target target, final LocalArtifact localArtifact) {
        final Artifact artifact = new Artifact();

        artifact.setUrls(artifactUrlHandler
                .getUrls(new URLPlaceholder(systemManagement.getTenantMetadata().getTenant(),
                        systemManagement.getTenantMetadata().getId(), target.getControllerId(), target.getId(),
                        localArtifact.getSoftwareModule().getId(), localArtifact.getFilename(), localArtifact.getId(),
                        localArtifact.getSha1Hash()), APIType.DMF)
                .stream().collect(Collectors.toMap(e -> e.getProtocol(), e -> e.getRef())));

        artifact.setFilename(localArtifact.getFilename());
        artifact.setHashes(new ArtifactHash(localArtifact.getSha1Hash(), localArtifact.getMd5Hash()));
        artifact.setSize(localArtifact.getSize());
        return artifact;
    }
<<<<<<< HEAD

    public void setArtifactUrlHandler(final ArtifactUrlHandler artifactUrlHandler) {
        this.artifactUrlHandler = artifactUrlHandler;
    }

    public void setAmqpSenderService(final AmqpSenderService amqpSenderService) {
        this.amqpSenderService = amqpSenderService;
    }

    public void setSystemSecurityContext(final SystemSecurityContext systemSecurityContext) {
        this.systemSecurityContext = systemSecurityContext;
    }

=======
>>>>>>> 6c2c3e0b
}<|MERGE_RESOLUTION|>--- conflicted
+++ resolved
@@ -51,12 +51,8 @@
 
     private final ArtifactUrlHandler artifactUrlHandler;
     private final AmqpSenderService amqpSenderService;
-
-    @Autowired
-    private SystemSecurityContext systemSecurityContext;
-
-    @Autowired
-    private SystemManagement systemManagement;
+    private final SystemSecurityContext systemSecurityContext;
+    private final SystemManagement systemManagement;
 
     /**
      * Constructor.
@@ -67,12 +63,19 @@
      *            to send AMQP message
      * @param artifactUrlHandler
      *            for generating download URLs
+     * @param systemSecurityContext
+     *            for execution with system permissions
+     * @param systemManagement
+     *            to access to tenant metadata
      */
     public AmqpMessageDispatcherService(final RabbitTemplate rabbitTemplate, final AmqpSenderService amqpSenderService,
-            final ArtifactUrlHandler artifactUrlHandler) {
+            final ArtifactUrlHandler artifactUrlHandler, final SystemSecurityContext systemSecurityContext,
+            final SystemManagement systemManagement) {
         super(rabbitTemplate);
         this.artifactUrlHandler = artifactUrlHandler;
         this.amqpSenderService = amqpSenderService;
+        this.systemSecurityContext = systemSecurityContext;
+        this.systemManagement = systemManagement;
     }
 
     /**
@@ -183,20 +186,5 @@
         artifact.setSize(localArtifact.getSize());
         return artifact;
     }
-<<<<<<< HEAD
 
-    public void setArtifactUrlHandler(final ArtifactUrlHandler artifactUrlHandler) {
-        this.artifactUrlHandler = artifactUrlHandler;
-    }
-
-    public void setAmqpSenderService(final AmqpSenderService amqpSenderService) {
-        this.amqpSenderService = amqpSenderService;
-    }
-
-    public void setSystemSecurityContext(final SystemSecurityContext systemSecurityContext) {
-        this.systemSecurityContext = systemSecurityContext;
-    }
-
-=======
->>>>>>> 6c2c3e0b
 }