/**
 * Copyright (c) 2015 Bosch Software Innovations GmbH and others.
 *
 * All rights reserved. This program and the accompanying materials
 * are made available under the terms of the Eclipse Public License v1.0
 * which accompanies this distribution, and is available at
 * http://www.eclipse.org/legal/epl-v10.html
 */
package org.eclipse.hawkbit.amqp;

import org.springframework.boot.context.properties.ConfigurationProperties;
import org.springframework.stereotype.Component;

/**
 * Bean which holds the necessary properties for configuring the AMQP
 * connection.
<<<<<<< HEAD
 * 
=======
 *
>>>>>>> ba4e0fa7
 */
@Component
@ConfigurationProperties("hawkbit.dmf.rabbitmq")
public class AmqpProperties {

<<<<<<< HEAD
    /**
     * DMF API dead letter queue.
     */
    private String deadLetterQueue = "dmf_connector_deadletter";

    /**
     * DMF API dead letter exchange.
     */
    private String deadLetterExchange = "dmf.connector.deadletter";

    /**
     * DMF API receiving queue.
     */
=======
    private String deadLetterQueue = "dmf_receiver_deadletter";
    private String deadLetterExchange = "dmf.receiver.deadletter";
>>>>>>> ba4e0fa7
    private String receiverQueue = "dmf_receiver";

    /**
     * Missing queue fatal, see
     * {@link SimpleMessageListenerContainer#setMissingQueuesFatal(boolean)}.
     */
    private boolean missingQueuesFatal = false;

    public boolean isMissingQueuesFatal() {
        return missingQueuesFatal;
    }

    public void setMissingQueuesFatal(final boolean missingQueuesFatal) {
        this.missingQueuesFatal = missingQueuesFatal;
    }

    public String getDeadLetterExchange() {
        return deadLetterExchange;
    }

    public void setDeadLetterExchange(final String deadLetterExchange) {
        this.deadLetterExchange = deadLetterExchange;
    }

    public String getDeadLetterQueue() {
        return deadLetterQueue;
    }

    public void setDeadLetterQueue(final String deadLetterQueue) {
        this.deadLetterQueue = deadLetterQueue;
    }

    public String getReceiverQueue() {
        return receiverQueue;
    }

    public void setReceiverQueue(final String receiverQueue) {
        this.receiverQueue = receiverQueue;
    }
}<|MERGE_RESOLUTION|>--- conflicted
+++ resolved
@@ -8,23 +8,18 @@
  */
 package org.eclipse.hawkbit.amqp;
 
+import org.springframework.amqp.rabbit.listener.SimpleMessageListenerContainer;
 import org.springframework.boot.context.properties.ConfigurationProperties;
 import org.springframework.stereotype.Component;
 
 /**
  * Bean which holds the necessary properties for configuring the AMQP
  * connection.
-<<<<<<< HEAD
  * 
-=======
- *
->>>>>>> ba4e0fa7
  */
 @Component
 @ConfigurationProperties("hawkbit.dmf.rabbitmq")
 public class AmqpProperties {
-
-<<<<<<< HEAD
     /**
      * DMF API dead letter queue.
      */
@@ -38,10 +33,6 @@
     /**
      * DMF API receiving queue.
      */
-=======
-    private String deadLetterQueue = "dmf_receiver_deadletter";
-    private String deadLetterExchange = "dmf.receiver.deadletter";
->>>>>>> ba4e0fa7
     private String receiverQueue = "dmf_receiver";
 
     /**
@@ -50,26 +41,59 @@
      */
     private boolean missingQueuesFatal = false;
 
+    /**
+     * Is missingQueuesFatal enabled
+     * 
+     * @see SimpleMessageListenerContainer#setMissingQueuesFatal
+     * @return the missingQueuesFatal <true> enabled <false> disabled
+     */
     public boolean isMissingQueuesFatal() {
         return missingQueuesFatal;
     }
 
+    /**
+     * @param missingQueuesFatal
+     *            the missingQueuesFatal to set.
+     * @see SimpleMessageListenerContainer#setMissingQueuesFatal
+     */
     public void setMissingQueuesFatal(final boolean missingQueuesFatal) {
         this.missingQueuesFatal = missingQueuesFatal;
     }
 
+    /**
+     * Returns the dead letter exchange.
+     * 
+     * @return dead letter exchange
+     */
     public String getDeadLetterExchange() {
         return deadLetterExchange;
     }
 
+    /**
+     * Sets the dead letter exchange.
+     * 
+     * @param deadLetterExchange
+     *            the deadLetterExchange to be set
+     */
     public void setDeadLetterExchange(final String deadLetterExchange) {
         this.deadLetterExchange = deadLetterExchange;
     }
 
+    /**
+     * Returns the dead letter queue.
+     * 
+     * @return the dead letter queue
+     */
     public String getDeadLetterQueue() {
         return deadLetterQueue;
     }
 
+    /**
+     * Sets the dead letter queue.
+     * 
+     * @param deadLetterQueue
+     *            the deadLetterQueue ro be set
+     */
     public void setDeadLetterQueue(final String deadLetterQueue) {
         this.deadLetterQueue = deadLetterQueue;
     }
