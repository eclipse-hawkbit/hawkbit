/**
 * Copyright (c) 2015 Bosch Software Innovations GmbH and others.
 *
 * All rights reserved. This program and the accompanying materials
 * are made available under the terms of the Eclipse Public License v1.0
 * which accompanies this distribution, and is available at
 * http://www.eclipse.org/legal/epl-v10.html
 */
package org.eclipse.hawkbit.amqp;

import java.util.concurrent.TimeUnit;

import javax.validation.ConstraintViolationException;

import org.eclipse.hawkbit.repository.exception.CancelActionNotAllowedException;
import org.eclipse.hawkbit.repository.exception.EntityNotFoundException;
import org.eclipse.hawkbit.repository.exception.InvalidTargetAddressException;
import org.eclipse.hawkbit.repository.exception.TenantNotExistException;
import org.eclipse.hawkbit.repository.exception.ToManyAttributeEntriesException;
import org.eclipse.hawkbit.repository.exception.TooManyStatusEntriesException;
import org.slf4j.Logger;
import org.slf4j.LoggerFactory;
import org.springframework.amqp.rabbit.listener.ConditionalRejectingErrorHandler;
import org.springframework.amqp.rabbit.listener.FatalExceptionStrategy;
import org.springframework.amqp.support.converter.MessageConversionException;
import org.springframework.messaging.MessageHandlingException;

/**
 * Custom {@link FatalExceptionStrategy} that markes defined hawkBit internal
 * exceptions not to be requeued. In addition it throttles in case of a requeue
 * by means of blocking the processing thread for a certain amount of time. That
 * avoids a back and forth between broker and hawkBit at maximum speed.
 *
 */
public class DelayedRequeueExceptionStrategy extends ConditionalRejectingErrorHandler.DefaultExceptionStrategy {
    private static final Logger LOG = LoggerFactory.getLogger(DelayedRequeueExceptionStrategy.class);

    private final long delay;

    /**
     * @param delay
     *            in {@link TimeUnit#MILLISECONDS} before requeue.
     */
    public DelayedRequeueExceptionStrategy(final long delay) {
        this.delay = delay;
    }

    @Override
    protected boolean isUserCauseFatal(final Throwable cause) {
        if (invalidMessage(cause)) {
            return true;
        }

        LOG.error("Found a message that has to be requeued. Processing with delay of {}ms: ", delay, cause);

        try {
            TimeUnit.MILLISECONDS.sleep(delay);
        } catch (final InterruptedException e) {
            LOG.error("Delay interrupted!", e);
            Thread.currentThread().interrupt();
        }

        return false;
    }

    private boolean invalidMessage(final Throwable cause) {
<<<<<<< HEAD
        return doesNotExist(cause) || cause instanceof TooManyStatusEntriesException
                || cause instanceof InvalidTargetAddressException || cause instanceof ToManyAttributeEntriesException
                || cause instanceof MessageHandlingException || cause instanceof MessageConversionException
                || test(cause);
    }

    private boolean test(final Throwable cause) {
        if (cause instanceof javax.validation.ConstraintViolationException) {
            System.out.println("hier");
        }
        return cause instanceof javax.validation.ConstraintViolationException;
=======
        return doesNotExist(cause) || quotaHit(cause) || invalidContent(cause) || invalidState(cause);
    }

    private boolean invalidState(final Throwable cause) {
        return cause instanceof CancelActionNotAllowedException;
    }

    private boolean quotaHit(final Throwable cause) {
        return cause instanceof TooManyStatusEntriesException || cause instanceof ToManyAttributeEntriesException;
>>>>>>> 45f3ca07
    }

    private boolean doesNotExist(final Throwable cause) {
        return cause instanceof TenantNotExistException || cause instanceof EntityNotFoundException;
    }

    private boolean invalidContent(final Throwable cause) {
        return cause instanceof ConstraintViolationException || cause instanceof InvalidTargetAddressException
                || cause instanceof MessageConversionException || cause instanceof MessageHandlingException;
    }
}<|MERGE_RESOLUTION|>--- conflicted
+++ resolved
@@ -64,19 +64,6 @@
     }
 
     private boolean invalidMessage(final Throwable cause) {
-<<<<<<< HEAD
-        return doesNotExist(cause) || cause instanceof TooManyStatusEntriesException
-                || cause instanceof InvalidTargetAddressException || cause instanceof ToManyAttributeEntriesException
-                || cause instanceof MessageHandlingException || cause instanceof MessageConversionException
-                || test(cause);
-    }
-
-    private boolean test(final Throwable cause) {
-        if (cause instanceof javax.validation.ConstraintViolationException) {
-            System.out.println("hier");
-        }
-        return cause instanceof javax.validation.ConstraintViolationException;
-=======
         return doesNotExist(cause) || quotaHit(cause) || invalidContent(cause) || invalidState(cause);
     }
 
@@ -86,7 +73,6 @@
 
     private boolean quotaHit(final Throwable cause) {
         return cause instanceof TooManyStatusEntriesException || cause instanceof ToManyAttributeEntriesException;
->>>>>>> 45f3ca07
     }
 
     private boolean doesNotExist(final Throwable cause) {
