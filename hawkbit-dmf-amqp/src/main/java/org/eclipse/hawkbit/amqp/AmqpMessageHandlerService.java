--- conflicted
+++ resolved
@@ -26,13 +26,8 @@
 import org.eclipse.hawkbit.repository.ControllerManagement;
 import org.eclipse.hawkbit.repository.EntityFactory;
 import org.eclipse.hawkbit.repository.RepositoryConstants;
-<<<<<<< HEAD
 import org.eclipse.hawkbit.repository.event.local.CancelTargetAssignmentEvent;
 import org.eclipse.hawkbit.repository.event.local.TargetAssignDistributionSetEvent;
-=======
-import org.eclipse.hawkbit.repository.eventbus.event.CancelTargetAssignmentEvent;
-import org.eclipse.hawkbit.repository.eventbus.event.TargetAssignDistributionSetEvent;
->>>>>>> e6b6b449
 import org.eclipse.hawkbit.repository.exception.TenantNotExistException;
 import org.eclipse.hawkbit.repository.exception.TooManyStatusEntriesException;
 import org.eclipse.hawkbit.repository.model.Action;
@@ -46,7 +41,6 @@
 import org.slf4j.LoggerFactory;
 import org.springframework.amqp.AmqpRejectAndDontRequeueException;
 import org.springframework.amqp.core.Message;
-import org.springframework.amqp.core.MessageProperties;
 import org.springframework.amqp.rabbit.annotation.RabbitListener;
 import org.springframework.amqp.rabbit.core.RabbitTemplate;
 import org.springframework.messaging.handler.annotation.Header;
@@ -199,14 +193,8 @@
         }
 
         if (action.get().isCancelingOrCanceled()) {
-<<<<<<< HEAD
-            amqpMessageDispatcherService
-                    .targetCancelAssignmentToDistributionSet(new CancelTargetAssignmentEvent(target.getTenant(),
-                            target.getControllerId(), action.get().getId(), target.getTargetInfo().getAddress()));
-=======
             amqpMessageDispatcherService.targetCancelAssignmentToDistributionSet(
                     new CancelTargetAssignmentEvent(target, action.get().getId()));
->>>>>>> e6b6b449
             return;
         }
 
@@ -344,13 +332,4 @@
                     "Cancel recjected message is not allowed, if action is on state: " + action.getStatus());
         }
     }
-
-    protected static void checkContentTypeJson(final Message message) {
-        final MessageProperties messageProperties = message.getMessageProperties();
-        if (messageProperties.getContentType() != null && messageProperties.getContentType().contains("json")) {
-            return;
-        }
-        throw new AmqpRejectAndDontRequeueException("Content-Type is not JSON compatible");
-    }
-
 }