/**
 * Copyright (c) 2015 Bosch Software Innovations GmbH and others.
 *
 * All rights reserved. This program and the accompanying materials
 * are made available under the terms of the Eclipse Public License v1.0
 * which accompanies this distribution, and is available at
 * http://www.eclipse.org/legal/epl-v10.html
 */
package org.eclipse.hawkbit.amqp;

import java.net.URI;
import java.nio.charset.StandardCharsets;
import java.util.Collections;
import java.util.List;
import java.util.Optional;
import java.util.UUID;

import org.apache.commons.lang3.ArrayUtils;
import org.apache.commons.lang3.StringUtils;
<<<<<<< HEAD
import org.eclipse.hawkbit.api.HostnameResolver;
import org.eclipse.hawkbit.artifact.repository.model.DbArtifact;
import org.eclipse.hawkbit.artifact.repository.model.DbArtifactHash;
import org.eclipse.hawkbit.cache.DownloadArtifactCache;
import org.eclipse.hawkbit.cache.DownloadIdCache;
import org.eclipse.hawkbit.cache.DownloadType;
=======
>>>>>>> a8ad0d7d
import org.eclipse.hawkbit.dmf.amqp.api.EventTopic;
import org.eclipse.hawkbit.dmf.amqp.api.MessageHeaderKey;
import org.eclipse.hawkbit.dmf.amqp.api.MessageType;
import org.eclipse.hawkbit.dmf.json.model.ActionUpdateStatus;
<<<<<<< HEAD
import org.eclipse.hawkbit.dmf.json.model.Artifact;
import org.eclipse.hawkbit.dmf.json.model.ArtifactHash;
import org.eclipse.hawkbit.dmf.json.model.DownloadResponse;
import org.eclipse.hawkbit.dmf.json.model.TenantSecurityToken;
import org.eclipse.hawkbit.dmf.json.model.TenantSecurityToken.FileResource;
=======
import org.eclipse.hawkbit.eventbus.event.CancelTargetAssignmentEvent;
>>>>>>> a8ad0d7d
import org.eclipse.hawkbit.im.authentication.SpPermission.SpringEvalExpressions;
import org.eclipse.hawkbit.im.authentication.TenantAwareAuthenticationDetails;
import org.eclipse.hawkbit.repository.ControllerManagement;
import org.eclipse.hawkbit.repository.EntityFactory;
import org.eclipse.hawkbit.repository.RepositoryConstants;
<<<<<<< HEAD
import org.eclipse.hawkbit.repository.event.local.CancelTargetAssignmentEvent;
import org.eclipse.hawkbit.repository.event.local.TargetAssignDistributionSetEvent;
import org.eclipse.hawkbit.repository.exception.EntityNotFoundException;
=======
import org.eclipse.hawkbit.repository.eventbus.event.TargetAssignDistributionSetEvent;
>>>>>>> a8ad0d7d
import org.eclipse.hawkbit.repository.exception.TenantNotExistException;
import org.eclipse.hawkbit.repository.exception.TooManyStatusEntriesException;
import org.eclipse.hawkbit.repository.model.Action;
import org.eclipse.hawkbit.repository.model.Action.Status;
import org.eclipse.hawkbit.repository.model.ActionStatus;
import org.eclipse.hawkbit.repository.model.DistributionSet;
import org.eclipse.hawkbit.repository.model.SoftwareModule;
import org.eclipse.hawkbit.repository.model.Target;
import org.eclipse.hawkbit.util.IpUtil;
import org.slf4j.Logger;
import org.slf4j.LoggerFactory;
import org.springframework.amqp.AmqpRejectAndDontRequeueException;
import org.springframework.amqp.core.Message;
import org.springframework.amqp.rabbit.annotation.RabbitListener;
import org.springframework.amqp.rabbit.core.RabbitTemplate;
<<<<<<< HEAD
import org.springframework.beans.factory.annotation.Autowired;
import org.springframework.http.HttpStatus;
=======
>>>>>>> a8ad0d7d
import org.springframework.messaging.handler.annotation.Header;
import org.springframework.security.authentication.AnonymousAuthenticationToken;
import org.springframework.security.core.Authentication;
import org.springframework.security.core.authority.SimpleGrantedAuthority;
import org.springframework.security.core.context.SecurityContext;
import org.springframework.security.core.context.SecurityContextHolder;
import org.springframework.security.core.context.SecurityContextImpl;

/**
 *
 * {@link AmqpMessageHandlerService} handles all incoming target interaction
 * AMQP messages (e.g. create target, check for updates etc.) for the queue
 * which is configured for the property hawkbit.dmf.rabbitmq.receiverQueue.
 *
 */
public class AmqpMessageHandlerService extends BaseAmqpService {

    private static final Logger LOG = LoggerFactory.getLogger(AmqpMessageHandlerService.class);

    private final AmqpMessageDispatcherService amqpMessageDispatcherService;

    private final ControllerManagement controllerManagement;

<<<<<<< HEAD
    @Autowired
    private AmqpControllerAuthentication authenticationManager;

    @Autowired
    private ArtifactManagement artifactManagement;

    @Autowired
    private DownloadIdCache downloadIdCache;

    @Autowired
    private HostnameResolver hostnameResolver;

    @Autowired
    private EntityFactory entityFactory;

    @Autowired
    private SystemSecurityContext systemSecurityContext;
=======
    private final EntityFactory entityFactory;
>>>>>>> a8ad0d7d

    /**
     * Constructor.
     * 
     * @param rabbitTemplate
     *            for converting messages
     * @param amqpMessageDispatcherService
     *            to sending events to DMF client
     * @param controllerManagement
     *            for target repo access
     * @param entityFactory
     *            to create entities
     */
    public AmqpMessageHandlerService(final RabbitTemplate rabbitTemplate,
            final AmqpMessageDispatcherService amqpMessageDispatcherService,
            final ControllerManagement controllerManagement, final EntityFactory entityFactory) {
        super(rabbitTemplate);
        this.amqpMessageDispatcherService = amqpMessageDispatcherService;
        this.controllerManagement = controllerManagement;
        this.entityFactory = entityFactory;
    }

    /**
     * Method to handle all incoming DMF amqp messages.
     *
     * @param message
     *            incoming message
     * @param type
     *            the message type
     * @param tenant
     *            the contentType of the message
     * 
     * @return a message if <null> no message is send back to sender
     */
    @RabbitListener(queues = "${hawkbit.dmf.rabbitmq.receiverQueue}", containerFactory = "listenerContainerFactory")
    public Message onMessage(final Message message, @Header(MessageHeaderKey.TYPE) final String type,
            @Header(MessageHeaderKey.TENANT) final String tenant) {
        return onMessage(message, type, tenant, getRabbitTemplate().getConnectionFactory().getVirtualHost());
    }

    /**
     * * Executed if a amqp message arrives.
     * 
     * @param message
     *            the message
     * @param type
     *            the type
     * @param tenant
     *            the tenant
     * @param virtualHost
     *            the virtual host
     * @return the rpc message back to supplier.
     */
    public Message onMessage(final Message message, final String type, final String tenant, final String virtualHost) {
        checkContentTypeJson(message);
        final SecurityContext oldContext = SecurityContextHolder.getContext();
        try {
            final MessageType messageType = MessageType.valueOf(type);
            switch (messageType) {
            case THING_CREATED:
                setTenantSecurityContext(tenant);
                registerTarget(message, virtualHost);
                break;
            case EVENT:
                setTenantSecurityContext(tenant);
                final String topicValue = getStringHeaderKey(message, MessageHeaderKey.TOPIC, "EventTopic is null");
                final EventTopic eventTopic = EventTopic.valueOf(topicValue);
                handleIncomingEvent(message, eventTopic);
                break;
            default:
                logAndThrowMessageError(message, "No handle method was found for the given message type.");
            }
        } catch (final IllegalArgumentException ex) {
            throw new AmqpRejectAndDontRequeueException("Invalid message!", ex);
        } catch (final TenantNotExistException | TooManyStatusEntriesException e) {
            throw new AmqpRejectAndDontRequeueException(e);
        } finally {
            SecurityContextHolder.setContext(oldContext);
        }
        return null;
    }

<<<<<<< HEAD
    private Message handleAuthentifiactionMessage(final Message message) {
        final DownloadResponse authentificationResponse = new DownloadResponse();
        final MessageProperties messageProperties = message.getMessageProperties();
        final TenantSecurityToken secruityToken = convertMessage(message, TenantSecurityToken.class);
        final FileResource fileResource = secruityToken.getFileResource();
        try {
            SecurityContextHolder.getContext().setAuthentication(authenticationManager.doAuthenticate(secruityToken));

            final LocalArtifact localArtifact = findLocalArtifactByFileResource(fileResource);

            if (localArtifact == null) {
                LOG.info("target {} requested file resource {} which does not exists to download",
                        secruityToken.getControllerId(), fileResource);
                throw new EntityNotFoundException();
            }

            checkIfArtifactIsAssignedToTarget(secruityToken, localArtifact);

            final Artifact artifact = convertDbArtifact(artifactManagement.loadLocalArtifactBinary(localArtifact));
            if (artifact == null) {
                throw new EntityNotFoundException();
            }
            authentificationResponse.setArtifact(artifact);
            final String downloadId = UUID.randomUUID().toString();
            // SHA1 key is set, download by SHA1
            final DownloadArtifactCache downloadCache = new DownloadArtifactCache(DownloadType.BY_SHA1,
                    localArtifact.getSha1Hash());
            downloadIdCache.put(downloadId, downloadCache);
            authentificationResponse
                    .setDownloadUrl(UriComponentsBuilder.fromUri(hostnameResolver.resolveHostname().toURI())
                            .path("/api/v1/downloadserver/downloadId/").path(downloadId).build().toUriString());
            authentificationResponse.setResponseCode(HttpStatus.OK.value());
        } catch (final BadCredentialsException | AuthenticationServiceException | CredentialsExpiredException e) {
            LOG.error("Login failed", e);
            authentificationResponse.setResponseCode(HttpStatus.FORBIDDEN.value());
            authentificationResponse.setMessage("Login failed");
        } catch (final URISyntaxException e) {
            LOG.error("URI build exception", e);
            authentificationResponse.setResponseCode(HttpStatus.INTERNAL_SERVER_ERROR.value());
            authentificationResponse.setMessage("Building download URI failed");
        } catch (final EntityNotFoundException e) {
            final String errorMessage = "Artifact for resource " + fileResource + "not found ";
            LOG.warn(errorMessage, e);
            authentificationResponse.setResponseCode(HttpStatus.NOT_FOUND.value());
            authentificationResponse.setMessage(errorMessage);
        }

        return getMessageConverter().toMessage(authentificationResponse, messageProperties);
    }

    /**
     * check action for this download purposes, the method will throw an
     * EntityNotFoundException in case the controller is not allowed to download
     * this file because it's not assigned to an action and not assigned to this
     * controller. Otherwise no controllerId is set = anonymous download
     * 
     * @param secruityToken
     *            the security token which holds the target ID to check on
     * @param localArtifact
     *            the local artifact to verify if the given target is allowed to
     *            download this artifact
     */
    private void checkIfArtifactIsAssignedToTarget(final TenantSecurityToken secruityToken,
            final LocalArtifact localArtifact) {
        final String controllerId = secruityToken.getControllerId();
        if (controllerId == null) {
            LOG.info("anonymous download no authentication check for artifact {}", localArtifact);
            return;
        }
        LOG.debug("no anonymous download request, doing authentication check for target {} and artifact {}",
                controllerId, localArtifact);
        if (!controllerManagement.hasTargetArtifactAssigned(controllerId, localArtifact)) {
            LOG.info("target {} tried to download artifact {} which is not assigned to the target", controllerId,
                    localArtifact);
            throw new EntityNotFoundException();
        }
        LOG.info("download security check for target {} and artifact {} granted", controllerId, localArtifact);
    }

    private LocalArtifact findLocalArtifactByFileResource(final FileResource fileResource) {
        if (fileResource.getSha1() != null) {
            return artifactManagement.findFirstLocalArtifactsBySHA1(fileResource.getSha1());
        } else if (fileResource.getFilename() != null) {
            return artifactManagement.findLocalArtifactByFilename(fileResource.getFilename()).stream().findFirst()
                    .orElse(null);
        } else if (fileResource.getSoftwareModuleFilenameResource() != null) {
            return artifactManagement
                    .findByFilenameAndSoftwareModule(fileResource.getSoftwareModuleFilenameResource().getFilename(),
                            fileResource.getSoftwareModuleFilenameResource().getSoftwareModuleId())
                    .stream().findFirst().orElse(null);
        }
        return null;
    }

    private static Artifact convertDbArtifact(final DbArtifact dbArtifact) {
        final Artifact artifact = new Artifact();
        artifact.setSize(dbArtifact.getSize());
        final DbArtifactHash dbArtifactHash = dbArtifact.getHashes();
        artifact.setHashes(new ArtifactHash(dbArtifactHash.getSha1(), dbArtifactHash.getMd5()));
        return artifact;
    }

=======
>>>>>>> a8ad0d7d
    private static void setSecurityContext(final Authentication authentication) {
        final SecurityContextImpl securityContextImpl = new SecurityContextImpl();
        securityContextImpl.setAuthentication(authentication);
        SecurityContextHolder.setContext(securityContextImpl);
    }

    private static void setTenantSecurityContext(final String tenantId) {
        final AnonymousAuthenticationToken authenticationToken = new AnonymousAuthenticationToken(
                UUID.randomUUID().toString(), "AMQP-Controller",
                Collections.singletonList(new SimpleGrantedAuthority(SpringEvalExpressions.CONTROLLER_ROLE_ANONYMOUS)));
        authenticationToken.setDetails(new TenantAwareAuthenticationDetails(tenantId, true));
        setSecurityContext(authenticationToken);
    }

    /**
     * Method to create a new target or to find the target if it already exists.
     *
     * @param targetID
     *            the ID of the target/thing
     * @param ip
     *            the ip of the target/thing
     */
    private void registerTarget(final Message message, final String virtualHost) {
        final String thingId = getStringHeaderKey(message, MessageHeaderKey.THING_ID, "ThingId is null");
        final String replyTo = message.getMessageProperties().getReplyTo();

        if (StringUtils.isEmpty(replyTo)) {
            logAndThrowMessageError(message, "No ReplyTo was set for the createThing Event.");
        }

        final URI amqpUri = IpUtil.createAmqpUri(virtualHost, replyTo);
        final Target target = controllerManagement.findOrRegisterTargetIfItDoesNotexist(thingId, amqpUri);
        LOG.debug("Target {} reported online state.", thingId);

        lookIfUpdateAvailable(target);
    }

    private void lookIfUpdateAvailable(final Target target) {
        final Optional<Action> action = controllerManagement.findOldestActiveActionByTarget(target);
        if (!action.isPresent()) {
            return;
        }

        if (action.get().isCancelingOrCanceled()) {
            amqpMessageDispatcherService.targetCancelAssignmentToDistributionSet(
                    new CancelTargetAssignmentEvent(target.getOptLockRevision(), target.getTenant(),
                            target.getControllerId(), action.get().getId(), target.getTargetInfo().getAddress()));
            return;
        }

        final DistributionSet distributionSet = action.get().getDistributionSet();
        final List<SoftwareModule> softwareModuleList = controllerManagement
                .findSoftwareModulesByDistributionSet(distributionSet);
        amqpMessageDispatcherService.targetAssignDistributionSet(new TargetAssignDistributionSetEvent(
                target.getOptLockRevision(), target.getTenant(), target, action.get().getId(), softwareModuleList));

    }

    /**
     * Method to handle the different topics to an event.
     *
     * @param message
     *            the incoming event message.
     * @param topic
     *            the topic of the event.
     */
    private void handleIncomingEvent(final Message message, final EventTopic topic) {
        if (EventTopic.UPDATE_ACTION_STATUS.equals(topic)) {
            updateActionStatus(message);
            return;
        }
        logAndThrowMessageError(message, "Got event without appropriate topic.");
    }

    /**
     * Method to update the action status of an action through the event.
     *
     * @param actionUpdateStatus
     *            the object form the ampq message
     */
    private void updateActionStatus(final Message message) {
        final ActionUpdateStatus actionUpdateStatus = convertMessage(message, ActionUpdateStatus.class);
        final Action action = checkActionExist(message, actionUpdateStatus);

        final ActionStatus actionStatus = createActionStatus(message, actionUpdateStatus, action);
        updateLastPollTime(action.getTarget());

        switch (actionUpdateStatus.getActionStatus()) {
        case DOWNLOAD:
            actionStatus.setStatus(Status.DOWNLOAD);
            break;
        case RETRIEVED:
            actionStatus.setStatus(Status.RETRIEVED);
            break;
        case RUNNING:
            actionStatus.setStatus(Status.RUNNING);
            break;
        case CANCELED:
            actionStatus.setStatus(Status.CANCELED);
            break;
        case FINISHED:
            actionStatus.setStatus(Status.FINISHED);
            break;
        case ERROR:
            actionStatus.setStatus(Status.ERROR);
            break;
        case WARNING:
            actionStatus.setStatus(Status.WARNING);
            break;
        case CANCEL_REJECTED:
            handleCancelRejected(message, action, actionStatus);
            break;
        default:
            logAndThrowMessageError(message, "Status for action does not exisit.");
        }

        final Action addUpdateActionStatus = getUpdateActionStatus(actionStatus);

        if (!addUpdateActionStatus.isActive()) {
            lookIfUpdateAvailable(action.getTarget());
        }
    }

    private void updateLastPollTime(final Target target) {
        controllerManagement.updateTargetStatus(target.getTargetInfo(), null, System.currentTimeMillis(), null);
    }

    private ActionStatus createActionStatus(final Message message, final ActionUpdateStatus actionUpdateStatus,
            final Action action) {
        final ActionStatus actionStatus = entityFactory.generateActionStatus();
        actionUpdateStatus.getMessage().forEach(actionStatus::addMessage);

        if (ArrayUtils.isNotEmpty(message.getMessageProperties().getCorrelationId())) {
            actionStatus.addMessage(RepositoryConstants.SERVER_MESSAGE_PREFIX + "DMF message correlation-id "
                    + convertCorrelationId(message));
        }

        actionStatus.setAction(action);
        actionStatus.setOccurredAt(System.currentTimeMillis());
        return actionStatus;
    }

    private static String convertCorrelationId(final Message message) {
        return new String(message.getMessageProperties().getCorrelationId(), StandardCharsets.UTF_8);
    }

    private Action getUpdateActionStatus(final ActionStatus actionStatus) {
        if (actionStatus.getStatus().equals(Status.CANCELED)) {
            return controllerManagement.addCancelActionStatus(actionStatus);
        }
        return controllerManagement.addUpdateActionStatus(actionStatus);
    }

    private Action checkActionExist(final Message message, final ActionUpdateStatus actionUpdateStatus) {
        final Long actionId = actionUpdateStatus.getActionId();
        LOG.debug("Target notifies intermediate about action {} with status {}.", actionId,
                actionUpdateStatus.getActionStatus().name());

        if (actionId == null) {
            logAndThrowMessageError(message, "Invalid message no action id");
        }

        final Action action = controllerManagement.findActionWithDetails(actionId);

        if (action == null) {
            logAndThrowMessageError(message,
                    "Got intermediate notification about action " + actionId + " but action does not exist");
        }
        return action;
    }

    private static void handleCancelRejected(final Message message, final Action action,
            final ActionStatus actionStatus) {
        if (action.isCancelingOrCanceled()) {

            actionStatus.setStatus(Status.WARNING);

            // cancel action rejected, write warning status message and fall
            // back to running action status

        } else {
            logAndThrowMessageError(message,
                    "Cancel recjected message is not allowed, if action is on state: " + action.getStatus());
        }
    }

<<<<<<< HEAD
    private static void checkContentTypeJson(final Message message) {
        final MessageProperties messageProperties = message.getMessageProperties();
        if (messageProperties.getContentType() != null && messageProperties.getContentType().contains("json")) {
            return;
        }
        throw new AmqpRejectAndDontRequeueException("Content-Type is not JSON compatible");
    }

    void setControllerManagement(final ControllerManagement controllerManagement) {
        this.controllerManagement = controllerManagement;
    }

    void setHostnameResolver(final HostnameResolver hostnameResolver) {
        this.hostnameResolver = hostnameResolver;
    }

    void setAuthenticationManager(final AmqpControllerAuthentication authenticationManager) {
        this.authenticationManager = authenticationManager;
    }

    void setArtifactManagement(final ArtifactManagement artifactManagement) {
        this.artifactManagement = artifactManagement;
    }

    void setDownloadIdCache(final DownloadIdCache downloadIdCache) {
        this.downloadIdCache = downloadIdCache;
    }

    void setEntityFactory(final EntityFactory entityFactory) {
        this.entityFactory = entityFactory;
    }

    void setSystemSecurityContext(final SystemSecurityContext systemSecurityContext) {
        this.systemSecurityContext = systemSecurityContext;
    }
=======
>>>>>>> a8ad0d7d
}<|MERGE_RESOLUTION|>--- conflicted
+++ resolved
@@ -17,40 +17,17 @@
 
 import org.apache.commons.lang3.ArrayUtils;
 import org.apache.commons.lang3.StringUtils;
-<<<<<<< HEAD
-import org.eclipse.hawkbit.api.HostnameResolver;
-import org.eclipse.hawkbit.artifact.repository.model.DbArtifact;
-import org.eclipse.hawkbit.artifact.repository.model.DbArtifactHash;
-import org.eclipse.hawkbit.cache.DownloadArtifactCache;
-import org.eclipse.hawkbit.cache.DownloadIdCache;
-import org.eclipse.hawkbit.cache.DownloadType;
-=======
->>>>>>> a8ad0d7d
 import org.eclipse.hawkbit.dmf.amqp.api.EventTopic;
 import org.eclipse.hawkbit.dmf.amqp.api.MessageHeaderKey;
 import org.eclipse.hawkbit.dmf.amqp.api.MessageType;
 import org.eclipse.hawkbit.dmf.json.model.ActionUpdateStatus;
-<<<<<<< HEAD
-import org.eclipse.hawkbit.dmf.json.model.Artifact;
-import org.eclipse.hawkbit.dmf.json.model.ArtifactHash;
-import org.eclipse.hawkbit.dmf.json.model.DownloadResponse;
-import org.eclipse.hawkbit.dmf.json.model.TenantSecurityToken;
-import org.eclipse.hawkbit.dmf.json.model.TenantSecurityToken.FileResource;
-=======
-import org.eclipse.hawkbit.eventbus.event.CancelTargetAssignmentEvent;
->>>>>>> a8ad0d7d
 import org.eclipse.hawkbit.im.authentication.SpPermission.SpringEvalExpressions;
 import org.eclipse.hawkbit.im.authentication.TenantAwareAuthenticationDetails;
 import org.eclipse.hawkbit.repository.ControllerManagement;
 import org.eclipse.hawkbit.repository.EntityFactory;
 import org.eclipse.hawkbit.repository.RepositoryConstants;
-<<<<<<< HEAD
 import org.eclipse.hawkbit.repository.event.local.CancelTargetAssignmentEvent;
 import org.eclipse.hawkbit.repository.event.local.TargetAssignDistributionSetEvent;
-import org.eclipse.hawkbit.repository.exception.EntityNotFoundException;
-=======
-import org.eclipse.hawkbit.repository.eventbus.event.TargetAssignDistributionSetEvent;
->>>>>>> a8ad0d7d
 import org.eclipse.hawkbit.repository.exception.TenantNotExistException;
 import org.eclipse.hawkbit.repository.exception.TooManyStatusEntriesException;
 import org.eclipse.hawkbit.repository.model.Action;
@@ -64,13 +41,9 @@
 import org.slf4j.LoggerFactory;
 import org.springframework.amqp.AmqpRejectAndDontRequeueException;
 import org.springframework.amqp.core.Message;
+import org.springframework.amqp.core.MessageProperties;
 import org.springframework.amqp.rabbit.annotation.RabbitListener;
 import org.springframework.amqp.rabbit.core.RabbitTemplate;
-<<<<<<< HEAD
-import org.springframework.beans.factory.annotation.Autowired;
-import org.springframework.http.HttpStatus;
-=======
->>>>>>> a8ad0d7d
 import org.springframework.messaging.handler.annotation.Header;
 import org.springframework.security.authentication.AnonymousAuthenticationToken;
 import org.springframework.security.core.Authentication;
@@ -94,27 +67,7 @@
 
     private final ControllerManagement controllerManagement;
 
-<<<<<<< HEAD
-    @Autowired
-    private AmqpControllerAuthentication authenticationManager;
-
-    @Autowired
-    private ArtifactManagement artifactManagement;
-
-    @Autowired
-    private DownloadIdCache downloadIdCache;
-
-    @Autowired
-    private HostnameResolver hostnameResolver;
-
-    @Autowired
-    private EntityFactory entityFactory;
-
-    @Autowired
-    private SystemSecurityContext systemSecurityContext;
-=======
     private final EntityFactory entityFactory;
->>>>>>> a8ad0d7d
 
     /**
      * Constructor.
@@ -197,111 +150,6 @@
         return null;
     }
 
-<<<<<<< HEAD
-    private Message handleAuthentifiactionMessage(final Message message) {
-        final DownloadResponse authentificationResponse = new DownloadResponse();
-        final MessageProperties messageProperties = message.getMessageProperties();
-        final TenantSecurityToken secruityToken = convertMessage(message, TenantSecurityToken.class);
-        final FileResource fileResource = secruityToken.getFileResource();
-        try {
-            SecurityContextHolder.getContext().setAuthentication(authenticationManager.doAuthenticate(secruityToken));
-
-            final LocalArtifact localArtifact = findLocalArtifactByFileResource(fileResource);
-
-            if (localArtifact == null) {
-                LOG.info("target {} requested file resource {} which does not exists to download",
-                        secruityToken.getControllerId(), fileResource);
-                throw new EntityNotFoundException();
-            }
-
-            checkIfArtifactIsAssignedToTarget(secruityToken, localArtifact);
-
-            final Artifact artifact = convertDbArtifact(artifactManagement.loadLocalArtifactBinary(localArtifact));
-            if (artifact == null) {
-                throw new EntityNotFoundException();
-            }
-            authentificationResponse.setArtifact(artifact);
-            final String downloadId = UUID.randomUUID().toString();
-            // SHA1 key is set, download by SHA1
-            final DownloadArtifactCache downloadCache = new DownloadArtifactCache(DownloadType.BY_SHA1,
-                    localArtifact.getSha1Hash());
-            downloadIdCache.put(downloadId, downloadCache);
-            authentificationResponse
-                    .setDownloadUrl(UriComponentsBuilder.fromUri(hostnameResolver.resolveHostname().toURI())
-                            .path("/api/v1/downloadserver/downloadId/").path(downloadId).build().toUriString());
-            authentificationResponse.setResponseCode(HttpStatus.OK.value());
-        } catch (final BadCredentialsException | AuthenticationServiceException | CredentialsExpiredException e) {
-            LOG.error("Login failed", e);
-            authentificationResponse.setResponseCode(HttpStatus.FORBIDDEN.value());
-            authentificationResponse.setMessage("Login failed");
-        } catch (final URISyntaxException e) {
-            LOG.error("URI build exception", e);
-            authentificationResponse.setResponseCode(HttpStatus.INTERNAL_SERVER_ERROR.value());
-            authentificationResponse.setMessage("Building download URI failed");
-        } catch (final EntityNotFoundException e) {
-            final String errorMessage = "Artifact for resource " + fileResource + "not found ";
-            LOG.warn(errorMessage, e);
-            authentificationResponse.setResponseCode(HttpStatus.NOT_FOUND.value());
-            authentificationResponse.setMessage(errorMessage);
-        }
-
-        return getMessageConverter().toMessage(authentificationResponse, messageProperties);
-    }
-
-    /**
-     * check action for this download purposes, the method will throw an
-     * EntityNotFoundException in case the controller is not allowed to download
-     * this file because it's not assigned to an action and not assigned to this
-     * controller. Otherwise no controllerId is set = anonymous download
-     * 
-     * @param secruityToken
-     *            the security token which holds the target ID to check on
-     * @param localArtifact
-     *            the local artifact to verify if the given target is allowed to
-     *            download this artifact
-     */
-    private void checkIfArtifactIsAssignedToTarget(final TenantSecurityToken secruityToken,
-            final LocalArtifact localArtifact) {
-        final String controllerId = secruityToken.getControllerId();
-        if (controllerId == null) {
-            LOG.info("anonymous download no authentication check for artifact {}", localArtifact);
-            return;
-        }
-        LOG.debug("no anonymous download request, doing authentication check for target {} and artifact {}",
-                controllerId, localArtifact);
-        if (!controllerManagement.hasTargetArtifactAssigned(controllerId, localArtifact)) {
-            LOG.info("target {} tried to download artifact {} which is not assigned to the target", controllerId,
-                    localArtifact);
-            throw new EntityNotFoundException();
-        }
-        LOG.info("download security check for target {} and artifact {} granted", controllerId, localArtifact);
-    }
-
-    private LocalArtifact findLocalArtifactByFileResource(final FileResource fileResource) {
-        if (fileResource.getSha1() != null) {
-            return artifactManagement.findFirstLocalArtifactsBySHA1(fileResource.getSha1());
-        } else if (fileResource.getFilename() != null) {
-            return artifactManagement.findLocalArtifactByFilename(fileResource.getFilename()).stream().findFirst()
-                    .orElse(null);
-        } else if (fileResource.getSoftwareModuleFilenameResource() != null) {
-            return artifactManagement
-                    .findByFilenameAndSoftwareModule(fileResource.getSoftwareModuleFilenameResource().getFilename(),
-                            fileResource.getSoftwareModuleFilenameResource().getSoftwareModuleId())
-                    .stream().findFirst().orElse(null);
-        }
-        return null;
-    }
-
-    private static Artifact convertDbArtifact(final DbArtifact dbArtifact) {
-        final Artifact artifact = new Artifact();
-        artifact.setSize(dbArtifact.getSize());
-        final DbArtifactHash dbArtifactHash = dbArtifact.getHashes();
-        artifact.setHashes(new ArtifactHash(dbArtifactHash.getSha1(), dbArtifactHash.getMd5()));
-        return artifact;
-    }
-
-=======
->>>>>>> a8ad0d7d
     private static void setSecurityContext(final Authentication authentication) {
         final SecurityContextImpl securityContextImpl = new SecurityContextImpl();
         securityContextImpl.setAuthentication(authentication);
@@ -488,8 +336,7 @@
         }
     }
 
-<<<<<<< HEAD
-    private static void checkContentTypeJson(final Message message) {
+    protected static void checkContentTypeJson(final Message message) {
         final MessageProperties messageProperties = message.getMessageProperties();
         if (messageProperties.getContentType() != null && messageProperties.getContentType().contains("json")) {
             return;
@@ -497,33 +344,4 @@
         throw new AmqpRejectAndDontRequeueException("Content-Type is not JSON compatible");
     }
 
-    void setControllerManagement(final ControllerManagement controllerManagement) {
-        this.controllerManagement = controllerManagement;
-    }
-
-    void setHostnameResolver(final HostnameResolver hostnameResolver) {
-        this.hostnameResolver = hostnameResolver;
-    }
-
-    void setAuthenticationManager(final AmqpControllerAuthentication authenticationManager) {
-        this.authenticationManager = authenticationManager;
-    }
-
-    void setArtifactManagement(final ArtifactManagement artifactManagement) {
-        this.artifactManagement = artifactManagement;
-    }
-
-    void setDownloadIdCache(final DownloadIdCache downloadIdCache) {
-        this.downloadIdCache = downloadIdCache;
-    }
-
-    void setEntityFactory(final EntityFactory entityFactory) {
-        this.entityFactory = entityFactory;
-    }
-
-    void setSystemSecurityContext(final SystemSecurityContext systemSecurityContext) {
-        this.systemSecurityContext = systemSecurityContext;
-    }
-=======
->>>>>>> a8ad0d7d
 }