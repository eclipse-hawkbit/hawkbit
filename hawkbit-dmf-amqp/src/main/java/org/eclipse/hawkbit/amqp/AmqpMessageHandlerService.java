/**
 * Copyright (c) 2015 Bosch Software Innovations GmbH and others.
 *
 * All rights reserved. This program and the accompanying materials
 * are made available under the terms of the Eclipse Public License v1.0
 * which accompanies this distribution, and is available at
 * http://www.eclipse.org/legal/epl-v10.html
 */
package org.eclipse.hawkbit.amqp;

import java.net.URI;
import java.net.URISyntaxException;
import java.nio.charset.StandardCharsets;
import java.util.Collections;
import java.util.List;
import java.util.Optional;
import java.util.UUID;

import org.apache.commons.lang3.ArrayUtils;
import org.apache.commons.lang3.StringUtils;
import org.eclipse.hawkbit.api.HostnameResolver;
import org.eclipse.hawkbit.artifact.repository.model.DbArtifact;
import org.eclipse.hawkbit.artifact.repository.model.DbArtifactHash;
import org.eclipse.hawkbit.cache.CacheConstants;
import org.eclipse.hawkbit.cache.DownloadArtifactCache;
import org.eclipse.hawkbit.cache.DownloadType;
import org.eclipse.hawkbit.dmf.amqp.api.EventTopic;
import org.eclipse.hawkbit.dmf.amqp.api.MessageHeaderKey;
import org.eclipse.hawkbit.dmf.amqp.api.MessageType;
import org.eclipse.hawkbit.dmf.json.model.ActionUpdateStatus;
import org.eclipse.hawkbit.dmf.json.model.Artifact;
import org.eclipse.hawkbit.dmf.json.model.ArtifactHash;
import org.eclipse.hawkbit.dmf.json.model.DownloadResponse;
import org.eclipse.hawkbit.dmf.json.model.TenantSecurityToken;
import org.eclipse.hawkbit.dmf.json.model.TenantSecurityToken.FileResource;
import org.eclipse.hawkbit.eventbus.event.CancelTargetAssignmentEvent;
import org.eclipse.hawkbit.im.authentication.SpPermission.SpringEvalExpressions;
import org.eclipse.hawkbit.im.authentication.TenantAwareAuthenticationDetails;
import org.eclipse.hawkbit.repository.ArtifactManagement;
import org.eclipse.hawkbit.repository.ControllerManagement;
import org.eclipse.hawkbit.repository.EntityFactory;
import org.eclipse.hawkbit.repository.RepositoryConstants;
import org.eclipse.hawkbit.repository.eventbus.event.TargetAssignDistributionSetEvent;
import org.eclipse.hawkbit.repository.exception.EntityNotFoundException;
import org.eclipse.hawkbit.repository.exception.TenantNotExistException;
import org.eclipse.hawkbit.repository.exception.TooManyStatusEntriesException;
import org.eclipse.hawkbit.repository.model.Action;
import org.eclipse.hawkbit.repository.model.Action.Status;
import org.eclipse.hawkbit.repository.model.ActionStatus;
import org.eclipse.hawkbit.repository.model.DistributionSet;
import org.eclipse.hawkbit.repository.model.LocalArtifact;
import org.eclipse.hawkbit.repository.model.SoftwareModule;
import org.eclipse.hawkbit.repository.model.Target;
import org.eclipse.hawkbit.security.SystemSecurityContext;
import org.eclipse.hawkbit.util.IpUtil;
import org.slf4j.Logger;
import org.slf4j.LoggerFactory;
import org.springframework.amqp.AmqpRejectAndDontRequeueException;
import org.springframework.amqp.core.Message;
import org.springframework.amqp.core.MessageProperties;
import org.springframework.amqp.rabbit.annotation.RabbitListener;
import org.springframework.amqp.rabbit.core.RabbitTemplate;
import org.springframework.beans.factory.annotation.Autowired;
import org.springframework.beans.factory.annotation.Qualifier;
import org.springframework.cache.Cache;
import org.springframework.http.HttpStatus;
import org.springframework.messaging.handler.annotation.Header;
import org.springframework.security.authentication.AnonymousAuthenticationToken;
import org.springframework.security.authentication.AuthenticationServiceException;
import org.springframework.security.authentication.BadCredentialsException;
import org.springframework.security.authentication.CredentialsExpiredException;
import org.springframework.security.core.Authentication;
import org.springframework.security.core.authority.SimpleGrantedAuthority;
import org.springframework.security.core.context.SecurityContext;
import org.springframework.security.core.context.SecurityContextHolder;
import org.springframework.security.core.context.SecurityContextImpl;
import org.springframework.web.util.UriComponentsBuilder;

/**
 *
 * {@link AmqpMessageHandlerService} handles all incoming AMQP messages for the
 * queue which is configure for the property hawkbit.dmf.rabbitmq.receiverQueue.
 *
 */
public class AmqpMessageHandlerService extends BaseAmqpService {

    private static final Logger LOG = LoggerFactory.getLogger(AmqpMessageHandlerService.class);

    private final AmqpMessageDispatcherService amqpMessageDispatcherService;

    @Autowired
    private ControllerManagement controllerManagement;

    @Autowired
    private AmqpControllerAuthentfication authenticationManager;

    @Autowired
    private ArtifactManagement artifactManagement;

    @Autowired
    @Qualifier(CacheConstants.DOWNLOAD_ID_CACHE)
    private Cache cache;

    @Autowired
    private HostnameResolver hostnameResolver;

    @Autowired
    private EntityFactory entityFactory;

    @Autowired
    private SystemSecurityContext systemSecurityContext;

    /**
     * Constructor.
     * 
     * @param defaultTemplate
     *            the configured amqp template.
     * @param amqpMessageDispatcherService
     *            to sending events to DMF client
     */
    public AmqpMessageHandlerService(final RabbitTemplate defaultTemplate,
            final AmqpMessageDispatcherService amqpMessageDispatcherService) {
        super(defaultTemplate);
        this.amqpMessageDispatcherService = amqpMessageDispatcherService;
    }

    /**
     * Method to handle all incoming DMF amqp messages.
     *
     * @param message
     *            incoming message
     * @param type
     *            the message type
     * @param tenant
     *            the contentType of the message
     * 
     * @return a message if <null> no message is send back to sender
     */
    @RabbitListener(queues = "${hawkbit.dmf.rabbitmq.receiverQueue}", containerFactory = "listenerContainerFactory")
    public Message onMessage(final Message message, @Header(MessageHeaderKey.TYPE) final String type,
            @Header(MessageHeaderKey.TENANT) final String tenant) {
        return onMessage(message, type, tenant, getRabbitTemplate().getConnectionFactory().getVirtualHost());
    }

    /**
     * Executed on a authentication request.
     * 
     * @param message
     *            the amqp message
     * @return the rpc message back to supplier.
     */
    @RabbitListener(queues = "${hawkbit.dmf.rabbitmq.authenticationReceiverQueue}", containerFactory = "listenerContainerFactory")
    public Message onAuthenticationRequest(final Message message) {
        checkContentTypeJson(message);
        final SecurityContext oldContext = SecurityContextHolder.getContext();
        try {
            return handleAuthenticationMessage(message);
        } catch (final IllegalArgumentException ex) {
            throw new AmqpRejectAndDontRequeueException("Invalid message!", ex);
        } catch (final TenantNotExistException | TooManyStatusEntriesException e) {
            throw new AmqpRejectAndDontRequeueException(e);
        } finally {
            SecurityContextHolder.setContext(oldContext);
        }
    }

    /**
     * * Executed if a amqp message arrives.
     * 
     * @param message
     *            the message
     * @param type
     *            the type
     * @param tenant
     *            the tenant
     * @param virtualHost
     *            the virtual host
     * @return the rpc message back to supplier.
     */
    public Message onMessage(final Message message, final String type, final String tenant, final String virtualHost) {
        checkContentTypeJson(message);
        final SecurityContext oldContext = SecurityContextHolder.getContext();
        try {
            final MessageType messageType = MessageType.valueOf(type);
            switch (messageType) {
            case THING_CREATED:
                setTenantSecurityContext(tenant);
                registerTarget(message, virtualHost);
                break;
            case EVENT:
                setTenantSecurityContext(tenant);
                final String topicValue = getStringHeaderKey(message, MessageHeaderKey.TOPIC, "EventTopic is null");
                final EventTopic eventTopic = EventTopic.valueOf(topicValue);
                handleIncomingEvent(message, eventTopic);
                break;
            default:
                logAndThrowMessageError(message, "No handle method was found for the given message type.");
            }
        } catch (final IllegalArgumentException ex) {
            throw new AmqpRejectAndDontRequeueException("Invalid message!", ex);
        } catch (final TenantNotExistException | TooManyStatusEntriesException e) {
            throw new AmqpRejectAndDontRequeueException(e);
        } finally {
            SecurityContextHolder.setContext(oldContext);
        }
        return null;
    }

    private Message handleAuthenticationMessage(final Message message) {
        final DownloadResponse authentificationResponse = new DownloadResponse();
        final MessageProperties messageProperties = message.getMessageProperties();
        final TenantSecurityToken secruityToken = convertMessage(message, TenantSecurityToken.class);
        final FileResource fileResource = secruityToken.getFileResource();
        try {
            SecurityContextHolder.getContext().setAuthentication(authenticationManager.doAuthenticate(secruityToken));

            final LocalArtifact localArtifact = findLocalArtifactByFileResource(fileResource);

            if (localArtifact == null) {
                LOG.info("target {} requested file resource {} which does not exists to download",
                        secruityToken.getControllerId(), fileResource);
                throw new EntityNotFoundException();
            }

            checkIfArtifactIsAssignedToTarget(secruityToken, localArtifact);

            final Artifact artifact = convertDbArtifact(artifactManagement.loadLocalArtifactBinary(localArtifact));
            if (artifact == null) {
                throw new EntityNotFoundException();
            }
            authentificationResponse.setArtifact(artifact);
            final String downloadId = UUID.randomUUID().toString();
            // SHA1 key is set, download by SHA1
            final DownloadArtifactCache downloadCache = new DownloadArtifactCache(DownloadType.BY_SHA1,
                    localArtifact.getSha1Hash());
            cache.put(downloadId, downloadCache);
            authentificationResponse
                    .setDownloadUrl(UriComponentsBuilder.fromUri(hostnameResolver.resolveHostname().toURI())
                            .path("/api/v1/downloadserver/downloadId/").path(downloadId).build().toUriString());
            authentificationResponse.setResponseCode(HttpStatus.OK.value());
        } catch (final BadCredentialsException | AuthenticationServiceException | CredentialsExpiredException e) {
            LOG.error("Login failed", e);
            authentificationResponse.setResponseCode(HttpStatus.FORBIDDEN.value());
            authentificationResponse.setMessage("Login failed");
        } catch (final URISyntaxException e) {
            LOG.error("URI build exception", e);
            authentificationResponse.setResponseCode(HttpStatus.INTERNAL_SERVER_ERROR.value());
            authentificationResponse.setMessage("Building download URI failed");
        } catch (final EntityNotFoundException e) {
            final String errorMessage = "Artifact for resource " + fileResource + "not found ";
            LOG.warn(errorMessage, e);
            authentificationResponse.setResponseCode(HttpStatus.NOT_FOUND.value());
            authentificationResponse.setMessage(errorMessage);
        }

        return getMessageConverter().toMessage(authentificationResponse, messageProperties);
    }

    /**
     * check action for this download purposes, the method will throw an
     * EntityNotFoundException in case the controller is not allowed to download
     * this file because it's not assigned to an action and not assigned to this
     * controller. Otherwise no controllerId is set = anonymous download
     * 
     * @param secruityToken
     *            the security token which holds the target ID to check on
     * @param localArtifact
     *            the local artifact to verify if the given target is allowed to
     *            download this artifact
     */
    private void checkIfArtifactIsAssignedToTarget(final TenantSecurityToken secruityToken,
            final LocalArtifact localArtifact) {
        final String controllerId = secruityToken.getControllerId();
        if (controllerId == null) {
            LOG.info("anonymous download no authentication check for artifact {}", localArtifact);
            return;
        }
        LOG.debug("no anonymous download request, doing authentication check for target {} and artifact {}",
                controllerId, localArtifact);
        if (!controllerManagement.hasTargetArtifactAssigned(controllerId, localArtifact)) {
            LOG.info("target {} tried to download artifact {} which is not assigned to the target", controllerId,
                    localArtifact);
            throw new EntityNotFoundException();
        }
        LOG.info("download security check for target {} and artifact {} granted", controllerId, localArtifact);
    }

    private LocalArtifact findLocalArtifactByFileResource(final FileResource fileResource) {
        if (fileResource.getSha1() != null) {
            return artifactManagement.findFirstLocalArtifactsBySHA1(fileResource.getSha1());
        } else if (fileResource.getFilename() != null) {
            return artifactManagement.findLocalArtifactByFilename(fileResource.getFilename()).stream().findFirst()
                    .orElse(null);
        } else if (fileResource.getArtifactId() != null) {
            return artifactManagement.findLocalArtifact(fileResource.getArtifactId());
        } else if (fileResource.getSoftwareModuleFilenameResource() != null) {
            return artifactManagement
                    .findByFilenameAndSoftwareModule(fileResource.getSoftwareModuleFilenameResource().getFilename(),
                            fileResource.getSoftwareModuleFilenameResource().getSoftwareModuleId())
                    .stream().findFirst().orElse(null);
        }
        return null;
    }

    private static Artifact convertDbArtifact(final DbArtifact dbArtifact) {
        final Artifact artifact = new Artifact();
        artifact.setSize(dbArtifact.getSize());
        final DbArtifactHash dbArtifactHash = dbArtifact.getHashes();
        artifact.setHashes(new ArtifactHash(dbArtifactHash.getSha1(), dbArtifactHash.getMd5()));
        return artifact;
    }

    private static void setSecurityContext(final Authentication authentication) {
        final SecurityContextImpl securityContextImpl = new SecurityContextImpl();
        securityContextImpl.setAuthentication(authentication);
        SecurityContextHolder.setContext(securityContextImpl);
    }

    private static void setTenantSecurityContext(final String tenantId) {
        final AnonymousAuthenticationToken authenticationToken = new AnonymousAuthenticationToken(
                UUID.randomUUID().toString(), "AMQP-Controller",
                Collections.singletonList(new SimpleGrantedAuthority(SpringEvalExpressions.CONTROLLER_ROLE_ANONYMOUS)));
        authenticationToken.setDetails(new TenantAwareAuthenticationDetails(tenantId, true));
        setSecurityContext(authenticationToken);
    }

    /**
     * Method to create a new target or to find the target if it already exists.
     *
     * @param targetID
     *            the ID of the target/thing
     * @param ip
     *            the ip of the target/thing
     */
    private void registerTarget(final Message message, final String virtualHost) {
        final String thingId = getStringHeaderKey(message, MessageHeaderKey.THING_ID, "ThingId is null");
        final String replyTo = message.getMessageProperties().getReplyTo();

        if (StringUtils.isEmpty(replyTo)) {
            logAndThrowMessageError(message, "No ReplyTo was set for the createThing Event.");
        }

        final URI amqpUri = IpUtil.createAmqpUri(virtualHost, replyTo);
        final Target target = controllerManagement.findOrRegisterTargetIfItDoesNotexist(thingId, amqpUri);
        LOG.debug("Target {} reported online state.", thingId);

        lookIfUpdateAvailable(target);
    }

    private void lookIfUpdateAvailable(final Target target) {
        final Optional<Action> action = controllerManagement.findOldestActiveActionByTarget(target);
        if (!action.isPresent()) {
            return;
        }

        if (action.get().isCancelingOrCanceled()) {
            amqpMessageDispatcherService.targetCancelAssignmentToDistributionSet(
                    new CancelTargetAssignmentEvent(target.getOptLockRevision(), target.getTenant(),
                            target.getControllerId(), action.get().getId(), target.getTargetInfo().getAddress()));
            return;
        }

        final DistributionSet distributionSet = action.get().getDistributionSet();
        final List<SoftwareModule> softwareModuleList = controllerManagement
                .findSoftwareModulesByDistributionSet(distributionSet);
        amqpMessageDispatcherService.targetAssignDistributionSet(new TargetAssignDistributionSetEvent(
<<<<<<< HEAD
                target.getOptLockRevision(), target.getTenant(), target, action.getId(), softwareModuleList));
=======
                target.getOptLockRevision(), target.getTenant(), target.getControllerId(), action.get().getId(),
                softwareModuleList, target.getTargetInfo().getAddress(), targetSecurityToken));
>>>>>>> d59065a5

    }

    /**
     * Method to handle the different topics to an event.
     *
     * @param message
     *            the incoming event message.
     * @param topic
     *            the topic of the event.
     */
    private void handleIncomingEvent(final Message message, final EventTopic topic) {
        if (EventTopic.UPDATE_ACTION_STATUS.equals(topic)) {
            updateActionStatus(message);
            return;
        }
        logAndThrowMessageError(message, "Got event without appropriate topic.");
    }

    /**
     * Method to update the action status of an action through the event.
     *
     * @param actionUpdateStatus
     *            the object form the ampq message
     */
    private void updateActionStatus(final Message message) {
        final ActionUpdateStatus actionUpdateStatus = convertMessage(message, ActionUpdateStatus.class);
        final Action action = checkActionExist(message, actionUpdateStatus);

        final ActionStatus actionStatus = createActionStatus(message, actionUpdateStatus, action);
        updateLastPollTime(action.getTarget());

        switch (actionUpdateStatus.getActionStatus()) {
        case DOWNLOAD:
            actionStatus.setStatus(Status.DOWNLOAD);
            break;
        case RETRIEVED:
            actionStatus.setStatus(Status.RETRIEVED);
            break;
        case RUNNING:
            actionStatus.setStatus(Status.RUNNING);
            break;
        case CANCELED:
            actionStatus.setStatus(Status.CANCELED);
            break;
        case FINISHED:
            actionStatus.setStatus(Status.FINISHED);
            break;
        case ERROR:
            actionStatus.setStatus(Status.ERROR);
            break;
        case WARNING:
            actionStatus.setStatus(Status.WARNING);
            break;
        case CANCEL_REJECTED:
            handleCancelRejected(message, action, actionStatus);
            break;
        default:
            logAndThrowMessageError(message, "Status for action does not exisit.");
        }

        final Action addUpdateActionStatus = getUpdateActionStatus(actionStatus);

        if (!addUpdateActionStatus.isActive()) {
            lookIfUpdateAvailable(action.getTarget());
        }
    }

    private void updateLastPollTime(final Target target) {
        controllerManagement.updateTargetStatus(target.getTargetInfo(), null, System.currentTimeMillis(), null);
    }

    private ActionStatus createActionStatus(final Message message, final ActionUpdateStatus actionUpdateStatus,
            final Action action) {
        final ActionStatus actionStatus = entityFactory.generateActionStatus();
        actionUpdateStatus.getMessage().forEach(actionStatus::addMessage);

        if (ArrayUtils.isNotEmpty(message.getMessageProperties().getCorrelationId())) {
            actionStatus.addMessage(RepositoryConstants.SERVER_MESSAGE_PREFIX + "DMF message correlation-id "
                    + convertCorrelationId(message));
        }

        actionStatus.setAction(action);
        actionStatus.setOccurredAt(System.currentTimeMillis());
        return actionStatus;
    }

    private static String convertCorrelationId(final Message message) {
        return new String(message.getMessageProperties().getCorrelationId(), StandardCharsets.UTF_8);
    }

    private Action getUpdateActionStatus(final ActionStatus actionStatus) {
        if (actionStatus.getStatus().equals(Status.CANCELED)) {
            return controllerManagement.addCancelActionStatus(actionStatus);
        }
        return controllerManagement.addUpdateActionStatus(actionStatus);
    }

    private Action checkActionExist(final Message message, final ActionUpdateStatus actionUpdateStatus) {
        final Long actionId = actionUpdateStatus.getActionId();
        LOG.debug("Target notifies intermediate about action {} with status {}.", actionId,
                actionUpdateStatus.getActionStatus().name());

        if (actionId == null) {
            logAndThrowMessageError(message, "Invalid message no action id");
        }

        final Action action = controllerManagement.findActionWithDetails(actionId);

        if (action == null) {
            logAndThrowMessageError(message,
                    "Got intermediate notification about action " + actionId + " but action does not exist");
        }
        return action;
    }

    private void handleCancelRejected(final Message message, final Action action, final ActionStatus actionStatus) {
        if (action.isCancelingOrCanceled()) {

            actionStatus.setStatus(Status.WARNING);

            // cancel action rejected, write warning status message and fall
            // back to running action status

        } else {
            logAndThrowMessageError(message,
                    "Cancel recjected message is not allowed, if action is on state: " + action.getStatus());
        }
    }

    private static void checkContentTypeJson(final Message message) {
        final MessageProperties messageProperties = message.getMessageProperties();
        if (messageProperties.getContentType() != null && messageProperties.getContentType().contains("json")) {
            return;
        }
        throw new AmqpRejectAndDontRequeueException("Content-Type is not JSON compatible");
    }

    void setControllerManagement(final ControllerManagement controllerManagement) {
        this.controllerManagement = controllerManagement;
    }

    void setHostnameResolver(final HostnameResolver hostnameResolver) {
        this.hostnameResolver = hostnameResolver;
    }

    void setAuthenticationManager(final AmqpControllerAuthentfication authenticationManager) {
        this.authenticationManager = authenticationManager;
    }

    void setArtifactManagement(final ArtifactManagement artifactManagement) {
        this.artifactManagement = artifactManagement;
    }

    void setCache(final Cache cache) {
        this.cache = cache;
    }

    void setEntityFactory(final EntityFactory entityFactory) {
        this.entityFactory = entityFactory;
    }

    void setSystemSecurityContext(final SystemSecurityContext systemSecurityContext) {
        this.systemSecurityContext = systemSecurityContext;
    }
}<|MERGE_RESOLUTION|>--- conflicted
+++ resolved
@@ -363,13 +363,9 @@
         final DistributionSet distributionSet = action.get().getDistributionSet();
         final List<SoftwareModule> softwareModuleList = controllerManagement
                 .findSoftwareModulesByDistributionSet(distributionSet);
+        final String targetSecurityToken = systemSecurityContext.runAsSystem(() -> target.getSecurityToken());
         amqpMessageDispatcherService.targetAssignDistributionSet(new TargetAssignDistributionSetEvent(
-<<<<<<< HEAD
-                target.getOptLockRevision(), target.getTenant(), target, action.getId(), softwareModuleList));
-=======
-                target.getOptLockRevision(), target.getTenant(), target.getControllerId(), action.get().getId(),
-                softwareModuleList, target.getTargetInfo().getAddress(), targetSecurityToken));
->>>>>>> d59065a5
+                target.getOptLockRevision(), target.getTenant(), target, action.get().getId(), softwareModuleList));
 
     }
 
