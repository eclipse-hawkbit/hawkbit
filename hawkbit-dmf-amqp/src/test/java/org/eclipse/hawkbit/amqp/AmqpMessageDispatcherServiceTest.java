/**
 * Copyright (c) 2015 Bosch Software Innovations GmbH and others.
 *
 * All rights reserved. This program and the accompanying materials
 * are made available under the terms of the Eclipse Public License v1.0
 * which accompanies this distribution, and is available at
 * http://www.eclipse.org/legal/epl-v10.html
 */
package org.eclipse.hawkbit.amqp;

import static org.fest.assertions.api.Assertions.assertThat;
import static org.junit.Assert.assertEquals;
import static org.junit.Assert.assertNotNull;
import static org.junit.Assert.assertTrue;
import static org.mockito.Matchers.any;
import static org.mockito.Matchers.anyObject;
import static org.mockito.Matchers.eq;
import static org.mockito.Mockito.when;

import java.net.URI;
import java.util.ArrayList;
import java.util.Collections;
import java.util.List;
import java.util.Optional;
import java.util.UUID;

import org.eclipse.hawkbit.api.ArtifactUrl;
import org.eclipse.hawkbit.api.ArtifactUrlHandler;
import org.eclipse.hawkbit.artifact.repository.model.DbArtifact;
import org.eclipse.hawkbit.dmf.amqp.api.EventTopic;
import org.eclipse.hawkbit.dmf.amqp.api.MessageHeaderKey;
import org.eclipse.hawkbit.dmf.amqp.api.MessageType;
import org.eclipse.hawkbit.dmf.json.model.DownloadAndUpdateRequest;
import org.eclipse.hawkbit.repository.SystemManagement;
import org.eclipse.hawkbit.repository.event.remote.TargetAssignDistributionSetEvent;
import org.eclipse.hawkbit.repository.event.remote.entity.CancelTargetAssignmentEvent;
import org.eclipse.hawkbit.repository.jpa.ActionRepository;
import org.eclipse.hawkbit.repository.jpa.model.JpaAction;
import org.eclipse.hawkbit.repository.model.Action;
import org.eclipse.hawkbit.repository.model.Action.ActionType;
import org.eclipse.hawkbit.repository.model.Artifact;
import org.eclipse.hawkbit.repository.model.DistributionSet;
import org.eclipse.hawkbit.repository.model.SoftwareModule;
import org.eclipse.hawkbit.repository.model.Target;
import org.eclipse.hawkbit.repository.model.TenantMetaData;
import org.eclipse.hawkbit.repository.test.util.AbstractIntegrationTest;
import org.eclipse.hawkbit.util.IpUtil;
import org.junit.Test;
import org.mockito.ArgumentCaptor;
import org.mockito.Mockito;
import org.springframework.amqp.core.Message;
import org.springframework.amqp.core.MessageProperties;
import org.springframework.amqp.rabbit.core.RabbitTemplate;
import org.springframework.amqp.support.converter.AbstractJavaTypeMapper;
import org.springframework.amqp.support.converter.Jackson2JsonMessageConverter;
import org.springframework.beans.factory.annotation.Autowired;
import org.springframework.boot.test.SpringApplicationConfiguration;
import org.springframework.test.context.ActiveProfiles;

import com.google.common.collect.Lists;

import ru.yandex.qatools.allure.annotations.Description;
import ru.yandex.qatools.allure.annotations.Features;
import ru.yandex.qatools.allure.annotations.Stories;

@ActiveProfiles({ "test" })
@Features("Component Tests - Device Management Federation API")
@Stories("AmqpMessage Dispatcher Service Test")
@SpringApplicationConfiguration(classes = { org.eclipse.hawkbit.RepositoryApplicationConfiguration.class })
public class AmqpMessageDispatcherServiceTest extends AbstractIntegrationTest {

    private static final String TENANT = "default";
    private static final Long TENANT_ID = 4711L;

    private static final URI AMQP_URI = IpUtil.createAmqpUri("vHost", "mytest");

    private static final String TEST_TOKEN = "testToken";

    private AmqpMessageDispatcherService amqpMessageDispatcherService;

    private RabbitTemplate rabbitTemplate;

    private DefaultAmqpSenderService senderService;

    private SystemManagement systemManagement;

    private static final String CONTROLLER_ID = "1";

    private Target testTarget;

    @Autowired
    protected ActionRepository actionRepository;

    @Override
    public void before() throws Exception {
        super.before();
        final Target generateTarget = entityFactory.generateTarget(CONTROLLER_ID, TEST_TOKEN);
        generateTarget.getTargetInfo().setAddress(AMQP_URI.toString());
        testTarget = targetManagement.createTarget(generateTarget);

        this.rabbitTemplate = Mockito.mock(RabbitTemplate.class);
        when(rabbitTemplate.getMessageConverter()).thenReturn(new Jackson2JsonMessageConverter());

        senderService = Mockito.mock(DefaultAmqpSenderService.class);

        final ArtifactUrlHandler artifactUrlHandlerMock = Mockito.mock(ArtifactUrlHandler.class);
        when(artifactUrlHandlerMock.getUrls(anyObject(), anyObject()))
                .thenReturn(Lists.newArrayList(new ArtifactUrl("http", "download", "http://mockurl")));

        systemManagement = Mockito.mock(SystemManagement.class);
        final TenantMetaData tenantMetaData = Mockito.mock(TenantMetaData.class);
        when(tenantMetaData.getId()).thenReturn(TENANT_ID);
        when(tenantMetaData.getTenant()).thenReturn(TENANT);

        when(systemManagement.getTenantMetadata()).thenReturn(tenantMetaData);

        amqpMessageDispatcherService = new AmqpMessageDispatcherService(rabbitTemplate, senderService,
                artifactUrlHandlerMock, systemSecurityContext, systemManagement, targetManagement,
                controllerManagament);
        amqpMessageDispatcherService.setServiceMatcher(serviceMatcher);

    }

    @Test
    @Description("Verfies that download and install event with no software modul works")
    public void testSendDownloadRequesWithEmptySoftwareModules() {
        final Action action = createAction(
                testdataFactory.createDistributionSetWithNoSoftwareModules(UUID.randomUUID().toString(), "1.0"));

        final TargetAssignDistributionSetEvent targetAssignDistributionSetEvent = new TargetAssignDistributionSetEvent(
<<<<<<< HEAD
                action, serviceMatcher.getServiceId());
=======
                1L, TENANT, testTarget, 1L, Collections.emptyList());
>>>>>>> b7f5bf3d
        amqpMessageDispatcherService.targetAssignDistributionSet(targetAssignDistributionSetEvent);

        final Message sendMessage = getCaptureAdressEvent(targetAssignDistributionSetEvent);
        final DownloadAndUpdateRequest downloadAndUpdateRequest = assertDownloadAndInstallMessage(sendMessage, action);
        assertThat(downloadAndUpdateRequest.getTargetSecurityToken()).isEqualTo(TEST_TOKEN);
        assertTrue("No softwaremmodule should be contained in the request",
                downloadAndUpdateRequest.getSoftwareModules().isEmpty());
    }

    private Message getCaptureAdressEvent(final TargetAssignDistributionSetEvent targetAssignDistributionSetEvent) {
        final Target target = targetManagement
                .findTargetByControllerID(targetAssignDistributionSetEvent.getControllerId());
        final Message sendMessage = createArgumentCapture(target.getTargetInfo().getAddress());
        return sendMessage;
    }

    private JpaAction createAction(final DistributionSet testDs) {
        final Action action = entityFactory.generateAction();
        final JpaAction jpaAction = (JpaAction) action;
        action.setDistributionSet(testDs);
        action.setTarget(testTarget);
        jpaAction.setActionType(ActionType.FORCED);

        return actionRepository.save(jpaAction);
    }

    @Test
    @Description("Verfies that download and install event with 3 software moduls and no artifacts works")
    public void testSendDownloadRequesWithSoftwareModulesAndNoArtifacts() {
        final DistributionSet createDistributionSet = testdataFactory
                .createDistributionSet(UUID.randomUUID().toString());
        final Action action = createAction(createDistributionSet);

        final TargetAssignDistributionSetEvent targetAssignDistributionSetEvent = new TargetAssignDistributionSetEvent(
                action, serviceMatcher.getServiceId());
        amqpMessageDispatcherService.targetAssignDistributionSet(targetAssignDistributionSetEvent);
        final Message sendMessage = getCaptureAdressEvent(targetAssignDistributionSetEvent);
        final DownloadAndUpdateRequest downloadAndUpdateRequest = assertDownloadAndInstallMessage(sendMessage, action);
        assertThat(createDistributionSet.getModules()).hasSameSizeAs(downloadAndUpdateRequest.getSoftwareModules());
        assertThat(downloadAndUpdateRequest.getTargetSecurityToken()).isEqualTo(TEST_TOKEN);
        for (final org.eclipse.hawkbit.dmf.json.model.SoftwareModule softwareModule : downloadAndUpdateRequest
                .getSoftwareModules()) {
            assertTrue("Artifact list for softwaremodule should be empty", softwareModule.getArtifacts().isEmpty());
            for (final SoftwareModule softwareModule2 : action.getDistributionSet().getModules()) {
                assertNotNull("Sofware module ID should be set", softwareModule.getModuleId());
                if (!softwareModule.getModuleId().equals(softwareModule2.getId())) {
                    continue;
                }
                assertEquals(
                        "Software module type in event should be the same as the softwaremodule in the distribution set",
                        softwareModule.getModuleType(), softwareModule2.getType().getKey());
                assertEquals(
                        "Software module version in event should be the same as the softwaremodule in the distribution set",
                        softwareModule.getModuleVersion(), softwareModule2.getVersion());
            }
        }
    }

    @Test
    @Description("Verfies that download and install event with software moduls and artifacts works")
    public void testSendDownloadRequest() {
        final DistributionSet dsA = testdataFactory.createDistributionSet(UUID.randomUUID().toString());
        final SoftwareModule module = dsA.getModules().iterator().next();
        final List<DbArtifact> receivedList = new ArrayList<>();
        for (final Artifact artifact : testdataFactory.createArtifacts(module.getId())) {
            module.addArtifact(artifact);
            receivedList.add(new DbArtifact());
        }

        final Action action = createAction(dsA);

        Mockito.when(rabbitTemplate.convertSendAndReceive(any())).thenReturn(receivedList);

        final TargetAssignDistributionSetEvent targetAssignDistributionSetEvent = new TargetAssignDistributionSetEvent(
                action, serviceMatcher.getServiceId());
        amqpMessageDispatcherService.targetAssignDistributionSet(targetAssignDistributionSetEvent);
        final Message sendMessage = getCaptureAdressEvent(targetAssignDistributionSetEvent);
        final DownloadAndUpdateRequest downloadAndUpdateRequest = assertDownloadAndInstallMessage(sendMessage, action);

        assertEquals("DownloadAndUpdateRequest event should contains 3 software modules", 3,
                downloadAndUpdateRequest.getSoftwareModules().size());
        assertThat(downloadAndUpdateRequest.getTargetSecurityToken()).isEqualTo(TEST_TOKEN);

        for (final org.eclipse.hawkbit.dmf.json.model.SoftwareModule softwareModule : downloadAndUpdateRequest
                .getSoftwareModules()) {
            if (!softwareModule.getModuleId().equals(module.getId())) {
                continue;
            }
            assertThat(softwareModule.getArtifacts().size()).isEqualTo(module.getArtifacts().size()).isGreaterThan(0);

            module.getArtifacts().forEach(dbArtifact -> {
                final Optional<org.eclipse.hawkbit.dmf.json.model.Artifact> found = softwareModule.getArtifacts()
                        .stream().filter(dmfartifact -> dmfartifact.getFilename().equals(dbArtifact.getFilename()))
                        .findFirst();

                assertTrue("The artifact should exist in message", found.isPresent());
                assertThat(found.get().getSize()).isEqualTo(dbArtifact.getSize());
                assertThat(found.get().getHashes().getMd5()).isEqualTo(dbArtifact.getMd5Hash());
                assertThat(found.get().getHashes().getSha1()).isEqualTo(dbArtifact.getSha1Hash());
            });
        }
    }

    @Test
    @Description("Verfies that send cancel event works")
    public void testSendCancelRequest() {
        final CancelTargetAssignmentEvent cancelTargetAssignmentDistributionSetEvent = new CancelTargetAssignmentEvent(
                testTarget, 1L, serviceMatcher.getServiceId());
        amqpMessageDispatcherService
                .targetCancelAssignmentToDistributionSet(cancelTargetAssignmentDistributionSetEvent);
        final Message sendMessage = createArgumentCapture(
                cancelTargetAssignmentDistributionSetEvent.getEntity().getTargetInfo().getAddress());
        assertCancelMessage(sendMessage);

    }

    private void assertCancelMessage(final Message sendMessage) {
        assertEventMessage(sendMessage);
        final Long actionId = convertMessage(sendMessage, Long.class);
        assertEquals("Action ID should be 1", actionId, Long.valueOf(1));
        assertEquals("The topc in the message should be a CANCEL_DOWNLOAD value", EventTopic.CANCEL_DOWNLOAD,
                sendMessage.getMessageProperties().getHeaders().get(MessageHeaderKey.TOPIC));

    }

    private DownloadAndUpdateRequest assertDownloadAndInstallMessage(final Message sendMessage, final Action action) {
        assertEventMessage(sendMessage);
        final DownloadAndUpdateRequest downloadAndUpdateRequest = convertMessage(sendMessage,
                DownloadAndUpdateRequest.class);
        assertEquals(downloadAndUpdateRequest.getActionId(), action.getId());
        assertEquals("The topic of the event shuold contain DOWNLOAD_AND_INSTALL", EventTopic.DOWNLOAD_AND_INSTALL,
                sendMessage.getMessageProperties().getHeaders().get(MessageHeaderKey.TOPIC));
        assertEquals("Security token of target", downloadAndUpdateRequest.getTargetSecurityToken(), TEST_TOKEN);

        return downloadAndUpdateRequest;

    }

    private void assertEventMessage(final Message sendMessage) {
        assertNotNull("The message should not be null", sendMessage);

        assertEquals("The value of the message header THING_ID should be " + CONTROLLER_ID, CONTROLLER_ID,
                sendMessage.getMessageProperties().getHeaders().get(MessageHeaderKey.THING_ID));
        assertEquals("The value of the message header TYPE should be EVENT", MessageType.EVENT,
                sendMessage.getMessageProperties().getHeaders().get(MessageHeaderKey.TYPE));
        assertEquals("The content type message should be " + MessageProperties.CONTENT_TYPE_JSON,
                MessageProperties.CONTENT_TYPE_JSON, sendMessage.getMessageProperties().getContentType());
    }

    protected Message createArgumentCapture(final URI uri) {
        final ArgumentCaptor<Message> argumentCaptor = ArgumentCaptor.forClass(Message.class);
        Mockito.verify(senderService).sendMessage(argumentCaptor.capture(), eq(uri));
        return argumentCaptor.getValue();
    }

    @SuppressWarnings("unchecked")
    private <T> T convertMessage(final Message message, final Class<T> clazz) {
        message.getMessageProperties().getHeaders().put(AbstractJavaTypeMapper.DEFAULT_CLASSID_FIELD_NAME,
                clazz.getTypeName());
        return (T) rabbitTemplate.getMessageConverter().fromMessage(message);
    }

}<|MERGE_RESOLUTION|>--- conflicted
+++ resolved
@@ -128,11 +128,7 @@
                 testdataFactory.createDistributionSetWithNoSoftwareModules(UUID.randomUUID().toString(), "1.0"));
 
         final TargetAssignDistributionSetEvent targetAssignDistributionSetEvent = new TargetAssignDistributionSetEvent(
-<<<<<<< HEAD
                 action, serviceMatcher.getServiceId());
-=======
-                1L, TENANT, testTarget, 1L, Collections.emptyList());
->>>>>>> b7f5bf3d
         amqpMessageDispatcherService.targetAssignDistributionSet(targetAssignDistributionSetEvent);
 
         final Message sendMessage = getCaptureAdressEvent(targetAssignDistributionSetEvent);
