--- conflicted
+++ resolved
@@ -30,13 +30,8 @@
 import org.eclipse.hawkbit.dmf.amqp.api.MessageType;
 import org.eclipse.hawkbit.dmf.json.model.DownloadAndUpdateRequest;
 import org.eclipse.hawkbit.repository.SystemManagement;
-<<<<<<< HEAD
 import org.eclipse.hawkbit.repository.event.local.CancelTargetAssignmentEvent;
 import org.eclipse.hawkbit.repository.event.local.TargetAssignDistributionSetEvent;
-=======
-import org.eclipse.hawkbit.repository.eventbus.event.CancelTargetAssignmentEvent;
-import org.eclipse.hawkbit.repository.eventbus.event.TargetAssignDistributionSetEvent;
->>>>>>> e6b6b449
 import org.eclipse.hawkbit.repository.model.Artifact;
 import org.eclipse.hawkbit.repository.model.DistributionSet;
 import org.eclipse.hawkbit.repository.model.LocalArtifact;
@@ -206,12 +201,8 @@
     @Test
     @Description("Verfies that send cancel event works")
     public void testSendCancelRequest() {
-        final CancelTargetAssignmentEvent cancelTargetAssignmentDistributionSetEvent = new CancelTargetAssignmentEvent(
-<<<<<<< HEAD
-                TENANT, CONTROLLER_ID, 1L, AMQP_URI);
-=======
+    final CancelTargetAssignmentEvent cancelTargetAssignmentDistributionSetEvent = new CancelTargetAssignmentEvent(
                 testTarget, 1L);
->>>>>>> e6b6b449
         amqpMessageDispatcherService
                 .targetCancelAssignmentToDistributionSet(cancelTargetAssignmentDistributionSetEvent);
         final Message sendMessage = createArgumentCapture(
