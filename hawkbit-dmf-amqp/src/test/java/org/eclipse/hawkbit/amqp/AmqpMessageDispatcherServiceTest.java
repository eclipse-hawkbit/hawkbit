--- conflicted
+++ resolved
@@ -93,14 +93,8 @@
     @Override
     public void before() throws Exception {
         super.before();
-<<<<<<< HEAD
         testTarget = entityFactory.target().create().controllerId(CONTROLLER_ID).securityToken(TEST_TOKEN)
                 .address(AMQP_URI.toString()).build();
-=======
-        final Target generateTarget = entityFactory.generateTarget(CONTROLLER_ID, TEST_TOKEN);
-        generateTarget.getTargetInfo().setAddress(AMQP_URI.toString());
-        testTarget = targetManagement.createTarget(generateTarget);
->>>>>>> 64a0eb7a
 
         this.rabbitTemplate = Mockito.mock(RabbitTemplate.class);
         when(rabbitTemplate.getMessageConverter()).thenReturn(new Jackson2JsonMessageConverter());
@@ -148,13 +142,12 @@
     }
 
     private JpaAction createAction(final DistributionSet testDs) {
-        final Action action = entityFactory.generateAction();
-        final JpaAction jpaAction = (JpaAction) action;
+        final JpaAction action = new JpaAction();
         action.setDistributionSet(testDs);
         action.setTarget(testTarget);
-        jpaAction.setActionType(ActionType.FORCED);
-
-        return actionRepository.save(jpaAction);
+        action.setActionType(ActionType.FORCED);
+
+        return actionRepository.save(action);
     }
 
     @Test
@@ -192,13 +185,8 @@
     @Test
     @Description("Verfies that download and install event with software moduls and artifacts works")
     public void testSendDownloadRequest() {
-<<<<<<< HEAD
-        DistributionSet dsA = testdataFactory.createDistributionSet("");
+        DistributionSet dsA = testdataFactory.createDistributionSet(UUID.randomUUID().toString());
         SoftwareModule module = dsA.getModules().iterator().next();
-=======
-        final DistributionSet dsA = testdataFactory.createDistributionSet(UUID.randomUUID().toString());
-        final SoftwareModule module = dsA.getModules().iterator().next();
->>>>>>> 64a0eb7a
         final List<DbArtifact> receivedList = new ArrayList<>();
         for (final Artifact artifact : testdataFactory.createArtifacts(module.getId())) {
             receivedList.add(new DbArtifact());
