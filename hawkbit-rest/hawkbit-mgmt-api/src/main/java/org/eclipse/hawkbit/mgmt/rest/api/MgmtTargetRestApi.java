/**
 * Copyright (c) 2015 Bosch Software Innovations GmbH and others.
 *
 * All rights reserved. This program and the accompanying materials
 * are made available under the terms of the Eclipse Public License v1.0
 * which accompanies this distribution, and is available at
 * http://www.eclipse.org/legal/epl-v10.html
 */
package org.eclipse.hawkbit.mgmt.rest.api;

import java.util.List;

import org.eclipse.hawkbit.mgmt.json.model.MgmtId;
import org.eclipse.hawkbit.mgmt.json.model.MgmtMetadata;
import org.eclipse.hawkbit.mgmt.json.model.MgmtMetadataBodyPut;
import org.eclipse.hawkbit.mgmt.json.model.PagedList;
import org.eclipse.hawkbit.mgmt.json.model.action.MgmtAction;
import org.eclipse.hawkbit.mgmt.json.model.action.MgmtActionRequestBodyPut;
import org.eclipse.hawkbit.mgmt.json.model.action.MgmtActionStatus;
import org.eclipse.hawkbit.mgmt.json.model.distributionset.MgmtDistributionSet;
import org.eclipse.hawkbit.mgmt.json.model.distributionset.MgmtTargetAssignmentResponseBody;
import org.eclipse.hawkbit.mgmt.json.model.target.MgmtDistributionSetAssignments;
import org.eclipse.hawkbit.mgmt.json.model.target.MgmtTarget;
import org.eclipse.hawkbit.mgmt.json.model.target.MgmtTargetAttributes;
import org.eclipse.hawkbit.mgmt.json.model.target.MgmtTargetRequestBody;
import org.springframework.hateoas.MediaTypes;
import org.springframework.http.MediaType;
import org.springframework.http.ResponseEntity;
import org.springframework.web.bind.annotation.DeleteMapping;
import org.springframework.web.bind.annotation.GetMapping;
import org.springframework.web.bind.annotation.PathVariable;
import org.springframework.web.bind.annotation.PostMapping;
import org.springframework.web.bind.annotation.PutMapping;
import org.springframework.web.bind.annotation.RequestMapping;
import org.springframework.web.bind.annotation.RequestParam;

/**
 * Api for handling target operations.
 */
@RequestMapping(MgmtRestConstants.TARGET_V1_REQUEST_MAPPING)
public interface MgmtTargetRestApi {

    /**
     * Handles the GET request of retrieving a single target.
     *
     * @param targetId
     *            the ID of the target to retrieve
     * @return a single target with status OK.
     */
    @GetMapping(value = "/{targetId}", produces = { MediaTypes.HAL_JSON_VALUE, MediaType.APPLICATION_JSON_VALUE })
    ResponseEntity<MgmtTarget> getTarget(@PathVariable("targetId") String targetId);

    /**
     * Handles the GET request of retrieving all targets.
     *
     * @param pagingOffsetParam
     *            the offset of list of targets for pagination, might not be
     *            present in the rest request then default value will be applied
     * @param pagingLimitParam
     *            the limit of the paged request, might not be present in the
     *            rest request then default value will be applied
     * @param sortParam
     *            the sorting parameter in the request URL, syntax
     *            {@code field:direction, field:direction}
     * @param rsqlParam
     *            the search parameter in the request URL, syntax
     *            {@code q=name==abc}
     * @return a list of all targets for a defined or default page request with
     *         status OK. The response is always paged. In any failure the
     *         JsonResponseExceptionHandler is handling the response.
     */

    @GetMapping(produces = { MediaTypes.HAL_JSON_VALUE, MediaType.APPLICATION_JSON_VALUE })
    ResponseEntity<PagedList<MgmtTarget>> getTargets(
            @RequestParam(value = MgmtRestConstants.REQUEST_PARAMETER_PAGING_OFFSET, defaultValue = MgmtRestConstants.REQUEST_PARAMETER_PAGING_DEFAULT_OFFSET) int pagingOffsetParam,
            @RequestParam(value = MgmtRestConstants.REQUEST_PARAMETER_PAGING_LIMIT, defaultValue = MgmtRestConstants.REQUEST_PARAMETER_PAGING_DEFAULT_LIMIT) int pagingLimitParam,
            @RequestParam(value = MgmtRestConstants.REQUEST_PARAMETER_SORTING, required = false) String sortParam,
            @RequestParam(value = MgmtRestConstants.REQUEST_PARAMETER_SEARCH, required = false) String rsqlParam);

    /**
     * Handles the POST request of creating new targets. The request body must
     * always be a list of targets.
     *
     * @param targets
     *            the targets to be created.
     * @return In case all targets could successful created the ResponseEntity
     *         with status code 201 with a list of successfully created
     *         entities. In any failure the JsonResponseExceptionHandler is
     *         handling the response.
     */
    @PostMapping(consumes = { MediaTypes.HAL_JSON_VALUE, MediaType.APPLICATION_JSON_VALUE }, produces = {
            MediaTypes.HAL_JSON_VALUE, MediaType.APPLICATION_JSON_VALUE })
    ResponseEntity<List<MgmtTarget>> createTargets(List<MgmtTargetRequestBody> targets);

    /**
     * Handles the PUT request of updating a target. The ID is within the URL
     * path of the request. A given ID in the request body is ignored. It's not
     * possible to set fields to {@code null} values.
     *
     * @param targetId
     *            the path parameter which contains the ID of the target
     * @param targetRest
     *            the request body which contains the fields which should be
     *            updated, fields which are not given are ignored for the
     *            udpate.
     * @return the updated target response which contains all fields also fields
     *         which have not updated
     */
    @PutMapping(value = "/{targetId}", consumes = { MediaTypes.HAL_JSON_VALUE,
            MediaType.APPLICATION_JSON_VALUE }, produces = { MediaTypes.HAL_JSON_VALUE,
                    MediaType.APPLICATION_JSON_VALUE })
    ResponseEntity<MgmtTarget> updateTarget(@PathVariable("targetId") String targetId,
            MgmtTargetRequestBody targetRest);

    /**
     * Handles the DELETE request of deleting a target.
     *
     * @param targetId
     *            the ID of the target to be deleted
     * @return If the given targetId could exists and could be deleted Http OK.
     *         In any failure the JsonResponseExceptionHandler is handling the
     *         response.
     */
    @DeleteMapping(value = "/{targetId}")
    ResponseEntity<Void> deleteTarget(@PathVariable("targetId") String targetId);

    /**
     * Handles the DELETE (unassign) request of a target type.
     *
     * @param targetId
     *            the ID of the target
     * @return If the given targetId could exists and could be unassign Http OK.
     *         In any failure the JsonResponseExceptionHandler is handling the
     *         response.
     */
<<<<<<< HEAD
    @DeleteMapping(value = "/{targetId}/targettype")
    ResponseEntity<Void> unassignTargetType(@PathVariable("targetId") String targetId);

    /**
=======
    @DeleteMapping(value = MgmtRestConstants.TARGET_TARGET_TYPE_V1_REQUEST_MAPPING)
    ResponseEntity<Void> unassignTargetType(@PathVariable("targetId") String targetId);

    /**
     * Handles the POST (assign) request of a target type.
     *
     * @param targetId
     *            the ID of the target
     * @return If the given targetId could exists and could be assign Http OK.
     *         In any failure the JsonResponseExceptionHandler is handling the
     *         response.
     */
    @PostMapping(value = MgmtRestConstants.TARGET_TARGET_TYPE_V1_REQUEST_MAPPING, consumes = { MediaTypes.HAL_JSON_VALUE,
            MediaType.APPLICATION_JSON_VALUE })
    ResponseEntity<Void> assignTargetType(@PathVariable("targetId") String targetId, MgmtId targetTypeId);

    /**
>>>>>>> b25e118e
     * Handles the GET request of retrieving the attributes of a specific
     * target.
     *
     * @param targetId
     *            the ID of the target to retrieve the attributes.
     * @return the target attributes as map response with status OK
     */
    @GetMapping(value = "/{targetId}/attributes", produces = { MediaTypes.HAL_JSON_VALUE,
            MediaType.APPLICATION_JSON_VALUE })
    ResponseEntity<MgmtTargetAttributes> getAttributes(@PathVariable("targetId") String targetId);

    /**
     * Handles the GET request of retrieving the Actions of a specific target.
     *
     * @param targetId
     *            to load actions for
     * @param pagingOffsetParam
     *            the offset of list of targets for pagination, might not be
     *            present in the rest request then default value will be applied
     * @param pagingLimitParam
     *            the limit of the paged request, might not be present in the
     *            rest request then default value will be applied
     * @param sortParam
     *            the sorting parameter in the request URL, syntax
     *            {@code field:direction, field:direction}
     * @param rsqlParam
     *            the search parameter in the request URL, syntax
     *            {@code q=status==pending}
     * @return a list of all Actions for a defined or default page request with
     *         status OK. The response is always paged. In any failure the
     *         JsonResponseExceptionHandler is handling the response.
     */
    @GetMapping(value = "/{targetId}/actions", produces = { MediaTypes.HAL_JSON_VALUE,
            MediaType.APPLICATION_JSON_VALUE })
    ResponseEntity<PagedList<MgmtAction>> getActionHistory(@PathVariable("targetId") String targetId,
            @RequestParam(value = MgmtRestConstants.REQUEST_PARAMETER_PAGING_OFFSET, defaultValue = MgmtRestConstants.REQUEST_PARAMETER_PAGING_DEFAULT_OFFSET) int pagingOffsetParam,
            @RequestParam(value = MgmtRestConstants.REQUEST_PARAMETER_PAGING_LIMIT, defaultValue = MgmtRestConstants.REQUEST_PARAMETER_PAGING_DEFAULT_LIMIT) int pagingLimitParam,
            @RequestParam(value = MgmtRestConstants.REQUEST_PARAMETER_SORTING, required = false) String sortParam,
            @RequestParam(value = MgmtRestConstants.REQUEST_PARAMETER_SEARCH, required = false) String rsqlParam);

    /**
     * Handles the GET request of retrieving a specific Actions of a specific
     * Target.
     *
     * @param targetId
     *            to load the action for
     * @param actionId
     *            to load
     * @return the action
     */
    @GetMapping(value = "/{targetId}/actions/{actionId}", produces = { MediaTypes.HAL_JSON_VALUE,
            MediaType.APPLICATION_JSON_VALUE })
    ResponseEntity<MgmtAction> getAction(@PathVariable("targetId") String targetId,
            @PathVariable("actionId") Long actionId);

    /**
     * Handles the DELETE request of canceling an specific Actions of a specific
     * Target.
     *
     * @param targetId
     *            the ID of the target in the URL path parameter
     * @param actionId
     *            the ID of the action in the URL path parameter
     * @param force
     *            optional parameter, which indicates a force cancel
     * @return status no content in case cancellation was successful
     */
    @DeleteMapping(value = "/{targetId}/actions/{actionId}")
    ResponseEntity<Void> cancelAction(@PathVariable("targetId") String targetId,
            @PathVariable("actionId") Long actionId,
            @RequestParam(value = "force", required = false, defaultValue = "false") boolean force);

    /**
     * Handles the PUT update request to switch an action from soft to forced.
     *
     * @param targetId
     *            the ID of the target in the URL path parameter
     * @param actionId
     *            the ID of the action in the URL path parameter
     * @param actionUpdate
     *            to update the action
     * @return status no content in case cancellation was successful
     */
    @PutMapping(value = "/{targetId}/actions/{actionId}", consumes = { MediaTypes.HAL_JSON_VALUE,
            MediaType.APPLICATION_JSON_VALUE }, produces = { MediaTypes.HAL_JSON_VALUE,
                    MediaType.APPLICATION_JSON_VALUE })
    ResponseEntity<MgmtAction> updateAction(@PathVariable("targetId") String targetId,
            @PathVariable("actionId") Long actionId, MgmtActionRequestBodyPut actionUpdate);

    /**
     * Handles the GET request of retrieving the ActionStatus of a specific
     * target and action.
     *
     * @param targetId
     *            of the the action
     * @param actionId
     *            of the status we are intend to load
     * @param pagingOffsetParam
     *            the offset of list of targets for pagination, might not be
     *            present in the rest request then default value will be applied
     * @param pagingLimitParam
     *            the limit of the paged request, might not be present in the
     *            rest request then default value will be applied
     * @param sortParam
     *            the sorting parameter in the request URL, syntax
     *            {@code field:direction, field:direction}
     * @return a list of all ActionStatus for a defined or default page request
     *         with status OK. The response is always paged. In any failure the
     *         JsonResponseExceptionHandler is handling the response.
     */
    @GetMapping(value = "/{targetId}/actions/{actionId}/status", produces = { MediaTypes.HAL_JSON_VALUE,
            MediaType.APPLICATION_JSON_VALUE })
    ResponseEntity<PagedList<MgmtActionStatus>> getActionStatusList(@PathVariable("targetId") String targetId,
            @PathVariable("actionId") Long actionId,
            @RequestParam(value = MgmtRestConstants.REQUEST_PARAMETER_PAGING_OFFSET, defaultValue = MgmtRestConstants.REQUEST_PARAMETER_PAGING_DEFAULT_OFFSET) int pagingOffsetParam,
            @RequestParam(value = MgmtRestConstants.REQUEST_PARAMETER_PAGING_LIMIT, defaultValue = MgmtRestConstants.REQUEST_PARAMETER_PAGING_DEFAULT_LIMIT) int pagingLimitParam,
            @RequestParam(value = MgmtRestConstants.REQUEST_PARAMETER_SORTING, required = false) String sortParam);

    /**
     * Handles the GET request of retrieving the assigned distribution set of an
     * specific target.
     *
     * @param targetId
     *            the ID of the target to retrieve the assigned distribution
     * 
     * @return the assigned distribution set with status OK, if none is assigned
     *         than {@code null} content (e.g. "{}")
     */
    @GetMapping(value = "/{targetId}/assignedDS", produces = { MediaTypes.HAL_JSON_VALUE,
            MediaType.APPLICATION_JSON_VALUE })
    ResponseEntity<MgmtDistributionSet> getAssignedDistributionSet(@PathVariable("targetId") String targetId);

    /**
     * Changes the assigned distribution set of a target.
     *
     * @param targetId
     *            of the target to change
     * @param dsAssignments
     *            the requested Assignments that shall be made
     * @param offline
     *            to <code>true</code> if update was executed offline, i.e. not
     *            managed by hawkBit.
     * 
     * @return status OK if the assignment of the targets was successful and a
     *         complex return body which contains information about the assigned
     *         targets and the already assigned targets counters
     */
    @PostMapping(value = "/{targetId}/assignedDS", consumes = { MediaTypes.HAL_JSON_VALUE,
            MediaType.APPLICATION_JSON_VALUE }, produces = { MediaTypes.HAL_JSON_VALUE,
                    MediaType.APPLICATION_JSON_VALUE })
    ResponseEntity<MgmtTargetAssignmentResponseBody> postAssignedDistributionSet(
            @PathVariable("targetId") String targetId, MgmtDistributionSetAssignments dsAssignments,
            @RequestParam(value = "offline", required = false) boolean offline);

    /**
     * Handles the GET request of retrieving the installed distribution set of
     * an specific target.
     *
     * @param targetId
     *            the ID of the target to retrieve
     * @return the assigned installed set with status OK, if none is installed
     *         than {@code null} content (e.g. "{}")
     */
    @GetMapping(value = "/{targetId}/installedDS", produces = { MediaTypes.HAL_JSON_VALUE,
            MediaType.APPLICATION_JSON_VALUE })
    ResponseEntity<MgmtDistributionSet> getInstalledDistributionSet(@PathVariable("targetId") String targetId);

    /**
     * Gets a paged list of meta data for a target.
     *
     * @param targetId
     *            the ID of the target for the meta data
     * @param pagingOffsetParam
     *            the offset of list of targets for pagination, might not be
     *            present in the rest request then default value will be applied
     * @param pagingLimitParam
     *            the limit of the paged request, might not be present in the
     *            rest request then default value will be applied
     * @param sortParam
     *            the sorting parameter in the request URL, syntax
     *            {@code field:direction, field:direction}
     * @param rsqlParam
     *            the search parameter in the request URL, syntax
     *            {@code q=key==abc}
     * @return status OK if get request is successful with the paged list of
     *         meta data
     */
    @GetMapping(value = "/{targetId}/metadata", produces = { MediaTypes.HAL_JSON_VALUE,
            MediaType.APPLICATION_JSON_VALUE })
    ResponseEntity<PagedList<MgmtMetadata>> getMetadata(@PathVariable("targetId") String targetId,
            @RequestParam(value = MgmtRestConstants.REQUEST_PARAMETER_PAGING_OFFSET, defaultValue = MgmtRestConstants.REQUEST_PARAMETER_PAGING_DEFAULT_OFFSET) int pagingOffsetParam,
            @RequestParam(value = MgmtRestConstants.REQUEST_PARAMETER_PAGING_LIMIT, defaultValue = MgmtRestConstants.REQUEST_PARAMETER_PAGING_DEFAULT_LIMIT) int pagingLimitParam,
            @RequestParam(value = MgmtRestConstants.REQUEST_PARAMETER_SORTING, required = false) String sortParam,
            @RequestParam(value = MgmtRestConstants.REQUEST_PARAMETER_SEARCH, required = false) String rsqlParam);

    /**
     * Gets a single meta data value for a specific key of a target.
     *
     * @param targetId
     *            the ID of the target to get the meta data from
     * @param metadataKey
     *            the key of the meta data entry to retrieve the value from
     * @return status OK if get request is successful with the value of the meta
     *         data
     */
    @GetMapping(value = "/{targetId}/metadata/{metadataKey}", produces = { MediaType.APPLICATION_JSON_VALUE })
    ResponseEntity<MgmtMetadata> getMetadataValue(@PathVariable("targetId") String targetId,
            @PathVariable("metadataKey") String metadataKey);

    /**
     * Updates a single meta data value of a target.
     *
     * @param targetId
     *            the ID of the target to update the meta data entry
     * @param metadataKey
     *            the key of the meta data to update the value
     * @param metadata
     *            update body
     * @return status OK if the update request is successful and the updated
     *         meta data result
     */
    @PutMapping(value = "/{targetId}/metadata/{metadataKey}", produces = { MediaTypes.HAL_JSON_VALUE,
            MediaType.APPLICATION_JSON_VALUE })
    ResponseEntity<MgmtMetadata> updateMetadata(@PathVariable("targetId") String targetId,
            @PathVariable("metadataKey") String metadataKey, MgmtMetadataBodyPut metadata);

    /**
     * Deletes a single meta data entry from the target.
     *
     * @param targetId
     *            the ID of the target to delete the meta data entry
     * @param metadataKey
     *            the key of the meta data to delete
     * @return status OK if the delete request is successful
     */
    @DeleteMapping(value = "/{targetId}/metadata/{metadataKey}")
    ResponseEntity<Void> deleteMetadata(@PathVariable("targetId") String targetId,
            @PathVariable("metadataKey") String metadataKey);

    /**
     * Creates a list of meta data for a specific target.
     *
     * @param targetId
     *            the ID of the targetId to create meta data for
     * @param metadataRest
     *            the list of meta data entries to create
     * @return status created if post request is successful with the value of
     *         the created meta data
     */
    @PostMapping(value = "/{targetId}/metadata", consumes = { MediaType.APPLICATION_JSON_VALUE,
            MediaTypes.HAL_JSON_VALUE }, produces = { MediaTypes.HAL_JSON_VALUE, MediaType.APPLICATION_JSON_VALUE })
    ResponseEntity<List<MgmtMetadata>> createMetadata(@PathVariable("targetId") String targetId,
            List<MgmtMetadata> metadataRest);

}<|MERGE_RESOLUTION|>--- conflicted
+++ resolved
@@ -133,12 +133,6 @@
      *         In any failure the JsonResponseExceptionHandler is handling the
      *         response.
      */
-<<<<<<< HEAD
-    @DeleteMapping(value = "/{targetId}/targettype")
-    ResponseEntity<Void> unassignTargetType(@PathVariable("targetId") String targetId);
-
-    /**
-=======
     @DeleteMapping(value = MgmtRestConstants.TARGET_TARGET_TYPE_V1_REQUEST_MAPPING)
     ResponseEntity<Void> unassignTargetType(@PathVariable("targetId") String targetId);
 
@@ -156,7 +150,6 @@
     ResponseEntity<Void> assignTargetType(@PathVariable("targetId") String targetId, MgmtId targetTypeId);
 
     /**
->>>>>>> b25e118e
      * Handles the GET request of retrieving the attributes of a specific
      * target.
      *
