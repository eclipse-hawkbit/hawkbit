--- conflicted
+++ resolved
@@ -105,24 +105,18 @@
     public static final String TARGET_TAG_V1_REQUEST_MAPPING = BASE_V1_REQUEST_MAPPING + "/targettags";
 
     /**
-<<<<<<< HEAD
-=======
      * The target URL mapping rest resource.
      */
     public static final String TARGET_TARGET_TYPE_V1_REQUEST_MAPPING = "/{targetId}/targettype";
 
     /**
->>>>>>> b25e118e
      * The target type URL mapping rest resource.
      */
     public static final String TARGETTYPE_V1_REQUEST_MAPPING = BASE_V1_REQUEST_MAPPING + "/targettypes";
 
-<<<<<<< HEAD
-=======
     /**
      * The target type URL mapping rest resource.
      */
->>>>>>> b25e118e
     public static final String TARGETTYPE_V1_DS_TYPES = "compatibledistributionsettypes";
 
     /**
