--- conflicted
+++ resolved
@@ -38,16 +38,9 @@
     @Description("Verify the correct serialization and deserialization of the model")
     public void shouldSerializeAndDeserializeObject() throws IOException {
         // Setup
-<<<<<<< HEAD
-        Long id = 123L;
-        String time = "20190809T121314";
-        DdiStatus ddiStatus = new DdiStatus(DdiStatus.ExecutionStatus.CLOSED, null, null, Lists.emptyList());
-        DdiActionFeedback ddiActionFeedback = new DdiActionFeedback(id, time, ddiStatus);
-=======
         final String time = Instant.now().toString();
-        final DdiStatus ddiStatus = new DdiStatus(DdiStatus.ExecutionStatus.CLOSED, null, Lists.emptyList());
+        final DdiStatus ddiStatus = new DdiStatus(DdiStatus.ExecutionStatus.CLOSED, null, null, Lists.emptyList());
         final DdiActionFeedback ddiActionFeedback = new DdiActionFeedback(time, ddiStatus);
->>>>>>> 32718676
 
         // Test
         final String serializedDdiActionFeedback = mapper.writeValueAsString(ddiActionFeedback);
