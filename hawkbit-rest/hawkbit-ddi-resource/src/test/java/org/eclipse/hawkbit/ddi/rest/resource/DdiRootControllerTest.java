/**
 * Copyright (c) 2015 Bosch Software Innovations GmbH and others.
 *
 * All rights reserved. This program and the accompanying materials
 * are made available under the terms of the Eclipse Public License v1.0
 * which accompanies this distribution, and is available at
 * http://www.eclipse.org/legal/epl-v10.html
 */
package org.eclipse.hawkbit.ddi.rest.resource;

import static org.assertj.core.api.Assertions.assertThat;
import static org.eclipse.hawkbit.im.authentication.SpPermission.SpringEvalExpressions.CONTROLLER_ROLE;
import static org.eclipse.hawkbit.im.authentication.SpPermission.SpringEvalExpressions.CONTROLLER_ROLE_ANONYMOUS;
import static org.eclipse.hawkbit.im.authentication.SpPermission.SpringEvalExpressions.HAS_AUTH_TENANT_CONFIGURATION;
import static org.eclipse.hawkbit.im.authentication.SpPermission.SpringEvalExpressions.SYSTEM_ROLE;
import static org.hamcrest.CoreMatchers.equalTo;
import static org.hamcrest.Matchers.containsString;
import static org.hamcrest.Matchers.greaterThanOrEqualTo;
import static org.hamcrest.Matchers.hasItem;
import static org.hamcrest.Matchers.lessThan;
import static org.hamcrest.Matchers.startsWith;
import static org.springframework.test.web.servlet.request.MockMvcRequestBuilders.delete;
import static org.springframework.test.web.servlet.request.MockMvcRequestBuilders.get;
import static org.springframework.test.web.servlet.request.MockMvcRequestBuilders.post;
import static org.springframework.test.web.servlet.request.MockMvcRequestBuilders.put;
import static org.springframework.test.web.servlet.result.MockMvcResultMatchers.content;
import static org.springframework.test.web.servlet.result.MockMvcResultMatchers.jsonPath;
import static org.springframework.test.web.servlet.result.MockMvcResultMatchers.status;

import java.util.Collections;
import java.util.Map;
import java.util.UUID;

import org.apache.commons.lang3.RandomStringUtils;
import org.eclipse.hawkbit.ddi.rest.api.DdiRestConstants;
import org.eclipse.hawkbit.im.authentication.SpPermission;
import org.eclipse.hawkbit.repository.event.remote.TargetAssignDistributionSetEvent;
import org.eclipse.hawkbit.repository.event.remote.TargetAttributesRequestedEvent;
import org.eclipse.hawkbit.repository.event.remote.TargetPollEvent;
import org.eclipse.hawkbit.repository.event.remote.entity.ActionCreatedEvent;
import org.eclipse.hawkbit.repository.event.remote.entity.ActionUpdatedEvent;
import org.eclipse.hawkbit.repository.event.remote.entity.DistributionSetCreatedEvent;
import org.eclipse.hawkbit.repository.event.remote.entity.DistributionSetTypeCreatedEvent;
import org.eclipse.hawkbit.repository.event.remote.entity.SoftwareModuleCreatedEvent;
import org.eclipse.hawkbit.repository.event.remote.entity.SoftwareModuleTypeCreatedEvent;
import org.eclipse.hawkbit.repository.event.remote.entity.TargetCreatedEvent;
import org.eclipse.hawkbit.repository.event.remote.entity.TargetUpdatedEvent;
import org.eclipse.hawkbit.repository.event.remote.entity.TenantConfigurationCreatedEvent;
import org.eclipse.hawkbit.repository.model.Action;
import org.eclipse.hawkbit.repository.model.DistributionSet;
import org.eclipse.hawkbit.repository.model.Target;
import org.eclipse.hawkbit.repository.model.TargetUpdateStatus;
import org.eclipse.hawkbit.repository.test.matcher.Expect;
import org.eclipse.hawkbit.repository.test.matcher.ExpectEvents;
import org.eclipse.hawkbit.repository.test.util.WithSpringAuthorityRule;
import org.eclipse.hawkbit.repository.test.util.WithUser;
import org.eclipse.hawkbit.rest.util.JsonBuilder;
import org.eclipse.hawkbit.rest.util.MockMvcResultPrinter;
import org.eclipse.hawkbit.security.HawkbitSecurityProperties;
import org.eclipse.hawkbit.tenancy.configuration.TenantConfigurationProperties.TenantConfigurationKey;
import org.eclipse.hawkbit.util.IpUtil;
import org.junit.jupiter.api.Test;
import org.springframework.beans.factory.annotation.Autowired;
import org.springframework.hateoas.MediaTypes;
import org.springframework.http.MediaType;
import org.springframework.test.web.servlet.MvcResult;
import org.springframework.test.web.servlet.ResultActions;

import io.qameta.allure.Description;
import io.qameta.allure.Feature;
import io.qameta.allure.Step;
import io.qameta.allure.Story;

/**
 * Test the root controller resources.
 */
@Feature("Component Tests - Direct Device Integration API")
@Story("Root Poll Resource")
public class DdiRootControllerTest extends AbstractDDiApiIntegrationTest {

    private static final String TARGET_COMPLETED_INSTALLATION_MSG = "Target completed installation.";
    private static final String TARGET_PROCEEDING_INSTALLATION_MSG = "Target proceeding installation.";
    private static final String TARGET_SCHEDULED_INSTALLATION_MSG = "Target scheduled installation.";
    @Autowired
    private HawkbitSecurityProperties securityProperties;

    @Test
    @Description("Ensure that the root poll resource is available as CBOR")
    public void rootPollResourceCbor() throws Exception {
        mvc.perform(get("/{tenant}/controller/v1/4711", tenantAware.getCurrentTenant())
                .accept(DdiRestConstants.MEDIA_TYPE_CBOR)).andDo(MockMvcResultPrinter.print())
                .andExpect(content().contentType(DdiRestConstants.MEDIA_TYPE_CBOR)).andExpect(status().isOk());
    }

    @Test
    @Description("Ensures that the API returns JSON when no Accept header is specified by the client.")
    public void apiReturnsJSONByDefault() throws Exception {
        final MvcResult result = mvc.perform(get("/{tenant}/controller/v1/4711", tenantAware.getCurrentTenant()))
                .andDo(MockMvcResultPrinter.print()).andExpect(status().isOk())
                .andExpect(content().contentType(MediaTypes.HAL_JSON)).andReturn();

        // verify that we did not specify a content-type in the request, in case
        // there are any default values
        assertThat(result.getRequest().getHeader("Accept")).isNull();
    }

    @Test
    @Description("Ensures that targets cannot be created e.g. in plug'n play scenarios when tenant does not exists but can be created if the tenant exists.")
    @WithUser(tenantId = "tenantDoesNotExists", allSpPermissions = true, authorities = { CONTROLLER_ROLE,
            SYSTEM_ROLE }, autoCreateTenant = false)
    @ExpectEvents({ @Expect(type = TargetCreatedEvent.class, count = 1),
            @Expect(type = TargetPollEvent.class, count = 1),
            @Expect(type = DistributionSetTypeCreatedEvent.class, count = 3),
            @Expect(type = SoftwareModuleTypeCreatedEvent.class, count = 2) })
    public void targetCannotBeRegisteredIfTenantDoesNotExistsButWhenExists() throws Exception {

        mvc.perform(get("/default-tenant/", tenantAware.getCurrentTenant())).andDo(MockMvcResultPrinter.print())
                .andExpect(status().isNotFound());

        // create tenant -- creates softwaremoduletypes and distributionsettypes
        systemManagement.getTenantMetadata("tenantDoesNotExists");

        mvc.perform(get("/{}/controller/v1/aControllerId", tenantAware.getCurrentTenant()))
                .andDo(MockMvcResultPrinter.print()).andExpect(status().isOk());

        // delete tenant again, will also deleted target aControllerId
        systemManagement.deleteTenant("tenantDoesNotExists");

        mvc.perform(get("/{}/controller/v1/aControllerId", tenantAware.getCurrentTenant()))
                .andDo(MockMvcResultPrinter.print()).andExpect(status().isBadRequest());
    }

    @Test
    @Description("Ensures that target poll request does not change audit data on the entity.")
    @WithUser(principal = "knownPrincipal", authorities = { SpPermission.READ_TARGET, SpPermission.UPDATE_TARGET,
            SpPermission.CREATE_TARGET }, allSpPermissions = false)
    @ExpectEvents({ @Expect(type = TargetCreatedEvent.class, count = 1),
            @Expect(type = TargetUpdatedEvent.class, count = 1), @Expect(type = TargetPollEvent.class, count = 1) })
    public void targetPollDoesNotModifyAuditData() throws Exception {
        // create target first with "knownPrincipal" user and audit data
        final String knownTargetControllerId = "target1";
        final String knownCreatedBy = "knownPrincipal";
        testdataFactory.createTarget(knownTargetControllerId);
        final Target findTargetByControllerID = targetManagement.getByControllerID(knownTargetControllerId).get();
        assertThat(findTargetByControllerID.getCreatedBy()).isEqualTo(knownCreatedBy);
        assertThat(findTargetByControllerID.getCreatedAt()).isNotNull();

        // make a poll, audit information should not be changed, run as
        // controller principal!
        WithSpringAuthorityRule.runAs(WithSpringAuthorityRule.withController("controller", CONTROLLER_ROLE_ANONYMOUS), () -> {
            mvc.perform(get("/{tenant}/controller/v1/" + knownTargetControllerId, tenantAware.getCurrentTenant()))
                    .andDo(MockMvcResultPrinter.print()).andExpect(status().isOk());
            return null;
        });

        // verify that audit information has not changed
        final Target targetVerify = targetManagement.getByControllerID(knownTargetControllerId).get();
        assertThat(targetVerify.getCreatedBy()).isEqualTo(findTargetByControllerID.getCreatedBy());
        assertThat(targetVerify.getCreatedAt()).isEqualTo(findTargetByControllerID.getCreatedAt());
        assertThat(targetVerify.getLastModifiedBy()).isEqualTo(findTargetByControllerID.getLastModifiedBy());
        assertThat(targetVerify.getLastModifiedAt()).isEqualTo(findTargetByControllerID.getLastModifiedAt());
    }

    @Test
    @Description("Ensures that server returns a not found response in case of empty controlloer ID.")
    @ExpectEvents({ @Expect(type = TargetCreatedEvent.class, count = 0) })
    public void rootRsWithoutId() throws Exception {
        mvc.perform(get("/controller/v1/")).andDo(MockMvcResultPrinter.print()).andExpect(status().isNotFound());
    }

    @Test
    @Description("Ensures that the system creates a new target in plug and play manner, i.e. target is authenticated but does not exist yet.")
    @ExpectEvents({ @Expect(type = TargetCreatedEvent.class, count = 1),
            @Expect(type = TargetPollEvent.class, count = 1) })
    public void rootRsPlugAndPlay() throws Exception {

        final long current = System.currentTimeMillis();

        mvc.perform(get("/default-tenant/controller/v1/4711")).andDo(MockMvcResultPrinter.print())
                .andExpect(status().isOk()).andExpect(content().contentType(MediaTypes.HAL_JSON))
                .andExpect(jsonPath("$.config.polling.sleep", equalTo("00:01:00")));
        assertThat(targetManagement.getByControllerID("4711").get().getLastTargetQuery())
                .isGreaterThanOrEqualTo(current);

        assertThat(targetManagement.getByControllerID("4711").get().getUpdateStatus())
                .isEqualTo(TargetUpdateStatus.REGISTERED);

        // not allowed methods
        mvc.perform(post("/default-tenant/controller/v1/4711")).andDo(MockMvcResultPrinter.print())
                .andExpect(status().isMethodNotAllowed());

        mvc.perform(put("/default-tenant/controller/v1/4711")).andDo(MockMvcResultPrinter.print())
                .andExpect(status().isMethodNotAllowed());

        mvc.perform(delete("/default-tenant/controller/v1/4711")).andDo(MockMvcResultPrinter.print())
                .andExpect(status().isMethodNotAllowed());
    }

    @Test
    @Description("Ensures that tenant specific polling time, which is saved in the db, is delivered to the controller.")
    @WithUser(principal = "knownpricipal", allSpPermissions = false)
    @ExpectEvents({ @Expect(type = TargetCreatedEvent.class, count = 1),
<<<<<<< HEAD
            @Expect(type = TargetPollEvent.class, count = 1),
            @Expect(type = TenantConfigurationCreatedEvent.class, count = 1) })
    public void pollWithModifiedGlobalPollingTime() throws Exception {
        securityRule.runAs(WithSpringAuthorityRule.withUser("tenantadmin", HAS_AUTH_TENANT_CONFIGURATION), () -> {
=======
            @Expect(type = TargetPollEvent.class, count = 1) })
    public void pollWithModifiedGloablPollingTime() throws Exception {
        WithSpringAuthorityRule.runAs(WithSpringAuthorityRule.withUser("tenantadmin", HAS_AUTH_TENANT_CONFIGURATION), () -> {
>>>>>>> 10e69de8
            tenantConfigurationManagement.addOrUpdateConfiguration(TenantConfigurationKey.POLLING_TIME_INTERVAL,
                    "00:02:00");
            return null;
        });

        WithSpringAuthorityRule.runAs(WithSpringAuthorityRule.withUser("controller", CONTROLLER_ROLE_ANONYMOUS), () -> {
            mvc.perform(get("/{tenant}/controller/v1/4711", tenantAware.getCurrentTenant()))
                    .andDo(MockMvcResultPrinter.print()).andExpect(status().isOk())
                    .andExpect(content().contentType(MediaTypes.HAL_JSON))
                    .andExpect(jsonPath("$.config.polling.sleep", equalTo("00:02:00")));
            return null;
        });
    }

    @Test
    @Description("Ensures that etag check results in not modified response if provided etag by client is identical to entity in repository.")
    @ExpectEvents({ @Expect(type = TargetCreatedEvent.class, count = 1),
            @Expect(type = TargetPollEvent.class, count = 6),
            @Expect(type = TargetAssignDistributionSetEvent.class, count = 2),
            @Expect(type = TargetUpdatedEvent.class, count = 3), @Expect(type = ActionUpdatedEvent.class, count = 1),
            @Expect(type = DistributionSetCreatedEvent.class, count = 2),
            @Expect(type = ActionCreatedEvent.class, count = 2),
            @Expect(type = TargetAttributesRequestedEvent.class, count = 1),
            @Expect(type = SoftwareModuleCreatedEvent.class, count = 6) })
    public void rootRsNotModified() throws Exception {
        final String etag = mvc.perform(get("/{tenant}/controller/v1/4711", tenantAware.getCurrentTenant()))
                .andDo(MockMvcResultPrinter.print()).andExpect(status().isOk())
                .andExpect(content().contentType(MediaTypes.HAL_JSON))
                .andExpect(jsonPath("$.config.polling.sleep", equalTo("00:01:00"))).andReturn().getResponse()
                .getHeader("ETag");

        mvc.perform(get("/{tenant}/controller/v1/4711", tenantAware.getCurrentTenant()).header("If-None-Match", etag))
                .andDo(MockMvcResultPrinter.print()).andExpect(status().isNotModified());

        final Target target = targetManagement.getByControllerID("4711").get();
        final DistributionSet ds = testdataFactory.createDistributionSet("");

        assignDistributionSet(ds.getId(), "4711");

        final Action updateAction = deploymentManagement.findActiveActionsByTarget(PAGE, target.getControllerId())
                .getContent().get(0);
        final String etagWithFirstUpdate = mvc
                .perform(get("/{tenant}/controller/v1/4711", tenantAware.getCurrentTenant())
                        .header("If-None-Match", etag).accept(MediaType.APPLICATION_JSON))
                .andDo(MockMvcResultPrinter.print()).andExpect(status().isOk())
                .andExpect(content().contentType(MediaType.APPLICATION_JSON))
                .andExpect(jsonPath("$.config.polling.sleep", equalTo("00:01:00")))
                .andExpect(jsonPath("$._links.deploymentBase.href",
                        startsWith("http://localhost/" + tenantAware.getCurrentTenant()
                                + "/controller/v1/4711/deploymentBase/" + updateAction.getId())))
                .andReturn().getResponse().getHeader("ETag");

        assertThat(etagWithFirstUpdate).isNotNull();

        mvc.perform(get("/{tenant}/controller/v1/4711", tenantAware.getCurrentTenant()).header("If-None-Match",
                etagWithFirstUpdate)).andDo(MockMvcResultPrinter.print()).andExpect(status().isNotModified());

        // now lets finish the update
        sendDeploymentActionFeedback(target, updateAction, "closed", null).andDo(MockMvcResultPrinter.print())
                .andExpect(status().isOk());

        // we are again at the original state
        mvc.perform(get("/{tenant}/controller/v1/4711", tenantAware.getCurrentTenant()).header("If-None-Match", etag))
                .andDo(MockMvcResultPrinter.print()).andExpect(status().isNotModified());

        // Now another deployment
        final DistributionSet ds2 = testdataFactory.createDistributionSet("2");

        assignDistributionSet(ds2.getId(), "4711");

        final Action updateAction2 = deploymentManagement.findActiveActionsByTarget(PAGE, target.getControllerId())
                .getContent().get(0);

        mvc.perform(get("/{tenant}/controller/v1/4711", tenantAware.getCurrentTenant())
                .header("If-None-Match", etagWithFirstUpdate).accept(MediaType.APPLICATION_JSON))
                .andDo(MockMvcResultPrinter.print()).andExpect(status().isOk())
                .andExpect(content().contentType(MediaType.APPLICATION_JSON))
                .andExpect(jsonPath("$.config.polling.sleep", equalTo("00:01:00")))
                .andExpect(jsonPath("$._links.deploymentBase.href",
                        startsWith("http://localhost/" + tenantAware.getCurrentTenant()
                                + "/controller/v1/4711/deploymentBase/" + updateAction2.getId())))
                .andReturn().getResponse().getHeader("ETag");
    }

    @Test
    @Description("Ensures that the target state machine of a precomissioned target switches from "
            + "UNKNOWN to REGISTERED when the target polls for the first time.")
    @ExpectEvents({ @Expect(type = TargetCreatedEvent.class, count = 1),
            @Expect(type = TargetUpdatedEvent.class, count = 1), @Expect(type = TargetPollEvent.class, count = 1) })
    public void rootRsPrecommissioned() throws Exception {
        testdataFactory.createTarget("4711");

        assertThat(targetManagement.getByControllerID("4711").get().getUpdateStatus())
                .isEqualTo(TargetUpdateStatus.UNKNOWN);

        final long current = System.currentTimeMillis();
        mvc.perform(get("/{tenant}/controller/v1/4711", tenantAware.getCurrentTenant()))
                .andDo(MockMvcResultPrinter.print()).andExpect(status().isOk())
                .andExpect(content().contentType(MediaTypes.HAL_JSON))
                .andExpect(jsonPath("$.config.polling.sleep", equalTo("00:01:00")));

        assertThat(targetManagement.getByControllerID("4711").get().getLastTargetQuery())
                .isLessThanOrEqualTo(System.currentTimeMillis());
        assertThat(targetManagement.getByControllerID("4711").get().getLastTargetQuery())
                .isGreaterThanOrEqualTo(current);

        assertThat(targetManagement.getByControllerID("4711").get().getUpdateStatus())
                .isEqualTo(TargetUpdateStatus.REGISTERED);
    }

    @Test
    @Description("Ensures that the source IP address of the polling target is correctly stored in repository")
    @ExpectEvents({ @Expect(type = TargetCreatedEvent.class, count = 1),
            @Expect(type = TargetPollEvent.class, count = 1) })
    public void rootRsPlugAndPlayIpAddress() throws Exception {
        // test
        final String knownControllerId1 = "0815";
        final long create = System.currentTimeMillis();

        // make a poll, audit information should be set on plug and play
        WithSpringAuthorityRule.runAs(WithSpringAuthorityRule.withController("controller", CONTROLLER_ROLE_ANONYMOUS), () -> {
            mvc.perform(
                    get("/{tenant}/controller/v1/{controllerId}", tenantAware.getCurrentTenant(), knownControllerId1))
                    .andDo(MockMvcResultPrinter.print()).andExpect(status().isOk());
            return null;
        });

        // verify
        final Target target = targetManagement.getByControllerID(knownControllerId1).get();
        assertThat(target.getAddress()).isEqualTo(IpUtil.createHttpUri("127.0.0.1"));
        assertThat(target.getCreatedBy()).isEqualTo("CONTROLLER_PLUG_AND_PLAY");
        assertThat(target.getCreatedAt()).isGreaterThanOrEqualTo(create);
        assertThat(target.getLastModifiedBy()).isEqualTo("CONTROLLER_PLUG_AND_PLAY");
        assertThat(target.getLastModifiedAt()).isGreaterThanOrEqualTo(create);

    }

    @Test
    @Description("Ensures that the source IP address of the polling target is not stored in repository if disabled")
    @ExpectEvents({ @Expect(type = TargetCreatedEvent.class, count = 1),
            @Expect(type = TargetPollEvent.class, count = 1) })
    public void rootRsIpAddressNotStoredIfDisabled() throws Exception {
        securityProperties.getClients().setTrackRemoteIp(false);

        // test
        final String knownControllerId1 = "0815";
        mvc.perform(get("/{tenant}/controller/v1/{controllerId}", tenantAware.getCurrentTenant(), knownControllerId1))
                .andDo(MockMvcResultPrinter.print()).andExpect(status().isOk());

        // verify
        final Target target = targetManagement.getByControllerID(knownControllerId1).get();
        assertThat(target.getAddress()).isEqualTo(IpUtil.createHttpUri("***"));

        securityProperties.getClients().setTrackRemoteIp(true);
    }

    @Test
    @Description("Controller trys to finish an update process after it has been finished by an error action status.")
    @ExpectEvents({ @Expect(type = TargetCreatedEvent.class, count = 1),
            @Expect(type = DistributionSetCreatedEvent.class, count = 1),
            @Expect(type = TargetAssignDistributionSetEvent.class, count = 1),
            @Expect(type = ActionCreatedEvent.class, count = 1), @Expect(type = ActionUpdatedEvent.class, count = 1),
            @Expect(type = TargetUpdatedEvent.class, count = 2),
            @Expect(type = SoftwareModuleCreatedEvent.class, count = 3) })
    public void tryToFinishAnUpdateProcessAfterItHasBeenFinished() throws Exception {
        final DistributionSet ds = testdataFactory.createDistributionSet("");
        Target savedTarget = testdataFactory.createTarget("911");
        savedTarget = getFirstAssignedTarget(assignDistributionSet(ds.getId(), savedTarget.getControllerId()));
        final Action savedAction = deploymentManagement.findActiveActionsByTarget(PAGE, savedTarget.getControllerId())
                .getContent().get(0);
        sendDeploymentActionFeedback(savedTarget, savedAction, "proceeding", null).andDo(MockMvcResultPrinter.print())
                .andExpect(status().isOk());

        sendDeploymentActionFeedback(savedTarget, savedAction, "closed", "failure").andDo(MockMvcResultPrinter.print())
                .andExpect(status().isOk());

        sendDeploymentActionFeedback(savedTarget, savedAction, "closed", "success").andDo(MockMvcResultPrinter.print())
                .andExpect(status().isGone());
    }

    @Test
    @Description("Controller sends attribute update request after device successfully closed software update.")
    @ExpectEvents({ @Expect(type = TargetCreatedEvent.class, count = 1),
            @Expect(type = DistributionSetCreatedEvent.class, count = 1),
            @Expect(type = TargetAssignDistributionSetEvent.class, count = 2),
            @Expect(type = ActionCreatedEvent.class, count = 2), @Expect(type = ActionUpdatedEvent.class, count = 2),
            @Expect(type = TargetUpdatedEvent.class, count = 6), @Expect(type = TargetPollEvent.class, count = 4),
            @Expect(type = SoftwareModuleCreatedEvent.class, count = 3),
            @Expect(type = TargetAttributesRequestedEvent.class, count = 1) })
    public void attributeUpdateRequestSendingAfterSuccessfulDeployment() throws Exception {
        final DistributionSet ds = testdataFactory.createDistributionSet("1");
        final Target savedTarget = testdataFactory.createTarget("922");
        final Map<String, String> attributes = Collections.singletonMap("AttributeKey", "AttributeValue");
        assertThatAttributesUpdateIsRequested(savedTarget.getControllerId());

        mvc.perform(put("/{tenant}/controller/v1/{controllerId}/configData", tenantAware.getCurrentTenant(),
                savedTarget.getControllerId()).content(JsonBuilder.configData(attributes).toString())
                        .contentType(MediaType.APPLICATION_JSON))
                .andExpect(status().isOk());
        assertThatAttributesUpdateIsNotRequested(savedTarget.getControllerId());

        assertAttributesUpdateNotRequestedAfterFailedDeployment(savedTarget, ds);

        assertAttributesUpdateRequestedAfterSuccessfulDeployment(savedTarget, ds);
    }

    @Step
    private void assertAttributesUpdateNotRequestedAfterFailedDeployment(Target target, final DistributionSet ds)
            throws Exception {
        target = getFirstAssignedTarget(assignDistributionSet(ds.getId(), target.getControllerId()));
        final Action action = deploymentManagement.findActiveActionsByTarget(PAGE, target.getControllerId())
                .getContent().get(0);
        sendDeploymentActionFeedback(target, action, "closed", "failure").andExpect(status().isOk());
        assertThatAttributesUpdateIsNotRequested(target.getControllerId());
    }

    @Step
    private void assertAttributesUpdateRequestedAfterSuccessfulDeployment(Target target, final DistributionSet ds)
            throws Exception {
        target = getFirstAssignedTarget(assignDistributionSet(ds.getId(), target.getControllerId()));
        final Action action = deploymentManagement.findActiveActionsByTarget(PAGE, target.getControllerId())
                .getContent().get(0);
        sendDeploymentActionFeedback(target, action, "closed", null).andExpect(status().isOk());
        assertThatAttributesUpdateIsRequested(target.getControllerId());
    }

    private void assertThatAttributesUpdateIsRequested(final String targetControllerId) throws Exception {
        mvc.perform(get("/{tenant}/controller/v1/{controllerId}", tenantAware.getCurrentTenant(), targetControllerId)
                .accept(MediaType.APPLICATION_JSON)).andExpect(status().isOk())
                .andExpect(jsonPath("$._links.configData.href").isNotEmpty());
    }

    private void assertThatAttributesUpdateIsNotRequested(final String targetControllerId) throws Exception {
        mvc.perform(get("/{tenant}/controller/v1/{controllerId}", tenantAware.getCurrentTenant(), targetControllerId)
                .accept(MediaType.APPLICATION_JSON)).andExpect(status().isOk())
                .andExpect(jsonPath("$._links.configData").doesNotExist());
    }

    private ResultActions sendDeploymentActionFeedback(final Target target, final Action action, final String execution,
            String finished, String message) throws Exception {
        if (finished == null) {
            finished = "none";
        }
        if (message == null) {
            message = RandomStringUtils.randomAlphanumeric(1000);
        }
        final String feedback = JsonBuilder.deploymentActionFeedback(action.getId().toString(), execution, finished,
                message);
        return mvc.perform(post("/{tenant}/controller/v1/{controllerId}/deploymentBase/{actionId}/feedback",
                tenantAware.getCurrentTenant(), target.getControllerId(), action.getId()).content(feedback)
                        .contentType(MediaType.APPLICATION_JSON));
    }

    private ResultActions sendDeploymentActionFeedback(final Target target, final Action action, final String execution,
            final String finished) throws Exception {
        return sendDeploymentActionFeedback(target, action, execution, finished, null);
    }

    @Test
    @Description("Test to verify that only a specific count of messages are returned based on the input actionHistory for getControllerDeploymentActionFeedback endpoint.")
    @ExpectEvents({ @Expect(type = TargetCreatedEvent.class, count = 1),
            @Expect(type = DistributionSetCreatedEvent.class, count = 1),
            @Expect(type = TargetAssignDistributionSetEvent.class, count = 1),
            @Expect(type = ActionCreatedEvent.class, count = 1), @Expect(type = ActionUpdatedEvent.class, count = 2),
            @Expect(type = TargetUpdatedEvent.class, count = 2),
            @Expect(type = TargetAttributesRequestedEvent.class, count = 1),
            @Expect(type = SoftwareModuleCreatedEvent.class, count = 3) })
    public void testActionHistoryCount() throws Exception {
        final DistributionSet ds = testdataFactory.createDistributionSet("");
        Target savedTarget = testdataFactory.createTarget("911");
        savedTarget = getFirstAssignedTarget(assignDistributionSet(ds.getId(), savedTarget.getControllerId()));
        final Action savedAction = deploymentManagement.findActiveActionsByTarget(PAGE, savedTarget.getControllerId())
                .getContent().get(0);

        sendDeploymentActionFeedback(savedTarget, savedAction, "scheduled", null, TARGET_SCHEDULED_INSTALLATION_MSG)
                .andDo(MockMvcResultPrinter.print()).andExpect(status().isOk());

        sendDeploymentActionFeedback(savedTarget, savedAction, "proceeding", null, TARGET_PROCEEDING_INSTALLATION_MSG)
                .andDo(MockMvcResultPrinter.print()).andExpect(status().isOk());

        sendDeploymentActionFeedback(savedTarget, savedAction, "closed", "success", TARGET_COMPLETED_INSTALLATION_MSG)
                .andDo(MockMvcResultPrinter.print()).andExpect(status().isOk());

        mvc.perform(get("/{tenant}/controller/v1/911/deploymentBase/" + savedAction.getId() + "?actionHistory=3",
                tenantAware.getCurrentTenant()).contentType(MediaType.APPLICATION_JSON)
                        .accept(MediaType.APPLICATION_JSON))
                .andDo(MockMvcResultPrinter.print()).andExpect(status().isOk())
                .andExpect(jsonPath("$.actionHistory.messages",
                        hasItem(containsString(TARGET_PROCEEDING_INSTALLATION_MSG))))
                .andExpect(jsonPath("$.actionHistory.messages",
                        hasItem(containsString(TARGET_SCHEDULED_INSTALLATION_MSG))));
    }

    @Test
    @Description("Test to verify that a zero input value of actionHistory results in no action history appended for getControllerDeploymentActionFeedback endpoint.")
    @ExpectEvents({ @Expect(type = TargetCreatedEvent.class, count = 1),
            @Expect(type = DistributionSetCreatedEvent.class, count = 1),
            @Expect(type = TargetAssignDistributionSetEvent.class, count = 1),
            @Expect(type = ActionCreatedEvent.class, count = 1), @Expect(type = ActionUpdatedEvent.class, count = 2),
            @Expect(type = TargetUpdatedEvent.class, count = 2),
            @Expect(type = TargetAttributesRequestedEvent.class, count = 1),
            @Expect(type = SoftwareModuleCreatedEvent.class, count = 3) })
    public void testActionHistoryZeroInput() throws Exception {
        final DistributionSet ds = testdataFactory.createDistributionSet("");
        Target savedTarget = testdataFactory.createTarget("911");
        savedTarget = getFirstAssignedTarget(assignDistributionSet(ds.getId(), savedTarget.getControllerId()));
        final Action savedAction = deploymentManagement.findActiveActionsByTarget(PAGE, savedTarget.getControllerId())
                .getContent().get(0);

        sendDeploymentActionFeedback(savedTarget, savedAction, "scheduled", null, TARGET_SCHEDULED_INSTALLATION_MSG)
                .andDo(MockMvcResultPrinter.print()).andExpect(status().isOk());

        sendDeploymentActionFeedback(savedTarget, savedAction, "proceeding", null, TARGET_PROCEEDING_INSTALLATION_MSG)
                .andDo(MockMvcResultPrinter.print()).andExpect(status().isOk());

        sendDeploymentActionFeedback(savedTarget, savedAction, "closed", "success", TARGET_COMPLETED_INSTALLATION_MSG)
                .andDo(MockMvcResultPrinter.print()).andExpect(status().isOk());

        mvc.perform(get("/{tenant}/controller/v1/911/deploymentBase/" + savedAction.getId() + "?actionHistory=-2",
                tenantAware.getCurrentTenant()).contentType(MediaType.APPLICATION_JSON)
                        .accept(MediaType.APPLICATION_JSON))
                .andDo(MockMvcResultPrinter.print()).andExpect(status().isOk());
    }

    @Test
    @Description("Test to verify that entire action history is returned if the input value for actionHistory is -1, for getControllerDeploymentActionFeedback endpoint.")
    @ExpectEvents({ @Expect(type = TargetCreatedEvent.class, count = 1),
            @Expect(type = DistributionSetCreatedEvent.class, count = 1),
            @Expect(type = TargetAssignDistributionSetEvent.class, count = 1),
            @Expect(type = ActionCreatedEvent.class, count = 1), @Expect(type = ActionUpdatedEvent.class, count = 2),
            @Expect(type = TargetUpdatedEvent.class, count = 2),
            @Expect(type = TargetAttributesRequestedEvent.class, count = 1),
            @Expect(type = SoftwareModuleCreatedEvent.class, count = 3) })
    public void testActionHistoryNegativeInput() throws Exception {
        final DistributionSet ds = testdataFactory.createDistributionSet("");
        Target savedTarget = testdataFactory.createTarget("911");
        savedTarget = getFirstAssignedTarget(assignDistributionSet(ds.getId(), savedTarget.getControllerId()));
        final Action savedAction = deploymentManagement.findActiveActionsByTarget(PAGE, savedTarget.getControllerId())
                .getContent().get(0);

        sendDeploymentActionFeedback(savedTarget, savedAction, "scheduled", null, TARGET_SCHEDULED_INSTALLATION_MSG)
                .andDo(MockMvcResultPrinter.print()).andExpect(status().isOk());

        sendDeploymentActionFeedback(savedTarget, savedAction, "proceeding", null, TARGET_PROCEEDING_INSTALLATION_MSG)
                .andDo(MockMvcResultPrinter.print()).andExpect(status().isOk());

        sendDeploymentActionFeedback(savedTarget, savedAction, "closed", "success", TARGET_COMPLETED_INSTALLATION_MSG)
                .andDo(MockMvcResultPrinter.print()).andExpect(status().isOk());

        mvc.perform(get("/{tenant}/controller/v1/911/deploymentBase/" + savedAction.getId() + "?actionHistory=-1",
                tenantAware.getCurrentTenant()).contentType(MediaType.APPLICATION_JSON)
                        .accept(MediaType.APPLICATION_JSON))
                .andDo(MockMvcResultPrinter.print()).andExpect(status().isOk())
                .andExpect(jsonPath("$.actionHistory.messages",
                        hasItem(containsString(TARGET_SCHEDULED_INSTALLATION_MSG))))
                .andExpect(jsonPath("$.actionHistory.messages",
                        hasItem(containsString(TARGET_PROCEEDING_INSTALLATION_MSG))))
                .andExpect(jsonPath("$.actionHistory.messages",
                        hasItem(containsString(TARGET_COMPLETED_INSTALLATION_MSG))));
    }

    @Test
    @Description("Test the polling time based on different maintenance window start and end time.")
    public void sleepTimeResponseForDifferentMaintenanceWindowParameters() throws Exception {
        final DistributionSet ds = testdataFactory.createDistributionSet("");

        WithSpringAuthorityRule.runAs(WithSpringAuthorityRule.withUser("tenantadmin", HAS_AUTH_TENANT_CONFIGURATION), () -> {
            tenantConfigurationManagement.addOrUpdateConfiguration(TenantConfigurationKey.POLLING_TIME_INTERVAL,
                    "00:05:00");
            tenantConfigurationManagement.addOrUpdateConfiguration(TenantConfigurationKey.MIN_POLLING_TIME_INTERVAL,
                    "00:01:00");
            return null;
        });

        final Target savedTarget = testdataFactory.createTarget("1911");
        assignDistributionSetWithMaintenanceWindow(ds.getId(), savedTarget.getControllerId(), getTestSchedule(16),
                getTestDuration(10), getTestTimeZone()).getAssignedEntity().iterator().next();

        mvc.perform(get("/default-tenant/controller/v1/1911/")).andExpect(status().isOk())
                .andExpect(jsonPath("$.config.polling.sleep", greaterThanOrEqualTo("00:05:00")));

        final Target savedTarget1 = testdataFactory.createTarget("2911");
        final DistributionSet ds1 = testdataFactory.createDistributionSet("1");
        assignDistributionSetWithMaintenanceWindow(ds1.getId(), savedTarget1.getControllerId(), getTestSchedule(10),
                getTestDuration(10), getTestTimeZone()).getAssignedEntity().iterator().next();

        mvc.perform(get("/default-tenant/controller/v1/2911/")).andExpect(status().isOk())
                .andExpect(jsonPath("$.config.polling.sleep", lessThan("00:05:00")))
                .andExpect(jsonPath("$.config.polling.sleep", greaterThanOrEqualTo("00:03:00")));

        final Target savedTarget2 = testdataFactory.createTarget("3911");
        final DistributionSet ds2 = testdataFactory.createDistributionSet("2");
        assignDistributionSetWithMaintenanceWindow(ds2.getId(), savedTarget2.getControllerId(), getTestSchedule(5),
                getTestDuration(5), getTestTimeZone()).getAssignedEntity().iterator().next();

        mvc.perform(get("/default-tenant/controller/v1/3911/")).andExpect(status().isOk())
                .andExpect(jsonPath("$.config.polling.sleep", lessThan("00:02:00")));

        final Target savedTarget3 = testdataFactory.createTarget("4911");
        final DistributionSet ds3 = testdataFactory.createDistributionSet("3");
        assignDistributionSetWithMaintenanceWindow(ds3.getId(), savedTarget3.getControllerId(), getTestSchedule(-5),
                getTestDuration(15), getTestTimeZone()).getAssignedEntity().iterator().next();

        mvc.perform(get("/default-tenant/controller/v1/4911/")).andExpect(status().isOk())
                .andExpect(jsonPath("$.config.polling.sleep", equalTo("00:05:00")));

    }

    @Test
    @Description("Test download and update values before maintenance window start time.")
    public void downloadAndUpdateStatusBeforeMaintenanceWindowStartTime() throws Exception {
        Target savedTarget = testdataFactory.createTarget("1911");
        final DistributionSet ds = testdataFactory.createDistributionSet("");
        savedTarget = getFirstAssignedTarget(assignDistributionSetWithMaintenanceWindow(ds.getId(),
                savedTarget.getControllerId(), getTestSchedule(2), getTestDuration(1), getTestTimeZone()));

        mvc.perform(get("/default-tenant/controller/v1/1911/")).andExpect(status().isOk());

        final Action action = deploymentManagement.findActiveActionsByTarget(PAGE, savedTarget.getControllerId())
                .getContent().get(0);

        mvc.perform(get("/{tenant}/controller/v1/1911/deploymentBase/{actionId}", tenantAware.getCurrentTenant(),
                action.getId()).accept(MediaType.APPLICATION_JSON)).andDo(MockMvcResultPrinter.print())
                .andExpect(status().isOk()).andExpect(jsonPath("$.deployment.download", equalTo("forced")))
                .andExpect(jsonPath("$.deployment.update", equalTo("skip")))
                .andExpect(jsonPath("$.deployment.maintenanceWindow", equalTo("unavailable")));
    }

    @Test
    @Description("Test download and update values after maintenance window start time.")
    public void downloadAndUpdateStatusDuringMaintenanceWindow() throws Exception {
        Target savedTarget = testdataFactory.createTarget("1911");
        final DistributionSet ds = testdataFactory.createDistributionSet("");
        savedTarget = getFirstAssignedTarget(assignDistributionSetWithMaintenanceWindow(ds.getId(),
                savedTarget.getControllerId(), getTestSchedule(-5), getTestDuration(10), getTestTimeZone()));

        mvc.perform(get("/default-tenant/controller/v1/1911/")).andExpect(status().isOk());

        final Action action = deploymentManagement.findActiveActionsByTarget(PAGE, savedTarget.getControllerId())
                .getContent().get(0);

        mvc.perform(get("/{tenant}/controller/v1/1911/deploymentBase/{actionId}", tenantAware.getCurrentTenant(),
                action.getId()).accept(MediaType.APPLICATION_JSON)).andDo(MockMvcResultPrinter.print())
                .andExpect(status().isOk()).andExpect(jsonPath("$.deployment.download", equalTo("forced")))
                .andExpect(jsonPath("$.deployment.update", equalTo("forced")))
                .andExpect(jsonPath("$.deployment.maintenanceWindow", equalTo("available")));
    }

    @Test
    @Description("Assign multiple DS in multi-assignment mode. The earliest active Action is exposed to the controller.")
    public void earliestActionIsExposedToControllerInMultiAssignMode() throws Exception {
        enableMultiAssignments();
        final Target target = testdataFactory.createTarget();
        final DistributionSet ds1 = testdataFactory.createDistributionSet(UUID.randomUUID().toString());
        final DistributionSet ds2 = testdataFactory.createDistributionSet(UUID.randomUUID().toString());
        final Action action1 = getFirstAssignedAction(assignDistributionSet(ds1.getId(), target.getControllerId(), 56));
        final Long action2Id = getFirstAssignedActionId(
                assignDistributionSet(ds2.getId(), target.getControllerId(), 34));

        assertDeploymentActionIsExposedToTarget(target.getControllerId(), action1.getId());
        sendDeploymentActionFeedback(target, action1, "closed", "success");
        assertDeploymentActionIsExposedToTarget(target.getControllerId(), action2Id);

    }

    @Test
    @Description("The system should not create a new target because of a too long controller id.")
    public void rootRsWithInvalidControllerId() throws Exception {
        final String invalidControllerId = RandomStringUtils.randomAlphabetic(Target.CONTROLLER_ID_MAX_SIZE + 1);
        mvc.perform(get("/{tenant}/controller/v1/{controllerId}", tenantAware.getCurrentTenant(), invalidControllerId))
                .andExpect(status().isBadRequest());
    }

    public void assertDeploymentActionIsExposedToTarget(final String controllerId, final long expectedActionId)
            throws Exception {
        final String expectedDeploymentBaseLink = String.format("/%s/controller/v1/%s/deploymentBase/%d",
                tenantAware.getCurrentTenant(), controllerId, expectedActionId);
        mvc.perform(get("/{tenant}/controller/v1/{controllerId}", tenantAware.getCurrentTenant(), controllerId)
                .accept(MediaType.APPLICATION_JSON)).andDo(MockMvcResultPrinter.print()).andExpect(status().isOk())
                .andExpect(jsonPath("$._links.deploymentBase.href", containsString(expectedDeploymentBaseLink)));

    }
}<|MERGE_RESOLUTION|>--- conflicted
+++ resolved
@@ -200,16 +200,10 @@
     @Description("Ensures that tenant specific polling time, which is saved in the db, is delivered to the controller.")
     @WithUser(principal = "knownpricipal", allSpPermissions = false)
     @ExpectEvents({ @Expect(type = TargetCreatedEvent.class, count = 1),
-<<<<<<< HEAD
             @Expect(type = TargetPollEvent.class, count = 1),
             @Expect(type = TenantConfigurationCreatedEvent.class, count = 1) })
     public void pollWithModifiedGlobalPollingTime() throws Exception {
-        securityRule.runAs(WithSpringAuthorityRule.withUser("tenantadmin", HAS_AUTH_TENANT_CONFIGURATION), () -> {
-=======
-            @Expect(type = TargetPollEvent.class, count = 1) })
-    public void pollWithModifiedGloablPollingTime() throws Exception {
         WithSpringAuthorityRule.runAs(WithSpringAuthorityRule.withUser("tenantadmin", HAS_AUTH_TENANT_CONFIGURATION), () -> {
->>>>>>> 10e69de8
             tenantConfigurationManagement.addOrUpdateConfiguration(TenantConfigurationKey.POLLING_TIME_INTERVAL,
                     "00:02:00");
             return null;
