/**
 * Copyright (c) 2015 Bosch Software Innovations GmbH and others.
 *
 * All rights reserved. This program and the accompanying materials
 * are made available under the terms of the Eclipse Public License v1.0
 * which accompanies this distribution, and is available at
 * http://www.eclipse.org/legal/epl-v10.html
 */
package org.eclipse.hawkbit.ddi.rest.resource;

import static org.assertj.core.api.Assertions.assertThat;
import static org.hamcrest.CoreMatchers.equalTo;
import static org.hamcrest.Matchers.contains;
import static org.hamcrest.Matchers.hasSize;
import static org.hamcrest.Matchers.startsWith;
import static org.springframework.test.web.servlet.request.MockMvcRequestBuilders.delete;
import static org.springframework.test.web.servlet.request.MockMvcRequestBuilders.post;
import static org.springframework.test.web.servlet.request.MockMvcRequestBuilders.put;
import static org.springframework.test.web.servlet.result.MockMvcResultMatchers.content;
import static org.springframework.test.web.servlet.result.MockMvcResultMatchers.jsonPath;
import static org.springframework.test.web.servlet.result.MockMvcResultMatchers.status;

import java.util.ArrayList;
import java.util.Collections;
import java.util.List;
import java.util.Optional;
import java.util.concurrent.TimeUnit;

import org.apache.commons.lang3.RandomUtils;
import org.assertj.core.api.Condition;
import org.eclipse.hawkbit.ddi.rest.api.DdiRestConstants;
import org.eclipse.hawkbit.repository.event.remote.TargetAssignDistributionSetEvent;
import org.eclipse.hawkbit.repository.event.remote.entity.ActionCreatedEvent;
import org.eclipse.hawkbit.repository.event.remote.entity.DistributionSetCreatedEvent;
import org.eclipse.hawkbit.repository.event.remote.entity.SoftwareModuleCreatedEvent;
import org.eclipse.hawkbit.repository.event.remote.entity.TargetCreatedEvent;
import org.eclipse.hawkbit.repository.event.remote.entity.TargetUpdatedEvent;
import org.eclipse.hawkbit.repository.model.Action;
import org.eclipse.hawkbit.repository.model.Action.ActionType;
import org.eclipse.hawkbit.repository.model.Action.Status;
import org.eclipse.hawkbit.repository.model.ActionStatus;
import org.eclipse.hawkbit.repository.model.Artifact;
import org.eclipse.hawkbit.repository.model.DistributionSet;
import org.eclipse.hawkbit.repository.model.RepositoryModelConstants;
import org.eclipse.hawkbit.repository.model.Target;
import org.eclipse.hawkbit.repository.model.TargetUpdateStatus;
import org.eclipse.hawkbit.repository.test.matcher.Expect;
import org.eclipse.hawkbit.repository.test.matcher.ExpectEvents;
import org.eclipse.hawkbit.rest.exception.MessageNotReadableException;
import org.eclipse.hawkbit.rest.util.JsonBuilder;
import org.eclipse.hawkbit.rest.util.MockMvcResultPrinter;
import org.junit.Test;
import org.springframework.data.domain.PageRequest;
import org.springframework.data.domain.Sort.Direction;
import org.springframework.hateoas.MediaTypes;
import org.springframework.http.MediaType;
import org.springframework.test.web.servlet.MvcResult;
import org.springframework.test.web.servlet.ResultActions;
import org.springframework.test.web.servlet.ResultMatcher;
import org.springframework.test.web.servlet.request.MockMvcRequestBuilders;

import com.jayway.jsonpath.JsonPath;

import io.qameta.allure.Description;
import io.qameta.allure.Feature;
import io.qameta.allure.Story;

/**
 * Test deployment base from the controller.
 */
@Feature("Component Tests - Direct Device Integration API")
@Story("Deployment Action Resource")
public class DdiDeploymentBaseTest extends AbstractDDiApiIntegrationTest {

    private static final String HTTP_LOCALHOST = "http://localhost:8080/";
    private static final String CONTROLLER_BY_ID = "/{tenant}/controller/v1/{controllerId}";
    private static final String SOFTWARE_MODULE_ARTIFACTS = CONTROLLER_BY_ID
            + "/softwaremodules/{softwareModuleId}/artifacts";
    private static final String DEPLOYMENT_BASE = CONTROLLER_BY_ID + "/deploymentBase/";
    private static final int ARTIFACT_SIZE = 5 * 1024;
    private static final String DEFAULT_CONTROLLER_ID = "4712";

    @Test
    @Description("Ensure that the deployment resource is available as CBOR")
    public void deploymentResourceCbor() throws Exception {
        final Target target = testdataFactory.createTarget();
        final DistributionSet distributionSet = testdataFactory.createDistributionSet("");

        assignDistributionSet(distributionSet.getId(), target.getName());
        final Action action = deploymentManagement.findActiveActionsByTarget(PAGE, target.getControllerId())
                .getContent().get(0);

        // get deployment base
        performGet(DEPLOYMENT_BASE + action.getId().toString(),
                MediaType.parseMediaType(DdiRestConstants.MEDIA_TYPE_CBOR), status().isOk(),
                tenantAware.getCurrentTenant(), target.getControllerId());

        final Long softwareModuleId = distributionSet.getModules().stream().findAny().get().getId();
        testdataFactory.createArtifacts(softwareModuleId);
        // get artifacts
        performGet(SOFTWARE_MODULE_ARTIFACTS, MediaType.parseMediaType(DdiRestConstants.MEDIA_TYPE_CBOR),
                status().isOk(), tenantAware.getCurrentTenant(), target.getControllerId(),
                String.valueOf(softwareModuleId));

        final byte[] feedback = jsonToCbor(
                JsonBuilder.deploymentActionFeedback(action.getId().toString(), "proceeding"));

        postFeedback(MediaType.parseMediaType(DdiRestConstants.MEDIA_TYPE_CBOR), target.getControllerId(),
                action.getId(), feedback, status().isOk());
    }

    @Test
    @Description("Ensures that artifacts are not found, when software module does not exists.")
    public void artifactsNotFound() throws Exception {
        final Target target = testdataFactory.createTarget();
        performGet(SOFTWARE_MODULE_ARTIFACTS, MediaType.APPLICATION_JSON, status().isNotFound(),
                tenantAware.getCurrentTenant(), target.getControllerId(), "1");
    }

    @Test
    @Description("Ensures that artifacts are found, when software module exists.")
    public void artifactsExists() throws Exception {
        final Target target = testdataFactory.createTarget();
        final DistributionSet distributionSet = testdataFactory.createDistributionSet("");

        assignDistributionSet(distributionSet.getId(), target.getName());

        final Long softwareModuleId = distributionSet.getModules().stream().findAny().get().getId();
        performGet(SOFTWARE_MODULE_ARTIFACTS, MediaType.APPLICATION_JSON, status().isOk(),
                tenantAware.getCurrentTenant(), target.getControllerId(), softwareModuleId.toString())
                        .andExpect(jsonPath("$", hasSize(0)));

        testdataFactory.createArtifacts(softwareModuleId);

        performGet(SOFTWARE_MODULE_ARTIFACTS, MediaType.APPLICATION_JSON, status().isOk(),
                tenantAware.getCurrentTenant(), target.getControllerId(), softwareModuleId.toString())
                        .andExpect(jsonPath("$", hasSize(3)))
                        .andExpect(jsonPath("$.[?(@.filename=='filename0')]", hasSize(1)))
                        .andExpect(jsonPath("$.[?(@.filename=='filename1')]", hasSize(1)))
                        .andExpect(jsonPath("$.[?(@.filename=='filename2')]", hasSize(1)));

    }

    @Test
    @Description("Forced deployment to a controller. Checks if the resource response payload for a given deployment is as expected.")
    public void deploymentForceAction() throws Exception {
        // Prepare test data
        final DistributionSet ds = testdataFactory.createDistributionSet("", true);
        final DistributionSet ds2 = testdataFactory.createDistributionSet("2", true);
        final Artifact artifact = testdataFactory.createArtifact(RandomUtils.nextBytes(ARTIFACT_SIZE), getOsModule(ds),
                "test1", ARTIFACT_SIZE);
        final Artifact artifactSignature = testdataFactory.createArtifact(RandomUtils.nextBytes(ARTIFACT_SIZE),
                getOsModule(ds), "test1.signature", ARTIFACT_SIZE);
        final Target savedTarget = createTargetAndAssertNoActiveActions();

        List<Target> targetsAssignedToDs = deploymentManagement.assignDistributionSet(ds.getId(), ActionType.FORCED,
                RepositoryModelConstants.NO_FORCE_TIME, Collections.singletonList(savedTarget.getControllerId()))
                .getAssignedEntity();
        assertThat(deploymentManagement.findActiveActionsByTarget(PAGE, savedTarget.getControllerId())).hasSize(1);

        final Action action = deploymentManagement.findActiveActionsByTarget(PAGE, savedTarget.getControllerId())
                .getContent().get(0);
        assertThat(deploymentManagement.countActionsAll()).isEqualTo(1);

        assignDistributionSet(ds2, targetsAssignedToDs).getAssignedEntity();
        assertThat(deploymentManagement.findActiveActionsByTarget(PAGE, savedTarget.getControllerId())).hasSize(2);
        assertThat(deploymentManagement.countActionsAll()).isEqualTo(2);

        final Action uaction = deploymentManagement.findActiveActionsByTarget(PAGE, savedTarget.getControllerId())
                .getContent().get(0);
        assertThat(uaction.getDistributionSet()).isEqualTo(ds);
        assertThat(deploymentManagement.findActiveActionsByTarget(PAGE, savedTarget.getControllerId())).hasSize(2);

        // Run test
        long current = System.currentTimeMillis();
        performGet(CONTROLLER_BY_ID, MediaTypes.HAL_JSON, status().isOk(), tenantAware.getCurrentTenant(),
                DEFAULT_CONTROLLER_ID)
                        .andExpect(jsonPath("$.config.polling.sleep", equalTo("00:01:00")))
                        .andExpect(jsonPath("$._links.deploymentBase.href",
                                startsWith("http://localhost/" + tenantAware.getCurrentTenant() + "/controller/v1/"
                                        + DEFAULT_CONTROLLER_ID + "/deploymentBase/" + uaction.getId())));
        assertThat(targetManagement.getByControllerID(DEFAULT_CONTROLLER_ID).get().getLastTargetQuery())
                .isGreaterThanOrEqualTo(current);
        assertThat(targetManagement.getByControllerID(DEFAULT_CONTROLLER_ID).get().getLastTargetQuery())
                .isLessThanOrEqualTo(System.currentTimeMillis());
        assertThat(deploymentManagement.countActionStatusAll()).isEqualTo(2);

        final DistributionSet findDistributionSetByAction = distributionSetManagement.getByAction(action.getId()).get();

        getAndVerifyDeploymentBasePayload(DEFAULT_CONTROLLER_ID, MediaType.APPLICATION_JSON_UTF8, ds, artifact,
                artifactSignature, action.getId(),
                findDistributionSetByAction.findFirstModuleByType(osType).get().getId(), "forced", "forced");

        // Retrieved is reported
        final Iterable<ActionStatus> actionStatusMessages = deploymentManagement
                .findActionStatusByAction(PageRequest.of(0, 100, Direction.DESC, "id"), uaction.getId());
        assertThat(actionStatusMessages).hasSize(2);
        final ActionStatus actionStatusMessage = actionStatusMessages.iterator().next();
        assertThat(actionStatusMessage.getStatus()).isEqualTo(Status.RETRIEVED);
    }

    @Test
    @Description("Checks that the deploymentBase URL changes when the action is switched from soft to forced in TIMEFORCED case.")
    public void changeEtagIfActionSwitchesFromSoftToForced() throws Exception {
        // Prepare test data
        final Target target = testdataFactory.createTarget(DEFAULT_CONTROLLER_ID);
        final DistributionSet ds = testdataFactory.createDistributionSet("", true);

        final Long actionId = deploymentManagement.assignDistributionSet(ds.getId(), ActionType.TIMEFORCED,
                System.currentTimeMillis() + 2_000, Collections.singletonList(target.getControllerId())).getActionIds()
                .get(0);

        MvcResult mvcResult = performGet("/{tenant}/controller/v1/" + DEFAULT_CONTROLLER_ID, MediaTypes.HAL_JSON,
                status().isOk(), tenantAware.getCurrentTenant()).andReturn();

        final String urlBeforeSwitch = JsonPath.compile("_links.deploymentBase.href")
                .read(mvcResult.getResponse().getContentAsString()).toString();

        // Time is not yet over, so we should see the same URL
        mvcResult = performGet(CONTROLLER_BY_ID, MediaTypes.HAL_JSON, status().isOk(), tenantAware.getCurrentTenant(),
                DEFAULT_CONTROLLER_ID).andReturn();
        assertThat(JsonPath.compile("_links.deploymentBase.href").read(mvcResult.getResponse().getContentAsString())
                .toString()).isEqualTo(urlBeforeSwitch)
                        .startsWith("http://localhost/" + tenantAware.getCurrentTenant() + "/controller/v1/"
                                + DEFAULT_CONTROLLER_ID + "/deploymentBase/" + actionId);

        // After the time is over we should see a new etag
        TimeUnit.MILLISECONDS.sleep(2_000);

        mvcResult = performGet(CONTROLLER_BY_ID, MediaTypes.HAL_JSON, status().isOk(), tenantAware.getCurrentTenant(),
                DEFAULT_CONTROLLER_ID).andReturn();

        assertThat(JsonPath.compile("_links.deploymentBase.href").read(mvcResult.getResponse().getContentAsString())
                .toString()).isNotEqualTo(urlBeforeSwitch);
    }

    @Test
    @Description("Attempt/soft deployment to a controller. Checks if the resource response payload for a given deployment is as expected.")
    public void deploymentAttemptAction() throws Exception {
        // Prepare test data
        final DistributionSet ds = testdataFactory.createDistributionSet("", true);
        final DistributionSet ds2 = testdataFactory.createDistributionSet("2", true);
        final String visibleMetadataOsKey = "metaDataVisible";
        final String visibleMetadataOsValue = "withValue";

        final Artifact artifact = testdataFactory.createArtifact(RandomUtils.nextBytes(ARTIFACT_SIZE), getOsModule(ds),
                "test1", ARTIFACT_SIZE);
        final Artifact artifactSignature = testdataFactory.createArtifact(RandomUtils.nextBytes(ARTIFACT_SIZE),
                getOsModule(ds), "test1.signature", ARTIFACT_SIZE);

        softwareModuleManagement.createMetaData(entityFactory.softwareModuleMetadata().create(getOsModule(ds))
                .key(visibleMetadataOsKey).value(visibleMetadataOsValue).targetVisible(true));
        softwareModuleManagement.createMetaData(entityFactory.softwareModuleMetadata().create(getOsModule(ds))
                .key("metaDataNotVisible").value("withValue").targetVisible(false));

        final Target savedTarget = createTargetAndAssertNoActiveActions();

        List<Target> saved = deploymentManagement.assignDistributionSet(ds.getId(), ActionType.SOFT,
                RepositoryModelConstants.NO_FORCE_TIME, Collections.singletonList(savedTarget.getControllerId()))
                .getAssignedEntity();
        assertThat(deploymentManagement.findActiveActionsByTarget(PAGE, savedTarget.getControllerId())).hasSize(1);

        final Action action = deploymentManagement.findActiveActionsByTarget(PAGE, savedTarget.getControllerId())
                .getContent().get(0);
        assertThat(deploymentManagement.countActionsAll()).isEqualTo(1);
        assignDistributionSet(ds2, saved).getAssignedEntity();
        assertThat(deploymentManagement.findActiveActionsByTarget(PAGE, savedTarget.getControllerId())).hasSize(2);
        assertThat(deploymentManagement.countActionsAll()).isEqualTo(2);

        final Action uaction = deploymentManagement.findActiveActionsByTarget(PAGE, savedTarget.getControllerId())
                .getContent().get(0);
        assertThat(uaction.getDistributionSet()).isEqualTo(ds);
        assertThat(deploymentManagement.findActiveActionsByTarget(PAGE, savedTarget.getControllerId())).hasSize(2);

        // Run test

        final long current = System.currentTimeMillis();
        performGet(CONTROLLER_BY_ID, MediaTypes.HAL_JSON, status().isOk(), tenantAware.getCurrentTenant(),
                DEFAULT_CONTROLLER_ID)
                        .andExpect(jsonPath("$.config.polling.sleep", equalTo("00:01:00")))
                        .andExpect(jsonPath("$._links.deploymentBase.href",
                                startsWith("http://localhost/" + tenantAware.getCurrentTenant() + "/controller/v1/"
                                        + DEFAULT_CONTROLLER_ID + "/deploymentBase/" + uaction.getId())));
        assertThat(targetManagement.getByControllerID(DEFAULT_CONTROLLER_ID).get().getLastTargetQuery())
                .isGreaterThanOrEqualTo(current);
        assertThat(targetManagement.getByControllerID(DEFAULT_CONTROLLER_ID).get().getLastTargetQuery())
                .isLessThanOrEqualTo(System.currentTimeMillis());
        assertThat(deploymentManagement.countActionStatusAll()).isEqualTo(2);

        final DistributionSet findDistributionSetByAction = distributionSetManagement.getByAction(action.getId()).get();

        getAndVerifyDeploymentBasePayload(DEFAULT_CONTROLLER_ID, MediaType.APPLICATION_JSON_UTF8, ds,
                visibleMetadataOsKey, visibleMetadataOsValue, artifact, artifactSignature, action.getId(), "attempt",
                "attempt", getOsModule(findDistributionSetByAction));

        // Retrieved is reported
        final List<ActionStatus> actionStatusMessages = deploymentManagement
                .findActionStatusByAction(PageRequest.of(0, 100, Direction.DESC, "id"), uaction.getId()).getContent();
        assertThat(actionStatusMessages).hasSize(2);
        final ActionStatus actionStatusMessage = actionStatusMessages.iterator().next();
        assertThat(actionStatusMessage.getStatus()).isEqualTo(Status.RETRIEVED);
    }

    @Test
    @Description("Attempt/soft deployment to a controller including automated switch to hard. Checks if the resource response payload for a given deployment is as expected.")
    public void deploymentAutoForceAction() throws Exception {
        // Prepare test data
        final DistributionSet ds = testdataFactory.createDistributionSet("", true);
        final DistributionSet ds2 = testdataFactory.createDistributionSet("2", true);

        final Artifact artifact = testdataFactory.createArtifact(RandomUtils.nextBytes(ARTIFACT_SIZE), getOsModule(ds),
                "test1", ARTIFACT_SIZE);
        final Artifact artifactSignature = testdataFactory.createArtifact(RandomUtils.nextBytes(ARTIFACT_SIZE),
                getOsModule(ds), "test1.signature", ARTIFACT_SIZE);

        final Target savedTarget = createTargetAndAssertNoActiveActions();

        List<Target> saved = deploymentManagement.assignDistributionSet(ds.getId(), ActionType.TIMEFORCED,
                System.currentTimeMillis(), Collections.singletonList(savedTarget.getControllerId()))
                .getAssignedEntity();
        assertThat(deploymentManagement.findActiveActionsByTarget(PAGE, savedTarget.getControllerId())).hasSize(1);

        final Action action = deploymentManagement.findActiveActionsByTarget(PAGE, savedTarget.getControllerId())
                .getContent().get(0);
        assertThat(deploymentManagement.countActionsAll()).isEqualTo(1);
        assignDistributionSet(ds2, saved).getAssignedEntity();
        assertThat(deploymentManagement.findActiveActionsByTarget(PAGE, savedTarget.getControllerId())).hasSize(2);
        assertThat(deploymentManagement.countActionStatusAll()).isEqualTo(2);

        final Action uaction = deploymentManagement.findActiveActionsByTarget(PAGE, savedTarget.getControllerId())
                .getContent().get(0);
        assertThat(uaction.getDistributionSet()).isEqualTo(ds);
        assertThat(deploymentManagement.findActiveActionsByTarget(PAGE, savedTarget.getControllerId())).hasSize(2);

        // Run test

        long current = System.currentTimeMillis();
        performGet(CONTROLLER_BY_ID, MediaTypes.HAL_JSON, status().isOk(), tenantAware.getCurrentTenant(),
                DEFAULT_CONTROLLER_ID)
                        .andExpect(jsonPath("$.config.polling.sleep", equalTo("00:01:00")))
                        .andExpect(jsonPath("$._links.deploymentBase.href",
                                startsWith("http://localhost/" + tenantAware.getCurrentTenant() + "/controller/v1/"
                                        + DEFAULT_CONTROLLER_ID + "/deploymentBase/" + uaction.getId())));
        assertThat(targetManagement.getByControllerID(DEFAULT_CONTROLLER_ID).get().getLastTargetQuery())
                .isGreaterThanOrEqualTo(current);
        assertThat(targetManagement.getByControllerID(DEFAULT_CONTROLLER_ID).get().getLastTargetQuery())
                .isLessThanOrEqualTo(System.currentTimeMillis());
        assertThat(deploymentManagement.countActionStatusAll()).isEqualTo(2);

        final DistributionSet findDistributionSetByAction = distributionSetManagement.getByAction(action.getId()).get();

        getAndVerifyDeploymentBasePayload(DEFAULT_CONTROLLER_ID, MediaType.APPLICATION_JSON_UTF8, ds, artifact,
                artifactSignature, action.getId(),
                findDistributionSetByAction.findFirstModuleByType(osType).get().getId(), "forced", "forced");

        getAndVerifyDeploymentBasePayload(DEFAULT_CONTROLLER_ID, MediaTypes.HAL_JSON_UTF8, ds, artifact,
                artifactSignature, action.getId(),
                findDistributionSetByAction.findFirstModuleByType(osType).get().getId(), "forced", "forced");

        // Retrieved is reported
        final Iterable<ActionStatus> actionStatusMessages = deploymentManagement
                .findActionStatusByAction(PageRequest.of(0, 100, Direction.DESC, "id"), uaction.getId()).getContent();
        assertThat(actionStatusMessages).hasSize(2);
        final ActionStatus actionStatusMessage = actionStatusMessages.iterator().next();
        assertThat(actionStatusMessage.getStatus()).isEqualTo(Status.RETRIEVED);
    }

    @Test
    @Description("Test download-only (forced + skip) deployment to a controller. Checks if the resource response payload for a given deployment is as expected.")
    public void deploymentDownloadOnlyAction() throws Exception {
        // Prepare test data
        final DistributionSet ds = testdataFactory.createDistributionSet("", true);
        final DistributionSet ds2 = testdataFactory.createDistributionSet("2", true);
        final Artifact artifact = testdataFactory.createArtifact(RandomUtils.nextBytes(ARTIFACT_SIZE), getOsModule(ds),
                "test1", ARTIFACT_SIZE);
        final Artifact artifactSignature = testdataFactory.createArtifact(RandomUtils.nextBytes(ARTIFACT_SIZE),
                getOsModule(ds), "test1.signature", ARTIFACT_SIZE);

        softwareModuleManagement.createMetaData(entityFactory.softwareModuleMetadata().create(getOsModule(ds))
                .key("metaDataVisible").value("withValue").targetVisible(true));
        softwareModuleManagement.createMetaData(entityFactory.softwareModuleMetadata().create(getOsModule(ds))
                .key("metaDataNotVisible").value("withValue").targetVisible(false));

        final Target savedTarget = createTargetAndAssertNoActiveActions();

        List<Target> saved = deploymentManagement.assignDistributionSet(ds.getId(), ActionType.DOWNLOAD_ONLY,
                RepositoryModelConstants.NO_FORCE_TIME, Collections.singletonList(savedTarget.getControllerId()))
                .getAssignedEntity();
        assertThat(deploymentManagement.findActiveActionsByTarget(PAGE, savedTarget.getControllerId())).hasSize(1);

        final Action action = deploymentManagement.findActiveActionsByTarget(PAGE, savedTarget.getControllerId())
                .getContent().get(0);
        assertThat(deploymentManagement.countActionsAll()).isEqualTo(1);
        assignDistributionSet(ds2, saved).getAssignedEntity();
        assertThat(deploymentManagement.findActiveActionsByTarget(PAGE, savedTarget.getControllerId())).hasSize(2);
        assertThat(deploymentManagement.countActionsAll()).isEqualTo(2);

        final Action uaction = deploymentManagement.findActiveActionsByTarget(PAGE, savedTarget.getControllerId())
                .getContent().get(0);
        assertThat(uaction.getDistributionSet()).isEqualTo(ds);
        assertThat(deploymentManagement.findActiveActionsByTarget(PAGE, savedTarget.getControllerId())).hasSize(2);

        // Run test

        final long current = System.currentTimeMillis();
        performGet(CONTROLLER_BY_ID, MediaTypes.HAL_JSON, status().isOk(), tenantAware.getCurrentTenant(),
                DEFAULT_CONTROLLER_ID)
                        .andExpect(jsonPath("$.config.polling.sleep", equalTo("00:01:00")))
                        .andExpect(jsonPath("$._links.deploymentBase.href",
                                startsWith("http://localhost/" + tenantAware.getCurrentTenant() + "/controller/v1/"
                                        + DEFAULT_CONTROLLER_ID + "/deploymentBase/" + uaction.getId())));
        assertThat(targetManagement.getByControllerID(DEFAULT_CONTROLLER_ID).get().getLastTargetQuery())
                .isGreaterThanOrEqualTo(current);
        assertThat(targetManagement.getByControllerID(DEFAULT_CONTROLLER_ID).get().getLastTargetQuery())
                .isLessThanOrEqualTo(System.currentTimeMillis());
        assertThat(deploymentManagement.countActionStatusAll()).isEqualTo(2);

        final DistributionSet findDistributionSetByAction = distributionSetManagement.getByAction(action.getId()).get();

        getAndVerifyDeploymentBasePayload(DEFAULT_CONTROLLER_ID, MediaType.APPLICATION_JSON_UTF8, ds, "metaDataVisible",
                "withValue", artifact, artifactSignature, action.getId(), "forced", "skip",
                getOsModule(findDistributionSetByAction));

        // Retrieved is reported
        final List<ActionStatus> actionStatusMessages = deploymentManagement
                .findActionStatusByAction(PageRequest.of(0, 100, Direction.DESC, "id"), uaction.getId()).getContent();
        assertThat(actionStatusMessages).hasSize(2);
        final ActionStatus actionStatusMessage = actionStatusMessages.iterator().next();
        assertThat(actionStatusMessage.getStatus()).isEqualTo(Status.RETRIEVED);

    }

    private void getAndVerifyDeploymentBasePayload(final String controllerId, final MediaType mediaType,
            final DistributionSet ds, final String visibleMetadataOsKey, final String visibleMetadataOsValue,
            final Artifact artifact, final Artifact artifactSignature, final Long actionId, final String downloadType,
            final String updateType, final Long osModuleId) throws Exception {
        getAndVerifyDeploymentBasePayload(controllerId, mediaType, ds, artifact, artifactSignature, actionId,
                osModuleId, downloadType, updateType).andExpect(
                        jsonPath("$.deployment.chunks[?(@.part=='os')].metadata[0].key").value(visibleMetadataOsKey))
                        .andExpect(jsonPath("$.deployment.chunks[?(@.part=='os')].metadata[0].value")
                                .value(visibleMetadataOsValue));
    }

    private ResultActions getAndVerifyDeploymentBasePayload(final String controllerId, final MediaType mediaType,
            final DistributionSet ds, final Artifact artifact, final Artifact artifactSignature, final Long actionId,
            final Long osModuleId, final String downloadType, final String updateType) throws Exception {
        return performGet("/{tenant}/controller/v1/" + controllerId + "/deploymentBase/{actionId}", mediaType,
                status().isOk(), tenantAware.getCurrentTenant(), actionId.toString())
                        .andExpect(jsonPath("$.id", equalTo(String.valueOf(actionId))))
                        .andExpect(jsonPath("$.deployment.download", equalTo(downloadType)))
                        .andExpect(jsonPath("$.deployment.update", equalTo(updateType)))
                        .andExpect(jsonPath("$.deployment.chunks[?(@.part=='jvm')].name",
                                contains(ds.findFirstModuleByType(runtimeType).get().getName())))
                        .andExpect(jsonPath("$.deployment.chunks[?(@.part=='jvm')].version",
                                contains(ds.findFirstModuleByType(runtimeType).get().getVersion())))
                        .andExpect(jsonPath("$.deployment.chunks[?(@.part=='os')].name",
                                contains(ds.findFirstModuleByType(osType).get().getName())))
                        .andExpect(jsonPath("$.deployment.chunks[?(@.part=='os')].version",
                                contains(ds.findFirstModuleByType(osType).get().getVersion())))
                        .andExpect(jsonPath("$.deployment.chunks[?(@.part=='os')].artifacts[0].size",
                                contains(ARTIFACT_SIZE)))
                        .andExpect(jsonPath("$.deployment.chunks[?(@.part=='os')].artifacts[0].filename",
                                contains("test1")))
                        .andExpect(jsonPath("$.deployment.chunks[?(@.part=='os')].artifacts[0].hashes.md5",
                                contains(artifact.getMd5Hash())))
                        .andExpect(jsonPath("$.deployment.chunks[?(@.part=='os')].artifacts[0].hashes.sha1",
                                contains(artifact.getSha1Hash())))
                        .andExpect(jsonPath(
                                "$.deployment.chunks[?(@.part=='os')].artifacts[0]._links.download-http.href",
                                contains(HTTP_LOCALHOST + tenantAware.getCurrentTenant() + "/controller/v1/"
                                        + controllerId + "/softwaremodules/" + osModuleId + "/artifacts/test1")))
                        .andExpect(jsonPath("$.deployment.chunks[?(@.part=='os')].artifacts[0]._links.md5sum-http.href",
                                contains(HTTP_LOCALHOST + tenantAware.getCurrentTenant() + "/controller/v1/"
                                        + controllerId + "/softwaremodules/" + osModuleId + "/artifacts/test1.MD5SUM")))
                        .andExpect(jsonPath("$.deployment.chunks[?(@.part=='os')].artifacts[1].size",
                                contains(ARTIFACT_SIZE)))
                        .andExpect(jsonPath("$.deployment.chunks[?(@.part=='os')].artifacts[1].filename",
                                contains("test1.signature")))
                        .andExpect(jsonPath("$.deployment.chunks[?(@.part=='os')].artifacts[1].hashes.md5",
                                contains(artifactSignature.getMd5Hash())))
                        .andExpect(jsonPath("$.deployment.chunks[?(@.part=='os')].artifacts[1].hashes.sha1",
                                contains(artifactSignature.getSha1Hash())))
                        .andExpect(
                                jsonPath("$.deployment.chunks[?(@.part=='os')].artifacts[1]._links.download-http.href",
                                        contains(HTTP_LOCALHOST + tenantAware.getCurrentTenant() + "/controller/v1/"
                                                + controllerId + "/softwaremodules/" + osModuleId
                                                + "/artifacts/test1.signature")))
                        .andExpect(jsonPath("$.deployment.chunks[?(@.part=='os')].artifacts[1]._links.md5sum-http.href",
                                contains(HTTP_LOCALHOST + tenantAware.getCurrentTenant() + "/controller/v1/"
                                        + controllerId + "/softwaremodules/" + osModuleId
                                        + "/artifacts/test1.signature.MD5SUM")))
                        .andExpect(jsonPath("$.deployment.chunks[?(@.part=='bApp')].version",
                                contains(ds.findFirstModuleByType(appType).get().getVersion())))
                        .andExpect(jsonPath("$.deployment.chunks[?(@.part=='bApp')].metadata").doesNotExist())
                        .andExpect(jsonPath("$.deployment.chunks[?(@.part=='bApp')].name")
                                .value(ds.findFirstModuleByType(appType).get().getName()));
    }

    @Test
    @Description("Test various invalid access attempts to the deployment resource und the expected behaviour of the server.")
    public void badDeploymentAction() throws Exception {
        final Target target = testdataFactory.createTarget(DEFAULT_CONTROLLER_ID);

        // not allowed methods
        mvc.perform(post(DEPLOYMENT_BASE + "1", tenantAware.getCurrentTenant(), DEFAULT_CONTROLLER_ID))
                .andDo(MockMvcResultPrinter.print()).andExpect(status().isMethodNotAllowed());

        mvc.perform(put(DEPLOYMENT_BASE + "1", tenantAware.getCurrentTenant(), DEFAULT_CONTROLLER_ID))
                .andDo(MockMvcResultPrinter.print()).andExpect(status().isMethodNotAllowed());

        mvc.perform(delete(DEPLOYMENT_BASE + "1", tenantAware.getCurrentTenant(), DEFAULT_CONTROLLER_ID))
                .andDo(MockMvcResultPrinter.print()).andExpect(status().isMethodNotAllowed());

        // non existing target
        mvc.perform(MockMvcRequestBuilders.get(DEPLOYMENT_BASE + "1", tenantAware.getCurrentTenant(), "not-existing"))
                .andDo(MockMvcResultPrinter.print()).andExpect(status().isNotFound());

        // no deployment
        mvc.perform(MockMvcRequestBuilders.get(DEPLOYMENT_BASE + "1", tenantAware.getCurrentTenant(),
                DEFAULT_CONTROLLER_ID)).andDo(MockMvcResultPrinter.print()).andExpect(status().isNotFound());

        // wrong media type
        final List<Target> toAssign = Collections.singletonList(target);
        final DistributionSet savedSet = testdataFactory.createDistributionSet("");

        final Long actionId = assignDistributionSet(savedSet, toAssign).getActionIds().get(0);
        mvc.perform(MockMvcRequestBuilders.get(DEPLOYMENT_BASE + actionId, tenantAware.getCurrentTenant(),
                DEFAULT_CONTROLLER_ID)).andDo(MockMvcResultPrinter.print()).andExpect(status().isOk());
        mvc.perform(MockMvcRequestBuilders
                .get(DEPLOYMENT_BASE + actionId, tenantAware.getCurrentTenant(), DEFAULT_CONTROLLER_ID)
                .accept(MediaType.APPLICATION_ATOM_XML)).andDo(MockMvcResultPrinter.print())
                .andExpect(status().isNotAcceptable());
    }

    @Test
    @Description("The server protects itself against to many feedback upload attempts. The test verifies that "
            + "it is not possible to exceed the configured maximum number of feedback uploads.")
    public void tooMuchDeploymentActionFeedback() throws Exception {
        final Target target = testdataFactory.createTarget(DEFAULT_CONTROLLER_ID);
        final DistributionSet ds = testdataFactory.createDistributionSet("");

        assignDistributionSet(ds.getId(), DEFAULT_CONTROLLER_ID);
        final Action action = deploymentManagement.findActionsByTarget(target.getControllerId(), PAGE).getContent()
                .get(0);

        final String feedback = JsonBuilder.deploymentActionFeedback(action.getId().toString(), "proceeding");
        // assign distribution set creates an action status, so only 99 left
        for (int i = 0; i < 99; i++) {
            postFeedback(MediaType.APPLICATION_JSON, DEFAULT_CONTROLLER_ID, action.getId(), feedback, status().isOk());
        }

        postFeedback(MediaType.APPLICATION_JSON, DEFAULT_CONTROLLER_ID, action.getId(), feedback,
                status().isForbidden());
    }

    @Test
    @Description("The server protects itself against too large feedback bodies. The test verifies that "
            + "it is not possible to exceed the configured maximum number of feedback details.")
    public void tooMuchDeploymentActionMessagesInFeedback() throws Exception {
        final Target target = testdataFactory.createTarget(DEFAULT_CONTROLLER_ID);
        final DistributionSet ds = testdataFactory.createDistributionSet("");

        assignDistributionSet(ds.getId(), DEFAULT_CONTROLLER_ID);
        final Action action = deploymentManagement.findActionsByTarget(target.getControllerId(), PAGE).getContent()
                .get(0);

        final List<String> messages = new ArrayList<>();
        for (int i = 0; i < 51; i++) {
            messages.add(String.valueOf(i));
        }

        final String feedback = JsonBuilder.deploymentActionFeedback(action.getId().toString(), "proceeding", "none",
                messages);
        postFeedback(MediaType.APPLICATION_JSON, DEFAULT_CONTROLLER_ID, action.getId(), feedback,
                status().isForbidden());
    }

    @Test
    @Description("Multiple uploads of deployment status feedback to the server.")
    public void multipleDeploymentActionFeedback() throws Exception {
        testdataFactory.createTarget(DEFAULT_CONTROLLER_ID);
        testdataFactory.createTarget("4713");
        testdataFactory.createTarget("4714");

        final DistributionSet ds1 = testdataFactory.createDistributionSet("1", true);
        final DistributionSet ds2 = testdataFactory.createDistributionSet("2", true);
        final DistributionSet ds3 = testdataFactory.createDistributionSet("3", true);

        final Long actionId1 = assignDistributionSet(ds1.getId(), DEFAULT_CONTROLLER_ID).getActionIds().get(0);
        final Long actionId2 = assignDistributionSet(ds2.getId(), DEFAULT_CONTROLLER_ID).getActionIds().get(0);
        final Long actionId3 = assignDistributionSet(ds3.getId(), DEFAULT_CONTROLLER_ID).getActionIds().get(0);

        findTargetAndAssertUpdateStatus(Optional.of(ds3), TargetUpdateStatus.PENDING, 3, Optional.empty());
        assertThat(targetManagement.findByUpdateStatus(PageRequest.of(0, 10), TargetUpdateStatus.UNKNOWN)).hasSize(2);

        // action1 done
        postFeedback(MediaType.APPLICATION_JSON, DEFAULT_CONTROLLER_ID, actionId1,
                JsonBuilder.deploymentActionFeedback(actionId1.toString(), "closed"), status().isOk());

        findTargetAndAssertUpdateStatus(Optional.of(ds3), TargetUpdateStatus.PENDING, 2, Optional.of(ds1));
        assertStatusMessagesCount(4);

        // action2 done
        postFeedback(MediaType.APPLICATION_JSON, DEFAULT_CONTROLLER_ID, actionId2,
                JsonBuilder.deploymentActionFeedback(actionId2.toString(), "closed"), status().isOk());

        findTargetAndAssertUpdateStatus(Optional.of(ds3), TargetUpdateStatus.PENDING, 1, Optional.of(ds2));
        assertStatusMessagesCount(5);

        // action3 done
        postFeedback(MediaType.APPLICATION_JSON, DEFAULT_CONTROLLER_ID, actionId3,
                JsonBuilder.deploymentActionFeedback(actionId3.toString(), "closed"), status().isOk());

        findTargetAndAssertUpdateStatus(Optional.of(ds3), TargetUpdateStatus.IN_SYNC, 0, Optional.of(ds3));
        assertStatusMessagesCount(6);

    }

    @Test
    @Description("Verifies that an update action is correctly set to error if the controller provides error feedback.")
    public void rootRsSingleDeploymentActionWithErrorFeedback() throws Exception {
        DistributionSet ds = testdataFactory.createDistributionSet("");
        final Target savedTarget = testdataFactory.createTarget(DEFAULT_CONTROLLER_ID);

        assertThat(targetManagement.getByControllerID(DEFAULT_CONTROLLER_ID).get().getUpdateStatus())
                .isEqualTo(TargetUpdateStatus.UNKNOWN);
        assignDistributionSet(ds, Collections.singletonList(savedTarget));
        final Action action = deploymentManagement.findActionsByDistributionSet(PAGE, ds.getId()).getContent().get(0);

        postFeedback(MediaType.APPLICATION_JSON, DEFAULT_CONTROLLER_ID, action.getId(),
                JsonBuilder.deploymentActionFeedback(action.getId().toString(), "closed", "failure", "error message"),
                status().isOk());

        findTargetAndAssertUpdateStatus(Optional.empty(), TargetUpdateStatus.ERROR, 0, Optional.empty());
        assertThat(deploymentManagement.countActionsByTarget(DEFAULT_CONTROLLER_ID)).isEqualTo(1);
        assertTargetCountByStatus(0, 1, 0);

        // redo
        ds = distributionSetManagement.getWithDetails(ds.getId()).get();
        assignDistributionSet(ds,
                Collections.singletonList(targetManagement.getByControllerID(DEFAULT_CONTROLLER_ID).get()));
        final Action action2 = deploymentManagement.findActiveActionsByTarget(PAGE, DEFAULT_CONTROLLER_ID).getContent()
                .get(0);
        postFeedback(MediaType.APPLICATION_JSON, DEFAULT_CONTROLLER_ID, action2.getId(),
                JsonBuilder.deploymentActionFeedback(action2.getId().toString(), "closed", "SUCCESS"), status().isOk());
        findTargetAndAssertUpdateStatus(Optional.of(ds), TargetUpdateStatus.IN_SYNC, 0, Optional.of(ds));
        assertTargetCountByStatus(0, 0, 1);
        assertThat(deploymentManagement.findInActiveActionsByTarget(PAGE, DEFAULT_CONTROLLER_ID)).hasSize(2);
        assertThat(deploymentManagement.countActionStatusAll()).isEqualTo(4);
        assertThat(deploymentManagement.findActionStatusByAction(PAGE, action.getId()).getContent()).haveAtLeast(1,
                new ActionStatusCondition(Status.ERROR));
        assertThat(deploymentManagement.findActionStatusByAction(PAGE, action2.getId()).getContent()).haveAtLeast(1,
                new ActionStatusCondition(Status.FINISHED));

    }

    @Test
    @Description("Verifies that the controller can provided as much feedback entries as necessary as long as it is in the configured limits.")
    public void rootRsSingleDeploymentActionFeedback() throws Exception {
        final DistributionSet ds = testdataFactory.createDistributionSet("");
        final Action action = assignDistributionSet(ds,
                Collections.singletonList(testdataFactory.createTarget(DEFAULT_CONTROLLER_ID))).getActions().get(0);
        findTargetAndAssertUpdateStatus(Optional.of(ds), TargetUpdateStatus.PENDING, 1, Optional.empty());

        // Now valid Feedback
        for (int i = 0; i < 4; i++) {
            postFeedback(MediaType.APPLICATION_JSON, DEFAULT_CONTROLLER_ID, action.getId(),
                    JsonBuilder.deploymentActionFeedback(action.getId().toString(), "proceeding"), status().isOk());
            assertActionStatusCount(i + 2, i);

        }

        postFeedback(MediaType.APPLICATION_JSON, DEFAULT_CONTROLLER_ID, action.getId(),
                JsonBuilder.deploymentActionFeedback(action.getId().toString(), "scheduled"), status().isOk());
        assertActionStatusCount(6, 5);

        postFeedback(MediaType.APPLICATION_JSON, DEFAULT_CONTROLLER_ID, action.getId(),
                JsonBuilder.deploymentActionFeedback(action.getId().toString(), "resumed"), status().isOk());
        assertActionStatusCount(7, 6);

        postFeedback(MediaType.APPLICATION_JSON, DEFAULT_CONTROLLER_ID, action.getId(),
                JsonBuilder.deploymentActionFeedback(action.getId().toString(), "canceled"), status().isOk());
        assertStatusAndActiveActionsCount(TargetUpdateStatus.PENDING, 1);
        assertActionStatusCount(8, 7, 0, 0, 1);
        assertTargetCountByStatus(1, 0, 0);

        postFeedback(MediaType.APPLICATION_JSON, DEFAULT_CONTROLLER_ID, action.getId(),
                JsonBuilder.deploymentActionFeedback(action.getId().toString(), "rejected"), status().isOk());
        assertStatusAndActiveActionsCount(TargetUpdateStatus.PENDING, 1);
        assertActionStatusCount(9, 6, 1, 0, 1);

        postFeedback(MediaType.APPLICATION_JSON, DEFAULT_CONTROLLER_ID, action.getId(),
                JsonBuilder.deploymentActionFeedback(action.getId().toString(), "closed"), status().isOk());
        assertStatusAndActiveActionsCount(TargetUpdateStatus.IN_SYNC, 0);
        assertActionStatusCount(10, 7, 1, 1, 1);
        assertTargetCountByStatus(0, 0, 1);

        assertThat(targetManagement.findByInstalledDistributionSet(PAGE, ds.getId())).hasSize(1);
        assertThat(targetManagement.findByAssignedDistributionSet(PAGE, ds.getId())).hasSize(1);
    }

    @Test
    @Description("Various forbidden request attempts on the feedback resource. Ensures correct answering behaviour as expected to these kind of errors.")
    public void badDeploymentActionFeedback() throws Exception {
        final DistributionSet savedSet = testdataFactory.createDistributionSet("");
        final DistributionSet savedSet2 = testdataFactory.createDistributionSet("1");

        // target does not exist

        postFeedback(MediaType.APPLICATION_JSON, DEFAULT_CONTROLLER_ID, 1234L,
                JsonBuilder.deploymentActionInProgressFeedback("1234"), status().isNotFound());

        Target savedTarget = testdataFactory.createTarget(DEFAULT_CONTROLLER_ID);

        // Action does not exists
        postFeedback(MediaType.APPLICATION_JSON, "4713", 1234L, JsonBuilder.deploymentActionInProgressFeedback("1234"),
                status().isNotFound());

        assignDistributionSet(savedSet, Collections.singletonList(savedTarget)).getAssignedEntity().iterator().next();
        assignDistributionSet(savedSet2, Collections.singletonList(testdataFactory.createTarget("4713")));

        final Action updateAction = deploymentManagement.findActiveActionsByTarget(PAGE, savedTarget.getControllerId())
                .getContent().get(0);

        // action exists but is not assigned to this target
        postFeedback(MediaType.APPLICATION_JSON, "4713", updateAction.getId(),
                JsonBuilder.deploymentActionInProgressFeedback(updateAction.getId().toString()), status().isNotFound());

        // not allowed methods
        mvc.perform(MockMvcRequestBuilders.get(DEPLOYMENT_BASE + "2/feedback", tenantAware.getCurrentTenant(),
                DEFAULT_CONTROLLER_ID)).andDo(MockMvcResultPrinter.print()).andExpect(status().isMethodNotAllowed());

        mvc.perform(put(DEPLOYMENT_BASE + "2/feedback", tenantAware.getCurrentTenant(), DEFAULT_CONTROLLER_ID))
                .andDo(MockMvcResultPrinter.print()).andExpect(status().isMethodNotAllowed());

        mvc.perform(delete(DEPLOYMENT_BASE + "2/feedback", tenantAware.getCurrentTenant(), DEFAULT_CONTROLLER_ID))
                .andDo(MockMvcResultPrinter.print()).andExpect(status().isMethodNotAllowed());

    }

    @Test
    @Description("Ensures that an invalid id in feedback body returns a bad request.")
    @ExpectEvents({@Expect(type = TargetCreatedEvent.class, count = 1),
            @Expect(type = DistributionSetCreatedEvent.class, count = 1),
            @Expect(type = SoftwareModuleCreatedEvent.class, count = 3),
            @Expect(type = TargetAssignDistributionSetEvent.class, count = 1),
            @Expect(type = ActionCreatedEvent.class, count = 1), @Expect(type = TargetUpdatedEvent.class, count = 1)})
    public void invalidIdInFeedbackReturnsBadRequest() throws Exception {
        final Target target = testdataFactory.createTarget("1080");
        final DistributionSet ds = testdataFactory.createDistributionSet("");

        assignDistributionSet(ds.getId(), "1080");
        final Action action = deploymentManagement.findActionsByTarget(target.getControllerId(), PAGE).getContent()
                .get(0);
        postFeedback(MediaType.APPLICATION_JSON, "1080", action.getId(),
                JsonBuilder.deploymentActionInProgressFeedback("AAAA"), status().isBadRequest());
    }

    @Test
    @Description("Ensures that a missing feedback result in feedback body returns a bad request.")
    @ExpectEvents({@Expect(type = TargetCreatedEvent.class, count = 1),
            @Expect(type = DistributionSetCreatedEvent.class, count = 1),
            @Expect(type = SoftwareModuleCreatedEvent.class, count = 3),
            @Expect(type = TargetAssignDistributionSetEvent.class, count = 1),
            @Expect(type = ActionCreatedEvent.class, count = 1), @Expect(type = TargetUpdatedEvent.class, count = 1)})
    public void missingResultAttributeInFeedbackReturnsBadRequest() throws Exception {

        final Target target = testdataFactory.createTarget("1080");
        final DistributionSet ds = testdataFactory.createDistributionSet("");

        assignDistributionSet(ds.getId(), "1080");
        final Action action = deploymentManagement.findActionsByTarget(target.getControllerId(), PAGE).getContent()
                .get(0);
        final String missingResultInFeedback = JsonBuilder.missingResultInFeedback(action.getId().toString(), "closed",
                "test");
<<<<<<< HEAD
        mvc.perform(post("/{tenant}/controller/v1/1080/deploymentBase/" + action.getId() + "/feedback",
                tenantAware.getCurrentTenant()).content(missingResultInFeedback).contentType(MediaType.APPLICATION_JSON)
                        .accept(MediaType.APPLICATION_JSON))
                .andDo(MockMvcResultPrinter.print())
                .andExpect(status().isBadRequest())
                .andExpect(jsonPath("$.*", hasSize(3)))
                .andExpect(jsonPath("$.exceptionClass", equalTo(MessageNotReadableException.class.getCanonicalName())));
=======
        postFeedback(MediaType.APPLICATION_JSON, "1080", action.getId(), missingResultInFeedback,
                status().isBadRequest());
>>>>>>> 4640b8ad
    }

    @Test
    @Description("Ensures that a missing finished result in feedback body returns a bad request.")
    @ExpectEvents({@Expect(type = TargetCreatedEvent.class, count = 1),
            @Expect(type = DistributionSetCreatedEvent.class, count = 1),
            @Expect(type = SoftwareModuleCreatedEvent.class, count = 3),
            @Expect(type = TargetAssignDistributionSetEvent.class, count = 1),
            @Expect(type = ActionCreatedEvent.class, count = 1), @Expect(type = TargetUpdatedEvent.class, count = 1)})
    public void missingFinishedAttributeInFeedbackReturnsBadRequest() throws Exception {

        final Target target = testdataFactory.createTarget("1080");
        final DistributionSet ds = testdataFactory.createDistributionSet("");
        assignDistributionSet(ds.getId(), "1080");

        final Action action = deploymentManagement.findActionsByTarget(target.getControllerId(), PAGE).getContent()
                .get(0);
        final String missingFinishedResultInFeedback = JsonBuilder
                .missingFinishedResultInFeedback(action.getId().toString(), "closed", "test");
<<<<<<< HEAD
        mvc.perform(post("/{tenant}/controller/v1/1080/deploymentBase/" + action.getId() + "/feedback",
                tenantAware.getCurrentTenant()).content(missingFinishedResultInFeedback)
                        .contentType(MediaType.APPLICATION_JSON).accept(MediaType.APPLICATION_JSON))
                .andDo(MockMvcResultPrinter.print())
                .andExpect(status().isBadRequest())
                .andExpect(jsonPath("$.*", hasSize(3)))
                .andExpect(jsonPath("$.exceptionClass", equalTo(MessageNotReadableException.class.getCanonicalName())));
=======
        postFeedback(MediaType.APPLICATION_JSON, "1080", action.getId(), missingFinishedResultInFeedback,
                status().isBadRequest());
    }

    private void assertActionStatusCount(final int actionStatusCount, final int minActionStatusCountInPage) {
        Target target = targetManagement.getByControllerID(DdiDeploymentBaseTest.DEFAULT_CONTROLLER_ID).get();
        assertThat(target.getUpdateStatus()).isEqualTo(TargetUpdateStatus.PENDING);

        assertTargetCountByStatus(1, 0, 0);

        assertThat(deploymentManagement.findActiveActionsByTarget(PAGE, target.getControllerId())).hasSize(1);
        assertThat(deploymentManagement.countActionStatusAll()).isEqualTo(actionStatusCount);
        assertThat(deploymentManagement.findActionStatusAll(PAGE).getContent()).haveAtLeast(minActionStatusCountInPage,
                new ActionStatusCondition(Status.RUNNING));
>>>>>>> 4640b8ad
    }

    private class ActionStatusCondition extends Condition<ActionStatus> {
        private final Status status;

        public ActionStatusCondition(final Status status) {
            this.status = status;
        }

        @Override
        public boolean matches(final ActionStatus value) {
            return value.getStatus() == status;
        }
    }

    private ResultActions performGet(final String url, final MediaType mediaType, final ResultMatcher statusMatcher,
            final String... values) throws Exception {
        return mvc.perform(MockMvcRequestBuilders.get(url, values).accept(mediaType))
                .andDo(MockMvcResultPrinter.print()).andExpect(statusMatcher)
                .andExpect(content().contentTypeCompatibleWith(mediaType));
    }

    private void postFeedback(final MediaType mediaType, final String controllerId, final Long id, final String content,
            final ResultMatcher statusMatcher) throws Exception {
        postFeedback(mediaType, controllerId, id, content.getBytes(), statusMatcher);
    }

    private void postFeedback(final MediaType mediaType, final String controllerId, final Long id, final byte[] content,
            final ResultMatcher statusMatcher) throws Exception {
        mvc.perform(post(DEPLOYMENT_BASE + id + "/feedback", tenantAware.getCurrentTenant(), controllerId)
                .content(content).contentType(mediaType).accept(mediaType)).andDo(MockMvcResultPrinter.print())
                .andExpect(statusMatcher);
    }

    private Target createTargetAndAssertNoActiveActions() {
        final Target savedTarget = testdataFactory.createTarget(DdiDeploymentBaseTest.DEFAULT_CONTROLLER_ID);
        assertThat(deploymentManagement.findActiveActionsByTarget(PAGE, savedTarget.getControllerId())).isEmpty();
        assertThat(deploymentManagement.countActionsAll()).isEqualTo(0);
        assertThat(deploymentManagement.countActionStatusAll()).isEqualTo(0);
        return savedTarget;
    }

    private void assertStatusMessagesCount(final int actionStatusMessagesCount) {
        Iterable<ActionStatus> actionStatusMessages;
        actionStatusMessages = deploymentManagement.findActionStatusAll(PageRequest.of(0, 100, Direction.DESC, "id"))
                .getContent();
        assertThat(actionStatusMessages).hasSize(actionStatusMessagesCount);
        assertThat(actionStatusMessages).haveAtLeast(1, new ActionStatusCondition(Status.FINISHED));
    }

    private void findTargetAndAssertUpdateStatus(final Optional<DistributionSet> ds,
            final TargetUpdateStatus updateStatus, final int activeActions,
            final Optional<DistributionSet> installedDs) {
        final Target myT = targetManagement.getByControllerID(DdiDeploymentBaseTest.DEFAULT_CONTROLLER_ID).get();
        assertThat(myT.getUpdateStatus()).isEqualTo(updateStatus);
        assertThat(deploymentManagement.findActiveActionsByTarget(PAGE, myT.getControllerId())).hasSize(activeActions);
        assertThat(deploymentManagement.getAssignedDistributionSet(myT.getControllerId())).isEqualTo(ds);
        assertThat(deploymentManagement.getInstalledDistributionSet(myT.getControllerId())).isEqualTo(installedDs);
    }

    private void assertTargetCountByStatus(final int pending, final int error, final int inSync) {
        assertThat(targetManagement.findByUpdateStatus(PageRequest.of(0, 10), TargetUpdateStatus.PENDING))
                .hasSize(pending);
        assertThat(targetManagement.findByUpdateStatus(PageRequest.of(0, 10), TargetUpdateStatus.ERROR)).hasSize(error);
        assertThat(targetManagement.findByUpdateStatus(PageRequest.of(0, 10), TargetUpdateStatus.IN_SYNC))
                .hasSize(inSync);
    }

    private void assertActionStatusCount(final int total, final int running, final int warning, final int finished,
            final int canceled) {
        assertThat(deploymentManagement.countActionStatusAll()).isEqualTo(total);
        assertThat(deploymentManagement.findActionStatusAll(PAGE).getContent()).haveAtLeast(running,
                new ActionStatusCondition(Status.RUNNING));
        assertThat(deploymentManagement.findActionStatusAll(PAGE).getContent()).haveAtLeast(warning,
                new ActionStatusCondition(Status.WARNING));
        assertThat(deploymentManagement.findActionStatusAll(PAGE).getContent()).haveAtLeast(canceled,
                new ActionStatusCondition(Status.CANCELED));
        assertThat(deploymentManagement.findActionStatusAll(PAGE).getContent()).haveAtLeast(finished,
                new ActionStatusCondition(Status.FINISHED));
    }

    private void assertStatusAndActiveActionsCount(final TargetUpdateStatus status, final int activeActions) {
        Target target = targetManagement.getByControllerID(DdiDeploymentBaseTest.DEFAULT_CONTROLLER_ID).get();
        assertThat(target.getUpdateStatus()).isEqualTo(status);
        assertThat(deploymentManagement.findActiveActionsByTarget(PAGE, target.getControllerId()))
                .hasSize(activeActions);
    }
}<|MERGE_RESOLUTION|>--- conflicted
+++ resolved
@@ -46,7 +46,6 @@
 import org.eclipse.hawkbit.repository.model.TargetUpdateStatus;
 import org.eclipse.hawkbit.repository.test.matcher.Expect;
 import org.eclipse.hawkbit.repository.test.matcher.ExpectEvents;
-import org.eclipse.hawkbit.rest.exception.MessageNotReadableException;
 import org.eclipse.hawkbit.rest.util.JsonBuilder;
 import org.eclipse.hawkbit.rest.util.MockMvcResultPrinter;
 import org.junit.Test;
@@ -773,18 +772,8 @@
                 .get(0);
         final String missingResultInFeedback = JsonBuilder.missingResultInFeedback(action.getId().toString(), "closed",
                 "test");
-<<<<<<< HEAD
-        mvc.perform(post("/{tenant}/controller/v1/1080/deploymentBase/" + action.getId() + "/feedback",
-                tenantAware.getCurrentTenant()).content(missingResultInFeedback).contentType(MediaType.APPLICATION_JSON)
-                        .accept(MediaType.APPLICATION_JSON))
-                .andDo(MockMvcResultPrinter.print())
-                .andExpect(status().isBadRequest())
-                .andExpect(jsonPath("$.*", hasSize(3)))
-                .andExpect(jsonPath("$.exceptionClass", equalTo(MessageNotReadableException.class.getCanonicalName())));
-=======
         postFeedback(MediaType.APPLICATION_JSON, "1080", action.getId(), missingResultInFeedback,
                 status().isBadRequest());
->>>>>>> 4640b8ad
     }
 
     @Test
@@ -804,15 +793,6 @@
                 .get(0);
         final String missingFinishedResultInFeedback = JsonBuilder
                 .missingFinishedResultInFeedback(action.getId().toString(), "closed", "test");
-<<<<<<< HEAD
-        mvc.perform(post("/{tenant}/controller/v1/1080/deploymentBase/" + action.getId() + "/feedback",
-                tenantAware.getCurrentTenant()).content(missingFinishedResultInFeedback)
-                        .contentType(MediaType.APPLICATION_JSON).accept(MediaType.APPLICATION_JSON))
-                .andDo(MockMvcResultPrinter.print())
-                .andExpect(status().isBadRequest())
-                .andExpect(jsonPath("$.*", hasSize(3)))
-                .andExpect(jsonPath("$.exceptionClass", equalTo(MessageNotReadableException.class.getCanonicalName())));
-=======
         postFeedback(MediaType.APPLICATION_JSON, "1080", action.getId(), missingFinishedResultInFeedback,
                 status().isBadRequest());
     }
@@ -827,7 +807,6 @@
         assertThat(deploymentManagement.countActionStatusAll()).isEqualTo(actionStatusCount);
         assertThat(deploymentManagement.findActionStatusAll(PAGE).getContent()).haveAtLeast(minActionStatusCountInPage,
                 new ActionStatusCondition(Status.RUNNING));
->>>>>>> 4640b8ad
     }
 
     private class ActionStatusCondition extends Condition<ActionStatus> {
