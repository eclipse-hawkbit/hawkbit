--- conflicted
+++ resolved
@@ -491,13 +491,8 @@
             messages.add(String.valueOf(i));
         }
 
-<<<<<<< HEAD
-        final String feedback = JsonBuilder.deploymentActionFeedback(action.getId().toString(), "proceeding", "none",
+        final String feedback = getJsonActionFeedback(DdiStatus.ExecutionStatus.PROCEEDING, DdiResult.FinalResult.NONE,
                 null, messages);
-=======
-        final String feedback = getJsonActionFeedback(DdiStatus.ExecutionStatus.PROCEEDING, DdiResult.FinalResult.NONE,
-                messages);
->>>>>>> 32718676
         postDeploymentFeedback(DEFAULT_CONTROLLER_ID, action.getId(), feedback, status().isForbidden());
     }
 
