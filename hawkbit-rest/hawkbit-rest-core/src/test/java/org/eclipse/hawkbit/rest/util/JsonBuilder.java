/**
 * Copyright (c) 2015 Bosch Software Innovations GmbH and others.
 *
 * All rights reserved. This program and the accompanying materials
 * are made available under the terms of the Eclipse Public License v1.0
 * which accompanies this distribution, and is available at
 * http://www.eclipse.org/legal/epl-v10.html
 */
package org.eclipse.hawkbit.rest.util;

import java.util.Arrays;
import java.util.Collection;
import java.util.List;
import java.util.Map;
import java.util.stream.Collectors;

import org.apache.commons.lang3.RandomStringUtils;
import org.eclipse.hawkbit.repository.model.DistributionSet;
import org.eclipse.hawkbit.repository.model.DistributionSetType;
import org.eclipse.hawkbit.repository.model.RolloutGroup;
import org.eclipse.hawkbit.repository.model.RolloutGroupConditions;
import org.eclipse.hawkbit.repository.model.SoftwareModule;
import org.eclipse.hawkbit.repository.model.SoftwareModuleType;
import org.eclipse.hawkbit.repository.model.Tag;
import org.eclipse.hawkbit.repository.model.Target;
import org.json.JSONArray;
import org.json.JSONException;
import org.json.JSONObject;

/**
 * Builder class for building certain json strings.
 *
 *
 *
 */
public abstract class JsonBuilder {

    public static String ids(final Collection<Long> ids) throws JSONException {
        final JSONArray list = new JSONArray();
        for (final Long smID : ids) {
            list.put(new JSONObject().put("id", smID));
        }

        return list.toString();
    }

    public static String controllerIds(final Collection<String> ids) throws JSONException {
        final JSONArray list = new JSONArray();
        for (final String smID : ids) {
            list.put(new JSONObject().put("controllerId", smID));
        }

        return list.toString();
    }

    public static String tags(final List<Tag> tags) throws JSONException {
        final StringBuilder builder = new StringBuilder();

        builder.append("[");
        int i = 0;
        for (final Tag tag : tags) {
            createTagLine(builder, tag);

            if (++i < tags.size()) {
                builder.append(",");
            }
        }

        builder.append("]");

        return builder.toString();

    }

    private static void createTagLine(final StringBuilder builder, final Tag tag) throws JSONException {
        builder.append(new JSONObject().put("name", tag.getName()).put("description", tag.getDescription())
                .put("colour", tag.getColour()).put("createdAt", "0").put("updatedAt", "0")
                .put("createdBy", "fghdfkjghdfkjh").put("updatedBy", "fghdfkjghdfkjh").toString());
    }

    public static String tag(final Tag tag) throws JSONException {
        final StringBuilder builder = new StringBuilder();

        createTagLine(builder, tag);

        return builder.toString();

    }

    public static String softwareModules(final List<SoftwareModule> modules) throws JSONException {
        final StringBuilder builder = new StringBuilder();

        builder.append("[");
        int i = 0;
        for (final SoftwareModule module : modules) {
            builder.append(new JSONObject().put("name", module.getName()).put("description", module.getDescription())
                    .put("type", module.getType().getKey()).put("id", Long.MAX_VALUE).put("vendor", module.getVendor())
                    .put("version", module.getVersion()).put("createdAt", "0").put("updatedAt", "0")
                    .put("createdBy", "fghdfkjghdfkjh").put("updatedBy", "fghdfkjghdfkjh").toString());

            if (++i < modules.size()) {
                builder.append(",");
            }
        }

        builder.append("]");

        return builder.toString();

    }

    public static String softwareModulesCreatableFieldsOnly(final List<SoftwareModule> modules) throws JSONException {
        final StringBuilder builder = new StringBuilder();

        builder.append("[");
        int i = 0;
        for (final SoftwareModule module : modules) {
            builder.append(new JSONObject().put("name", module.getName()).put("description", module.getDescription())
                    .put("type", module.getType().getKey()).put("vendor", module.getVendor())
                    .put("version", module.getVersion()).toString());

            if (++i < modules.size()) {
                builder.append(",");
            }
        }

        builder.append("]");

        return builder.toString();

    }

    public static String softwareModuleUpdatableFieldsOnly(final SoftwareModule module) throws JSONException {
        final StringBuilder builder = new StringBuilder();

        builder.append(new JSONObject().put("description", module.getDescription()).put("vendor", module.getVendor())
                .toString());

        return builder.toString();

    }

    public static String softwareModuleTypes(final List<SoftwareModuleType> types) throws JSONException {
        final StringBuilder builder = new StringBuilder();

        builder.append("[");
        int i = 0;
        for (final SoftwareModuleType module : types) {
            builder.append(new JSONObject().put("name", module.getName()).put("description", module.getDescription())
                    .put("id", Long.MAX_VALUE).put("key", module.getKey())
                    .put("maxAssignments", module.getMaxAssignments()).put("createdAt", "0").put("updatedAt", "0")
                    .put("createdBy", "fghdfkjghdfkjh").put("updatedBy", "fghdfkjghdfkjh").toString());

            if (++i < types.size()) {
                builder.append(",");
            }
        }

        builder.append("]");

        return builder.toString();

    }

    public static String softwareModuleTypesCreatableFieldsOnly(final List<SoftwareModuleType> types)
            throws JSONException {
        final StringBuilder builder = new StringBuilder();

        builder.append("[");
        int i = 0;
        for (final SoftwareModuleType module : types) {
            builder.append(new JSONObject().put("name", module.getName()).put("description", module.getDescription())
                    .put("key", module.getKey()).put("maxAssignments", module.getMaxAssignments()).toString());

            if (++i < types.size()) {
                builder.append(",");
            }
        }

        builder.append("]");

        return builder.toString();

    }

    /**
     * builds a json string for the feedback for the execution "proceeding".
     *
     * @param id
     *            of the Action feedback refers to
     * @return the built string
     * @throws JSONException
     */
    public static String deploymentActionInProgressFeedback(final String id) throws JSONException {
        return deploymentActionFeedback(id, "proceeding");
    }

    /**
     * builds a certain json string for a action feedback.
     *
     * @param id
     *            of the action the feedback refers to
     * @param execution
     *            see ExecutionStatus
     * @return the build json string
     * @throws JSONException
     */
    public static String deploymentActionFeedback(final String id, final String execution) throws JSONException {
        return deploymentActionFeedback(id, execution, "none",
                Arrays.asList(RandomStringUtils.randomAlphanumeric(1000)));

    }

    public static String deploymentActionFeedback(final String id, final String execution, final String message)
            throws JSONException {
        return deploymentActionFeedback(id, execution, "none", Arrays.asList(message));

    }

    public static String deploymentActionFeedback(final String id, final String execution, final String finished,
            final String message) throws JSONException {
        return deploymentActionFeedback(id, execution, finished, Arrays.asList(message));
    }

    public static String deploymentActionFeedback(final String id, final String execution, final String finished,
            final Collection<String> messages) throws JSONException {

        return new JSONObject().put("id", id).put("time", "20140511T121314")
                .put("status",
                        new JSONObject().put("execution", execution)
                                .put("result",
                                        new JSONObject().put("finished", finished).put("progress",
                                                new JSONObject().put("cnt", 2).put("of", 5)))
                                .put("details", new JSONArray(messages)))
                .toString();
    }

    /**
     * Build an invalid request body with missing result for feedback message.
     * 
     * @param id
     *            id of the action
     * @param execution
     *            the execution
     * @param message
     *            the message
     * @return a invalid request body
     * @throws JSONException
     */
    public static String missingResultInFeedback(final String id, final String execution, final String message)
            throws JSONException {
        return new JSONObject().put("id", id).put("time", "20140511T121314")
                .put("status",
                        new JSONObject().put("execution", execution).put("details", new JSONArray().put(message)))
                .toString();
    }

    /**
     * Build an invalid request body with missing finished result for feedback
     * message.
     * 
     * @param id
     *            id of the action
     * @param execution
     *            the execution
     * @param message
     *            the message
     * @return a invalid request body
     * @throws JSONException
     */
    public static String missingFinishedResultInFeedback(final String id, final String execution, final String message)
            throws JSONException {
        return new JSONObject().put("id", id).put("time", "20140511T121314")
                .put("status", new JSONObject().put("execution", execution).put("result", new JSONObject())
                        .put("details", new JSONArray().put(message)))
                .toString();
    }

    public static String distributionSetTypes(final List<DistributionSetType> types) throws JSONException {
        final JSONArray result = new JSONArray();

        for (final DistributionSetType type : types) {

            final JSONArray osmTypes = new JSONArray();
            type.getOptionalModuleTypes().forEach(smt -> {
                try {
                    osmTypes.put(new JSONObject().put("id", smt.getId()));
                } catch (final JSONException e1) {
                    e1.printStackTrace();
                }
            });

            final JSONArray msmTypes = new JSONArray();
            type.getMandatoryModuleTypes().forEach(smt -> {
                try {
                    msmTypes.put(new JSONObject().put("id", smt.getId()));
                } catch (final JSONException e) {
                    e.printStackTrace();
                }
            });

            result.put(new JSONObject().put("name", type.getName()).put("description", type.getDescription())
                    .put("id", Long.MAX_VALUE).put("key", type.getKey()).put("createdAt", "0").put("updatedAt", "0")
                    .put("createdBy", "fghdfkjghdfkjh").put("optionalmodules", osmTypes)
                    .put("mandatorymodules", msmTypes).put("updatedBy", "fghdfkjghdfkjh"));

        }

        return result.toString();
    }

    public static String distributionSetTypesCreateValidFieldsOnly(final List<DistributionSetType> types) {
        final JSONArray result = new JSONArray();
        for (final DistributionSetType module : types) {
            try {
                final JSONArray osmTypes = new JSONArray();
                module.getOptionalModuleTypes().forEach(smt -> {
                    try {
                        osmTypes.put(new JSONObject().put("id", smt.getId()));
                    } catch (final JSONException e) {
                        e.printStackTrace();
                    }
                });

                final JSONArray msmTypes = new JSONArray();
                module.getMandatoryModuleTypes().forEach(smt -> {
                    try {
                        msmTypes.put(new JSONObject().put("id", smt.getId()));
                    } catch (final JSONException e) {
                        e.printStackTrace();
                    }
                });

                result.put(new JSONObject().put("name", module.getName()).put("description", module.getDescription())
                        .put("key", module.getKey()).put("optionalmodules", osmTypes)
                        .put("mandatorymodules", msmTypes));
            } catch (final JSONException e) {
                e.printStackTrace();
            }
        }

        return result.toString();
    }

    public static String distributionSets(final List<DistributionSet> sets) throws JSONException {
        final JSONArray setsJson = new JSONArray();

        sets.forEach(set -> {
            try {
                setsJson.put(distributionSet(set));
            } catch (final JSONException e) {
                e.printStackTrace();
            }
        });

        return setsJson.toString();

    }

    public static String distributionSetsCreateValidFieldsOnly(final List<DistributionSet> sets) throws JSONException {
        final JSONArray result = new JSONArray();

        for (final DistributionSet set : sets) {
            result.put(distributionSetCreateValidFieldsOnly(set));

        }

        return result.toString();

    }

    public static JSONObject distributionSetCreateValidFieldsOnly(final DistributionSet set) throws JSONException {

        final List<JSONObject> modules = set.getModules().stream().map(module -> {
            try {
                return new JSONObject().put("id", module.getId());
            } catch (final JSONException e) {
                e.printStackTrace();
                return null;
            }
        }).collect(Collectors.toList());

        return new JSONObject().put("name", set.getName()).put("description", set.getDescription())
                .put("type", set.getType() == null ? null : set.getType().getKey()).put("version", set.getVersion())
                .put("requiredMigrationStep", set.isRequiredMigrationStep()).put("modules", new JSONArray(modules));

    }

    public static String distributionSetUpdateValidFieldsOnly(final DistributionSet set) throws JSONException {

        set.getModules().stream().map(module -> {
            try {
                return new JSONObject().put("id", module.getId());
            } catch (final JSONException e) {
                e.printStackTrace();
                return null;
            }
        }).collect(Collectors.toList());

        return new JSONObject().put("name", set.getName()).put("description", set.getDescription())
                .put("version", set.getVersion()).put("requiredMigrationStep", set.isRequiredMigrationStep())
                .toString();

    }

    public static JSONObject distributionSet(final DistributionSet set) throws JSONException {

        final List<JSONObject> modules = set.getModules().stream().map(module -> {
            try {
                return new JSONObject().put("id", module.getId());
            } catch (final JSONException e) {
                e.printStackTrace();
                return null;
            }
        }).collect(Collectors.toList());

        return new JSONObject().put("name", set.getName()).put("description", set.getDescription())
                .put("type", set.getType() == null ? null : set.getType().getKey()).put("id", Long.MAX_VALUE)
                .put("version", set.getVersion()).put("createdAt", "0").put("updatedAt", "0")
                .put("createdBy", "fghdfkjghdfkjh").put("updatedBy", "fghdfkjghdfkjh")
                .put("requiredMigrationStep", set.isRequiredMigrationStep()).put("modules", new JSONArray(modules));

    }

    public static String targets(final List<Target> targets, final boolean withToken) throws JSONException {
        final StringBuilder builder = new StringBuilder();

        builder.append("[");
        int i = 0;
        for (final Target target : targets) {
            final String address = target.getAddress() != null ? target.getAddress().toString() : null;

            final String token = withToken ? target.getSecurityToken() : null;

            builder.append(new JSONObject().put("controllerId", target.getControllerId())
                    .put("description", target.getDescription()).put("name", target.getName()).put("createdAt", "0")
                    .put("updatedAt", "0").put("createdBy", "fghdfkjghdfkjh").put("updatedBy", "fghdfkjghdfkjh")
                    .put("address", address).put("securityToken", token).toString());

            if (++i < targets.size()) {
                builder.append(",");
            }
        }

        builder.append("]");

        return builder.toString();
    }

    public static String rollout(final String name, final String description, final int groupSize,
            final long distributionSetId, final String targetFilterQuery, final RolloutGroupConditions conditions) {
        return rollout(name, description, groupSize, distributionSetId, targetFilterQuery, conditions, null, null);
    }

    public static String rollout(final String name, final String description, final Integer groupSize,
            final long distributionSetId, final String targetFilterQuery, final RolloutGroupConditions conditions,
            final List<RolloutGroup> groups) {
        return rollout(name, description, groupSize, distributionSetId, targetFilterQuery, conditions, groups, null);
    }

    public static String rollout(final String name, final String description, final Integer groupSize,
            final long distributionSetId, final String targetFilterQuery, final RolloutGroupConditions conditions,
<<<<<<< HEAD
            final List<RolloutGroup> groups, final String type) {
        return rollout(name, description, groupSize, distributionSetId, targetFilterQuery, conditions, groups, type,
                null);
    }
    public static String rollout(final String name, final String description, final Integer groupSize,
             final long distributionSetId, final String targetFilterQuery, final RolloutGroupConditions conditions,
            final List<RolloutGroup> groups, final String type, final Integer weight) {
=======
            final String type) {
        return rollout(name, description, groupSize, distributionSetId, targetFilterQuery, conditions, null, type);
    }

    public static String rollout(final String name, final String description, final Integer groupSize,
            final long distributionSetId, final String targetFilterQuery, final RolloutGroupConditions conditions,
            final List<RolloutGroup> groups, final String type) {

>>>>>>> 80509158
        final JSONObject json = new JSONObject();

        try {
            json.put("name", name);
            json.put("description", description);
            json.put("amountGroups", groupSize);
            json.put("distributionSetId", distributionSetId);
            json.put("targetFilterQuery", targetFilterQuery);

            if (type != null) {
                json.put("type", type);
            }

            if (weight != null) {
                json.put("weight", weight);
            }

            if (conditions != null) {
                final JSONObject successCondition = new JSONObject();

                json.put("successCondition", successCondition);

                successCondition.put("condition", conditions.getSuccessCondition().toString());
                successCondition.put("expression", conditions.getSuccessConditionExp());

                final JSONObject successAction = new JSONObject();
                json.put("successAction", successAction);
                successAction.put("action", conditions.getSuccessAction().toString());
                successAction.put("expression", conditions.getSuccessActionExp());

                final JSONObject errorCondition = new JSONObject();
                json.put("errorCondition", errorCondition);
                errorCondition.put("condition", conditions.getErrorCondition().toString());
                errorCondition.put("expression", conditions.getErrorConditionExp());

                final JSONObject errorAction = new JSONObject();
                json.put("errorAction", errorAction);
                errorAction.put("action", conditions.getErrorAction().toString());
                errorAction.put("expression", conditions.getErrorActionExp());
            }

            if (groups != null) {
                final JSONArray jsonGroups = new JSONArray();

                for (final RolloutGroup group : groups) {
                    final JSONObject jsonGroup = new JSONObject();
                    jsonGroup.put("name", group.getName());
                    jsonGroup.put("description", group.getDescription());
                    jsonGroup.put("targetFilterQuery", group.getTargetFilterQuery());
                    jsonGroup.put("targetPercentage", group.getTargetPercentage());

                    if (group.getSuccessCondition() != null) {
                        final JSONObject successCondition = new JSONObject();
                        jsonGroup.put("successCondition", successCondition);
                        successCondition.put("condition", group.getSuccessCondition().toString());
                        successCondition.put("expression", group.getSuccessConditionExp());
                    }
                    if (group.getSuccessAction() != null) {
                        final JSONObject successAction = new JSONObject();
                        jsonGroup.put("successAction", successAction);
                        successAction.put("action", group.getSuccessAction().toString());
                        successAction.put("expression", group.getSuccessActionExp());
                    }
                    if (group.getErrorCondition() != null) {
                        final JSONObject errorCondition = new JSONObject();
                        jsonGroup.put("errorCondition", errorCondition);
                        errorCondition.put("condition", group.getErrorCondition().toString());
                        errorCondition.put("expression", group.getErrorConditionExp());
                    }
                    if (group.getErrorAction() != null) {
                        final JSONObject errorAction = new JSONObject();
                        jsonGroup.put("errorAction", errorAction);
                        errorAction.put("action", group.getErrorAction().toString());
                        errorAction.put("expression", group.getErrorActionExp());
                    }

                    jsonGroups.put(jsonGroup);
                }

                json.put("groups", jsonGroups);
            }

        } catch (final JSONException e) {
            e.printStackTrace();
        }

        return json.toString();
    }

    public static String cancelActionFeedback(final String id, final String execution) throws JSONException {
        return cancelActionFeedback(id, execution, RandomStringUtils.randomAlphanumeric(1000));

    }

    public static String cancelActionFeedback(final String id, final String execution, final String message)
            throws JSONException {
        return new JSONObject().put("id", id).put("time", "20140511T121314")
                .put("status",
                        new JSONObject().put("execution", execution)
                                .put("result", new JSONObject().put("finished", "success"))
                                .put("details", new JSONArray().put(message)))
                .toString();

    }

    public static JSONObject configData(final String id, final Map<String, String> attributes, final String execution)
            throws JSONException {
        return configData(id, attributes, execution, null);
    }

    public static JSONObject configData(final String id, final Map<String, String> attributes, final String execution,
            final String mode) throws JSONException {

        final JSONObject data = new JSONObject();
        attributes.entrySet().forEach(entry -> {
            try {
                data.put(entry.getKey(), entry.getValue());
            } catch (final JSONException e) {
                e.printStackTrace();
            }
        });

        final JSONObject json = new JSONObject().put("id", id).put("time", "20140511T121314")
                .put("status", new JSONObject().put("execution", execution)
                        .put("result", new JSONObject().put("finished", "success")).put("details", new JSONArray()))
                .put("data", data);
        if (mode != null) {
            json.put("mode", mode);
        }
        return json;
    }
}<|MERGE_RESOLUTION|>--- conflicted
+++ resolved
@@ -449,35 +449,25 @@
 
     public static String rollout(final String name, final String description, final int groupSize,
             final long distributionSetId, final String targetFilterQuery, final RolloutGroupConditions conditions) {
-        return rollout(name, description, groupSize, distributionSetId, targetFilterQuery, conditions, null, null);
+        return rollout(name, description, groupSize, distributionSetId, targetFilterQuery, conditions, null, null, null);
     }
 
     public static String rollout(final String name, final String description, final Integer groupSize,
             final long distributionSetId, final String targetFilterQuery, final RolloutGroupConditions conditions,
             final List<RolloutGroup> groups) {
-        return rollout(name, description, groupSize, distributionSetId, targetFilterQuery, conditions, groups, null);
+        return rollout(name, description, groupSize, distributionSetId, targetFilterQuery, conditions, groups, null, null);
     }
 
     public static String rollout(final String name, final String description, final Integer groupSize,
             final long distributionSetId, final String targetFilterQuery, final RolloutGroupConditions conditions,
-<<<<<<< HEAD
-            final List<RolloutGroup> groups, final String type) {
-        return rollout(name, description, groupSize, distributionSetId, targetFilterQuery, conditions, groups, type,
+             final String type) {
+        return rollout(name, description, groupSize, distributionSetId, targetFilterQuery, conditions, null, type,
                 null);
-    }
-    public static String rollout(final String name, final String description, final Integer groupSize,
-             final long distributionSetId, final String targetFilterQuery, final RolloutGroupConditions conditions,
-            final List<RolloutGroup> groups, final String type, final Integer weight) {
-=======
-            final String type) {
-        return rollout(name, description, groupSize, distributionSetId, targetFilterQuery, conditions, null, type);
     }
 
     public static String rollout(final String name, final String description, final Integer groupSize,
             final long distributionSetId, final String targetFilterQuery, final RolloutGroupConditions conditions,
-            final List<RolloutGroup> groups, final String type) {
-
->>>>>>> 80509158
+            final List<RolloutGroup> groups, final String type, final Integer weight) {
         final JSONObject json = new JSONObject();
 
         try {
