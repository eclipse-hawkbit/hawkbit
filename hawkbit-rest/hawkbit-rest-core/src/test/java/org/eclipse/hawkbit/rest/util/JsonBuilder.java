--- conflicted
+++ resolved
@@ -8,11 +8,13 @@
  */
 package org.eclipse.hawkbit.rest.util;
 
+import java.util.Arrays;
 import java.util.Collection;
 import java.util.List;
 import java.util.Map;
 import java.util.stream.Collectors;
 
+import org.apache.commons.lang3.RandomStringUtils;
 import org.eclipse.hawkbit.repository.model.DistributionSet;
 import org.eclipse.hawkbit.repository.model.DistributionSetType;
 import org.eclipse.hawkbit.repository.model.RolloutGroup;
@@ -183,8 +185,7 @@
         return builder.toString();
 
     }
-
-<<<<<<< HEAD
+    
     /**
      * builds a json string for the feedback for the execution "proceeding".
      *
@@ -280,8 +281,6 @@
                 .toString();
     }
 
-=======
->>>>>>> 32718676
     public static String distributionSetTypes(final List<DistributionSetType> types) throws JSONException {
         final JSONArray result = new JSONArray();
 
@@ -643,14 +642,11 @@
         return json.toString();
     }
 
-<<<<<<< HEAD
     public static String cancelActionFeedback(final String id, final String execution) throws JSONException {
         return cancelActionFeedback(id, execution, null, RandomStringUtils.randomAlphanumeric(1000));
 
     }
 
-=======
->>>>>>> 32718676
     public static String cancelActionFeedback(final String id, final String execution, final String message)
             throws JSONException {
         return cancelActionFeedback(id, execution, null, message);
