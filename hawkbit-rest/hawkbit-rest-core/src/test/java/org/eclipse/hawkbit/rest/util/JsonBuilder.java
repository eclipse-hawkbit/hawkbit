/**
 * Copyright (c) 2015 Bosch Software Innovations GmbH and others.
 *
 * All rights reserved. This program and the accompanying materials
 * are made available under the terms of the Eclipse Public License v1.0
 * which accompanies this distribution, and is available at
 * http://www.eclipse.org/legal/epl-v10.html
 */
package org.eclipse.hawkbit.rest.util;

import java.util.Arrays;
import java.util.Collection;
import java.util.List;
import java.util.Map;
import java.util.stream.Collectors;

import org.apache.commons.lang3.RandomStringUtils;
import org.eclipse.hawkbit.repository.model.DistributionSet;
import org.eclipse.hawkbit.repository.model.DistributionSetType;
import org.eclipse.hawkbit.repository.model.RolloutGroup;
import org.eclipse.hawkbit.repository.model.RolloutGroupConditions;
import org.eclipse.hawkbit.repository.model.SoftwareModule;
import org.eclipse.hawkbit.repository.model.SoftwareModuleType;
import org.eclipse.hawkbit.repository.model.Tag;
import org.eclipse.hawkbit.repository.model.Target;
import org.json.JSONArray;
import org.json.JSONException;
import org.json.JSONObject;

/**
 * Builder class for building certain json strings.
 *
 *
 *
 */
public abstract class JsonBuilder {

    public static String ids(final Collection<Long> ids) throws JSONException {
        final JSONArray list = new JSONArray();
        for (final Long smID : ids) {
            list.put(new JSONObject().put("id", smID));
        }

        return list.toString();
    }

    public static String controllerIds(final Collection<String> ids) throws JSONException {
        final JSONArray list = new JSONArray();
        for (final String smID : ids) {
            list.put(new JSONObject().put("controllerId", smID));
        }

        return list.toString();
    }

    public static String tags(final List<Tag> tags) throws JSONException {
        final StringBuilder builder = new StringBuilder();

        builder.append("[");
        int i = 0;
        for (final Tag tag : tags) {
            createTagLine(builder, tag);

            if (++i < tags.size()) {
                builder.append(",");
            }
        }

        builder.append("]");

        return builder.toString();

    }

    private static void createTagLine(final StringBuilder builder, final Tag tag) throws JSONException {
        builder.append(new JSONObject().put("name", tag.getName()).put("description", tag.getDescription())
                .put("colour", tag.getColour()).put("createdAt", "0").put("updatedAt", "0")
                .put("createdBy", "fghdfkjghdfkjh").put("updatedBy", "fghdfkjghdfkjh").toString());
    }

    public static String tag(final Tag tag) throws JSONException {
        final StringBuilder builder = new StringBuilder();

        createTagLine(builder, tag);

        return builder.toString();

    }

    public static String softwareModules(final List<SoftwareModule> modules) throws JSONException {
        final StringBuilder builder = new StringBuilder();

        builder.append("[");
        int i = 0;
        for (final SoftwareModule module : modules) {
            builder.append(new JSONObject().put("name", module.getName()).put("description", module.getDescription())
                    .put("type", module.getType().getKey()).put("id", Long.MAX_VALUE).put("vendor", module.getVendor())
                    .put("version", module.getVersion()).put("createdAt", "0").put("updatedAt", "0")
                    .put("createdBy", "fghdfkjghdfkjh").put("updatedBy", "fghdfkjghdfkjh").toString());

            if (++i < modules.size()) {
                builder.append(",");
            }
        }

        builder.append("]");

        return builder.toString();

    }

    public static String softwareModulesCreatableFieldsOnly(final List<SoftwareModule> modules) throws JSONException {
        final StringBuilder builder = new StringBuilder();

        builder.append("[");
        int i = 0;
        for (final SoftwareModule module : modules) {
            builder.append(new JSONObject().put("name", module.getName()).put("description", module.getDescription())
                    .put("type", module.getType().getKey()).put("vendor", module.getVendor())
                    .put("version", module.getVersion()).toString());

            if (++i < modules.size()) {
                builder.append(",");
            }
        }

        builder.append("]");

        return builder.toString();

    }

    public static String softwareModuleUpdatableFieldsOnly(final SoftwareModule module) throws JSONException {
        final StringBuilder builder = new StringBuilder();

        builder.append(new JSONObject().put("description", module.getDescription()).put("vendor", module.getVendor())
                .toString());

        return builder.toString();

    }

    public static String softwareModuleTypes(final List<SoftwareModuleType> types) throws JSONException {
        final StringBuilder builder = new StringBuilder();

        builder.append("[");
        int i = 0;
        for (final SoftwareModuleType module : types) {
            builder.append(new JSONObject().put("name", module.getName()).put("description", module.getDescription())
                    .put("id", Long.MAX_VALUE).put("key", module.getKey())
                    .put("maxAssignments", module.getMaxAssignments()).put("createdAt", "0").put("updatedAt", "0")
                    .put("createdBy", "fghdfkjghdfkjh").put("updatedBy", "fghdfkjghdfkjh").toString());

            if (++i < types.size()) {
                builder.append(",");
            }
        }

        builder.append("]");

        return builder.toString();

    }

    public static String softwareModuleTypesCreatableFieldsOnly(final List<SoftwareModuleType> types)
            throws JSONException {
        final StringBuilder builder = new StringBuilder();

        builder.append("[");
        int i = 0;
        for (final SoftwareModuleType module : types) {
            builder.append(new JSONObject().put("name", module.getName()).put("description", module.getDescription())
                    .put("key", module.getKey()).put("maxAssignments", module.getMaxAssignments()).toString());

            if (++i < types.size()) {
                builder.append(",");
            }
        }

        builder.append("]");

        return builder.toString();

    }

    /**
     * builds a json string for the feedback for the execution "proceeding".
     *
     * @param id
     *            of the Action feedback refers to
     * @return the built string
     * @throws JSONException
     */
    public static String deploymentActionInProgressFeedback(final String id) throws JSONException {
        return deploymentActionFeedback(id, "proceeding");
    }

    /**
     * builds a certain json string for a action feedback.
     *
     * @param id
     *            of the action the feedback refers to
     * @param execution
     *            see ExecutionStatus
     * @return the build json string
     * @throws JSONException
     */
    public static String deploymentActionFeedback(final String id, final String execution) throws JSONException {
        return deploymentActionFeedback(id, execution, "none",
                Arrays.asList(RandomStringUtils.randomAlphanumeric(1000)));

    }

    public static String deploymentActionFeedback(final String id, final String execution, final String message)
            throws JSONException {
        return deploymentActionFeedback(id, execution, "none", Arrays.asList(message));

    }

    public static String deploymentActionFeedback(final String id, final String execution, final String finished,
            final String message) throws JSONException {
        return deploymentActionFeedback(id, execution, finished, Arrays.asList(message));
    }

    public static String deploymentActionFeedback(final String id, final String execution, final String finished,
            final Collection<String> messages) throws JSONException {

        return new JSONObject().put("id", id).put("time", "20140511T121314")
                .put("status",
                        new JSONObject().put("execution", execution)
                                .put("result",
                                        new JSONObject().put("finished", finished).put("progress",
                                                new JSONObject().put("cnt", 2).put("of", 5)))
                                .put("details", new JSONArray(messages)))
                .toString();
    }

    /**
     * Build an invalid request body with missing result for feedback message.
     * 
     * @param id
     *            id of the action
     * @param execution
     *            the execution
     * @param message
     *            the message
     * @return a invalid request body
     * @throws JSONException
     */
    public static String missingResultInFeedback(final String id, final String execution, final String message)
            throws JSONException {
        return new JSONObject().put("id", id).put("time", "20140511T121314")
                .put("status",
                        new JSONObject().put("execution", execution).put("details", new JSONArray().put(message)))
                .toString();
    }

    /**
     * Build an invalid request body with missing finished result for feedback
     * message.
     * 
     * @param id
     *            id of the action
     * @param execution
     *            the execution
     * @param message
     *            the message
     * @return a invalid request body
     * @throws JSONException
     */
    public static String missingFinishedResultInFeedback(final String id, final String execution, final String message)
            throws JSONException {
        return new JSONObject().put("id", id).put("time", "20140511T121314")
                .put("status", new JSONObject().put("execution", execution).put("result", new JSONObject())
                        .put("details", new JSONArray().put(message)))
                .toString();
    }

    public static String distributionSetTypes(final List<DistributionSetType> types) throws JSONException {
        final JSONArray result = new JSONArray();

        for (final DistributionSetType type : types) {

            final JSONArray osmTypes = new JSONArray();
            type.getOptionalModuleTypes().forEach(smt -> {
                try {
                    osmTypes.put(new JSONObject().put("id", smt.getId()));
                } catch (final JSONException e1) {
                    e1.printStackTrace();
                }
            });

            final JSONArray msmTypes = new JSONArray();
            type.getMandatoryModuleTypes().forEach(smt -> {
                try {
                    msmTypes.put(new JSONObject().put("id", smt.getId()));
                } catch (final JSONException e) {
                    e.printStackTrace();
                }
            });

            result.put(new JSONObject().put("name", type.getName()).put("description", type.getDescription())
                    .put("id", Long.MAX_VALUE).put("key", type.getKey()).put("createdAt", "0").put("updatedAt", "0")
                    .put("createdBy", "fghdfkjghdfkjh").put("optionalmodules", osmTypes)
                    .put("mandatorymodules", msmTypes).put("updatedBy", "fghdfkjghdfkjh"));

        }

        return result.toString();
    }

    public static String distributionSetTypesCreateValidFieldsOnly(final List<DistributionSetType> types) {
        final JSONArray result = new JSONArray();
        for (final DistributionSetType module : types) {
            try {
                final JSONArray osmTypes = new JSONArray();
                module.getOptionalModuleTypes().forEach(smt -> {
                    try {
                        osmTypes.put(new JSONObject().put("id", smt.getId()));
                    } catch (final JSONException e) {
                        e.printStackTrace();
                    }
                });

                final JSONArray msmTypes = new JSONArray();
                module.getMandatoryModuleTypes().forEach(smt -> {
                    try {
                        msmTypes.put(new JSONObject().put("id", smt.getId()));
                    } catch (final JSONException e) {
                        e.printStackTrace();
                    }
                });

                result.put(new JSONObject().put("name", module.getName()).put("description", module.getDescription())
                        .put("key", module.getKey()).put("optionalmodules", osmTypes)
                        .put("mandatorymodules", msmTypes));
            } catch (final JSONException e) {
                e.printStackTrace();
            }
        }

        return result.toString();
    }

    public static String distributionSets(final List<DistributionSet> sets) throws JSONException {
        final JSONArray setsJson = new JSONArray();

        sets.forEach(set -> {
            try {
                setsJson.put(distributionSet(set));
            } catch (final JSONException e) {
                e.printStackTrace();
            }
        });

        return setsJson.toString();

    }

    public static String distributionSetsCreateValidFieldsOnly(final List<DistributionSet> sets) throws JSONException {
        final JSONArray result = new JSONArray();

        for (final DistributionSet set : sets) {
            result.put(distributionSetCreateValidFieldsOnly(set));

        }

        return result.toString();

    }

    public static JSONObject distributionSetCreateValidFieldsOnly(final DistributionSet set) throws JSONException {

        final List<JSONObject> modules = set.getModules().stream().map(module -> {
            try {
                return new JSONObject().put("id", module.getId());
            } catch (final JSONException e) {
                e.printStackTrace();
                return null;
            }
        }).collect(Collectors.toList());

        return new JSONObject().put("name", set.getName()).put("description", set.getDescription())
                .put("type", set.getType() == null ? null : set.getType().getKey()).put("version", set.getVersion())
                .put("requiredMigrationStep", set.isRequiredMigrationStep()).put("modules", new JSONArray(modules));

    }

    public static String distributionSetUpdateValidFieldsOnly(final DistributionSet set) throws JSONException {

        set.getModules().stream().map(module -> {
            try {
                return new JSONObject().put("id", module.getId());
            } catch (final JSONException e) {
                e.printStackTrace();
                return null;
            }
        }).collect(Collectors.toList());

        return new JSONObject().put("name", set.getName()).put("description", set.getDescription())
                .put("version", set.getVersion()).put("requiredMigrationStep", set.isRequiredMigrationStep())
                .toString();

    }

    public static JSONObject distributionSet(final DistributionSet set) throws JSONException {

        final List<JSONObject> modules = set.getModules().stream().map(module -> {
            try {
                return new JSONObject().put("id", module.getId());
            } catch (final JSONException e) {
                e.printStackTrace();
                return null;
            }
        }).collect(Collectors.toList());

        return new JSONObject().put("name", set.getName()).put("description", set.getDescription())
                .put("type", set.getType() == null ? null : set.getType().getKey()).put("id", Long.MAX_VALUE)
                .put("version", set.getVersion()).put("createdAt", "0").put("updatedAt", "0")
                .put("createdBy", "fghdfkjghdfkjh").put("updatedBy", "fghdfkjghdfkjh")
                .put("requiredMigrationStep", set.isRequiredMigrationStep()).put("modules", new JSONArray(modules));

    }

    public static String targets(final List<Target> targets, final boolean withToken) throws JSONException {
        final StringBuilder builder = new StringBuilder();

        builder.append("[");
        int i = 0;
        for (final Target target : targets) {
            final String address = target.getAddress() != null ? target.getAddress().toString() : null;

            final String token = withToken ? target.getSecurityToken() : null;

            builder.append(new JSONObject().put("controllerId", target.getControllerId())
                    .put("description", target.getDescription()).put("name", target.getName()).put("createdAt", "0")
                    .put("updatedAt", "0").put("createdBy", "fghdfkjghdfkjh").put("updatedBy", "fghdfkjghdfkjh")
                    .put("address", address).put("securityToken", token).toString());

            if (++i < targets.size()) {
                builder.append(",");
            }
        }

        builder.append("]");

        return builder.toString();
    }

    public static String rollout(final String name, final String description, final int groupSize,
            final long distributionSetId, final String targetFilterQuery, final RolloutGroupConditions conditions) {
        return rollout(name, description, groupSize, distributionSetId, targetFilterQuery, conditions, null, null, null);
    }

    public static String rollout(final String name, final String description, final Integer groupSize,
            final long distributionSetId, final String targetFilterQuery, final RolloutGroupConditions conditions,
            final List<RolloutGroup> groups) {
        return rollout(name, description, groupSize, distributionSetId, targetFilterQuery, conditions, groups, null, null);
    }

    public static String rollout(final String name, final String description, final Integer groupSize,
            final long distributionSetId, final String targetFilterQuery, final RolloutGroupConditions conditions,
<<<<<<< HEAD
             final String type) {
        return rollout(name, description, groupSize, distributionSetId, targetFilterQuery, conditions, null, type,
                null);
    }

    public static String rollout(final String name, final String description, final Integer groupSize,
            final long distributionSetId, final String targetFilterQuery, final RolloutGroupConditions conditions,
=======
            final List<RolloutGroup> groups, final String type) {
        return rollout(name, description, groupSize, distributionSetId, targetFilterQuery, conditions, groups, type,
                null);
    }
    public static String rollout(final String name, final String description, final Integer groupSize,
             final long distributionSetId, final String targetFilterQuery, final RolloutGroupConditions conditions,
>>>>>>> 565ae9fc
            final List<RolloutGroup> groups, final String type, final Integer weight) {
        final JSONObject json = new JSONObject();

        try {
            json.put("name", name);
            json.put("description", description);
            json.put("amountGroups", groupSize);
            json.put("distributionSetId", distributionSetId);
            json.put("targetFilterQuery", targetFilterQuery);

            if (type != null) {
                json.put("type", type);
            }

            if (weight != null) {
                json.put("weight", weight);
            }

            if (conditions != null) {
                final JSONObject successCondition = new JSONObject();

                json.put("successCondition", successCondition);

                successCondition.put("condition", conditions.getSuccessCondition().toString());
                successCondition.put("expression", conditions.getSuccessConditionExp());

                final JSONObject successAction = new JSONObject();
                json.put("successAction", successAction);
                successAction.put("action", conditions.getSuccessAction().toString());
                successAction.put("expression", conditions.getSuccessActionExp());

                final JSONObject errorCondition = new JSONObject();
                json.put("errorCondition", errorCondition);
                errorCondition.put("condition", conditions.getErrorCondition().toString());
                errorCondition.put("expression", conditions.getErrorConditionExp());

                final JSONObject errorAction = new JSONObject();
                json.put("errorAction", errorAction);
                errorAction.put("action", conditions.getErrorAction().toString());
                errorAction.put("expression", conditions.getErrorActionExp());
            }

            if (groups != null) {
                final JSONArray jsonGroups = new JSONArray();

                for (final RolloutGroup group : groups) {
                    final JSONObject jsonGroup = new JSONObject();
                    jsonGroup.put("name", group.getName());
                    jsonGroup.put("description", group.getDescription());
                    jsonGroup.put("targetFilterQuery", group.getTargetFilterQuery());
                    jsonGroup.put("targetPercentage", group.getTargetPercentage());

                    if (group.getSuccessCondition() != null) {
                        final JSONObject successCondition = new JSONObject();
                        jsonGroup.put("successCondition", successCondition);
                        successCondition.put("condition", group.getSuccessCondition().toString());
                        successCondition.put("expression", group.getSuccessConditionExp());
                    }
                    if (group.getSuccessAction() != null) {
                        final JSONObject successAction = new JSONObject();
                        jsonGroup.put("successAction", successAction);
                        successAction.put("action", group.getSuccessAction().toString());
                        successAction.put("expression", group.getSuccessActionExp());
                    }
                    if (group.getErrorCondition() != null) {
                        final JSONObject errorCondition = new JSONObject();
                        jsonGroup.put("errorCondition", errorCondition);
                        errorCondition.put("condition", group.getErrorCondition().toString());
                        errorCondition.put("expression", group.getErrorConditionExp());
                    }
                    if (group.getErrorAction() != null) {
                        final JSONObject errorAction = new JSONObject();
                        jsonGroup.put("errorAction", errorAction);
                        errorAction.put("action", group.getErrorAction().toString());
                        errorAction.put("expression", group.getErrorActionExp());
                    }

                    jsonGroups.put(jsonGroup);
                }

                json.put("groups", jsonGroups);
            }

        } catch (final JSONException e) {
            e.printStackTrace();
        }

        return json.toString();
    }

    public static String cancelActionFeedback(final String id, final String execution) throws JSONException {
        return cancelActionFeedback(id, execution, RandomStringUtils.randomAlphanumeric(1000));

    }

    public static String cancelActionFeedback(final String id, final String execution, final String message)
            throws JSONException {
        return new JSONObject().put("id", id).put("time", "20140511T121314")
                .put("status",
                        new JSONObject().put("execution", execution)
                                .put("result", new JSONObject().put("finished", "success"))
                                .put("details", new JSONArray().put(message)))
                .toString();

    }

    public static JSONObject configData(final String id, final Map<String, String> attributes, final String execution)
            throws JSONException {
        return configData(id, attributes, execution, null);
    }

    public static JSONObject configData(final String id, final Map<String, String> attributes, final String execution,
            final String mode) throws JSONException {

        final JSONObject data = new JSONObject();
        attributes.entrySet().forEach(entry -> {
            try {
                data.put(entry.getKey(), entry.getValue());
            } catch (final JSONException e) {
                e.printStackTrace();
            }
        });

        final JSONObject json = new JSONObject().put("id", id).put("time", "20140511T121314")
                .put("status", new JSONObject().put("execution", execution)
                        .put("result", new JSONObject().put("finished", "success")).put("details", new JSONArray()))
                .put("data", data);
        if (mode != null) {
            json.put("mode", mode);
        }
        return json;
    }
}<|MERGE_RESOLUTION|>--- conflicted
+++ resolved
@@ -449,33 +449,26 @@
 
     public static String rollout(final String name, final String description, final int groupSize,
             final long distributionSetId, final String targetFilterQuery, final RolloutGroupConditions conditions) {
-        return rollout(name, description, groupSize, distributionSetId, targetFilterQuery, conditions, null, null, null);
+        return rollout(name, description, groupSize, distributionSetId, targetFilterQuery, conditions, null, null,
+                null);
     }
 
     public static String rollout(final String name, final String description, final Integer groupSize,
             final long distributionSetId, final String targetFilterQuery, final RolloutGroupConditions conditions,
             final List<RolloutGroup> groups) {
-        return rollout(name, description, groupSize, distributionSetId, targetFilterQuery, conditions, groups, null, null);
+        return rollout(name, description, groupSize, distributionSetId, targetFilterQuery, conditions, groups, null,
+                null);
     }
 
     public static String rollout(final String name, final String description, final Integer groupSize,
             final long distributionSetId, final String targetFilterQuery, final RolloutGroupConditions conditions,
-<<<<<<< HEAD
-             final String type) {
+            final String type) {
         return rollout(name, description, groupSize, distributionSetId, targetFilterQuery, conditions, null, type,
                 null);
     }
 
     public static String rollout(final String name, final String description, final Integer groupSize,
             final long distributionSetId, final String targetFilterQuery, final RolloutGroupConditions conditions,
-=======
-            final List<RolloutGroup> groups, final String type) {
-        return rollout(name, description, groupSize, distributionSetId, targetFilterQuery, conditions, groups, type,
-                null);
-    }
-    public static String rollout(final String name, final String description, final Integer groupSize,
-             final long distributionSetId, final String targetFilterQuery, final RolloutGroupConditions conditions,
->>>>>>> 565ae9fc
             final List<RolloutGroup> groups, final String type, final Integer weight) {
         final JSONObject json = new JSONObject();
 
