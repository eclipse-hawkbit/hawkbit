--- conflicted
+++ resolved
@@ -227,11 +227,8 @@
             result.setStatus(MgmtAction.ACTION_FINISHED);
         }
 
-<<<<<<< HEAD
         result.setDetailStatus(action.getStatus().toString().toLowerCase());
 
-=======
->>>>>>> 27872282
         final Rollout rollout = action.getRollout();
         if (rollout != null) {
             result.setRollout(rollout.getId());
