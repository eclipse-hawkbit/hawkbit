/**
 * Copyright (c) 2015 Bosch Software Innovations GmbH and others.
 *
 * All rights reserved. This program and the accompanying materials
 * are made available under the terms of the Eclipse Public License v1.0
 * which accompanies this distribution, and is available at
 * http://www.eclipse.org/legal/epl-v10.html
 */
package org.eclipse.hawkbit.mgmt.rest.resource;

import static org.springframework.hateoas.server.mvc.WebMvcLinkBuilder.linkTo;
import static org.springframework.hateoas.server.mvc.WebMvcLinkBuilder.methodOn;

import java.net.URI;
import java.time.ZoneId;
import java.util.Collection;
import java.util.Collections;
import java.util.Date;
import java.util.List;
import java.util.Objects;
import java.util.stream.Collectors;

import org.eclipse.hawkbit.mgmt.json.model.MgmtMaintenanceWindow;
import org.eclipse.hawkbit.mgmt.json.model.MgmtMetadata;
import org.eclipse.hawkbit.mgmt.json.model.MgmtPollStatus;
import org.eclipse.hawkbit.mgmt.json.model.action.MgmtAction;
import org.eclipse.hawkbit.mgmt.json.model.action.MgmtActionStatus;
import org.eclipse.hawkbit.mgmt.json.model.target.MgmtTarget;
import org.eclipse.hawkbit.mgmt.json.model.target.MgmtTargetRequestBody;
import org.eclipse.hawkbit.mgmt.rest.api.MgmtDistributionSetRestApi;
import org.eclipse.hawkbit.mgmt.rest.api.MgmtRestConstants;
import org.eclipse.hawkbit.mgmt.rest.api.MgmtRolloutRestApi;
import org.eclipse.hawkbit.mgmt.rest.api.MgmtTargetRestApi;
import org.eclipse.hawkbit.mgmt.rest.api.MgmtTargetTypeRestApi;
import org.eclipse.hawkbit.repository.ActionFields;
import org.eclipse.hawkbit.repository.ActionStatusFields;
import org.eclipse.hawkbit.repository.DeploymentManagement;
import org.eclipse.hawkbit.repository.EntityFactory;
import org.eclipse.hawkbit.repository.builder.TargetCreate;
import org.eclipse.hawkbit.repository.model.Action;
import org.eclipse.hawkbit.repository.model.Action.ActionType;
import org.eclipse.hawkbit.repository.model.ActionStatus;
import org.eclipse.hawkbit.repository.model.MetaData;
import org.eclipse.hawkbit.repository.model.PollStatus;
import org.eclipse.hawkbit.repository.model.Rollout;
import org.eclipse.hawkbit.repository.model.Target;
import org.eclipse.hawkbit.repository.model.TargetMetadata;
import org.eclipse.hawkbit.rest.data.ResponseList;
import org.eclipse.hawkbit.rest.data.SortDirection;
import org.eclipse.hawkbit.util.IpUtil;
import org.springframework.data.domain.PageRequest;

/**
 * A mapper which maps repository model to RESTful model representation and
 * back.
 *
 */
public final class MgmtTargetMapper {

    private MgmtTargetMapper() {
        // Utility class
    }

    /**
     * Add links to a target response.
     *
     * @param response
     *            the target response
     */
    public static void addTargetLinks(final MgmtTarget response) {
        response.add(linkTo(methodOn(MgmtTargetRestApi.class).getAssignedDistributionSet(response.getControllerId()))
                .withRel(MgmtRestConstants.TARGET_V1_ASSIGNED_DISTRIBUTION_SET));
        response.add(linkTo(methodOn(MgmtTargetRestApi.class).getInstalledDistributionSet(response.getControllerId()))
                .withRel(MgmtRestConstants.TARGET_V1_INSTALLED_DISTRIBUTION_SET));
        response.add(linkTo(methodOn(MgmtTargetRestApi.class).getAttributes(response.getControllerId()))
                .withRel(MgmtRestConstants.TARGET_V1_ATTRIBUTES));
        response.add(linkTo(methodOn(MgmtTargetRestApi.class).getActionHistory(response.getControllerId(), 0,
                MgmtRestConstants.REQUEST_PARAMETER_PAGING_DEFAULT_LIMIT_VALUE,
                ActionFields.ID.getFieldName() + ":" + SortDirection.DESC, null))
                        .withRel(MgmtRestConstants.TARGET_V1_ACTIONS).expand());
        response.add(linkTo(methodOn(MgmtTargetRestApi.class).getMetadata(response.getControllerId(),
                MgmtRestConstants.REQUEST_PARAMETER_PAGING_DEFAULT_OFFSET_VALUE,
                MgmtRestConstants.REQUEST_PARAMETER_PAGING_DEFAULT_LIMIT_VALUE, null, null)).withRel("metadata"));
        if (response.getTargetType() != null) {
            response.add(linkTo(methodOn(MgmtTargetTypeRestApi.class)
                    .getTargetType(response.getTargetType())).withRel(MgmtRestConstants.TARGET_V1_ASSIGNED_TARGET_TYPE));
        }
    }

    static void addPollStatus(final Target target, final MgmtTarget targetRest) {
        final PollStatus pollStatus = target.getPollStatus();
        if (pollStatus != null) {
            final MgmtPollStatus pollStatusRest = new MgmtPollStatus();
            pollStatusRest.setLastRequestAt(
                    Date.from(pollStatus.getLastPollDate().atZone(ZoneId.systemDefault()).toInstant()).getTime());
            pollStatusRest.setNextExpectedRequestAt(
                    Date.from(pollStatus.getNextPollDate().atZone(ZoneId.systemDefault()).toInstant()).getTime());
            pollStatusRest.setOverdue(pollStatus.isOverdue());
            targetRest.setPollStatus(pollStatusRest);
        }
    }

    /**
     * Create a response for targets.
     *
     * @param targets
     *            list of targets
     * @return the response
     */
    public static List<MgmtTarget> toResponse(final Collection<Target> targets) {
        if (targets == null) {
            return Collections.emptyList();
        }

        return new ResponseList<>(targets.stream().map(MgmtTargetMapper::toResponse).collect(Collectors.toList()));
    }

    /**
     * Create a response for target.
     *
     * @param target
     *            the target
     * @return the response
     */
    public static MgmtTarget toResponse(final Target target) {
        if (target == null) {
            return null;
        }
        final MgmtTarget targetRest = new MgmtTarget();
        targetRest.setControllerId(target.getControllerId());
        targetRest.setDescription(target.getDescription());
        targetRest.setName(target.getName());
        targetRest.setUpdateStatus(target.getUpdateStatus().name().toLowerCase());

        final URI address = target.getAddress();
        if (address != null) {
            if (IpUtil.isIpAddresKnown(address)) {
                targetRest.setIpAddress(address.getHost());
            }
            targetRest.setAddress(address.toString());
        }

        targetRest.setCreatedBy(target.getCreatedBy());
        targetRest.setLastModifiedBy(target.getLastModifiedBy());

        targetRest.setCreatedAt(target.getCreatedAt());
        targetRest.setLastModifiedAt(target.getLastModifiedAt());

        targetRest.setSecurityToken(target.getSecurityToken());
        targetRest.setRequestAttributes(target.isRequestControllerAttributes());

        // last target query is the last controller request date
        final Long lastTargetQuery = target.getLastTargetQuery();
        final Long installationDate = target.getInstallationDate();

        if (lastTargetQuery != null) {
            targetRest.setLastControllerRequestAt(lastTargetQuery);
        }
        if (installationDate != null) {
            targetRest.setInstalledAt(installationDate);
        }
<<<<<<< HEAD
        if (Objects.nonNull(target.getTargetType())){
=======
        if (target.getTargetType() != null){
>>>>>>> b25e118e
            targetRest.setTargetType(target.getTargetType().getId());
        }

        targetRest.add(linkTo(methodOn(MgmtTargetRestApi.class).getTarget(target.getControllerId())).withSelfRel());

        return targetRest;
    }

    static List<TargetCreate> fromRequest(final EntityFactory entityFactory,
            final Collection<MgmtTargetRequestBody> targetsRest) {
        if (targetsRest == null) {
            return Collections.emptyList();
        }

        return targetsRest.stream().map(targetRest -> fromRequest(entityFactory, targetRest))
                .collect(Collectors.toList());
    }

    private static TargetCreate fromRequest(final EntityFactory entityFactory, final MgmtTargetRequestBody targetRest) {
        return entityFactory.target().create().controllerId(targetRest.getControllerId()).name(targetRest.getName())
                .description(targetRest.getDescription()).securityToken(targetRest.getSecurityToken())
                .address(targetRest.getAddress()).targetType(targetRest.getTargetType());
    }

    static List<MetaData> fromRequestTargetMetadata(final List<MgmtMetadata> metadata,
            final EntityFactory entityFactory) {
        if (metadata == null) {
            return Collections.emptyList();
        }

        return metadata.stream().map(
                metadataRest -> entityFactory.generateTargetMetadata(metadataRest.getKey(), metadataRest.getValue()))
                .collect(Collectors.toList());
    }

    static List<MgmtActionStatus> toActionStatusRestResponse(final Collection<ActionStatus> actionStatus,
            final DeploymentManagement deploymentManagement) {
        if (actionStatus == null) {
            return Collections.emptyList();
        }

        return actionStatus.stream()
                .map(status -> toResponse(status,
                        deploymentManagement.findMessagesByActionStatusId(
                                PageRequest.of(0, MgmtRestConstants.REQUEST_PARAMETER_PAGING_MAX_LIMIT), status.getId())
                                .getContent()))
                .collect(Collectors.toList());
    }

    static MgmtAction toResponse(final String targetId, final Action action) {
        final MgmtAction result = new MgmtAction();

        result.setActionId(action.getId());
        result.setType(getType(action));
        if (ActionType.TIMEFORCED == action.getActionType()) {
            result.setForceTime(action.getForcedTime());
        }
        action.getWeight().ifPresent(result::setWeight);
        result.setActionType(MgmtRestModelMapper.convertActionType(action.getActionType()));

        if (action.isActive()) {
            result.setStatus(MgmtAction.ACTION_PENDING);
        } else {
            result.setStatus(MgmtAction.ACTION_FINISHED);
        }

        Rollout rollout = action.getRollout();
        if (rollout != null) {
            result.setRollout(rollout.getId());
            result.setRolloutName(rollout.getName());
        }
        
        if (action.hasMaintenanceSchedule()) {
            final MgmtMaintenanceWindow maintenanceWindow = new MgmtMaintenanceWindow();
            maintenanceWindow.setSchedule(action.getMaintenanceWindowSchedule());
            maintenanceWindow.setDuration(action.getMaintenanceWindowDuration());
            maintenanceWindow.setTimezone(action.getMaintenanceWindowTimeZone());
            action.getMaintenanceWindowStartTime()
                    .ifPresent(nextStart -> maintenanceWindow.setNextStartAt(nextStart.toInstant().toEpochMilli()));
            result.setMaintenanceWindow(maintenanceWindow);
        }

        MgmtRestModelMapper.mapBaseToBase(result, action);

        result.add(linkTo(methodOn(MgmtTargetRestApi.class).getAction(targetId, action.getId())).withSelfRel());

        return result;
    }

    static MgmtAction toResponseWithLinks(final String controllerId, final Action action) {
        final MgmtAction result = toResponse(controllerId, action);

        if (action.isCancelingOrCanceled()) {
            result.add(linkTo(methodOn(MgmtTargetRestApi.class).getAction(controllerId, action.getId()))
                    .withRel(MgmtRestConstants.TARGET_V1_CANCELED_ACTION));
        }
        result.add(linkTo(
                methodOn(MgmtDistributionSetRestApi.class).getDistributionSet(action.getDistributionSet().getId()))
                        .withRel("distributionset"));

        result.add(linkTo(methodOn(MgmtTargetRestApi.class).getActionStatusList(controllerId, action.getId(), 0,
                MgmtRestConstants.REQUEST_PARAMETER_PAGING_DEFAULT_LIMIT_VALUE,
                ActionStatusFields.ID.getFieldName() + ":" + SortDirection.DESC))
                        .withRel(MgmtRestConstants.TARGET_V1_ACTION_STATUS));

        final Rollout rollout = action.getRollout();
        if (rollout != null) {
            result.add(linkTo(methodOn(MgmtRolloutRestApi.class).getRollout(rollout.getId()))
                    .withRel(MgmtRestConstants.TARGET_V1_ROLLOUT));
        }
        
        return result;
    }

    static List<MgmtAction> toResponse(final String targetId, final Collection<Action> actions) {
        if (actions == null) {
            return Collections.emptyList();
        }

        return actions.stream().map(action -> toResponse(targetId, action)).collect(Collectors.toList());
    }

    private static String getType(final Action action) {
        if (!action.isCancelingOrCanceled()) {
            return MgmtAction.ACTION_UPDATE;
        } else if (action.isCancelingOrCanceled()) {
            return MgmtAction.ACTION_CANCEL;
        }

        return null;
    }

    private static MgmtActionStatus toResponse(final ActionStatus actionStatus, final List<String> messages) {
        final MgmtActionStatus result = new MgmtActionStatus();

        result.setMessages(messages);
        result.setReportedAt(actionStatus.getCreatedAt());
        result.setStatusId(actionStatus.getId());
        result.setType(actionStatus.getStatus().name().toLowerCase());

        return result;
    }

    static MgmtMetadata toResponseTargetMetadata(final TargetMetadata metadata) {
        final MgmtMetadata metadataRest = new MgmtMetadata();
        metadataRest.setKey(metadata.getKey());
        metadataRest.setValue(metadata.getValue());
        return metadataRest;
    }

    static List<MgmtMetadata> toResponseTargetMetadata(final List<TargetMetadata> metadata) {
        return metadata.stream().map(MgmtTargetMapper::toResponseTargetMetadata).collect(Collectors.toList());
    }
}<|MERGE_RESOLUTION|>--- conflicted
+++ resolved
@@ -159,11 +159,7 @@
         if (installationDate != null) {
             targetRest.setInstalledAt(installationDate);
         }
-<<<<<<< HEAD
-        if (Objects.nonNull(target.getTargetType())){
-=======
         if (target.getTargetType() != null){
->>>>>>> b25e118e
             targetRest.setTargetType(target.getTargetType().getId());
         }
 
