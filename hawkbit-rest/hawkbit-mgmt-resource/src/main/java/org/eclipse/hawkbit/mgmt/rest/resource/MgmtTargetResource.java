/**
 * Copyright (c) 2015 Bosch Software Innovations GmbH and others.
 *
 * All rights reserved. This program and the accompanying materials
 * are made available under the terms of the Eclipse Public License v1.0
 * which accompanies this distribution, and is available at
 * http://www.eclipse.org/legal/epl-v10.html
 */
package org.eclipse.hawkbit.mgmt.rest.resource;

import java.util.AbstractMap.SimpleEntry;
import java.util.Collection;
import java.util.List;
import java.util.Map;
import java.util.Map.Entry;
import java.util.stream.Collectors;

import javax.validation.Valid;
import javax.validation.ValidationException;

import org.eclipse.hawkbit.mgmt.json.model.MgmtId;
import org.eclipse.hawkbit.mgmt.json.model.MgmtMetadata;
import org.eclipse.hawkbit.mgmt.json.model.MgmtMetadataBodyPut;
import org.eclipse.hawkbit.mgmt.json.model.PagedList;
import org.eclipse.hawkbit.mgmt.json.model.action.MgmtAction;
import org.eclipse.hawkbit.mgmt.json.model.action.MgmtActionRequestBodyPut;
import org.eclipse.hawkbit.mgmt.json.model.action.MgmtActionStatus;
import org.eclipse.hawkbit.mgmt.json.model.distributionset.MgmtActionType;
import org.eclipse.hawkbit.mgmt.json.model.distributionset.MgmtDistributionSet;
import org.eclipse.hawkbit.mgmt.json.model.distributionset.MgmtTargetAssignmentResponseBody;
import org.eclipse.hawkbit.mgmt.json.model.target.MgmtDistributionSetAssignments;
import org.eclipse.hawkbit.mgmt.json.model.target.MgmtTarget;
import org.eclipse.hawkbit.mgmt.json.model.target.MgmtTargetAttributes;
import org.eclipse.hawkbit.mgmt.json.model.target.MgmtTargetRequestBody;
import org.eclipse.hawkbit.mgmt.rest.api.MgmtRestConstants;
import org.eclipse.hawkbit.mgmt.rest.api.MgmtTargetRestApi;
import org.eclipse.hawkbit.repository.DeploymentManagement;
import org.eclipse.hawkbit.repository.EntityFactory;
import org.eclipse.hawkbit.repository.OffsetBasedPageRequest;
import org.eclipse.hawkbit.repository.TargetManagement;
import org.eclipse.hawkbit.repository.exception.EntityNotFoundException;
import org.eclipse.hawkbit.repository.model.Action;
import org.eclipse.hawkbit.repository.model.ActionStatus;
import org.eclipse.hawkbit.repository.model.DeploymentRequest;
import org.eclipse.hawkbit.repository.model.DistributionSetAssignmentResult;
import org.eclipse.hawkbit.repository.model.Target;
import org.eclipse.hawkbit.repository.model.TargetMetadata;
import org.slf4j.Logger;
import org.slf4j.LoggerFactory;
import org.springframework.data.domain.Page;
import org.springframework.data.domain.Pageable;
import org.springframework.data.domain.Slice;
import org.springframework.data.domain.Sort;
import org.springframework.http.HttpStatus;
import org.springframework.http.ResponseEntity;
import org.springframework.web.bind.annotation.PathVariable;
import org.springframework.web.bind.annotation.RequestBody;
import org.springframework.web.bind.annotation.RequestParam;
import org.springframework.web.bind.annotation.RestController;

/**
 * REST Resource handling target CRUD operations.
 */
@RestController
public class MgmtTargetResource implements MgmtTargetRestApi {
    private static final String ACTION_TARGET_MISSING_ASSIGN_WARN = "given action ({}) is not assigned to given target ({}).";

    private static final Logger LOG = LoggerFactory.getLogger(MgmtTargetResource.class);

    private final TargetManagement targetManagement;

    private final DeploymentManagement deploymentManagement;

    private final EntityFactory entityFactory;

    MgmtTargetResource(final TargetManagement targetManagement, final DeploymentManagement deploymentManagement,
            final EntityFactory entityFactory) {
        this.targetManagement = targetManagement;
        this.deploymentManagement = deploymentManagement;
        this.entityFactory = entityFactory;
    }

    @Override
    public ResponseEntity<MgmtTarget> getTarget(@PathVariable("targetId") final String targetId) {
        final Target findTarget = findTargetWithExceptionIfNotFound(targetId);
        // to single response include poll status
        final MgmtTarget response = MgmtTargetMapper.toResponse(findTarget);
        MgmtTargetMapper.addPollStatus(findTarget, response);
        MgmtTargetMapper.addTargetLinks(response);

        return ResponseEntity.ok(response);
    }

    @Override
    public ResponseEntity<PagedList<MgmtTarget>> getTargets(
            @RequestParam(value = MgmtRestConstants.REQUEST_PARAMETER_PAGING_OFFSET, defaultValue = MgmtRestConstants.REQUEST_PARAMETER_PAGING_DEFAULT_OFFSET) final int pagingOffsetParam,
            @RequestParam(value = MgmtRestConstants.REQUEST_PARAMETER_PAGING_LIMIT, defaultValue = MgmtRestConstants.REQUEST_PARAMETER_PAGING_DEFAULT_LIMIT) final int pagingLimitParam,
            @RequestParam(value = MgmtRestConstants.REQUEST_PARAMETER_SORTING, required = false) final String sortParam,
            @RequestParam(value = MgmtRestConstants.REQUEST_PARAMETER_SEARCH, required = false) final String rsqlParam) {

        final int sanitizedOffsetParam = PagingUtility.sanitizeOffsetParam(pagingOffsetParam);
        final int sanitizedLimitParam = PagingUtility.sanitizePageLimitParam(pagingLimitParam);
        final Sort sorting = PagingUtility.sanitizeTargetSortParam(sortParam);

        final Pageable pageable = new OffsetBasedPageRequest(sanitizedOffsetParam, sanitizedLimitParam, sorting);
        final Slice<Target> findTargetsAll;
        final long countTargetsAll;
        if (rsqlParam != null) {
            final Page<Target> findTargetPage = this.targetManagement.findByRsql(pageable, rsqlParam);
            countTargetsAll = findTargetPage.getTotalElements();
            findTargetsAll = findTargetPage;
        } else {
            findTargetsAll = this.targetManagement.findAll(pageable);
            countTargetsAll = this.targetManagement.count();
        }

        final List<MgmtTarget> rest = MgmtTargetMapper.toResponse(findTargetsAll.getContent());
        return ResponseEntity.ok(new PagedList<>(rest, countTargetsAll));
    }

    @Override
    public ResponseEntity<List<MgmtTarget>> createTargets(@RequestBody final List<MgmtTargetRequestBody> targets) {
        LOG.debug("creating {} targets", targets.size());
        final Collection<Target> createdTargets = this.targetManagement
                .create(MgmtTargetMapper.fromRequest(entityFactory, targets));
        LOG.debug("{} targets created, return status {}", targets.size(), HttpStatus.CREATED);
        return new ResponseEntity<>(MgmtTargetMapper.toResponse(createdTargets), HttpStatus.CREATED);
    }

    @Override
    public ResponseEntity<MgmtTarget> updateTarget(@PathVariable("targetId") final String targetId,
            @RequestBody final MgmtTargetRequestBody targetRest) {

        if (targetRest.isRequestAttributes() != null) {
            if (targetRest.isRequestAttributes()) {
                targetManagement.requestControllerAttributes(targetId);
            } else {
                return ResponseEntity.badRequest().build();
            }
        }

        final Target updateTarget = this.targetManagement.update(entityFactory.target().update(targetId)
                .name(targetRest.getName()).description(targetRest.getDescription()).address(targetRest.getAddress())
                .targetType(targetRest.getTargetType()).securityToken(targetRest.getSecurityToken())
                .requestAttributes(targetRest.isRequestAttributes()));

        final MgmtTarget response = MgmtTargetMapper.toResponse(updateTarget);
        MgmtTargetMapper.addPollStatus(updateTarget, response);
        MgmtTargetMapper.addTargetLinks(response);

        return ResponseEntity.ok(response);
    }

    @Override
    public ResponseEntity<Void> deleteTarget(@PathVariable("targetId") final String targetId) {
        this.targetManagement.deleteByControllerID(targetId);
        LOG.debug("{} target deleted, return status {}", targetId, HttpStatus.OK);
        return ResponseEntity.ok().build();
    }

    @Override
<<<<<<< HEAD
    public ResponseEntity<Void> unassignTargetType(String targetId) {
=======
    public ResponseEntity<Void> unassignTargetType(@PathVariable("targetId") final String targetId) {
>>>>>>> b25e118e
        this.targetManagement.unAssignType(targetId);
        return ResponseEntity.ok().build();
    }

    @Override
<<<<<<< HEAD
=======
    public ResponseEntity<Void> assignTargetType(@PathVariable("targetId") final String targetId, @RequestBody final MgmtId targetTypeId) {
        this.targetManagement.assignType(targetId, targetTypeId.getId());
        return ResponseEntity.ok().build();
    }

    @Override
>>>>>>> b25e118e
    public ResponseEntity<MgmtTargetAttributes> getAttributes(@PathVariable("targetId") final String targetId) {
        final Map<String, String> controllerAttributes = targetManagement.getControllerAttributes(targetId);
        if (controllerAttributes.isEmpty()) {
            return ResponseEntity.noContent().build();
        }

        final MgmtTargetAttributes result = new MgmtTargetAttributes();
        result.putAll(controllerAttributes);

        return ResponseEntity.ok(result);
    }

    @Override
    public ResponseEntity<PagedList<MgmtAction>> getActionHistory(@PathVariable("targetId") final String targetId,
            @RequestParam(value = MgmtRestConstants.REQUEST_PARAMETER_PAGING_OFFSET, defaultValue = MgmtRestConstants.REQUEST_PARAMETER_PAGING_DEFAULT_OFFSET) final int pagingOffsetParam,
            @RequestParam(value = MgmtRestConstants.REQUEST_PARAMETER_PAGING_LIMIT, defaultValue = MgmtRestConstants.REQUEST_PARAMETER_PAGING_DEFAULT_LIMIT) final int pagingLimitParam,
            @RequestParam(value = MgmtRestConstants.REQUEST_PARAMETER_SORTING, required = false) final String sortParam,
            @RequestParam(value = MgmtRestConstants.REQUEST_PARAMETER_SEARCH, required = false) final String rsqlParam) {

        findTargetWithExceptionIfNotFound(targetId);

        final int sanitizedOffsetParam = PagingUtility.sanitizeOffsetParam(pagingOffsetParam);
        final int sanitizedLimitParam = PagingUtility.sanitizePageLimitParam(pagingLimitParam);
        final Sort sorting = PagingUtility.sanitizeActionSortParam(sortParam);
        final Pageable pageable = new OffsetBasedPageRequest(sanitizedOffsetParam, sanitizedLimitParam, sorting);

        final Slice<Action> activeActions;
        final Long totalActionCount;
        if (rsqlParam != null) {
            activeActions = this.deploymentManagement.findActionsByTarget(rsqlParam, targetId, pageable);
            totalActionCount = this.deploymentManagement.countActionsByTarget(rsqlParam, targetId);
        } else {
            activeActions = this.deploymentManagement.findActionsByTarget(targetId, pageable);
            totalActionCount = this.deploymentManagement.countActionsByTarget(targetId);
        }

        return ResponseEntity.ok(
                new PagedList<>(MgmtTargetMapper.toResponse(targetId, activeActions.getContent()), totalActionCount));
    }

    @Override
    public ResponseEntity<MgmtAction> getAction(@PathVariable("targetId") final String targetId,
            @PathVariable("actionId") final Long actionId) {

        final Action action = deploymentManagement.findAction(actionId)
                .orElseThrow(() -> new EntityNotFoundException(Action.class, actionId));
        if (!action.getTarget().getControllerId().equals(targetId)) {
            LOG.warn(ACTION_TARGET_MISSING_ASSIGN_WARN, action.getId(), targetId);
            return ResponseEntity.notFound().build();
        }

        return ResponseEntity.ok(MgmtTargetMapper.toResponseWithLinks(targetId, action));
    }

    @Override
    public ResponseEntity<Void> cancelAction(@PathVariable("targetId") final String targetId,
            @PathVariable("actionId") final Long actionId,
            @RequestParam(value = "force", required = false, defaultValue = "false") final boolean force) {
        final Action action = deploymentManagement.findAction(actionId)
                .orElseThrow(() -> new EntityNotFoundException(Action.class, actionId));

        if (!action.getTarget().getControllerId().equals(targetId)) {
            LOG.warn(ACTION_TARGET_MISSING_ASSIGN_WARN, actionId, targetId);
            return ResponseEntity.notFound().build();
        }

        if (force) {
            this.deploymentManagement.forceQuitAction(actionId);
        } else {
            this.deploymentManagement.cancelAction(actionId);
        }
        // both functions will throw an exception, when action is in wrong
        // state, which is mapped by MgmtResponseExceptionHandler.

        return ResponseEntity.noContent().build();
    }

    @Override
    public ResponseEntity<PagedList<MgmtActionStatus>> getActionStatusList(
            @PathVariable("targetId") final String targetId, @PathVariable("actionId") final Long actionId,
            @RequestParam(value = MgmtRestConstants.REQUEST_PARAMETER_PAGING_OFFSET, defaultValue = MgmtRestConstants.REQUEST_PARAMETER_PAGING_DEFAULT_OFFSET) final int pagingOffsetParam,
            @RequestParam(value = MgmtRestConstants.REQUEST_PARAMETER_PAGING_LIMIT, defaultValue = MgmtRestConstants.REQUEST_PARAMETER_PAGING_DEFAULT_LIMIT) final int pagingLimitParam,
            @RequestParam(value = MgmtRestConstants.REQUEST_PARAMETER_SORTING, required = false) final String sortParam) {

        final Target target = findTargetWithExceptionIfNotFound(targetId);

        final Action action = deploymentManagement.findAction(actionId)
                .orElseThrow(() -> new EntityNotFoundException(Action.class, actionId));

        if (!action.getTarget().getId().equals(target.getId())) {
            LOG.warn(ACTION_TARGET_MISSING_ASSIGN_WARN, action.getId(), target.getId());
            return ResponseEntity.notFound().build();
        }

        final int sanitizedOffsetParam = PagingUtility.sanitizeOffsetParam(pagingOffsetParam);
        final int sanitizedLimitParam = PagingUtility.sanitizePageLimitParam(pagingLimitParam);
        final Sort sorting = PagingUtility.sanitizeActionStatusSortParam(sortParam);

        final Page<ActionStatus> statusList = this.deploymentManagement.findActionStatusByAction(
                new OffsetBasedPageRequest(sanitizedOffsetParam, sanitizedLimitParam, sorting), action.getId());

        return ResponseEntity.ok(new PagedList<>(
                MgmtTargetMapper.toActionStatusRestResponse(statusList.getContent(), deploymentManagement),
                statusList.getTotalElements()));

    }

    @Override
    public ResponseEntity<MgmtDistributionSet> getAssignedDistributionSet(
            @PathVariable("targetId") final String targetId) {
        final MgmtDistributionSet distributionSetRest = deploymentManagement.getAssignedDistributionSet(targetId)
                .map(ds -> {
                    final MgmtDistributionSet response = MgmtDistributionSetMapper.toResponse(ds);
                    MgmtDistributionSetMapper.addLinks(ds, response);

                    return response;
                }).orElse(null);

        if (distributionSetRest == null) {
            return ResponseEntity.noContent().build();
        }
        return ResponseEntity.ok(distributionSetRest);
    }

    @Override
    public ResponseEntity<MgmtTargetAssignmentResponseBody> postAssignedDistributionSet(
            @PathVariable("targetId") final String targetId,
            @Valid @RequestBody final MgmtDistributionSetAssignments dsAssignments,
            @RequestParam(value = "offline", required = false) final boolean offline) {
        if (offline) {
            final List<Entry<String, Long>> offlineAssignments = dsAssignments.stream()
                    .map(dsAssignment -> new SimpleEntry<String, Long>(targetId, dsAssignment.getId()))
                    .collect(Collectors.toList());
            return ResponseEntity.ok(MgmtDistributionSetMapper.toResponse(
                    deploymentManagement.offlineAssignedDistributionSets(offlineAssignments)));
        }
        findTargetWithExceptionIfNotFound(targetId);

        final List<DeploymentRequest> deploymentRequests = dsAssignments.stream()
                .map(dsAssignment -> MgmtDeploymentRequestMapper.createAssignmentRequest(dsAssignment, targetId))
                .collect(Collectors.toList());

        final List<DistributionSetAssignmentResult> assignmentResults = deploymentManagement
                .assignDistributionSets(deploymentRequests);
        return ResponseEntity.ok(MgmtDistributionSetMapper.toResponse(assignmentResults));
    }

    @Override
    public ResponseEntity<MgmtDistributionSet> getInstalledDistributionSet(
            @PathVariable("targetId") final String targetId) {
        final MgmtDistributionSet distributionSetRest = deploymentManagement.getInstalledDistributionSet(targetId)
                .map(set -> {
                    final MgmtDistributionSet response = MgmtDistributionSetMapper.toResponse(set);
                    MgmtDistributionSetMapper.addLinks(set, response);

                    return response;
                }).orElse(null);

        if (distributionSetRest == null) {
            return ResponseEntity.noContent().build();
        }

        return ResponseEntity.ok(distributionSetRest);
    }

    private Target findTargetWithExceptionIfNotFound(final String targetId) {
        return targetManagement.getByControllerID(targetId)
                .orElseThrow(() -> new EntityNotFoundException(Target.class, targetId));
    }

    @Override
    public ResponseEntity<MgmtAction> updateAction(@PathVariable("targetId") final String targetId,
            @PathVariable("actionId") final Long actionId, @RequestBody final MgmtActionRequestBodyPut actionUpdate) {

        Action action = deploymentManagement.findAction(actionId)
                .orElseThrow(() -> new EntityNotFoundException(Action.class, actionId));
        if (!action.getTarget().getControllerId().equals(targetId)) {
            LOG.warn(ACTION_TARGET_MISSING_ASSIGN_WARN, action.getId(), targetId);
            return ResponseEntity.notFound().build();
        }

        if (MgmtActionType.FORCED != actionUpdate.getActionType()) {
            throw new ValidationException("Resource supports only switch to FORCED.");
        }

        action = deploymentManagement.forceTargetAction(actionId);

        return ResponseEntity.ok(MgmtTargetMapper.toResponseWithLinks(targetId, action));
    }

    @Override
    public ResponseEntity<PagedList<MgmtMetadata>> getMetadata(@PathVariable("targetId") final String targetId,
            @RequestParam(value = MgmtRestConstants.REQUEST_PARAMETER_PAGING_OFFSET, defaultValue = MgmtRestConstants.REQUEST_PARAMETER_PAGING_DEFAULT_OFFSET) final int pagingOffsetParam,
            @RequestParam(value = MgmtRestConstants.REQUEST_PARAMETER_PAGING_LIMIT, defaultValue = MgmtRestConstants.REQUEST_PARAMETER_PAGING_DEFAULT_LIMIT) final int pagingLimitParam,
            @RequestParam(value = MgmtRestConstants.REQUEST_PARAMETER_SORTING, required = false) final String sortParam,
            @RequestParam(value = MgmtRestConstants.REQUEST_PARAMETER_SEARCH, required = false) final String rsqlParam) {

        final int sanitizedOffsetParam = PagingUtility.sanitizeOffsetParam(pagingOffsetParam);
        final int sanitizedLimitParam = PagingUtility.sanitizePageLimitParam(pagingLimitParam);
        final Sort sorting = PagingUtility.sanitizeDistributionSetMetadataSortParam(sortParam);

        final Pageable pageable = new OffsetBasedPageRequest(sanitizedOffsetParam, sanitizedLimitParam, sorting);
        final Page<TargetMetadata> metaDataPage;

        if (rsqlParam != null) {
            metaDataPage = targetManagement.findMetaDataByControllerIdAndRsql(pageable, targetId, rsqlParam);
        } else {
            metaDataPage = targetManagement.findMetaDataByControllerId(pageable, targetId);
        }

        return ResponseEntity.ok(new PagedList<>(MgmtTargetMapper.toResponseTargetMetadata(metaDataPage.getContent()),
                metaDataPage.getTotalElements()));
    }

    @Override
    public ResponseEntity<MgmtMetadata> getMetadataValue(@PathVariable("targetId") final String targetId,
            @PathVariable("metadataKey") final String metadataKey) {
        final TargetMetadata findOne = targetManagement.getMetaDataByControllerId(targetId, metadataKey)
                .orElseThrow(() -> new EntityNotFoundException(TargetMetadata.class, targetId, metadataKey));
        return ResponseEntity.ok(MgmtTargetMapper.toResponseTargetMetadata(findOne));
    }

    @Override
    public ResponseEntity<MgmtMetadata> updateMetadata(@PathVariable("targetId") final String targetId,
            @PathVariable("metadataKey") final String metadataKey, @RequestBody final MgmtMetadataBodyPut metadata) {
        final TargetMetadata updated = targetManagement.updateMetadata(targetId,
                entityFactory.generateTargetMetadata(metadataKey, metadata.getValue()));
        return ResponseEntity.ok(MgmtTargetMapper.toResponseTargetMetadata(updated));
    }

    @Override
    public ResponseEntity<Void> deleteMetadata(@PathVariable("targetId") final String targetId,
            @PathVariable("metadataKey") final String metadataKey) {
        targetManagement.deleteMetaData(targetId, metadataKey);
        return ResponseEntity.ok().build();
    }

    @Override
    public ResponseEntity<List<MgmtMetadata>> createMetadata(@PathVariable("targetId") final String targetId,
            @RequestBody final List<MgmtMetadata> metadataRest) {
        final List<TargetMetadata> created = targetManagement.createMetaData(targetId,
                MgmtTargetMapper.fromRequestTargetMetadata(metadataRest, entityFactory));
        return new ResponseEntity<>(MgmtTargetMapper.toResponseTargetMetadata(created), HttpStatus.CREATED);
    }

}<|MERGE_RESOLUTION|>--- conflicted
+++ resolved
@@ -159,25 +159,18 @@
     }
 
     @Override
-<<<<<<< HEAD
-    public ResponseEntity<Void> unassignTargetType(String targetId) {
-=======
     public ResponseEntity<Void> unassignTargetType(@PathVariable("targetId") final String targetId) {
->>>>>>> b25e118e
         this.targetManagement.unAssignType(targetId);
         return ResponseEntity.ok().build();
     }
 
     @Override
-<<<<<<< HEAD
-=======
     public ResponseEntity<Void> assignTargetType(@PathVariable("targetId") final String targetId, @RequestBody final MgmtId targetTypeId) {
         this.targetManagement.assignType(targetId, targetTypeId.getId());
         return ResponseEntity.ok().build();
     }
 
     @Override
->>>>>>> b25e118e
     public ResponseEntity<MgmtTargetAttributes> getAttributes(@PathVariable("targetId") final String targetId) {
         final Map<String, String> controllerAttributes = targetManagement.getControllerAttributes(targetId);
         if (controllerAttributes.isEmpty()) {
