--- conflicted
+++ resolved
@@ -27,11 +27,8 @@
 import java.util.List;
 import java.util.NoSuchElementException;
 import java.util.Optional;
-<<<<<<< HEAD
 import java.util.stream.Stream;
-=======
 import java.util.stream.Collectors;
->>>>>>> b919ceda
 
 import org.awaitility.Awaitility;
 import org.awaitility.Duration;
@@ -415,7 +412,7 @@
 
         final float percentTargetsInGroup1 = 20;
         final float percentTargetsInGroup2 = 100;
-        
+
         final RolloutGroupConditions rolloutGroupConditions = new RolloutGroupConditionBuilder().withDefaults().build();
 
         final List<String> rolloutGroups = Arrays.asList(
@@ -813,7 +810,7 @@
         if (confirmationFlowEnabled) {
             enableConfirmationFlow();
         }
-        
+
         // create rollout including the created targets with prefix 'rollout'
         final Rollout rollout = rolloutManagement.create(
                 entityFactory.rollout().create().name("rollout1").set(dsA.getId())
@@ -1213,15 +1210,7 @@
 
     private Rollout createRollout(final String name, final int amountGroups, final long distributionSetId,
             final String targetFilterQuery) {
-<<<<<<< HEAD
-        return createRollout(name, amountGroups, distributionSetId, targetFilterQuery, false);
-    }
-
-    private Rollout createRollout(final String name, final int amountGroups, final long distributionSetId,
-            final String targetFilterQuery, final boolean confirmationRequired) {
-        final Rollout rollout = rolloutManagement.create(
-=======
-        final Rollout rollout = createRolloutInCreatingSatate(name, amountGroups, distributionSetId, targetFilterQuery);
+        final Rollout rollout = createRolloutInCreatingSatate(name, amountGroups, distributionSetId, targetFilterQuery, false);
 
         // Run here, because Scheduler is disabled during tests
         rolloutManagement.handleRollouts();
@@ -1230,11 +1219,10 @@
     }
 
     private Rollout createRolloutInCreatingSatate(final String name, final int amountGroups,
-            final long distributionSetId, final String targetFilterQuery) {
+            final long distributionSetId, final String targetFilterQuery, final boolean confirmationRequired) {
         return rolloutManagement.create(
->>>>>>> b919ceda
                 entityFactory.rollout().create().name(name).set(distributionSetId).targetFilterQuery(targetFilterQuery),
-                amountGroups, confirmationRequired, new RolloutGroupConditionBuilder().withDefaults()
+                amountGroups,confirmationRequired, new RolloutGroupConditionBuilder().withDefaults()
                         .successCondition(RolloutGroupSuccessCondition.THRESHOLD, "100").build());
     }
 
