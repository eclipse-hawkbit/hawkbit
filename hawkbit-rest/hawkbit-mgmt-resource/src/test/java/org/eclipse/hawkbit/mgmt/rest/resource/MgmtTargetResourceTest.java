/**
 * Copyright (c) 2015 Bosch Software Innovations GmbH and others.
 *
 * All rights reserved. This program and the accompanying materials
 * are made available under the terms of the Eclipse Public License v1.0
 * which accompanies this distribution, and is available at
 * http://www.eclipse.org/legal/epl-v10.html
 */
package org.eclipse.hawkbit.mgmt.rest.resource;

import static org.assertj.core.api.Assertions.assertThat;
import static org.hamcrest.CoreMatchers.equalTo;
import static org.hamcrest.CoreMatchers.containsString;
import static org.hamcrest.CoreMatchers.not;
import static org.hamcrest.Matchers.contains;
import static org.hamcrest.Matchers.hasItem;
import static org.hamcrest.Matchers.hasKey;
import static org.hamcrest.Matchers.hasSize;
import static org.hamcrest.Matchers.notNullValue;
import static org.springframework.test.web.servlet.request.MockMvcRequestBuilders.delete;
import static org.springframework.test.web.servlet.request.MockMvcRequestBuilders.get;
import static org.springframework.test.web.servlet.request.MockMvcRequestBuilders.post;
import static org.springframework.test.web.servlet.request.MockMvcRequestBuilders.put;
import static org.springframework.test.web.servlet.result.MockMvcResultMatchers.content;
import static org.springframework.test.web.servlet.result.MockMvcResultMatchers.jsonPath;
import static org.springframework.test.web.servlet.result.MockMvcResultMatchers.status;

import java.net.URISyntaxException;
import java.util.Arrays;
import java.util.Collections;
import java.util.HashMap;
import java.util.Iterator;
import java.util.LinkedList;
import java.util.List;
import java.util.Map;
import java.util.Optional;
import java.util.stream.Collectors;

import javax.validation.ConstraintViolationException;

import org.apache.commons.lang3.RandomStringUtils;
import org.eclipse.hawkbit.exception.SpServerError;
import org.eclipse.hawkbit.im.authentication.SpPermission;
import org.eclipse.hawkbit.mgmt.json.model.distributionset.MgmtActionType;
import org.eclipse.hawkbit.mgmt.rest.api.MgmtRestConstants;
import org.eclipse.hawkbit.repository.ActionFields;
import org.eclipse.hawkbit.repository.exception.EntityAlreadyExistsException;
import org.eclipse.hawkbit.repository.jpa.model.JpaTarget;
import org.eclipse.hawkbit.repository.model.Action;
import org.eclipse.hawkbit.repository.model.Action.ActionType;
import org.eclipse.hawkbit.repository.model.Action.Status;
import org.eclipse.hawkbit.repository.model.ActionStatus;
import org.eclipse.hawkbit.repository.model.DistributionSet;
import org.eclipse.hawkbit.repository.model.MetaData;
import org.eclipse.hawkbit.repository.model.NamedEntity;
import org.eclipse.hawkbit.repository.model.Rollout;
import org.eclipse.hawkbit.repository.model.SoftwareModule;
import org.eclipse.hawkbit.repository.model.Target;
import org.eclipse.hawkbit.repository.model.TargetMetadata;
import org.eclipse.hawkbit.repository.model.TargetType;
import org.eclipse.hawkbit.repository.model.TargetUpdateStatus;
import org.eclipse.hawkbit.repository.test.util.WithUser;
import org.eclipse.hawkbit.rest.exception.MessageNotReadableException;
import org.eclipse.hawkbit.rest.json.model.ExceptionInfo;
import org.eclipse.hawkbit.rest.util.JsonBuilder;
import org.eclipse.hawkbit.rest.util.MockMvcResultPrinter;
import org.eclipse.hawkbit.util.IpUtil;
import org.hamcrest.Matchers;
import org.json.JSONArray;
import org.json.JSONObject;
import org.junit.jupiter.api.Test;
import org.springframework.beans.factory.annotation.Autowired;
import org.springframework.boot.autoconfigure.orm.jpa.JpaProperties;
import org.springframework.data.domain.PageRequest;
import org.springframework.data.domain.Slice;
import org.springframework.data.domain.Sort.Direction;
import org.springframework.hateoas.MediaTypes;
import org.springframework.http.HttpStatus;
import org.springframework.http.MediaType;
import org.springframework.orm.jpa.vendor.Database;
import org.springframework.test.web.servlet.MvcResult;

import com.jayway.jsonpath.JsonPath;

import io.qameta.allure.Description;
import io.qameta.allure.Feature;
import io.qameta.allure.Step;
import io.qameta.allure.Story;

/**
 * Spring MVC Tests against the MgmtTargetResource.
 *
 */
@Feature("Component Tests - Management API")
@Story("Target Resource")
public class MgmtTargetResourceTest extends AbstractManagementApiIntegrationTest {

    private static final String TARGET_DESCRIPTION_TEST = "created in test";

    private static final String JSON_PATH_ROOT = "$";

    // fields, attributes
    private static final String JSON_PATH_FIELD_ID = ".id";
    private static final String JSON_PATH_FIELD_CONTROLLERID = ".controllerId";
    private static final String JSON_PATH_FIELD_NAME = ".name";
    private static final String JSON_PATH_FIELD_DESCRIPTION = ".description";
    private static final String JSON_PATH_FIELD_CONTENT = ".content";
    private static final String JSON_PATH_FIELD_SIZE = ".size";
    private static final String JSON_PATH_FIELD_TOTAL = ".total";
    private static final String JSON_PATH_FIELD_LAST_REQUEST_AT = ".lastControllerRequestAt";
    private static final String JSON_PATH_FIELD_TARGET_TYPE = ".targetType";

    // target
    // $.field
    static final String JSON_PATH_PAGED_LIST_CONTENT = JSON_PATH_ROOT + JSON_PATH_FIELD_CONTENT;
    static final String JSON_PATH_PAGED_LIST_SIZE = JSON_PATH_ROOT + JSON_PATH_FIELD_SIZE;
    static final String JSON_PATH_PAGED_LIST_TOTAL = JSON_PATH_ROOT + JSON_PATH_FIELD_TOTAL;

    private static final String JSON_PATH_NAME = JSON_PATH_ROOT + JSON_PATH_FIELD_NAME;
    private static final String JSON_PATH_ID = JSON_PATH_ROOT + JSON_PATH_FIELD_ID;
    private static final String JSON_PATH_CONTROLLERID = JSON_PATH_ROOT + JSON_PATH_FIELD_CONTROLLERID;
    private static final String JSON_PATH_DESCRIPTION = JSON_PATH_ROOT + JSON_PATH_FIELD_DESCRIPTION;
    private static final String JSON_PATH_LAST_REQUEST_AT = JSON_PATH_ROOT + JSON_PATH_FIELD_LAST_REQUEST_AT;
    private static final String JSON_PATH_TYPE = JSON_PATH_ROOT + JSON_PATH_FIELD_TARGET_TYPE;

    @Autowired
    private JpaProperties jpaProperties;

    @Test
    @Description("Ensures that actions list is in exptected order.")
    public void getActionStatusReturnsCorrectType() throws Exception {
        final int limitSize = 2;
        final String knownTargetId = "targetId";
        final List<Action> actions = generateTargetWithTwoUpdatesWithOneOverride(knownTargetId);
        controllerManagement.addUpdateActionStatus(
                entityFactory.actionStatus().create(actions.get(0).getId()).status(Status.FINISHED).message("test"));

        final PageRequest pageRequest = PageRequest.of(0, 1000, Direction.ASC, ActionFields.ID.getFieldName());
        final Action action = deploymentManagement.findActionsByTarget(knownTargetId, pageRequest).getContent().get(0);

        final ActionStatus status = deploymentManagement.findActionStatusByAction(PAGE, action.getId()).getContent()
                .stream().sorted((e1, e2) -> Long.compare(e2.getId(), e1.getId())).collect(Collectors.toList()).get(0);

        mvc.perform(get(MgmtRestConstants.TARGET_V1_REQUEST_MAPPING + "/" + knownTargetId + "/"
                + MgmtRestConstants.TARGET_V1_ACTIONS + "/" + actions.get(0).getId() + "/status")
                        .param(MgmtRestConstants.REQUEST_PARAMETER_PAGING_LIMIT, String.valueOf(limitSize))
                        .param(MgmtRestConstants.REQUEST_PARAMETER_SORTING, "ID:DESC"))
                .andExpect(status().isOk()).andDo(MockMvcResultPrinter.print())
                .andExpect(jsonPath(JSON_PATH_PAGED_LIST_TOTAL, equalTo(3)))
                .andExpect(jsonPath(JSON_PATH_PAGED_LIST_SIZE, equalTo(limitSize)))
                .andExpect(jsonPath(JSON_PATH_PAGED_LIST_CONTENT, hasSize(limitSize)))
                .andExpect(jsonPath("content.[0].id", equalTo(status.getId().intValue())))
                .andExpect(jsonPath("content.[0].type", equalTo("finished")))
                .andExpect(jsonPath("content.[0].messages", hasSize(1)))
                .andExpect(jsonPath("content.[0].reportedAt", equalTo(status.getCreatedAt())))
                .andExpect(jsonPath("content.[1].type", equalTo("canceling")));
    }

    @Test
    @Description("Ensures that security token is not returned if user does not have READ_TARGET_SEC_TOKEN permission.")
    @WithUser(allSpPermissions = false, authorities = { SpPermission.READ_TARGET, SpPermission.CREATE_TARGET })
    public void securityTokenIsNotInResponseIfMissingPermission() throws Exception {

        final String knownControllerId = "knownControllerId";
        testdataFactory.createTarget(knownControllerId);
        mvc.perform(get(MgmtRestConstants.TARGET_V1_REQUEST_MAPPING + "/{targetId}", knownControllerId))
                .andDo(MockMvcResultPrinter.print()).andExpect(status().isOk())
                .andExpect(jsonPath("securityToken").doesNotExist());
    }

    @Test
    @Description("Ensures that security token is returned if user does have READ_TARGET_SEC_TOKEN permission.")
    @WithUser(allSpPermissions = false, authorities = { SpPermission.READ_TARGET, SpPermission.CREATE_TARGET,
            SpPermission.READ_TARGET_SEC_TOKEN })
    public void securityTokenIsInResponseWithCorrectPermission() throws Exception {

        final String knownControllerId = "knownControllerId";
        final Target createTarget = testdataFactory.createTarget(knownControllerId);
        mvc.perform(get(MgmtRestConstants.TARGET_V1_REQUEST_MAPPING + "/{targetId}", knownControllerId))
                .andDo(MockMvcResultPrinter.print()).andExpect(status().isOk())
                .andExpect(jsonPath("securityToken", equalTo(createTarget.getSecurityToken())));
    }

    @Test
    @Description("Ensures that that IP address is in result as stored in the repository.")
    public void addressAndIpAddressInTargetResult() throws Exception {
        // prepare targets with IP
        final String knownControllerId1 = "0815";
        final String knownControllerId2 = "4711";

        createTarget(knownControllerId1);
        createTarget(knownControllerId2);

        // test
        mvc.perform(get(MgmtRestConstants.TARGET_V1_REQUEST_MAPPING)).andDo(MockMvcResultPrinter.print())
                .andExpect(status().isOk()).andExpect(jsonPath("total", equalTo(2)))
                .andExpect(jsonPath("size", equalTo(2)))
                .andExpect(jsonPath("$.content.[?(@.controllerId=='" + knownControllerId1 + "')].ipAddress",
                        contains("127.0.0.1")))
                .andExpect(jsonPath("$.content.[?(@.controllerId=='" + knownControllerId2 + "')].ipAddress",
                        contains("127.0.0.1")))
                .andExpect(jsonPath("$.content.[?(@.controllerId=='" + knownControllerId1 + "')].address",
                        contains(IpUtil.createHttpUri("127.0.0.1").toString())))
                .andExpect(jsonPath("$.content.[?(@.controllerId=='" + knownControllerId2 + "')].address",
                        contains(IpUtil.createHttpUri("127.0.0.1").toString())));
    }

    private void createTarget(final String controllerId) {
        targetManagement.create(entityFactory.target().create().controllerId(controllerId)
                .address(IpUtil.createHttpUri("127.0.0.1").toString()));
    }

    @Test
    @Description("Ensures that actions history is returned as defined by filter status==pending,status==finished.")
    public void searchActionsRsql() throws Exception {

        // prepare test
        final DistributionSet dsA = testdataFactory.createDistributionSet("");
        final Target createTarget = testdataFactory.createTarget("knownTargetId");

        assignDistributionSet(dsA, Arrays.asList(createTarget));

        final String rsqlPendingStatus = "status==pending";
        final String rsqlFinishedStatus = "status==finished";
        final String rsqlPendingOrFinishedStatus = rsqlFinishedStatus + "," + rsqlPendingStatus;
        // pending status one result
        mvc.perform(get(MgmtRestConstants.TARGET_V1_REQUEST_MAPPING + "/{targetId}/actions?q=" + rsqlPendingStatus,
                createTarget.getControllerId())).andDo(MockMvcResultPrinter.print()).andExpect(status().isOk())
                .andExpect(jsonPath("total", equalTo(1))).andExpect(jsonPath("size", equalTo(1)))
                .andExpect(jsonPath("content[0].status", equalTo("pending")));

        // finished status none result
        mvc.perform(get(MgmtRestConstants.TARGET_V1_REQUEST_MAPPING + "/{targetId}/actions?q=" + rsqlFinishedStatus,
                createTarget.getControllerId())).andDo(MockMvcResultPrinter.print()).andExpect(status().isOk())
                .andExpect(jsonPath("total", equalTo(0))).andExpect(jsonPath("size", equalTo(0)));

        // pending or finished status one result
        mvc.perform(get(
                MgmtRestConstants.TARGET_V1_REQUEST_MAPPING + "/{targetId}/actions?q=" + rsqlPendingOrFinishedStatus,
                createTarget.getControllerId())).andDo(MockMvcResultPrinter.print()).andExpect(status().isOk())
                .andExpect(jsonPath("total", equalTo(1))).andExpect(jsonPath("size", equalTo(1)))
                .andExpect(jsonPath("content[0].status", equalTo("pending")));
    }

    @Test
    @Description("Ensures that a deletion of an active action results in cancelation triggered.")
    public void cancelActionOK() throws Exception {
        // prepare test
        final Target tA = createTargetAndStartAction();

        // test - cancel the active action
        mvc.perform(
                delete(MgmtRestConstants.TARGET_V1_REQUEST_MAPPING + "/{targetId}/actions/{actionId}",
                        tA.getControllerId(), deploymentManagement.findActionsByTarget(tA.getControllerId(), PAGE)
                                .getContent().get(0).getId()))
                .andDo(MockMvcResultPrinter.print()).andExpect(status().isNoContent());

        final Action action = deploymentManagement.findAction(
                deploymentManagement.findActionsByTarget(tA.getControllerId(), PAGE).getContent().get(0).getId()).get();
        // still active because in "canceling" state and waiting for controller
        // feedback
        assertThat(action.isActive()).isTrue();

        // action has not been cancelled confirmed from controller, so DS
        // remains assigned until
        // confirmation
        assertThat(deploymentManagement.getAssignedDistributionSet(tA.getControllerId())).isPresent();
        assertThat(deploymentManagement.getInstalledDistributionSet(tA.getControllerId())).isNotPresent();
    }

    @Test
    @Description("Ensures that method not allowed is returned if cancelation is triggered on already canceled action.")
    public void cancelAndCancelActionIsNotAllowed() throws Exception {
        // prepare test
        final Target tA = createTargetAndStartAction();

        // cancel the active action
        deploymentManagement.cancelAction(
                deploymentManagement.findActionsByTarget(tA.getControllerId(), PAGE).getContent().get(0).getId());

        // find the current active action
        final List<Action> cancelActions = deploymentManagement.findActionsByTarget(tA.getControllerId(), PAGE)
                .getContent().stream().filter(Action::isCancelingOrCanceled).collect(Collectors.toList());
        assertThat(cancelActions).hasSize(1);

        // test - cancel an cancel action returns forbidden
        mvc.perform(delete(MgmtRestConstants.TARGET_V1_REQUEST_MAPPING + "/{targetId}/actions/{actionId}",
                tA.getControllerId(), cancelActions.get(0).getId())).andDo(MockMvcResultPrinter.print())
                .andExpect(status().isMethodNotAllowed());
    }

    @Test
    @Description("Force Quit an Action, which is already canceled. Expected Result is an HTTP response code 204.")
    public void forceQuitAnCanceledActionReturnsOk() throws Exception {

        final Target tA = createTargetAndStartAction();

        // cancel the active action
        deploymentManagement.cancelAction(
                deploymentManagement.findActionsByTarget(tA.getControllerId(), PAGE).getContent().get(0).getId());

        // find the current active action
        final List<Action> cancelActions = deploymentManagement.findActionsByTarget(tA.getControllerId(), PAGE)
                .getContent().stream().filter(Action::isCancelingOrCanceled).collect(Collectors.toList());
        assertThat(cancelActions).hasSize(1);
        assertThat(cancelActions.get(0).isCancelingOrCanceled()).isTrue();

        // test - force quit an canceled action should return 204
        mvc.perform(delete(MgmtRestConstants.TARGET_V1_REQUEST_MAPPING + "/{targetId}/actions/{actionId}?force=true",
                tA.getControllerId(), cancelActions.get(0).getId())).andDo(MockMvcResultPrinter.print())
                .andExpect(status().isNoContent());
    }

    @Test
    @Description("Force Quit an Action, which is not canceled. Expected Result is an HTTP response code 405.")
    public void forceQuitAnNotCanceledActionReturnsMethodNotAllowed() throws Exception {

        final Target tA = createTargetAndStartAction();

        // test - cancel an cancel action returns forbidden
        mvc.perform(
                delete(MgmtRestConstants.TARGET_V1_REQUEST_MAPPING + "/{targetId}/actions/{actionId}?force=true",
                        tA.getControllerId(), deploymentManagement.findActionsByTarget(tA.getControllerId(), PAGE)
                                .getContent().get(0).getId()))
                .andDo(MockMvcResultPrinter.print()).andExpect(status().isMethodNotAllowed());
    }

    @Test
    @Description("Ensures that deletion is executed if permitted.")
    public void deleteTargetReturnsOK() throws Exception {
        final String knownControllerId = "knownControllerIdDelete";
        testdataFactory.createTarget(knownControllerId);

        mvc.perform(delete(MgmtRestConstants.TARGET_V1_REQUEST_MAPPING + "/" + knownControllerId))
                .andExpect(status().isOk());

        assertThat(targetManagement.getByControllerID(knownControllerId)).isNotPresent();
    }

    @Test
    @Description("Ensures that deletion is refused with not found if target does not exist.")
    public void deleteTargetWhichDoesNotExistsLeadsToNotFound() throws Exception {
        final String knownControllerId = "knownControllerIdDelete";

        mvc.perform(delete(MgmtRestConstants.TARGET_V1_REQUEST_MAPPING + "/" + knownControllerId))
                .andExpect(status().isNotFound());
    }

    @Test
    @Description("Ensures that update is refused with not found if target does not exist.")
    public void updateTargetWhichDoesNotExistsLeadsToNotFound() throws Exception {
        final String knownControllerId = "knownControllerIdUpdate";
        mvc.perform(put(MgmtRestConstants.TARGET_V1_REQUEST_MAPPING + "/" + knownControllerId).content("{}")
                .contentType(MediaType.APPLICATION_JSON)).andDo(MockMvcResultPrinter.print())
                .andExpect(status().isNotFound());
    }

    @Test
    @Description("Ensures that target update request is reflected by repository.")
    public void updateTargetDescription() throws Exception {
        final String knownControllerId = "123";
        final String knownNewDescription = "a new desc updated over rest";
        final String knownNameNotModiy = "nameNotModiy";
        final String body = new JSONObject().put("description", knownNewDescription).toString();

        // prepare
        targetManagement.create(entityFactory.target().create().controllerId(knownControllerId).name(knownNameNotModiy)
                .description("old description"));

        mvc.perform(put(MgmtRestConstants.TARGET_V1_REQUEST_MAPPING + "/" + knownControllerId).content(body)
                .contentType(MediaType.APPLICATION_JSON)).andDo(MockMvcResultPrinter.print()).andExpect(status().isOk())
                .andExpect(jsonPath("$.controllerId", equalTo(knownControllerId)))
                .andExpect(jsonPath("$.description", equalTo(knownNewDescription)))
                .andExpect(jsonPath("$.name", equalTo(knownNameNotModiy)));

        final Target findTargetByControllerID = targetManagement.getByControllerID(knownControllerId).get();
        assertThat(findTargetByControllerID.getDescription()).isEqualTo(knownNewDescription);
        assertThat(findTargetByControllerID.getName()).isEqualTo(knownNameNotModiy);
    }

    @Test
    @Description("Ensures that target update request fails is updated value fails against a constraint.")
    public void updateTargetDescriptionFailsIfInvalidLength() throws Exception {
        final String knownControllerId = "123";
        final String knownNewDescription = RandomStringUtils.randomAlphabetic(513);
        final String knownNameNotModiy = "nameNotModiy";
        final String body = new JSONObject().put("description", knownNewDescription).toString();

        // prepare
        targetManagement.create(entityFactory.target().create().controllerId(knownControllerId).name(knownNameNotModiy)
                .description("old description"));

        mvc.perform(put(MgmtRestConstants.TARGET_V1_REQUEST_MAPPING + "/" + knownControllerId).content(body)
                .contentType(MediaType.APPLICATION_JSON)).andDo(MockMvcResultPrinter.print())
                .andExpect(status().isBadRequest());

        final Target findTargetByControllerID = targetManagement.getByControllerID(knownControllerId).get();
        assertThat(findTargetByControllerID.getDescription()).isEqualTo("old description");
    }

    @Test
    @Description("Ensures that target update request is reflected by repository.")
    public void updateTargetSecurityToken() throws Exception {
        final String knownControllerId = "123";
        final String knownNewToken = "6567576565";
        final String knownNameNotModiy = "nameNotModiy";
        final String body = new JSONObject().put("securityToken", knownNewToken).toString();

        // prepare
        targetManagement
                .create(entityFactory.target().create().controllerId(knownControllerId).name(knownNameNotModiy));

        mvc.perform(put(MgmtRestConstants.TARGET_V1_REQUEST_MAPPING + "/" + knownControllerId).content(body)
                .contentType(MediaType.APPLICATION_JSON)).andDo(MockMvcResultPrinter.print()).andExpect(status().isOk())
                .andExpect(jsonPath("$.controllerId", equalTo(knownControllerId)))
                .andExpect(jsonPath("$.securityToken", equalTo(knownNewToken)))
                .andExpect(jsonPath("$.name", equalTo(knownNameNotModiy)));

        final Target findTargetByControllerID = targetManagement.getByControllerID(knownControllerId).get();
        assertThat(findTargetByControllerID.getSecurityToken()).isEqualTo(knownNewToken);
        assertThat(findTargetByControllerID.getName()).isEqualTo(knownNameNotModiy);
    }

    @Test
    @Description("Ensures that target update request is reflected by repository.")
    public void updateTargetAddress() throws Exception {
        final String knownControllerId = "123";
        final String knownNewAddress = "amqp://test123/foobar";
        final String knownNameNotModiy = "nameNotModiy";
        final String body = new JSONObject().put("address", knownNewAddress).toString();

        // prepare
        targetManagement.create(entityFactory.target().create().controllerId(knownControllerId).name(knownNameNotModiy)
                .address(knownNewAddress));

        mvc.perform(put(MgmtRestConstants.TARGET_V1_REQUEST_MAPPING + "/" + knownControllerId).content(body)
                .contentType(MediaType.APPLICATION_JSON)).andDo(MockMvcResultPrinter.print()).andExpect(status().isOk())
                .andExpect(jsonPath("$.controllerId", equalTo(knownControllerId)))
                .andExpect(jsonPath("$.address", equalTo(knownNewAddress)))
                .andExpect(jsonPath("$.name", equalTo(knownNameNotModiy)));

        final Target findTargetByControllerID = targetManagement.getByControllerID(knownControllerId).get();
        assertThat(findTargetByControllerID.getAddress().toString()).isEqualTo(knownNewAddress);
        assertThat(findTargetByControllerID.getName()).isEqualTo(knownNameNotModiy);
    }

    @Test
    @Description("Ensures that target query returns list of targets in defined format.")
    public void getTargetWithoutAddtionalRequestParameters() throws Exception {
        final int knownTargetAmount = 3;
        final String idA = "a";
        final String idB = "b";
        final String idC = "c";
        final String linksHrefPrefix = "http://localhost/rest/v1/targets/";
        createTargetsAlphabetical(knownTargetAmount);
        mvc.perform(get(MgmtRestConstants.TARGET_V1_REQUEST_MAPPING)).andExpect(status().isOk())
                .andDo(MockMvcResultPrinter.print())
                .andExpect(jsonPath(JSON_PATH_PAGED_LIST_TOTAL, equalTo(knownTargetAmount)))
                .andExpect(jsonPath(JSON_PATH_PAGED_LIST_SIZE, equalTo(knownTargetAmount)))
                .andExpect(jsonPath(JSON_PATH_PAGED_LIST_CONTENT, hasSize(knownTargetAmount)))
                // idA
                .andExpect(jsonPath("$.content.[?(@.name=='" + idA + "')]._links.self.href",
                        contains(linksHrefPrefix + idA)))
                .andExpect(jsonPath("$.content.[?(@.name=='" + idA + "')].name", contains(idA)))
                .andExpect(jsonPath("$.content.[?(@.name=='" + idA + "')].description", contains(idA)))
                .andExpect(jsonPath("$.content.[?(@.name=='" + idA + "')].controllerId", contains(idA)))
                .andExpect(jsonPath("$.content.[?(@.name=='" + idA + "')].createdBy", contains("bumlux")))
                .andExpect(jsonPath("$.content.[?(@.name=='" + idA + "')].updateStatus", contains("registered")))
                .andExpect(jsonPath("$.content.[?(@.name=='" + idA + "')].lastControllerRequestAt", notNullValue()))
                // idB
                .andExpect(jsonPath("$.content.[?(@.name=='" + idB + "')]._links.self.href",
                        contains(linksHrefPrefix + idB)))
                .andExpect(jsonPath("$.content.[?(@.name=='" + idB + "')].name", contains(idB)))
                .andExpect(jsonPath("$.content.[?(@.name=='" + idB + "')].description", contains(idB)))
                .andExpect(jsonPath("$.content.[?(@.name=='" + idB + "')].controllerId", contains(idB)))
                .andExpect(jsonPath("$.content.[?(@.name=='" + idB + "')].createdBy", contains("bumlux")))
                .andExpect(jsonPath("$.content.[?(@.name=='" + idB + "')].updateStatus", contains("registered")))
                .andExpect(jsonPath("$.content.[?(@.name=='" + idA + "')].lastControllerRequestAt", notNullValue()))
                // idC
                .andExpect(jsonPath("$.content.[?(@.name=='" + idC + "')]._links.self.href",
                        contains(linksHrefPrefix + idC)))
                .andExpect(jsonPath("$.content.[?(@.name=='" + idC + "')].name", contains(idC)))
                .andExpect(jsonPath("$.content.[?(@.name=='" + idC + "')].description", contains(idC)))
                .andExpect(jsonPath("$.content.[?(@.name=='" + idC + "')].controllerId", contains(idC)))
                .andExpect(jsonPath("$.content.[?(@.name=='" + idC + "')].createdBy", contains("bumlux")))
                .andExpect(jsonPath("$.content.[?(@.name=='" + idC + "')].updateStatus", contains("registered")))
                .andExpect(jsonPath("$.content.[?(@.name=='" + idA + "')].lastControllerRequestAt", notNullValue()));
    }

    @Test
    @Description("Ensures that target query returns list of targets in defined format in size reduced by given limit parameter.")
    public void getTargetWithPagingLimitRequestParameter() throws Exception {
        final int knownTargetAmount = 3;
        final int limitSize = 1;
        createTargetsAlphabetical(knownTargetAmount);
        final String idA = "a";
        final String linksHrefPrefix = "http://localhost/rest/v1/targets/";

        mvc.perform(get(MgmtRestConstants.TARGET_V1_REQUEST_MAPPING)
                .param(MgmtRestConstants.REQUEST_PARAMETER_PAGING_LIMIT, String.valueOf(limitSize)))
                .andExpect(status().isOk()).andDo(MockMvcResultPrinter.print())
                .andExpect(jsonPath(JSON_PATH_PAGED_LIST_TOTAL, equalTo(knownTargetAmount)))
                .andExpect(jsonPath(JSON_PATH_PAGED_LIST_SIZE, equalTo(limitSize)))
                .andExpect(jsonPath(JSON_PATH_PAGED_LIST_CONTENT, hasSize(limitSize)))
                // idA
                .andExpect(jsonPath("$.content.[?(@.name=='" + idA + "')]._links.self.href",
                        contains(linksHrefPrefix + idA)))
                .andExpect(jsonPath("$.content.[?(@.name=='" + idA + "')].name", contains(idA)))
                .andExpect(jsonPath("$.content.[?(@.name=='" + idA + "')].description", contains(idA)))
                .andExpect(jsonPath("$.content.[?(@.name=='" + idA + "')].controllerId", contains(idA)))
                .andExpect(jsonPath("$.content.[?(@.name=='" + idA + "')].createdBy", contains("bumlux")))
                .andExpect(jsonPath("$.content.[?(@.name=='" + idA + "')].updateStatus", contains("registered")));
    }

    @Test
    @Description("Ensures that target query returns list of targets in defined format in size reduced by given limit and offset parameter.")
    public void getTargetWithPagingLimitAndOffsetRequestParameter() throws Exception {
        final int knownTargetAmount = 5;
        final int offsetParam = 2;
        final int expectedSize = knownTargetAmount - offsetParam;
        final String idC = "c";
        final String idD = "d";
        final String idE = "e";
        final String linksHrefPrefix = "http://localhost/rest/v1/targets/";

        createTargetsAlphabetical(knownTargetAmount);
        mvc.perform(get(MgmtRestConstants.TARGET_V1_REQUEST_MAPPING)
                .param(MgmtRestConstants.REQUEST_PARAMETER_PAGING_OFFSET, String.valueOf(offsetParam))
                .param(MgmtRestConstants.REQUEST_PARAMETER_PAGING_LIMIT, String.valueOf(knownTargetAmount)))
                .andExpect(status().isOk()).andDo(MockMvcResultPrinter.print())
                .andExpect(jsonPath(JSON_PATH_PAGED_LIST_TOTAL, equalTo(knownTargetAmount)))
                .andExpect(jsonPath(JSON_PATH_PAGED_LIST_SIZE, equalTo(expectedSize)))
                .andExpect(jsonPath(JSON_PATH_PAGED_LIST_CONTENT, hasSize(expectedSize)))
                // idA
                .andExpect(jsonPath("$.content.[?(@.name=='" + idC + "')]._links.self.href",
                        contains(linksHrefPrefix + idC)))
                .andExpect(jsonPath("$.content.[?(@.name=='" + idC + "')].name", contains(idC)))
                .andExpect(jsonPath("$.content.[?(@.name=='" + idC + "')].description", contains(idC)))
                .andExpect(jsonPath("$.content.[?(@.name=='" + idC + "')].controllerId", contains(idC)))
                .andExpect(jsonPath("$.content.[?(@.name=='" + idC + "')].createdBy", contains("bumlux")))
                .andExpect(jsonPath("$.content.[?(@.name=='" + idC + "')].updateStatus", contains("registered")))
                // idB
                .andExpect(jsonPath("$.content.[?(@.name=='" + idD + "')]._links.self.href",
                        contains(linksHrefPrefix + idD)))
                .andExpect(jsonPath("$.content.[?(@.name=='" + idD + "')].name", contains(idD)))
                .andExpect(jsonPath("$.content.[?(@.name=='" + idD + "')].description", contains(idD)))
                .andExpect(jsonPath("$.content.[?(@.name=='" + idD + "')].controllerId", contains(idD)))
                .andExpect(jsonPath("$.content.[?(@.name=='" + idD + "')].createdBy", contains("bumlux")))
                .andExpect(jsonPath("$.content.[?(@.name=='" + idD + "')].updateStatus", contains("registered")))
                // idC
                .andExpect(jsonPath("$.content.[?(@.name=='" + idE + "')]._links.self.href",
                        contains(linksHrefPrefix + idE)))
                .andExpect(jsonPath("$.content.[?(@.name=='" + idE + "')].name", contains(idE)))
                .andExpect(jsonPath("$.content.[?(@.name=='" + idE + "')].description", contains(idE)))
                .andExpect(jsonPath("$.content.[?(@.name=='" + idE + "')].controllerId", contains(idE)))
                .andExpect(jsonPath("$.content.[?(@.name=='" + idE + "')].createdBy", contains("bumlux")))
                .andExpect(jsonPath("$.content.[?(@.name=='" + idE + "')].updateStatus", contains("registered")));
    }

    @Test
    @Description("Ensures that the get request for a target works.")
    public void getSingleTarget() throws Exception {
        // create first a target which can be retrieved by rest interface
        final String knownControllerId = "1";
        final String knownName = "someName";
        final Target target = createSingleTarget(knownControllerId, knownName);
        final String hrefPrefix = "http://localhost/rest/v1/targets/" + knownControllerId + "/";
        // test
        mvc.perform(get(MgmtRestConstants.TARGET_V1_REQUEST_MAPPING + "/" + knownControllerId))
                .andDo(MockMvcResultPrinter.print()).andExpect(status().isOk())
                .andExpect(jsonPath(JSON_PATH_NAME, equalTo(knownName)))
                .andExpect(jsonPath(JSON_PATH_CONTROLLERID, equalTo(knownControllerId)))
                .andExpect(jsonPath(JSON_PATH_DESCRIPTION, equalTo(TARGET_DESCRIPTION_TEST)))
                .andExpect(jsonPath(JSON_PATH_LAST_REQUEST_AT, equalTo(target.getLastTargetQuery())))
                .andExpect(jsonPath("$.pollStatus", hasKey("lastRequestAt")))
                .andExpect(jsonPath("$.pollStatus", hasKey("nextExpectedRequestAt")))
                .andExpect(jsonPath("$.pollStatus.overdue", equalTo(false)))
                .andExpect(jsonPath("$._links.assignedDS.href", equalTo(hrefPrefix + "assignedDS")))
                .andExpect(jsonPath("$._links.installedDS.href", equalTo(hrefPrefix + "installedDS")))
                .andExpect(jsonPath("$._links.actions.href",
                        equalTo(hrefPrefix + "actions" + "?offset=0&limit=50&sort=id:DESC")));
    }

    @Test
    @Description("Ensures that target get request returns a not found if the target does not exits.")
    public void getSingleTargetNoExistsResponseNotFound() throws Exception {

        final String targetIdNotExists = "bubu";

        // test
        final MvcResult mvcResult = mvc
                .perform(get(MgmtRestConstants.TARGET_V1_REQUEST_MAPPING + "/" + targetIdNotExists))
                .andExpect(status().isNotFound()).andReturn();

        // verify response json exception message
        final ExceptionInfo exceptionInfo = ResourceUtility
                .convertException(mvcResult.getResponse().getContentAsString());
        assertThat(exceptionInfo.getErrorCode()).isEqualTo(SpServerError.SP_REPO_ENTITY_NOT_EXISTS.getKey());
    }

    @Test
    @Description("Ensures that get request for asigned distribution sets returns no count if no distribution set has been assigned.")
    public void getAssignedDistributionSetOfTargetIsEmpty() throws Exception {
        // create first a target which can be retrieved by rest interface
        final String knownControllerId = "1";
        final String knownName = "someName";
        createSingleTarget(knownControllerId, knownName);

        // test
        mvc.perform(get(MgmtRestConstants.TARGET_V1_REQUEST_MAPPING + "/" + knownControllerId + "/assignedDS"))
                .andExpect(status().isNoContent()).andExpect(content().string(""));

    }

    @Test
    @Description("Ensures that the get request for asigned distribution sets works.")
    public void getAssignedDistributionSetOfTarget() throws Exception {
        // create first a target which can be retrieved by rest interface
        final String knownControllerId = "1";
        final String knownName = "someName";
        createSingleTarget(knownControllerId, knownName);
        final DistributionSet ds = testdataFactory.createDistributionSet("");
        assignDistributionSet(ds.getId(), knownControllerId);

        // test

        final SoftwareModule os = ds.findFirstModuleByType(osType).get();
        final SoftwareModule jvm = ds.findFirstModuleByType(runtimeType).get();
        final SoftwareModule bApp = ds.findFirstModuleByType(appType).get();
        mvc.perform(get(MgmtRestConstants.TARGET_V1_REQUEST_MAPPING + "/" + knownControllerId + "/assignedDS"))
                .andExpect(status().isOk()).andDo(MockMvcResultPrinter.print())
                .andExpect(jsonPath(JSON_PATH_ID, equalTo(ds.getId().intValue())))
                .andExpect(jsonPath(JSON_PATH_NAME, equalTo(ds.getName())))
                .andExpect(jsonPath(JSON_PATH_DESCRIPTION, equalTo(ds.getDescription())))
                // os
                .andExpect(jsonPath("$.modules.[?(@.type=='" + osType.getKey() + "')].id",
                        contains(os.getId().intValue())))
                .andExpect(jsonPath("$.modules.[?(@.type=='" + osType.getKey() + "')].name", contains(os.getName())))
                .andExpect(jsonPath("$.modules.[?(@.type=='" + osType.getKey() + "')].description",
                        contains(os.getDescription())))
                .andExpect(
                        jsonPath("$.modules.[?(@.type=='" + osType.getKey() + "')].version", contains(os.getVersion())))
                .andExpect(
                        jsonPath("$.modules.[?(@.type=='" + osType.getKey() + "')].vendor", contains(os.getVendor())))
                .andExpect(jsonPath("$.modules.[?(@.type=='" + osType.getKey() + "')].type", contains("os")))
                // jvm
                .andExpect(jsonPath("$.modules.[?(@.type=='" + runtimeType.getKey() + "')].id",
                        contains(jvm.getId().intValue())))
                .andExpect(
                        jsonPath("$.modules.[?(@.type=='" + runtimeType.getKey() + "')].name", contains(jvm.getName())))
                .andExpect(jsonPath("$.modules.[?(@.type=='" + runtimeType.getKey() + "')].description",
                        contains(jvm.getDescription())))
                .andExpect(jsonPath("$.modules.[?(@.type=='" + runtimeType.getKey() + "')].version",
                        contains(jvm.getVersion())))
                .andExpect(jsonPath("$.modules.[?(@.type=='" + runtimeType.getKey() + "')].vendor",
                        contains(jvm.getVendor())))
                .andExpect(jsonPath("$.modules.[?(@.type=='" + runtimeType.getKey() + "')].type", contains("runtime")))
                // baseApp
                .andExpect(jsonPath("$.modules.[?(@.type=='" + appType.getKey() + "')].id",
                        contains(bApp.getId().intValue())))
                .andExpect(jsonPath("$.modules.[?(@.type=='" + appType.getKey() + "')].name", contains(bApp.getName())))
                .andExpect(jsonPath("$.modules.[?(@.type=='" + appType.getKey() + "')].description",
                        contains(bApp.getDescription())))
                .andExpect(jsonPath("$.modules.[?(@.type=='" + appType.getKey() + "')].version",
                        contains(bApp.getVersion())))
                .andExpect(jsonPath("$.modules.[?(@.type=='" + appType.getKey() + "')].vendor",
                        contains(bApp.getVendor())))
                .andExpect(jsonPath("$.modules.[?(@.type=='" + appType.getKey() + "')].type", contains("application")));

    }

    @Test
    @Description("Ensures that get request for installed distribution sets returns no count if no distribution set has been installed.")
    public void getInstalledDistributionSetOfTargetIsEmpty() throws Exception {
        // create first a target which can be retrieved by rest interface
        final String knownControllerId = "1";
        final String knownName = "someName";
        createSingleTarget(knownControllerId, knownName);

        mvc.perform(get(MgmtRestConstants.TARGET_V1_REQUEST_MAPPING + "/" + knownControllerId + "/installedDS"))
                .andExpect(status().isNoContent()).andExpect(content().string(""));
    }

    @Test
    @Description("Ensures that a target creation with empty name and a controllerId that exceeds the name length limitation is successful and the name gets truncated.")
    public void createTargetWithEmptyNameAndLongControllerId() throws Exception {
        final String randomString = RandomStringUtils.randomAlphanumeric(JpaTarget.CONTROLLER_ID_MAX_SIZE);

        final Target target = entityFactory.target().create().controllerId(randomString).build();

        final String targetList = JsonBuilder.targets(Arrays.asList(target), false);

        final String expectedTargetName = randomString.substring(0,
                Math.min(JpaTarget.CONTROLLER_ID_MAX_SIZE, NamedEntity.NAME_MAX_SIZE));

        mvc.perform(post(MgmtRestConstants.TARGET_V1_REQUEST_MAPPING).content(targetList)
                .contentType(MediaType.APPLICATION_JSON)).andExpect(status().isCreated())
                .andExpect(jsonPath("[0].controllerId", equalTo(randomString)))
                .andExpect(jsonPath("[0].name", equalTo(expectedTargetName)));

        assertThat(targetManagement.getByControllerID(randomString).get().getName()).isEqualTo(expectedTargetName);
    }

    @Test
    @Description("Ensures that post request for creating a target with no payload returns a bad request.")
    public void createTargetWithoutPayloadBadRequest() throws Exception {

        final MvcResult mvcResult = mvc
                .perform(post(MgmtRestConstants.TARGET_V1_REQUEST_MAPPING).contentType(MediaType.APPLICATION_JSON))
                .andDo(MockMvcResultPrinter.print()).andExpect(status().isBadRequest()).andReturn();

        assertThat(targetManagement.count()).isEqualTo(0);

        // verify response json exception message
        final ExceptionInfo exceptionInfo = ResourceUtility
                .convertException(mvcResult.getResponse().getContentAsString());
        assertThat(exceptionInfo.getErrorCode()).isEqualTo(SpServerError.SP_REST_BODY_NOT_READABLE.getKey());
        assertThat(exceptionInfo.getMessage()).isEqualTo(SpServerError.SP_REST_BODY_NOT_READABLE.getMessage());
    }

    @Test
    @Description("Ensures that post request for creating a target with invalid payload returns a bad request.")
    public void createTargetWithBadPayloadBadRequest() throws Exception {
        final String notJson = "abc";

        final MvcResult mvcResult = mvc
                .perform(post(MgmtRestConstants.TARGET_V1_REQUEST_MAPPING).content(notJson)
                        .contentType(MediaType.APPLICATION_JSON))
                .andDo(MockMvcResultPrinter.print()).andExpect(status().isBadRequest()).andReturn();

        assertThat(targetManagement.count()).isEqualTo(0);

        // verify response json exception message
        final ExceptionInfo exceptionInfo = ResourceUtility
                .convertException(mvcResult.getResponse().getContentAsString());
        assertThat(exceptionInfo.getExceptionClass()).isEqualTo(MessageNotReadableException.class.getName());
        assertThat(exceptionInfo.getErrorCode()).isEqualTo(SpServerError.SP_REST_BODY_NOT_READABLE.getKey());
    }

    @Test
    @Description("Verfies that a mandatory properties of new targets are validated as not null.")
    public void createTargetWithMissingMandatoryPropertyBadRequest() throws Exception {
        final MvcResult mvcResult = mvc
                .perform(post(MgmtRestConstants.TARGET_V1_REQUEST_MAPPING).content("[{\"name\":\"id1\"}]")
                        .contentType(MediaType.APPLICATION_JSON))
                .andDo(MockMvcResultPrinter.print()).andExpect(status().isBadRequest()).andReturn();

        assertThat(targetManagement.count()).isEqualTo(0);

        // verify response json exception message
        final ExceptionInfo exceptionInfo = ResourceUtility
                .convertException(mvcResult.getResponse().getContentAsString());
        assertThat(exceptionInfo.getExceptionClass()).isEqualTo(ConstraintViolationException.class.getName());
        assertThat(exceptionInfo.getErrorCode()).isEqualTo(SpServerError.SP_REPO_CONSTRAINT_VIOLATION.getKey());
    }

    @Test
    @Description("Verfies that a  properties of new targets are validated as in allowed size range.")
    public void createTargetWithInvalidPropertyBadRequest() throws Exception {
        final Target test1 = entityFactory.target().create().controllerId("id1")
                .name(RandomStringUtils.randomAlphanumeric(NamedEntity.NAME_MAX_SIZE + 1)).build();

        final MvcResult mvcResult = mvc.perform(post(MgmtRestConstants.TARGET_V1_REQUEST_MAPPING)
                .content(JsonBuilder.targets(Arrays.asList(test1), true)).contentType(MediaType.APPLICATION_JSON))
                .andDo(MockMvcResultPrinter.print()).andExpect(status().isBadRequest()).andReturn();

        assertThat(targetManagement.count()).isEqualTo(0);

        // verify response json exception message
        final ExceptionInfo exceptionInfo = ResourceUtility
                .convertException(mvcResult.getResponse().getContentAsString());
        assertThat(exceptionInfo.getExceptionClass()).isEqualTo(ConstraintViolationException.class.getName());
        assertThat(exceptionInfo.getErrorCode()).isEqualTo(SpServerError.SP_REPO_CONSTRAINT_VIOLATION.getKey());
    }

    @Test
    @Description("Ensures that a post request for creating multiple targets works.")
    public void createTargetsListReturnsSuccessful() throws Exception {
        final Target test1 = entityFactory.target().create().controllerId("id1").name("testname1")
                .securityToken("token").address("amqp://test123/foobar").description("testid1").build();
        final Target test2 = entityFactory.target().create().controllerId("id2").name("testname2")
                .description("testid2").build();
        final Target test3 = entityFactory.target().create().controllerId("id3").name("testname3")
                .description("testid3").build();

        final List<Target> targets = Arrays.asList(test1, test2, test3);

        final MvcResult mvcResult = mvc
                .perform(post("/rest/v1/targets/").content(JsonBuilder.targets(targets, true))
                        .contentType(MediaType.APPLICATION_JSON).accept(MediaType.APPLICATION_JSON))
                .andDo(MockMvcResultPrinter.print()).andExpect(status().isCreated())
                .andExpect(content().contentType(MediaType.APPLICATION_JSON_VALUE))
                .andExpect(jsonPath("[0].name", equalTo("testname1")))
                .andExpect(jsonPath("[0].controllerId", equalTo("id1")))
                .andExpect(jsonPath("[0].description", equalTo("testid1")))
                .andExpect(jsonPath("[0].createdAt", not(equalTo(0))))
                .andExpect(jsonPath("[0].createdBy", equalTo("bumlux")))
                .andExpect(jsonPath("[0].securityToken", equalTo("token")))
                .andExpect(jsonPath("[0].address", equalTo("amqp://test123/foobar")))
                .andExpect(jsonPath("[1].name", equalTo("testname2")))
                .andExpect(jsonPath("[1].createdBy", equalTo("bumlux")))
                .andExpect(jsonPath("[1].controllerId", equalTo("id2")))
                .andExpect(jsonPath("[1].description", equalTo("testid2")))
                .andExpect(jsonPath("[1].createdAt", not(equalTo(0))))
                .andExpect(jsonPath("[1].createdBy", equalTo("bumlux")))
                .andExpect(jsonPath("[2].name", equalTo("testname3")))
                .andExpect(jsonPath("[2].controllerId", equalTo("id3")))
                .andExpect(jsonPath("[2].description", equalTo("testid3")))
                .andExpect(jsonPath("[2].createdAt", not(equalTo(0))))
                .andExpect(jsonPath("[2].createdBy", equalTo("bumlux"))).andReturn();

        assertThat(
                JsonPath.compile("[0]_links.self.href").read(mvcResult.getResponse().getContentAsString()).toString())
                        .isEqualTo("http://localhost/rest/v1/targets/id1");
        assertThat(
                JsonPath.compile("[1]_links.self.href").read(mvcResult.getResponse().getContentAsString()).toString())
                        .isEqualTo("http://localhost/rest/v1/targets/id2");
        assertThat(
                JsonPath.compile("[2]_links.self.href").read(mvcResult.getResponse().getContentAsString()).toString())
                        .isEqualTo("http://localhost/rest/v1/targets/id3");

        assertThat(targetManagement.getByControllerID("id1")).isNotNull();
        assertThat(targetManagement.getByControllerID("id1").get().getName()).isEqualTo("testname1");
        assertThat(targetManagement.getByControllerID("id1").get().getDescription()).isEqualTo("testid1");
        assertThat(targetManagement.getByControllerID("id1").get().getSecurityToken()).isEqualTo("token");
        assertThat(targetManagement.getByControllerID("id1").get().getAddress().toString())
                .isEqualTo("amqp://test123/foobar");
        assertThat(targetManagement.getByControllerID("id2")).isNotNull();
        assertThat(targetManagement.getByControllerID("id2").get().getName()).isEqualTo("testname2");
        assertThat(targetManagement.getByControllerID("id2").get().getDescription()).isEqualTo("testid2");
        assertThat(targetManagement.getByControllerID("id3")).isNotNull();
        assertThat(targetManagement.getByControllerID("id3").get().getName()).isEqualTo("testname3");
        assertThat(targetManagement.getByControllerID("id3").get().getDescription()).isEqualTo("testid3");
    }

    @Test
    @Description("Ensures that a post request for creating one target within a list works.")
    public void createTargetsSingleEntryListReturnsSuccessful() throws Exception {
        final String knownName = "someName";
        final String knownControllerId = "controllerId1";
        final String knownDescription = "someDescription";
        final String createTargetsJson = getCreateTargetsListJsonString(knownControllerId, knownName, knownDescription);

        mvc.perform(post(MgmtRestConstants.TARGET_V1_REQUEST_MAPPING).content(createTargetsJson)
                .contentType(MediaType.APPLICATION_JSON)).andDo(MockMvcResultPrinter.print())
                .andExpect(status().is2xxSuccessful());

        final Slice<Target> findTargetsAll = targetManagement.findAll(PageRequest.of(0, 100));
        final Target target = findTargetsAll.getContent().get(0);
        assertThat(targetManagement.count()).isEqualTo(1);
        assertThat(target.getControllerId()).isEqualTo(knownControllerId);
        assertThat(target.getName()).isEqualTo(knownName);
        assertThat(target.getDescription()).isEqualTo(knownDescription);
    }

    @Test
    @Description("Ensures that a post request for creating the same target again leads to a conflict response.")
    public void createTargetsSingleEntryListDoubleReturnConflict() throws Exception {
        final String knownName = "someName";
        final String knownControllerId = "controllerId1";
        final String knownDescription = "someDescription";
        final String createTargetsJson = getCreateTargetsListJsonString(knownControllerId, knownName, knownDescription);

        // create a taret first to provoke a already exists error

        mvc.perform(post(MgmtRestConstants.TARGET_V1_REQUEST_MAPPING).content(createTargetsJson)
                .contentType(MediaType.APPLICATION_JSON)).andDo(MockMvcResultPrinter.print())
                .andExpect(status().is2xxSuccessful());
        // create another one to retrieve the entity already exists exception
        final MvcResult mvcResult = mvc
                .perform(post(MgmtRestConstants.TARGET_V1_REQUEST_MAPPING).content(createTargetsJson)
                        .contentType(MediaType.APPLICATION_JSON))
                .andExpect(status().is(HttpStatus.CONFLICT.value())).andReturn();

        // verify only one entry
        assertThat(targetManagement.count()).isEqualTo(1);

        // verify response json exception message
        final ExceptionInfo exceptionInfo = ResourceUtility
                .convertException(mvcResult.getResponse().getContentAsString());
        assertThat(exceptionInfo.getExceptionClass()).isEqualTo(EntityAlreadyExistsException.class.getName());
        assertThat(exceptionInfo.getErrorCode()).isEqualTo(SpServerError.SP_REPO_ENTITY_ALREADY_EXISTS.getKey());
        assertThat(exceptionInfo.getMessage()).isEqualTo(SpServerError.SP_REPO_ENTITY_ALREADY_EXISTS.getMessage());
    }

    @Test
    @Description("Ensures that the get request for action of a target returns no actions if nothing has happened.")
    public void getActionWithEmptyResult() throws Exception {
        final String knownTargetId = "targetId";
        testdataFactory.createTarget(knownTargetId);

        mvc.perform(get(MgmtRestConstants.TARGET_V1_REQUEST_MAPPING + "/" + knownTargetId + "/"
                + MgmtRestConstants.TARGET_V1_ACTIONS)).andDo(MockMvcResultPrinter.print()).andExpect(status().isOk())
                .andExpect(jsonPath("size", equalTo(0))).andExpect(jsonPath("content", hasSize(0)))
                .andExpect(jsonPath("total", equalTo(0)));
    }

    @Test
    @Description("Ensures that the expected response is returned for update action.")
    public void getUpdateAction() throws Exception {
        final String knownTargetId = "targetId";
        final List<Action> actions = generateTargetWithTwoUpdatesWithOneOverride(knownTargetId);

        mvc.perform(get(MgmtRestConstants.TARGET_V1_REQUEST_MAPPING + "/" + knownTargetId + "/"
                + MgmtRestConstants.TARGET_V1_ACTIONS + "/" + actions.get(1).getId()))
                .andDo(MockMvcResultPrinter.print()).andExpect(status().isOk())
                .andExpect(jsonPath("id", equalTo(actions.get(1).getId().intValue())))
                .andExpect(jsonPath("type", equalTo("update"))).andExpect(jsonPath("status", equalTo("pending")))
                .andExpect(jsonPath("forceType", equalTo("forced")))
                .andExpect(jsonPath("maintenanceWindow").doesNotExist())
                .andExpect(jsonPath("_links.self.href",
                        equalTo(generateActionSelfLink(knownTargetId, actions.get(1).getId()))))
                .andExpect(jsonPath("_links.distributionset.href",
                        equalTo(generateActionDsLink(actions.get(1).getDistributionSet().getId()))))
                .andExpect(jsonPath("_links.status.href",
                        equalTo(generateStatusreferenceLink(knownTargetId, actions.get(1).getId()))));
    }

    @Test
    @Description("Ensures that the expected response is returned for update action with maintenance window.")
    public void getUpdateActionWithMaintenanceWindow() throws Exception {
        final String knownTargetId = "targetId";
        final String schedule = getTestSchedule(10);
        final String duration = getTestDuration(10);
        final String timezone = getTestTimeZone();
        final List<Action> actions = generateTargetWithTwoUpdatesWithOneOverrideWithMaintenanceWindow(knownTargetId,
                schedule, duration, timezone);

        mvc.perform(get(MgmtRestConstants.TARGET_V1_REQUEST_MAPPING + "/" + knownTargetId + "/"
                + MgmtRestConstants.TARGET_V1_ACTIONS + "/" + actions.get(1).getId()))
                .andDo(MockMvcResultPrinter.print()).andExpect(status().isOk())
                .andExpect(jsonPath("id", equalTo(actions.get(1).getId().intValue())))
                .andExpect(jsonPath("type", equalTo("update"))).andExpect(jsonPath("status", equalTo("pending")))
                .andExpect(jsonPath("forceType", equalTo("forced")))
                .andExpect(jsonPath("maintenanceWindow.schedule", equalTo(schedule)))
                .andExpect(jsonPath("maintenanceWindow.duration", equalTo(duration)))
                .andExpect(jsonPath("maintenanceWindow.timezone", equalTo(timezone)))
                .andExpect(jsonPath("maintenanceWindow.nextStartAt",
                        equalTo(actions.get(1).getMaintenanceWindowStartTime().get().toInstant().toEpochMilli())))
                .andExpect(jsonPath("_links.self.href",
                        equalTo(generateActionSelfLink(knownTargetId, actions.get(1).getId()))))
                .andExpect(jsonPath("_links.distributionset.href",
                        equalTo(generateActionDsLink(actions.get(1).getDistributionSet().getId()))))
                .andExpect(jsonPath("_links.status.href",
                        equalTo(generateStatusreferenceLink(knownTargetId, actions.get(1).getId()))));
    }

    @Test
    @Description("Ensures that the expected response is returned when update action was cancelled.")
    public void getCancelAction() throws Exception {
        final String knownTargetId = "targetId";
        final List<Action> actions = generateTargetWithTwoUpdatesWithOneOverride(knownTargetId);

        mvc.perform(get(MgmtRestConstants.TARGET_V1_REQUEST_MAPPING + "/" + knownTargetId + "/"
                + MgmtRestConstants.TARGET_V1_ACTIONS + "/" + actions.get(0).getId()))
                .andDo(MockMvcResultPrinter.print()).andExpect(status().isOk())
                .andExpect(jsonPath("id", equalTo(actions.get(0).getId().intValue())))
                .andExpect(jsonPath("type", equalTo("cancel"))).andExpect(jsonPath("status", equalTo("pending")))
                .andExpect(jsonPath("forceType", equalTo("forced")))
                .andExpect(jsonPath("maintenanceWindow").doesNotExist())
                .andExpect(jsonPath("_links.self.href",
                        equalTo(generateActionSelfLink(knownTargetId, actions.get(0).getId()))))
                .andExpect(jsonPath("_links.canceledaction.href",
                        equalTo(generateCanceledactionreferenceLink(knownTargetId, actions.get(0)))))
                .andExpect(jsonPath("_links.status.href",
                        equalTo(generateStatusreferenceLink(knownTargetId, actions.get(0).getId()))));
    }

    @Test
    @Description("Ensures that the expected response is returned when update action with maintenance window was cancelled.")
    public void getCancelActionWithMaintenanceWindow() throws Exception {
        final String knownTargetId = "targetId";
        final String schedule = getTestSchedule(10);
        final String duration = getTestDuration(10);
        final String timezone = getTestTimeZone();
        final List<Action> actions = generateTargetWithTwoUpdatesWithOneOverrideWithMaintenanceWindow(knownTargetId,
                schedule, duration, timezone);

        mvc.perform(get(MgmtRestConstants.TARGET_V1_REQUEST_MAPPING + "/" + knownTargetId + "/"
                + MgmtRestConstants.TARGET_V1_ACTIONS + "/" + actions.get(0).getId()))
                .andDo(MockMvcResultPrinter.print()).andExpect(status().isOk())
                .andExpect(jsonPath("id", equalTo(actions.get(0).getId().intValue())))
                .andExpect(jsonPath("forceType", equalTo("forced"))).andExpect(jsonPath("type", equalTo("cancel")))
                .andExpect(jsonPath("status", equalTo("pending")))
                .andExpect(jsonPath("maintenanceWindow.schedule", equalTo(schedule)))
                .andExpect(jsonPath("maintenanceWindow.duration", equalTo(duration)))
                .andExpect(jsonPath("maintenanceWindow.timezone", equalTo(timezone)))
                .andExpect(jsonPath("maintenanceWindow.nextStartAt",
                        equalTo(actions.get(0).getMaintenanceWindowStartTime().get().toInstant().toEpochMilli())))
                .andExpect(jsonPath("_links.self.href",
                        equalTo(generateActionSelfLink(knownTargetId, actions.get(0).getId()))))
                .andExpect(jsonPath("_links.canceledaction.href",
                        equalTo(generateCanceledactionreferenceLink(knownTargetId, actions.get(0)))))
                .andExpect(jsonPath("_links.status.href",
                        equalTo(generateStatusreferenceLink(knownTargetId, actions.get(0).getId()))));
    }

    @Test
    @Description("Ensures that the expected response of geting actions of a target is returned.")
    public void getMultipleActions() throws Exception {
        final String knownTargetId = "targetId";
        final List<Action> actions = generateTargetWithTwoUpdatesWithOneOverride(knownTargetId);

        mvc.perform(get(MgmtRestConstants.TARGET_V1_REQUEST_MAPPING + "/" + knownTargetId + "/"
                + MgmtRestConstants.TARGET_V1_ACTIONS).param(MgmtRestConstants.REQUEST_PARAMETER_SORTING, "ID:ASC"))
                .andDo(MockMvcResultPrinter.print()).andExpect(status().isOk())
                .andExpect(jsonPath("content.[1].id", equalTo(actions.get(1).getId().intValue())))
                .andExpect(jsonPath("content.[1].type", equalTo("update")))
                .andExpect(jsonPath("content.[1].status", equalTo("pending")))
                .andExpect(jsonPath("content.[1]._links.self.href",
                        equalTo(generateActionSelfLink(knownTargetId, actions.get(1).getId()))))
                .andExpect(jsonPath("content.[0].id", equalTo(actions.get(0).getId().intValue())))
                .andExpect(jsonPath("content.[0].type", equalTo("cancel")))
                .andExpect(jsonPath("content.[0].status", equalTo("pending")))
                .andExpect(jsonPath("content.[0]._links.self.href",
                        equalTo(generateActionSelfLink(knownTargetId, actions.get(0).getId()))))
                .andExpect(jsonPath(JSON_PATH_PAGED_LIST_TOTAL, equalTo(2)))
                .andExpect(jsonPath(JSON_PATH_PAGED_LIST_SIZE, equalTo(2)))
                .andExpect(jsonPath(JSON_PATH_PAGED_LIST_CONTENT, hasSize(2)));
    }

    @Test
    @Description("Ensures that the expected response of getting actions with maintenance window of a target is returned.")
    public void getMultipleActionsWithMaintenanceWindow() throws Exception {
        final String knownTargetId = "targetId";
        final String schedule = getTestSchedule(10);
        final String duration = getTestDuration(10);
        final String timezone = getTestTimeZone();
        final List<Action> actions = generateTargetWithTwoUpdatesWithOneOverrideWithMaintenanceWindow(knownTargetId,
                schedule, duration, timezone);

        mvc.perform(get(MgmtRestConstants.TARGET_V1_REQUEST_MAPPING + "/" + knownTargetId + "/"
                + MgmtRestConstants.TARGET_V1_ACTIONS).param(MgmtRestConstants.REQUEST_PARAMETER_SORTING, "ID:ASC"))
                .andDo(MockMvcResultPrinter.print()).andExpect(status().isOk())
                .andExpect(jsonPath("content.[1].id", equalTo(actions.get(1).getId().intValue())))
                .andExpect(jsonPath("content.[1].type", equalTo("update")))
                .andExpect(jsonPath("content.[1].status", equalTo("pending")))
                .andExpect(jsonPath("content.[1].maintenanceWindow.schedule", equalTo(schedule)))
                .andExpect(jsonPath("content.[1].maintenanceWindow.duration", equalTo(duration)))
                .andExpect(jsonPath("content.[1].maintenanceWindow.timezone", equalTo(timezone)))
                .andExpect(jsonPath("content.[1].maintenanceWindow.nextStartAt",
                        equalTo(actions.get(1).getMaintenanceWindowStartTime().get().toInstant().toEpochMilli())))
                .andExpect(jsonPath("content.[1]._links.self.href",
                        equalTo(generateActionSelfLink(knownTargetId, actions.get(1).getId()))))
                .andExpect(jsonPath("content.[0].id", equalTo(actions.get(0).getId().intValue())))
                .andExpect(jsonPath("content.[0].type", equalTo("cancel")))
                .andExpect(jsonPath("content.[0].status", equalTo("pending")))
                .andExpect(jsonPath("content.[0].maintenanceWindow.schedule", equalTo(schedule)))
                .andExpect(jsonPath("content.[0].maintenanceWindow.duration", equalTo(duration)))
                .andExpect(jsonPath("content.[0].maintenanceWindow.timezone", equalTo(timezone)))
                .andExpect(jsonPath("content.[0].maintenanceWindow.nextStartAt",
                        equalTo(actions.get(0).getMaintenanceWindowStartTime().get().toInstant().toEpochMilli())))
                .andExpect(jsonPath("content.[0]._links.self.href",
                        equalTo(generateActionSelfLink(knownTargetId, actions.get(0).getId()))))
                .andExpect(jsonPath(JSON_PATH_PAGED_LIST_TOTAL, equalTo(2)))
                .andExpect(jsonPath(JSON_PATH_PAGED_LIST_SIZE, equalTo(2)))
                .andExpect(jsonPath(JSON_PATH_PAGED_LIST_CONTENT, hasSize(2)));
    }

    @Test
    @Description("Verifies that the API returns the status list with expected content.")
    public void getMultipleActionStatus() throws Exception {
        final String knownTargetId = "targetId";
        final Action action = generateTargetWithTwoUpdatesWithOneOverride(knownTargetId).get(0);
        // retrieve list in default descending order for actionstaus entries
        final List<ActionStatus> actionStatus = deploymentManagement.findActionStatusByAction(PAGE, action.getId())
                .getContent().stream().sorted((e1, e2) -> Long.compare(e2.getId(), e1.getId()))
                .collect(Collectors.toList());

        // sort is default descending order, latest status first
        mvc.perform(get(MgmtRestConstants.TARGET_V1_REQUEST_MAPPING + "/" + knownTargetId + "/"
                + MgmtRestConstants.TARGET_V1_ACTIONS + "/" + action.getId() + "/"
                + MgmtRestConstants.TARGET_V1_ACTION_STATUS)).andDo(MockMvcResultPrinter.print())
                .andExpect(status().isOk())
                .andExpect(jsonPath("content.[0].id", equalTo(actionStatus.get(0).getId().intValue())))
                .andExpect(jsonPath("content.[0].type", equalTo("canceling")))
                .andExpect(jsonPath("content.[0].messages",
                        hasItem("Update Server: cancel obsolete action due to new update")))
                .andExpect(jsonPath("content.[0].reportedAt", equalTo(actionStatus.get(0).getCreatedAt())))
                .andExpect(jsonPath("content.[1].id", equalTo(actionStatus.get(1).getId().intValue())))
                .andExpect(jsonPath("content.[1].type", equalTo("running")))
                .andExpect(jsonPath("content.[1].reportedAt", equalTo(actionStatus.get(1).getCreatedAt())))
                .andExpect(jsonPath(JSON_PATH_PAGED_LIST_TOTAL, equalTo(2)))
                .andExpect(jsonPath(JSON_PATH_PAGED_LIST_SIZE, equalTo(2)))
                .andExpect(jsonPath(JSON_PATH_PAGED_LIST_CONTENT, hasSize(2)));
    }

    @Test
    @Description("Verifies that the API returns the status list with expected content sorted by reportedAt field.")
    public void getMultipleActionStatusSortedByReportedAt() throws Exception {
        final String knownTargetId = "targetId";
        final Action action = generateTargetWithTwoUpdatesWithOneOverride(knownTargetId).get(0);
        final List<ActionStatus> actionStatus = deploymentManagement.findActionStatusByAction(PAGE, action.getId())
                .getContent().stream().sorted((e1, e2) -> Long.compare(e1.getId(), e2.getId()))
                .collect(Collectors.toList());

        // descending order
        mvc.perform(get(MgmtRestConstants.TARGET_V1_REQUEST_MAPPING + "/" + knownTargetId + "/"
                + MgmtRestConstants.TARGET_V1_ACTIONS + "/" + action.getId() + "/"
                + MgmtRestConstants.TARGET_V1_ACTION_STATUS).param(MgmtRestConstants.REQUEST_PARAMETER_SORTING,
                        "REPORTEDAT:DESC"))
                .andDo(MockMvcResultPrinter.print()).andExpect(status().isOk())
                .andExpect(jsonPath("content.[0].id", equalTo(actionStatus.get(1).getId().intValue())))
                .andExpect(jsonPath("content.[0].type", equalTo("canceling")))
                .andExpect(jsonPath("content.[0].messages",
                        hasItem("Update Server: cancel obsolete action due to new update")))
                .andExpect(jsonPath("content.[0].reportedAt", equalTo(actionStatus.get(1).getCreatedAt())))
                .andExpect(jsonPath("content.[1].id", equalTo(actionStatus.get(0).getId().intValue())))
                .andExpect(jsonPath("content.[1].type", equalTo("running")))
                .andExpect(jsonPath("content.[1].reportedAt", equalTo(actionStatus.get(0).getCreatedAt())))
                .andExpect(jsonPath(JSON_PATH_PAGED_LIST_TOTAL, equalTo(2)))
                .andExpect(jsonPath(JSON_PATH_PAGED_LIST_SIZE, equalTo(2)))
                .andExpect(jsonPath(JSON_PATH_PAGED_LIST_CONTENT, hasSize(2)));

        // ascending order
        mvc.perform(get(MgmtRestConstants.TARGET_V1_REQUEST_MAPPING + "/" + knownTargetId + "/"
                + MgmtRestConstants.TARGET_V1_ACTIONS + "/" + action.getId() + "/"
                + MgmtRestConstants.TARGET_V1_ACTION_STATUS).param(MgmtRestConstants.REQUEST_PARAMETER_SORTING,
                        "REPORTEDAT:ASC"))
                .andDo(MockMvcResultPrinter.print()).andExpect(status().isOk())
                .andExpect(jsonPath("content.[1].id", equalTo(actionStatus.get(1).getId().intValue())))
                .andExpect(jsonPath("content.[1].type", equalTo("canceling")))
                .andExpect(jsonPath("content.[1].messages",
                        hasItem("Update Server: cancel obsolete action due to new update")))
                .andExpect(jsonPath("content.[1].reportedAt", equalTo(actionStatus.get(1).getCreatedAt())))
                .andExpect(jsonPath("content.[0].id", equalTo(actionStatus.get(0).getId().intValue())))
                .andExpect(jsonPath("content.[0].type", equalTo("running")))
                .andExpect(jsonPath("content.[0].reportedAt", equalTo(actionStatus.get(0).getCreatedAt())))
                .andExpect(jsonPath(JSON_PATH_PAGED_LIST_TOTAL, equalTo(2)))
                .andExpect(jsonPath(JSON_PATH_PAGED_LIST_SIZE, equalTo(2)))
                .andExpect(jsonPath(JSON_PATH_PAGED_LIST_CONTENT, hasSize(2)));
    }

    @Test
    @Description("Verifies that the API returns the status list with expected content split into two pages.")
    public void getMultipleActionStatusWithPagingLimitRequestParameter() throws Exception {
        final String knownTargetId = "targetId";

        final Action action = generateTargetWithTwoUpdatesWithOneOverride(knownTargetId).get(0);
        final List<ActionStatus> actionStatus = deploymentManagement.findActionStatusByAction(PAGE, action.getId())
                .getContent().stream().sorted((e1, e2) -> Long.compare(e1.getId(), e2.getId()))
                .collect(Collectors.toList());

        // Page 1
        mvc.perform(get(MgmtRestConstants.TARGET_V1_REQUEST_MAPPING + "/" + knownTargetId + "/"
                + MgmtRestConstants.TARGET_V1_ACTIONS + "/" + action.getId() + "/"
                + MgmtRestConstants.TARGET_V1_ACTION_STATUS).param(MgmtRestConstants.REQUEST_PARAMETER_PAGING_LIMIT,
                        String.valueOf(1)))
                .andDo(MockMvcResultPrinter.print()).andExpect(status().isOk())
                .andExpect(jsonPath("content.[0].id", equalTo(actionStatus.get(1).getId().intValue())))
                .andExpect(jsonPath("content.[0].type", equalTo("canceling")))
                .andExpect(jsonPath("content.[0].messages",
                        hasItem("Update Server: cancel obsolete action due to new update")))
                .andExpect(jsonPath("content.[0].reportedAt", equalTo(actionStatus.get(1).getCreatedAt())))
                .andExpect(jsonPath(JSON_PATH_PAGED_LIST_TOTAL, equalTo(2)))
                .andExpect(jsonPath(JSON_PATH_PAGED_LIST_SIZE, equalTo(1)))
                .andExpect(jsonPath(JSON_PATH_PAGED_LIST_CONTENT, hasSize(1)));

        // Page 2
        mvc.perform(get(MgmtRestConstants.TARGET_V1_REQUEST_MAPPING + "/" + knownTargetId + "/"
                + MgmtRestConstants.TARGET_V1_ACTIONS + "/" + action.getId() + "/"
                + MgmtRestConstants.TARGET_V1_ACTION_STATUS)
                        .param(MgmtRestConstants.REQUEST_PARAMETER_PAGING_LIMIT, String.valueOf(1))
                        .param(MgmtRestConstants.REQUEST_PARAMETER_PAGING_OFFSET, String.valueOf(1)))
                .andDo(MockMvcResultPrinter.print()).andExpect(status().isOk())
                .andExpect(jsonPath("content.[0].id", equalTo(actionStatus.get(0).getId().intValue())))
                .andExpect(jsonPath("content.[0].type", equalTo("running")))
                .andExpect(jsonPath("content.[0].reportedAt", equalTo(actionStatus.get(0).getCreatedAt())))
                .andExpect(jsonPath(JSON_PATH_PAGED_LIST_TOTAL, equalTo(2)))
                .andExpect(jsonPath(JSON_PATH_PAGED_LIST_SIZE, equalTo(1)))
                .andExpect(jsonPath(JSON_PATH_PAGED_LIST_CONTENT, hasSize(1)));
    }

    @Test
    @Description("Verifies getting multiple actions with the paging request parameter.")
    public void getMultipleActionsWithPagingLimitRequestParameter() throws Exception {
        final String knownTargetId = "targetId";
        final List<Action> actions = generateTargetWithTwoUpdatesWithOneOverride(knownTargetId);

        // page 1: one entry
        mvc.perform(get(MgmtRestConstants.TARGET_V1_REQUEST_MAPPING + "/" + knownTargetId + "/"
                + MgmtRestConstants.TARGET_V1_ACTIONS)
                        .param(MgmtRestConstants.REQUEST_PARAMETER_PAGING_LIMIT, String.valueOf(1))
                        .param(MgmtRestConstants.REQUEST_PARAMETER_SORTING, "ID:ASC"))
                .andDo(MockMvcResultPrinter.print()).andExpect(status().isOk())
                .andExpect(jsonPath("content.[0].id", equalTo(actions.get(0).getId().intValue())))
                .andExpect(jsonPath("content.[0].type", equalTo("cancel")))
                .andExpect(jsonPath("content.[0].status", equalTo("pending")))
                .andExpect(jsonPath("content.[0]._links.self.href",
                        equalTo(generateActionSelfLink(knownTargetId, actions.get(0).getId()))))
                .andExpect(jsonPath(JSON_PATH_PAGED_LIST_TOTAL, equalTo(2)))
                .andExpect(jsonPath(JSON_PATH_PAGED_LIST_SIZE, equalTo(1)))
                .andExpect(jsonPath(JSON_PATH_PAGED_LIST_CONTENT, hasSize(1)));

        // page 2: one entry
        mvc.perform(get(MgmtRestConstants.TARGET_V1_REQUEST_MAPPING + "/" + knownTargetId + "/"
                + MgmtRestConstants.TARGET_V1_ACTIONS)
                        .param(MgmtRestConstants.REQUEST_PARAMETER_PAGING_LIMIT, String.valueOf(1))
                        .param(MgmtRestConstants.REQUEST_PARAMETER_PAGING_OFFSET, String.valueOf(1))
                        .param(MgmtRestConstants.REQUEST_PARAMETER_PAGING_OFFSET, String.valueOf(1))
                        .param(MgmtRestConstants.REQUEST_PARAMETER_SORTING, "ID:ASC"))
                .andDo(MockMvcResultPrinter.print()).andExpect(status().isOk())
                .andExpect(jsonPath("content.[0].id", equalTo(actions.get(1).getId().intValue())))
                .andExpect(jsonPath("content.[0].type", equalTo("update")))
                .andExpect(jsonPath("content.[0].status", equalTo("pending")))
                .andExpect(jsonPath("content.[0]._links.self.href",
                        equalTo(generateActionSelfLink(knownTargetId, actions.get(1).getId()))))
                .andExpect(jsonPath(JSON_PATH_PAGED_LIST_TOTAL, equalTo(2)))
                .andExpect(jsonPath(JSON_PATH_PAGED_LIST_SIZE, equalTo(1)))
                .andExpect(jsonPath(JSON_PATH_PAGED_LIST_CONTENT, hasSize(1)));
    }

    private String generateActionSelfLink(final String knownTargetId, final Long actionId) {
        return "http://localhost" + MgmtRestConstants.TARGET_V1_REQUEST_MAPPING + "/" + knownTargetId + "/"
                + MgmtRestConstants.TARGET_V1_ACTIONS + "/" + actionId;
    }

    private String generateActionDsLink(final Long dsId) {
        return "http://localhost" + MgmtRestConstants.DISTRIBUTIONSET_V1_REQUEST_MAPPING + "/" + dsId;
    }

    private String generateCanceledactionreferenceLink(final String knownTargetId, final Action action) {
        return "http://localhost" + MgmtRestConstants.TARGET_V1_REQUEST_MAPPING + "/" + knownTargetId + "/"
                + MgmtRestConstants.TARGET_V1_ACTIONS + "/" + action.getId();
    }

    private String generateStatusreferenceLink(final String knownTargetId, final Long actionId) {
        return "http://localhost" + MgmtRestConstants.TARGET_V1_REQUEST_MAPPING + "/" + knownTargetId + "/"
                + MgmtRestConstants.TARGET_V1_ACTIONS + "/" + actionId + "/" + MgmtRestConstants.TARGET_V1_ACTION_STATUS
                + "?offset=0&limit=50&sort=id:DESC";
    }

    private List<Action> generateTargetWithTwoUpdatesWithOneOverride(final String knownTargetId)
            throws InterruptedException {
        return generateTargetWithTwoUpdatesWithOneOverrideWithMaintenanceWindow(knownTargetId, null, null, null);
    }

    private List<Action> generateTargetWithTwoUpdatesWithOneOverrideWithMaintenanceWindow(final String knownTargetId,
            final String schedule, final String duration, final String timezone) throws InterruptedException {
        final Target target = testdataFactory.createTarget(knownTargetId);

        final Iterator<DistributionSet> sets = testdataFactory.createDistributionSets(2).iterator();
        final DistributionSet one = sets.next();
        final DistributionSet two = sets.next();

        // Update
        if (schedule == null) {
            final List<Target> updatedTargets = assignDistributionSet(one, Arrays.asList(target)).getAssignedEntity()
                    .stream().map(Action::getTarget).collect(Collectors.toList());
            // 2nd update
            // sleep 10ms to ensure that we can sort by reportedAt
            Thread.sleep(10);
            assignDistributionSet(two, updatedTargets);
        } else {
            final List<Target> updatedTargets = assignDistributionSetWithMaintenanceWindow(one.getId(),
                    target.getControllerId(), schedule, duration, timezone).getAssignedEntity().stream()
                            .map(Action::getTarget).collect(Collectors.toList());
            // 2nd update
            // sleep 10ms to ensure that we can sort by reportedAt
            Thread.sleep(10);
            assignDistributionSetWithMaintenanceWindow(two.getId(), updatedTargets.get(0).getControllerId(), schedule,
                    duration, timezone);
        }

        // two updates, one cancellation
        final List<Action> actions = deploymentManagement.findActionsByTarget(target.getControllerId(), PAGE)
                .getContent();

        assertThat(actions).hasSize(2);
        return actions;
    }

    @Test
    @Description("Verfies that an action is switched from soft to forced if requested by management API")
    public void updateAction() throws Exception {
        final Target target = testdataFactory.createTarget();
        final DistributionSet set = testdataFactory.createDistributionSet();
        final Long actionId = getFirstAssignedActionId(
                assignDistributionSet(set.getId(), target.getControllerId(), ActionType.SOFT));
        assertThat(deploymentManagement.findAction(actionId).get().getActionType()).isEqualTo(ActionType.SOFT);

        final String body = new JSONObject().put("forceType", "forced").toString();
        mvc.perform(put(MgmtRestConstants.TARGET_V1_REQUEST_MAPPING + "/" + target.getControllerId() + "/"
                + MgmtRestConstants.TARGET_V1_ACTIONS + "/" + actionId).content(body)
                        .contentType(MediaType.APPLICATION_JSON))
                .andDo(MockMvcResultPrinter.print()).andExpect(status().isOk())
                .andExpect(jsonPath("id", equalTo(actionId.intValue()))).andExpect(jsonPath("type", equalTo("update")))
                .andExpect(jsonPath("status", equalTo("pending"))).andExpect(jsonPath("forceType", equalTo("forced")))
                .andExpect(jsonPath("_links.self.href",
                        equalTo(generateActionSelfLink(target.getControllerId(), actionId))))
                .andExpect(jsonPath("_links.distributionset.href",
                        equalTo("http://localhost/rest/v1/distributionsets/" + set.getId())))
                .andExpect(jsonPath("_links.status.href",
                        equalTo(generateStatusreferenceLink(target.getControllerId(), actionId))));

        assertThat(deploymentManagement.findAction(actionId).get().getActionType()).isEqualTo(ActionType.FORCED);
    }

    @Test
    @Description("Verfies that a DS to target assignment is reflected by the repository and that repeating "
            + "the assignment does not change the target.")
    public void assignDistributionSetToTarget() throws Exception {

        Target target = testdataFactory.createTarget();
        final DistributionSet set = testdataFactory.createDistributionSet("one");

        mvc.perform(post(MgmtRestConstants.TARGET_V1_REQUEST_MAPPING + "/" + target.getControllerId() + "/assignedDS")
                .content("{\"id\":" + set.getId() + "}").contentType(MediaType.APPLICATION_JSON))
                .andDo(MockMvcResultPrinter.print()).andExpect(status().isOk())
                .andExpect(jsonPath("assigned", equalTo(1))).andExpect(jsonPath("alreadyAssigned", equalTo(0)))
                .andExpect(jsonPath("total", equalTo(1)));

        assertThat(deploymentManagement.getAssignedDistributionSet(target.getControllerId()).get()).isEqualTo(set);
        target = targetManagement.getByControllerID(target.getControllerId()).get();

        // repeating DS assignment leads again to OK
        mvc.perform(post(MgmtRestConstants.TARGET_V1_REQUEST_MAPPING + "/" + target.getControllerId() + "/assignedDS")
                .content("{\"id\":" + set.getId() + "}").contentType(MediaType.APPLICATION_JSON))
                .andDo(MockMvcResultPrinter.print()).andExpect(status().isOk())
                .andExpect(jsonPath("assigned", equalTo(0))).andExpect(jsonPath("alreadyAssigned", equalTo(1)))
                .andExpect(jsonPath("total", equalTo(1)));

        // ...but does not change the target
        assertThat(targetManagement.getByControllerID(target.getControllerId()).get()).isEqualTo(target);
    }

    @Test
    @Description("Verfies that a DOWNLOAD_ONLY DS to target assignment is properly handled")
    public void assignDownloadOnlyDistributionSetToTarget() throws Exception {

        final Target target = testdataFactory.createTarget();
        final DistributionSet set = testdataFactory.createDistributionSet("one");

        mvc.perform(post(MgmtRestConstants.TARGET_V1_REQUEST_MAPPING + "/" + target.getControllerId() + "/assignedDS")
                .content("{\"id\":" + set.getId() + ",\"type\": \"downloadonly\"}")
                .contentType(MediaType.APPLICATION_JSON)).andDo(MockMvcResultPrinter.print()).andExpect(status().isOk())
                .andExpect(jsonPath("assigned", equalTo(1))).andExpect(jsonPath("alreadyAssigned", equalTo(0)))
                .andExpect(jsonPath("total", equalTo(1)));

        assertThat(deploymentManagement.getAssignedDistributionSet(target.getControllerId()).get()).isEqualTo(set);
        final Slice<Action> actions = deploymentManagement.findActionsByTarget("targetExist", PageRequest.of(0, 100));
        assertThat(actions.getSize()).isGreaterThan(0);
        actions.stream().filter(a -> a.getDistributionSet().equals(set))
                .forEach(a -> ActionType.DOWNLOAD_ONLY.equals(a.getActionType()));
    }

    @Test
    @Description("Verfies that an offline DS to target assignment is reflected by the repository and that repeating "
            + "the assignment does not change the target.")
    public void offlineAssignDistributionSetToTarget() throws Exception {

        Target target = testdataFactory.createTarget();
        final DistributionSet set = testdataFactory.createDistributionSet("one");

        mvc.perform(post(MgmtRestConstants.TARGET_V1_REQUEST_MAPPING + "/" + target.getControllerId()
                + "/assignedDS?offline=true").content("{\"id\":" + set.getId() + "}")
                        .contentType(MediaType.APPLICATION_JSON))
                .andDo(MockMvcResultPrinter.print()).andExpect(status().isOk())
                .andExpect(jsonPath("assigned", equalTo(1))).andExpect(jsonPath("alreadyAssigned", equalTo(0)))
                .andExpect(jsonPath("total", equalTo(1)));

        assertThat(deploymentManagement.getAssignedDistributionSet(target.getControllerId()).get()).isEqualTo(set);
        assertThat(deploymentManagement.getInstalledDistributionSet(target.getControllerId()).get()).isEqualTo(set);
        target = targetManagement.getByControllerID(target.getControllerId()).get();
        assertThat(target.getUpdateStatus()).isEqualTo(TargetUpdateStatus.IN_SYNC);

        // repeating DS assignment leads again to OK
        mvc.perform(post(MgmtRestConstants.TARGET_V1_REQUEST_MAPPING + "/" + target.getControllerId()
                + "/assignedDS?offline=true").content("{\"id\":" + set.getId() + "}")
                        .contentType(MediaType.APPLICATION_JSON))
                .andDo(MockMvcResultPrinter.print()).andExpect(status().isOk())
                .andExpect(jsonPath("assigned", equalTo(0))).andExpect(jsonPath("alreadyAssigned", equalTo(1)))
                .andExpect(jsonPath("total", equalTo(1)));

        // ...but does not change the target
        assertThat(targetManagement.getByControllerID(target.getControllerId()).get()).isEqualTo(target);
    }

    @Test
    public void assignDistributionSetToTargetWithActionTimeForcedAndTime() throws Exception {

        final Target target = testdataFactory.createTarget("fsdfsd");
        final DistributionSet set = testdataFactory.createDistributionSet("one");

        final long forceTime = System.currentTimeMillis();
        final String body = new JSONObject().put("id", set.getId()).put("type", "timeforced")
                .put("forcetime", forceTime).toString();

        mvc.perform(post(MgmtRestConstants.TARGET_V1_REQUEST_MAPPING + "/fsdfsd/assignedDS").content(body)
                .contentType(MediaType.APPLICATION_JSON)).andDo(MockMvcResultPrinter.print())
                .andExpect(status().isOk());

        final List<Action> findActiveActionsByTarget = deploymentManagement
                .findActiveActionsByTarget(PAGE, target.getControllerId()).getContent();
        assertThat(findActiveActionsByTarget).hasSize(1);
        assertThat(findActiveActionsByTarget.get(0).getActionType()).isEqualTo(ActionType.TIMEFORCED);
        assertThat(findActiveActionsByTarget.get(0).getForcedTime()).isEqualTo(forceTime);
        assertThat(deploymentManagement.getAssignedDistributionSet("fsdfsd").get()).isEqualTo(set);
    }

    @Test
    @Description("Assigns distribution set to target with only maintenance schedule.")
    public void assignDistributionSetToTargetWithMaintenanceWindowStartTimeOnly() throws Exception {

        final Target target = testdataFactory.createTarget("fsdfsd");
        final DistributionSet set = testdataFactory.createDistributionSet("one");

        final String body = new JSONObject().put("id", set.getId()).put("type", "forced")
                .put("maintenanceWindow", new JSONObject().put("schedule", getTestSchedule(0))).toString();

        mvc.perform(post(MgmtRestConstants.TARGET_V1_REQUEST_MAPPING + "/" + target.getControllerId() + "/assignedDS")
                .content(body).contentType(MediaType.APPLICATION_JSON)).andDo(MockMvcResultPrinter.print())
                .andExpect(status().isBadRequest());
    }

    @Test
    @Description("Assigns distribution set to target with only maintenance window duration.")
    public void assignDistributionSetToTargetWithMaintenanceWindowEndTimeOnly() throws Exception {

        final Target target = testdataFactory.createTarget("fsdfsd");
        final DistributionSet set = testdataFactory.createDistributionSet("one");

        final String body = new JSONObject().put("id", set.getId()).put("type", "forced")
                .put("maintenanceWindow", new JSONObject().put("duration", getTestDuration(10))).toString();

        mvc.perform(post(MgmtRestConstants.TARGET_V1_REQUEST_MAPPING + "/" + target.getControllerId() + "/assignedDS")
                .content(body).contentType(MediaTypes.HAL_JSON_VALUE)).andDo(MockMvcResultPrinter.print())
                .andExpect(status().isBadRequest());
    }

    @Test
    @Description("Assigns distribution set to target with valid maintenance window.")
    public void assignDistributionSetToTargetWithValidMaintenanceWindow() throws Exception {

        final Target target = testdataFactory.createTarget("fsdfsd");
        final DistributionSet set = testdataFactory.createDistributionSet("one");

        final String body = new JSONObject().put("id", set.getId()).put("type", "forced").put("forcetime", "0")
                .put("maintenanceWindow", new JSONObject().put("schedule", getTestSchedule(10))
                        .put("duration", getTestDuration(10)).put("timezone", getTestTimeZone()))
                .toString();

        mvc.perform(post(MgmtRestConstants.TARGET_V1_REQUEST_MAPPING + "/" + target.getControllerId() + "/assignedDS")
                .content(body).contentType(MediaType.APPLICATION_JSON)).andDo(MockMvcResultPrinter.print())
                .andExpect(status().isOk());
    }

    @Test
    @Description("Assigns distribution set to target with maintenance window next execution start (should be ignored, calculated automaticaly based on schedule, duration and timezone)")
    public void assignDistributionSetToTargetWithMaintenanceWindowNextExecutionStart() throws Exception {

        final Target target = testdataFactory.createTarget("fsdfsd");
        final DistributionSet set = testdataFactory.createDistributionSet("one");
        final long nextExecutionStart = System.currentTimeMillis();

        final String body = new JSONObject().put("id", set.getId()).put("maintenanceWindow",
                new JSONObject().put("schedule", getTestSchedule(10)).put("duration", getTestDuration(10))
                        .put("timezone", getTestTimeZone()).put("nextStartAt", String.valueOf(nextExecutionStart)))
                .toString();

        mvc.perform(post(MgmtRestConstants.TARGET_V1_REQUEST_MAPPING + "/" + target.getControllerId() + "/assignedDS")
                .content(body).contentType(MediaType.APPLICATION_JSON)).andDo(MockMvcResultPrinter.print())
                .andExpect(status().isOk());

        mvc.perform(get(MgmtRestConstants.TARGET_V1_REQUEST_MAPPING + "/" + target.getControllerId() + "/"
                + MgmtRestConstants.TARGET_V1_ACTIONS)).andExpect(status().isOk()).andDo(MockMvcResultPrinter.print())
                .andExpect(jsonPath("content.[0].maintenanceWindow.nextStartAt", not(nextExecutionStart)));
    }

    @Test
    @Description("Assigns distribution set to target with last maintenance window scheduled before current time.")
    public void assignDistributionSetToTargetWithMaintenanceWindowEndTimeBeforeStartTime() throws Exception {

        final Target target = testdataFactory.createTarget("fsdfsd");
        final DistributionSet set = testdataFactory.createDistributionSet("one");

        final String body = new JSONObject().put("id", set.getId()).put("type", "forced")
                .put("maintenanceWindow", new JSONObject().put("schedule", getTestSchedule(-30))
                        .put("duration", getTestDuration(5)).put("timezone", getTestTimeZone()))
                .toString();

        mvc.perform(post(MgmtRestConstants.TARGET_V1_REQUEST_MAPPING + "/" + target.getControllerId() + "/assignedDS")
                .content(body).contentType(MediaType.APPLICATION_JSON)).andDo(MockMvcResultPrinter.print())
                .andExpect(status().isBadRequest());
    }

    @Test
    public void invalidRequestsOnAssignDistributionSetToTarget() throws Exception {

        final DistributionSet set = testdataFactory.createDistributionSet("one");

        mvc.perform(post(MgmtRestConstants.TARGET_V1_REQUEST_MAPPING + "/fsdfsd/assignedDS")
                .content("{\"id\":" + set.getId() + "}").contentType(MediaType.APPLICATION_JSON))
                .andDo(MockMvcResultPrinter.print()).andExpect(status().isNotFound());

        testdataFactory.createTarget("fsdfsd");

        mvc.perform(post(MgmtRestConstants.TARGET_V1_REQUEST_MAPPING + "/fsdfsd/assignedDS")
                .content("{\"id\":" + set.getId() + "}").contentType(MediaType.APPLICATION_JSON))
                .andDo(MockMvcResultPrinter.print()).andExpect(status().isOk());

        mvc.perform(post(MgmtRestConstants.TARGET_V1_REQUEST_MAPPING + "/fsdfsd/assignedDS")
                .content("{\"id\":12345678}").contentType(MediaType.APPLICATION_JSON))
                .andDo(MockMvcResultPrinter.print()).andExpect(status().isNotFound());

        mvc.perform(delete(MgmtRestConstants.TARGET_V1_REQUEST_MAPPING + "/fsdfsd/assignedDS")
                .contentType(MediaType.APPLICATION_JSON)).andDo(MockMvcResultPrinter.print())
                .andExpect(status().isMethodNotAllowed());

        mvc.perform(put(MgmtRestConstants.TARGET_V1_REQUEST_MAPPING + "/fsdfsd/assignedDS")
                .content("{\"id\":" + set.getId() + "}").contentType(MediaType.APPLICATION_JSON))
                .andDo(MockMvcResultPrinter.print()).andExpect(status().isMethodNotAllowed());

    }

    @Test
    public void invalidRequestsOnActionResource() throws Exception {
        final String knownTargetId = "targetId";

        // target does not exist
        mvc.perform(get(MgmtRestConstants.TARGET_V1_REQUEST_MAPPING + "/" + knownTargetId + "/"
                + MgmtRestConstants.TARGET_V1_ACTIONS)).andDo(MockMvcResultPrinter.print())
                .andExpect(status().isNotFound());
        final List<Action> actions = generateTargetWithTwoUpdatesWithOneOverride(knownTargetId);
        final Long actionId = actions.get(0).getId();

        // should work now
        mvc.perform(get(MgmtRestConstants.TARGET_V1_REQUEST_MAPPING + "/" + knownTargetId + "/"
                + MgmtRestConstants.TARGET_V1_ACTIONS + "/" + actionId)).andDo(MockMvcResultPrinter.print())
                .andExpect(status().isOk());

        // action does not exist
        mvc.perform(get(MgmtRestConstants.TARGET_V1_REQUEST_MAPPING + "/" + knownTargetId + "/"
                + MgmtRestConstants.TARGET_V1_ACTIONS + "/12321")).andDo(MockMvcResultPrinter.print())
                .andExpect(status().isNotFound());

        // not allowed methods
        mvc.perform(post(MgmtRestConstants.TARGET_V1_REQUEST_MAPPING + "/" + knownTargetId + "/"
                + MgmtRestConstants.TARGET_V1_ACTIONS + "/" + actionId)).andDo(MockMvcResultPrinter.print())
                .andExpect(status().isMethodNotAllowed());

        // Invalid content
        mvc.perform(put(MgmtRestConstants.TARGET_V1_REQUEST_MAPPING + "/" + knownTargetId + "/"
                + MgmtRestConstants.TARGET_V1_ACTIONS + "/" + actionId)).andDo(MockMvcResultPrinter.print())
                .andExpect(status().isUnsupportedMediaType());
    }

    @Test
    public void invalidRequestsOnActionStatusResource() throws Exception {
        final String knownTargetId = "targetId";

        // target does not exist
        mvc.perform(get(MgmtRestConstants.TARGET_V1_REQUEST_MAPPING + "/" + knownTargetId + "/"
                + MgmtRestConstants.TARGET_V1_ACTIONS + "/1/status")).andDo(MockMvcResultPrinter.print())
                .andExpect(status().isNotFound());
        final List<Action> actions = generateTargetWithTwoUpdatesWithOneOverride(knownTargetId);
        final Long actionId = actions.get(0).getId();

        // should work now
        mvc.perform(get(MgmtRestConstants.TARGET_V1_REQUEST_MAPPING + "/" + knownTargetId + "/"
                + MgmtRestConstants.TARGET_V1_ACTIONS + "/" + actionId + "/status")).andDo(MockMvcResultPrinter.print())
                .andExpect(status().isOk());

        // action does not exist
        mvc.perform(get(MgmtRestConstants.TARGET_V1_REQUEST_MAPPING + "/" + knownTargetId + "/"
                + MgmtRestConstants.TARGET_V1_ACTIONS + "/12321/status")).andDo(MockMvcResultPrinter.print())
                .andExpect(status().isNotFound());

        // not allowed methods
        mvc.perform(delete(MgmtRestConstants.TARGET_V1_REQUEST_MAPPING + "/" + knownTargetId + "/"
                + MgmtRestConstants.TARGET_V1_ACTIONS + "/" + actionId + "/status")).andDo(MockMvcResultPrinter.print())
                .andExpect(status().isMethodNotAllowed());
        mvc.perform(put(MgmtRestConstants.TARGET_V1_REQUEST_MAPPING + "/" + knownTargetId + "/"
                + MgmtRestConstants.TARGET_V1_ACTIONS + "/" + actionId + "/status")).andDo(MockMvcResultPrinter.print())
                .andExpect(status().isMethodNotAllowed());
        mvc.perform(post(MgmtRestConstants.TARGET_V1_REQUEST_MAPPING + "/" + knownTargetId + "/"
                + MgmtRestConstants.TARGET_V1_ACTIONS + "/" + actionId + "/status")).andDo(MockMvcResultPrinter.print())
                .andExpect(status().isMethodNotAllowed());
    }

    @Test
    public void getControllerAttributesViaTargetResourceReturnsAttributesWithOk() throws Exception {
        // create target with attributes
        final String knownTargetId = "targetIdWithAttributes";
        final Map<String, String> knownControllerAttrs = new HashMap<>();
        knownControllerAttrs.put("a", "1");
        knownControllerAttrs.put("b", "2");
        testdataFactory.createTarget(knownTargetId);
        controllerManagement.updateControllerAttributes(knownTargetId, knownControllerAttrs, null);

        // test query target over rest resource
        mvc.perform(get(MgmtRestConstants.TARGET_V1_REQUEST_MAPPING + "/" + knownTargetId + "/attributes"))
                .andDo(MockMvcResultPrinter.print()).andExpect(status().is2xxSuccessful())
                .andExpect(jsonPath("$.a", equalTo("1"))).andExpect(jsonPath("$.b", equalTo("2")));
    }

    @Test
    public void getControllerEmptyAttributesReturnsNoContent() throws Exception {
        // create target with attributes
        final String knownTargetId = "targetIdWithAttributes";
        testdataFactory.createTarget(knownTargetId);

        // test query target over rest resource
        mvc.perform(get(MgmtRestConstants.TARGET_V1_REQUEST_MAPPING + "/" + knownTargetId + "/attributes"))
                .andDo(MockMvcResultPrinter.print()).andExpect(status().is(HttpStatus.NO_CONTENT.value()));
    }

    @Test
    @Description("Request update of Controller Attributes.")
    public void triggerControllerAttributesUpdate() throws Exception {
        // create target with attributes
        final String knownTargetId = "targetIdNeedsUpdate";
        final Map<String, String> knownControllerAttrs = new HashMap<>();
        knownControllerAttrs.put("a", "1");
        knownControllerAttrs.put("b", "2");
        testdataFactory.createTarget(knownTargetId);
        controllerManagement.updateControllerAttributes(knownTargetId, knownControllerAttrs, null);
        assertThat(targetManagement.isControllerAttributesRequested(knownTargetId)).isFalse();

        verifyAttributeUpdateCanBeRequested(knownTargetId);

        verifyRequestAttributesAttributeIsOptional(knownTargetId);

        verifyResettingRequestAttributesIsNotAllowed(knownTargetId);
    }

    @Step
    private void verifyAttributeUpdateCanBeRequested(final String knownTargetId) throws Exception {
        final String body = new JSONObject().put("requestAttributes", true).toString();

        mvc.perform(put(MgmtRestConstants.TARGET_V1_REQUEST_MAPPING + "/" + knownTargetId).content(body)
                .contentType(MediaType.APPLICATION_JSON)).andDo(MockMvcResultPrinter.print())
                .andExpect(status().isOk());

        assertThat(targetManagement.isControllerAttributesRequested(knownTargetId)).isTrue();
    }

    @Step
    private void verifyRequestAttributesAttributeIsOptional(final String knownTargetId) throws Exception {
        final String body = new JSONObject().put("description", "verify attribute can be missing").toString();

        mvc.perform(put(MgmtRestConstants.TARGET_V1_REQUEST_MAPPING + "/" + knownTargetId).content(body)
                .contentType(MediaType.APPLICATION_JSON)).andDo(MockMvcResultPrinter.print())
                .andExpect(status().isOk());
    }

    @Step
    private void verifyResettingRequestAttributesIsNotAllowed(final String knownTargetId) throws Exception {
        final String body = new JSONObject().put("requestAttributes", false).toString();

        mvc.perform(put(MgmtRestConstants.TARGET_V1_REQUEST_MAPPING + "/" + knownTargetId).content(body)
                .contentType(MediaType.APPLICATION_JSON)).andDo(MockMvcResultPrinter.print())
                .andExpect(status().isBadRequest());

        assertThat(targetManagement.isControllerAttributesRequested(knownTargetId)).isTrue();
    }

    @Test
    public void searchTargetsUsingRsqlQuery() throws Exception {
        final int amountTargets = 10;
        createTargetsAlphabetical(amountTargets);

        final String rsqlFindAOrB = "controllerId==a,controllerId==b";

        mvc.perform(get(MgmtRestConstants.TARGET_V1_REQUEST_MAPPING + "?q=" + rsqlFindAOrB))
                .andDo(MockMvcResultPrinter.print()).andExpect(status().isOk()).andExpect(jsonPath("size", equalTo(2)))
                .andExpect(jsonPath("total", equalTo(2))).andExpect(jsonPath("content[0].controllerId", equalTo("a")))
                .andExpect(jsonPath("content[1].controllerId", equalTo("b")));
    }

    private String getCreateTargetsListJsonString(final String controllerId, final String name,
            final String description) {
        return "[{\"name\":\"" + name + "\",\"controllerId\":\"" + controllerId + "\",\"description\":\"" + description
                + "\"}]";
    }

    private Target createSingleTarget(final String controllerId, final String name) {
        targetManagement.create(entityFactory.target().create().controllerId(controllerId).name(name)
                .description(TARGET_DESCRIPTION_TEST));
        return controllerManagement.findOrRegisterTargetIfItDoesNotExist(controllerId, LOCALHOST);
    }

    /**
     * Creating targets with the given amount by setting name, id etc from the
     * alphabet [a-z] using ASCII.
     *
     * @param amount
     *            The number of targets to create
     * @throws URISyntaxException
     */
    private void createTargetsAlphabetical(final int amount) {
        char character = 'a';
        for (int index = 0; index < amount; index++) {
            final String str = String.valueOf(character);
            targetManagement.create(entityFactory.target().create().controllerId(str).name(str).description(str));
            controllerManagement.findOrRegisterTargetIfItDoesNotExist(str, LOCALHOST);
            character++;
        }
    }

    /**
     * helper method to create a target and start an action on it.
     *
     * @return The targetid of the created target.
     */
    private Target createTargetAndStartAction() {
        // prepare test
        final DistributionSet dsA = testdataFactory.createDistributionSet("");
        final Target tA = testdataFactory.createTarget("target-id-A");
        // assign a distribution set so we get an active update action
        assignDistributionSet(dsA, Arrays.asList(tA));
        // verify active action
        final Slice<Action> actionsByTarget = deploymentManagement.findActionsByTarget(tA.getControllerId(), PAGE);
        assertThat(actionsByTarget.getContent()).hasSize(1);
        return targetManagement.getByControllerID(tA.getControllerId()).get();
    }

    @Test
    @Description("Ensures that the metadata creation through API is reflected by the repository.")
    public void createMetadata() throws Exception {
        final String knownControllerId = "targetIdWithMetadata";
        testdataFactory.createTarget(knownControllerId);

        final String knownKey1 = "knownKey1";
        final String knownKey2 = "knownKey2";

        final String knownValue1 = "knownValue1";
        final String knownValue2 = "knownValue2";

        final JSONArray metaData1 = new JSONArray();
        metaData1.put(new JSONObject().put("key", knownKey1).put("value", knownValue1));
        metaData1.put(new JSONObject().put("key", knownKey2).put("value", knownValue2));

        mvc.perform(post("/rest/v1/targets/{targetId}/metadata", knownControllerId).accept(MediaType.APPLICATION_JSON)
                .contentType(MediaType.APPLICATION_JSON).content(metaData1.toString()))
                .andDo(MockMvcResultPrinter.print()).andExpect(status().isCreated())
                .andExpect(content().contentType(MediaType.APPLICATION_JSON_VALUE))
                .andExpect(jsonPath("[0]key", equalTo(knownKey1))).andExpect(jsonPath("[0]value", equalTo(knownValue1)))
                .andExpect(jsonPath("[1]key", equalTo(knownKey2)))
                .andExpect(jsonPath("[1]value", equalTo(knownValue2)));

        final TargetMetadata metaKey1 = targetManagement.getMetaDataByControllerId(knownControllerId, knownKey1).get();
        final TargetMetadata metaKey2 = targetManagement.getMetaDataByControllerId(knownControllerId, knownKey2).get();

        assertThat(metaKey1.getValue()).isEqualTo(knownValue1);
        assertThat(metaKey2.getValue()).isEqualTo(knownValue2);

        // verify quota enforcement
        final int maxMetaData = quotaManagement.getMaxMetaDataEntriesPerTarget();

        final JSONArray metaData2 = new JSONArray();
        for (int i = 0; i < maxMetaData - metaData1.length() + 1; ++i) {
            metaData2.put(new JSONObject().put("key", knownKey1 + i).put("value", knownValue1 + i));
        }

        mvc.perform(post("/rest/v1/targets/{targetId}/metadata", knownControllerId).accept(MediaType.APPLICATION_JSON)
                .contentType(MediaType.APPLICATION_JSON).content(metaData2.toString()))
                .andDo(MockMvcResultPrinter.print()).andExpect(status().isForbidden());

        // verify that the number of meta data entries has not changed
        // (we cannot use the PAGE constant here as it tries to sort by ID)
        assertThat(targetManagement.findMetaDataByControllerId(PageRequest.of(0, Integer.MAX_VALUE), knownControllerId)
                .getTotalElements()).isEqualTo(metaData1.length());

    }

    @Test
    @Description("Ensures that a metadata update through API is reflected by the repository.")
    public void updateMetadata() throws Exception {
        final String knownControllerId = "targetIdWithMetadata";

        // prepare and create metadata for update
        final String knownKey = "knownKey";
        final String knownValue = "knownValue";
        final String updateValue = "valueForUpdate";

        setupTargetWithMetadata(knownControllerId, knownKey, knownValue);

        final JSONObject jsonObject = new JSONObject().put("key", knownKey).put("value", updateValue);

        mvc.perform(put("/rest/v1/targets/{targetId}/metadata/{key}", knownControllerId, knownKey)
                .accept(MediaType.APPLICATION_JSON).contentType(MediaType.APPLICATION_JSON)
                .content(jsonObject.toString())).andDo(MockMvcResultPrinter.print()).andExpect(status().isOk())
                .andExpect(content().contentType(MediaType.APPLICATION_JSON_VALUE))
                .andExpect(jsonPath("key", equalTo(knownKey))).andExpect(jsonPath("value", equalTo(updateValue)));

        final TargetMetadata updatedTargetMetadata = targetManagement
                .getMetaDataByControllerId(knownControllerId, knownKey).get();
        assertThat(updatedTargetMetadata.getValue()).isEqualTo(updateValue);

    }

    private void setupTargetWithMetadata(final String knownControllerId, final String knownKey,
            final String knownValue) {
        testdataFactory.createTarget(knownControllerId);
        targetManagement.createMetaData(knownControllerId,
                Collections.singletonList(entityFactory.generateTargetMetadata(knownKey, knownValue)));
    }

    @Test
    @Description("Ensures that a metadata entry deletion through API is reflected by the repository.")
    public void deleteMetadata() throws Exception {
        final String knownControllerId = "targetIdWithMetadata";

        // prepare and create metadata for deletion
        final String knownKey = "knownKey";
        final String knownValue = "knownValue";

        setupTargetWithMetadata(knownControllerId, knownKey, knownValue);

        mvc.perform(delete("/rest/v1/targets/{targetId}/metadata/{key}", knownControllerId, knownKey))
                .andDo(MockMvcResultPrinter.print()).andExpect(status().isOk());

        assertThat(targetManagement.getMetaDataByControllerId(knownControllerId, knownKey)).isNotPresent();
    }

    @Test
    @Description("Ensures that target metadata deletion request to API on an entity that does not exist results in NOT_FOUND.")
    public void deleteMetadataThatDoesNotExistLeadsToNotFound() throws Exception {
        final String knownControllerId = "targetIdWithMetadata";

        // prepare and create metadata for deletion
        final String knownKey = "knownKey";
        final String knownValue = "knownValue";

        setupTargetWithMetadata(knownControllerId, knownKey, knownValue);

        mvc.perform(delete("/rest/v1/targets/{targetId}/metadata/XXX", knownControllerId))
                .andDo(MockMvcResultPrinter.print()).andExpect(status().isNotFound());

        mvc.perform(delete("/rest/v1/targets/1234/metadata/{key}", knownKey)).andDo(MockMvcResultPrinter.print())
                .andExpect(status().isNotFound());

        assertThat(targetManagement.getMetaDataByControllerId(knownControllerId, knownKey)).isPresent();
    }

    @Test
    @Description("Ensures that a metadata entry selection through API reflectes the repository content.")
    public void getSingleMetadata() throws Exception {
        final String knownControllerId = "targetIdWithMetadata";

        // prepare and create metadata for deletion
        final String knownKey = "knownKey";
        final String knownValue = "knownValue";

        setupTargetWithMetadata(knownControllerId, knownKey, knownValue);

        mvc.perform(get("/rest/v1/targets/{targetId}/metadata/{key}", knownControllerId, knownKey))
                .andDo(MockMvcResultPrinter.print()).andExpect(status().isOk())
                .andExpect(jsonPath("key", equalTo(knownKey))).andExpect(jsonPath("value", equalTo(knownValue)));
    }

    @Test
    @Description("Ensures that a metadata entry paged list selection through API reflectes the repository content.")
    public void getPagedListOfMetadata() throws Exception {
        final String knownControllerId = "targetIdWithMetadata";

        final int totalMetadata = 10;
        final int limitParam = 5;
        final String offsetParam = "0";
        final String knownKeyPrefix = "knownKey";
        final String knownValuePrefix = "knownValue";

        setupTargetWithMetadata(knownControllerId, knownKeyPrefix, knownValuePrefix, totalMetadata);

        mvc.perform(get("/rest/v1/targets/{targetId}/metadata?offset=" + offsetParam + "&limit=" + limitParam,
                knownControllerId)).andDo(MockMvcResultPrinter.print()).andExpect(status().isOk())
                .andExpect(jsonPath("size", equalTo(limitParam))).andExpect(jsonPath("total", equalTo(totalMetadata)))
                .andExpect(jsonPath("content[0].key", equalTo("knownKey0")))
                .andExpect(jsonPath("content[0].value", equalTo("knownValue0")));

    }

    private void setupTargetWithMetadata(final String knownControllerId, final String knownKeyPrefix,
            final String knownValuePrefix, final int totalMetadata) {
        testdataFactory.createTarget(knownControllerId);

        final List<MetaData> targetMetadataEntries = new LinkedList<>();
        for (int index = 0; index < totalMetadata; index++) {
            targetMetadataEntries
                    .add(entityFactory.generateTargetMetadata(knownKeyPrefix + index, knownValuePrefix + index));
        }
        targetManagement.createMetaData(knownControllerId, targetMetadataEntries);
    }

    @Test
    @Description("Ensures that a target metadata filtered query with value==knownValue1 parameter returns only the metadata entries with that value.")
    public void searchDistributionSetMetadataRsql() throws Exception {
        final String knownControllerId = "targetIdWithMetadata";

        final int totalMetadata = 10;
        final String knownKeyPrefix = "knownKey";
        final String knownValuePrefix = "knownValue";

        setupTargetWithMetadata(knownControllerId, knownKeyPrefix, knownValuePrefix, totalMetadata);

        final String rsqlSearchValue1 = "value==knownValue1";

        mvc.perform(get("/rest/v1/targets/{targetId}/metadata?q=" + rsqlSearchValue1, knownControllerId))
                .andDo(MockMvcResultPrinter.print()).andExpect(status().isOk()).andExpect(jsonPath("size", equalTo(1)))
                .andExpect(jsonPath("total", equalTo(1))).andExpect(jsonPath("content[0].key", equalTo("knownKey1")))
                .andExpect(jsonPath("content[0].value", equalTo("knownValue1")));
    }

    @Test
    @Description("A request for assigning multiple DS to a target results in a Bad Request when multiassignment in disabled.")
    public void multiassignmentRequestNotAllowedIfDisabled() throws Exception {
        final String targetId = testdataFactory.createTarget().getControllerId();
        final List<Long> dsIds = testdataFactory.createDistributionSets(2).stream().map(DistributionSet::getId)
                .collect(Collectors.toList());

        final JSONArray body = new JSONArray();
        dsIds.forEach(id -> body.put(getAssignmentObject(id, MgmtActionType.FORCED, 67)));

        mvc.perform(post("/rest/v1/targets/{targetId}/assignedDS", targetId).content(body.toString())
                .contentType(MediaType.APPLICATION_JSON)).andDo(MockMvcResultPrinter.print())
                .andExpect(status().isBadRequest());
    }

    @Test
    @Description("Passing an array in assignment request is allowed if multiassignment is disabled and array size in 1.")
    public void multiassignmentRequestAllowedIfDisabledButHasSizeOne() throws Exception {
        final String targetId = testdataFactory.createTarget().getControllerId();
        final Long dsId = testdataFactory.createDistributionSet().getId();

        final JSONArray body = new JSONArray().put(getAssignmentObject(dsId, MgmtActionType.FORCED));
        mvc.perform(post("/rest/v1/targets/{targetId}/assignedDS", targetId).content(body.toString())
                .contentType(MediaType.APPLICATION_JSON)).andDo(MockMvcResultPrinter.print())
                .andExpect(status().isOk());
    }

    @Test
    @Description("Identical assignments in a single request are removed when multiassignment in disabled.")
    public void identicalAssignmentInRequestAreRemovedIfMultiassignmentsDisabled() throws Exception {
        final String targetId = testdataFactory.createTarget().getControllerId();
        final Long dsId = testdataFactory.createDistributionSet().getId();

        final JSONObject assignment = getAssignmentObject(dsId, MgmtActionType.FORCED);
        final JSONArray body = new JSONArray().put(assignment).put(assignment);

        mvc.perform(post("/rest/v1/targets/{targetId}/assignedDS", targetId).content(body.toString())
                .contentType(MediaType.APPLICATION_JSON)).andDo(MockMvcResultPrinter.print()).andExpect(status().isOk())
                .andExpect(jsonPath("total", equalTo(1)));
    }

    @Test
    @Description("Assign multiple DSs to a target in one request with multiassignments enabled.")
    public void multiAssignment() throws Exception {
        final String targetId = testdataFactory.createTarget().getControllerId();
        final List<Long> dsIds = testdataFactory.createDistributionSets(2).stream().map(DistributionSet::getId)
                .collect(Collectors.toList());

        final JSONArray body = new JSONArray();
        dsIds.forEach(id -> body.put(getAssignmentObject(id, MgmtActionType.FORCED, 76)));

        enableMultiAssignments();
        mvc.perform(post("/rest/v1/targets/{targetId}/assignedDS", targetId).content(body.toString())
                .contentType(MediaType.APPLICATION_JSON)).andDo(MockMvcResultPrinter.print()).andExpect(status().isOk())
                .andExpect(jsonPath("total", equalTo(2)));
    }

    @Test
    @Description("An assignment request containing a weight is only accepted when weight is valide and multi assignment is on.")
    public void weightValidation() throws Exception {
        final String targetId = testdataFactory.createTarget().getControllerId();
        final Long dsId = testdataFactory.createDistributionSet().getId();
        final int weight = 98;

        final JSONObject bodyValid = getAssignmentObject(dsId, MgmtActionType.FORCED, weight);
        final JSONObject bodyInvalid = getAssignmentObject(dsId, MgmtActionType.FORCED, Action.WEIGHT_MIN - 1);

        enableMultiAssignments();
        mvc.perform(post("/rest/v1/targets/{targetId}/assignedDS", targetId).content(bodyInvalid.toString())
                .contentType(MediaType.APPLICATION_JSON)).andDo(MockMvcResultPrinter.print())
                .andExpect(status().isBadRequest())
                .andExpect(jsonPath("$.errorCode", equalTo("hawkbit.server.error.repo.constraintViolation")));
        mvc.perform(post("/rest/v1/targets/{targetId}/assignedDS", targetId).content(bodyValid.toString())
                .contentType(MediaType.APPLICATION_JSON)).andDo(MockMvcResultPrinter.print())
                .andExpect(status().isOk());

        final List<Action> actions = deploymentManagement.findActionsAll(PAGE).get().collect(Collectors.toList());
        assertThat(actions).size().isEqualTo(1);
        assertThat(actions.get(0).getWeight()).get().isEqualTo(weight);
    }

    @Test
    @Description("An assignment request containing a valid weight when multi assignment is off.")
    public void weightWithSingleAssignment() throws Exception {
        final String targetId = testdataFactory.createTarget().getControllerId();
        final Long dsId = testdataFactory.createDistributionSet().getId();

        final JSONObject bodyValid = getAssignmentObject(dsId, MgmtActionType.FORCED, 98);

        mvc.perform(post("/rest/v1/targets/{targetId}/assignedDS", targetId).content(bodyValid.toString())
                .contentType(MediaType.APPLICATION_JSON)).andDo(MockMvcResultPrinter.print())
                .andExpect(status().isBadRequest())
                .andExpect(jsonPath("$.errorCode", equalTo("hawkbit.server.error.multiassignmentNotEnabled")));
    }

    @Test
    @Description("An assignment request containing a valid weight when multi assignment is on.")
    public void weightWithMultiAssignment() throws Exception {
        final String targetId = testdataFactory.createTarget().getControllerId();
        final Long dsId = testdataFactory.createDistributionSet().getId();
        final int weight = 98;

        final JSONObject bodyValid = getAssignmentObject(dsId, MgmtActionType.FORCED, weight);

        enableMultiAssignments();
        mvc.perform(post("/rest/v1/targets/{targetId}/assignedDS", targetId).content(bodyValid.toString())
                .contentType(MediaType.APPLICATION_JSON)).andDo(MockMvcResultPrinter.print())
                .andExpect(status().isOk());

        final List<Action> actions = deploymentManagement.findActionsAll(PAGE).get().collect(Collectors.toList());
        assertThat(actions).size().isEqualTo(1);
        assertThat(actions.get(0).getWeight()).get().isEqualTo(weight);
    }

    @Test
    @Description("Get weight of action")
    public void getActionWeight() throws Exception {
        final String targetId = testdataFactory.createTarget().getControllerId();
        final Long dsId = testdataFactory.createDistributionSet().getId();
        final int customWeightHigh = 800;
        final int customWeightLow = 300;
        assignDistributionSet(dsId, targetId);
        enableMultiAssignments();
        assignDistributionSet(dsId, targetId, customWeightHigh);
        assignDistributionSet(dsId, targetId, customWeightLow);

        // POSTGRESQL sets null values at the end, not the beginning
        if (Database.POSTGRESQL.equals(jpaProperties.getDatabase())) {
            mvc.perform(get("/rest/v1/targets/{targetId}/actions", targetId)
                    .param(MgmtRestConstants.REQUEST_PARAMETER_SORTING, "WEIGHT:ASC"))
                    .andDo(MockMvcResultPrinter.print()).andExpect(status().isOk())
                    .andExpect(jsonPath("content.[0].weight", equalTo(customWeightLow)))
                    .andExpect(jsonPath("content.[1].weight", equalTo(customWeightHigh)))
                    .andExpect(jsonPath("content.[2].weight").doesNotExist());
        } else {
            mvc.perform(get("/rest/v1/targets/{targetId}/actions", targetId)
                    .param(MgmtRestConstants.REQUEST_PARAMETER_SORTING, "WEIGHT:ASC"))
                    .andDo(MockMvcResultPrinter.print()).andExpect(status().isOk())
                    .andExpect(jsonPath("content.[0].weight").doesNotExist())
                    .andExpect(jsonPath("content.[1].weight", equalTo(customWeightLow)))
                    .andExpect(jsonPath("content.[2].weight", equalTo(customWeightHigh)));
        }

    }
    
    @Test
    @Description("An action provides information of the rollout it was created for (if any).")
    public void getActionWithRolloutInfo() throws Exception {

        // setup
        final int amountTargets = 10;
        final List<Target> targets = testdataFactory.createTargets(amountTargets, "trg", "trg");
        final DistributionSet ds = testdataFactory.createDistributionSet("");

        final Rollout rollout = testdataFactory.createRolloutByVariables("My Rollout", "My Rollout Description", 1,
                "name==trg*", ds, "50", "5");
        rolloutManagement.start(rollout.getId());
        rolloutManagement.handleRollouts();

        // get all actions for the first target
        final Target target = targets.get(0);
        mvc.perform(get("/rest/v1/targets/{targetId}/actions", target.getControllerId())).andExpect(status().isOk())
                .andDo(MockMvcResultPrinter.print())
                .andExpect(jsonPath("content.[0].rollout", equalTo(rollout.getId().intValue())))
                .andExpect(jsonPath("content.[0].rolloutName", equalTo(rollout.getName())));

        // get the first action for the first target;
        // verify that also the rollout link is present
        final Slice<Action> action = deploymentManagement.findActionsByTarget(target.getControllerId(),
                PageRequest.of(0, 100));
        assertThat(action.getContent()).hasSize(1);
        mvc.perform(get("/rest/v1/targets/{targetId}/actions/{actionId}", target.getControllerId(),
                action.getContent().get(0).getId())).andExpect(status().isOk()).andDo(MockMvcResultPrinter.print())
                .andExpect(jsonPath("$.rollout", equalTo(rollout.getId().intValue())))
                .andExpect(jsonPath("$.rolloutName", equalTo(rollout.getName()))).andExpect(jsonPath(
                        "$._links.rollout.href", containsString("/rest/v1/rollouts/" + rollout.getId().intValue())));
    }

    @Test
    @Description("Ensures that a post request for creating targets with target type works.")
    public void createTargetsWithTargetType() throws Exception {
        final TargetType type1 = testdataFactory.createTargetType("typeWithDs", Collections.singletonList(standardDsType));
        final TargetType type2 = testdataFactory.createTargetType("typeWithOutDs", Collections.singletonList(standardDsType));

        final Target test1 = entityFactory.target().create().controllerId("id1").name("targetWithoutType")
                .securityToken("token").address("amqp://test123/foobar").description("testid1").build();
        final Target test2 = entityFactory.target().create().controllerId("id2").name("targetOfType1")
                .targetType(type1.getId()).description("testid2").build();
        final Target test3 = entityFactory.target().create().controllerId("id3").name("targetOfType2")
                .targetType(type2.getId()).description("testid3").build();
        final String hrefType1 = "http://localhost/rest/v1/targettypes/" + type1.getId();

        final List<Target> targets = Arrays.asList(test1, test2, test3);

        final MvcResult mvcPostResult = mvc
                .perform(post("/rest/v1/targets/").content(JsonBuilder.targets(targets, true))
                        .contentType(MediaType.APPLICATION_JSON).accept(MediaType.APPLICATION_JSON))
                .andDo(MockMvcResultPrinter.print()).andExpect(status().isCreated())
                .andExpect(content().contentType(MediaType.APPLICATION_JSON_VALUE))
                .andExpect(jsonPath("[0].name", equalTo("targetWithoutType")))
                .andExpect(jsonPath("[0].controllerId", equalTo("id1")))
                .andExpect(jsonPath("[0].description", equalTo("testid1")))
                .andExpect(jsonPath("[0].createdAt", not(equalTo(0))))
                .andExpect(jsonPath("[0].createdBy", equalTo("bumlux")))
                .andExpect(jsonPath("[0].securityToken", equalTo("token")))
                .andExpect(jsonPath("[0].address", equalTo("amqp://test123/foobar")))
                .andExpect(jsonPath("[0].targetType").doesNotExist())
                .andExpect(jsonPath("[1].name", equalTo("targetOfType1")))
                .andExpect(jsonPath("[1].createdBy", equalTo("bumlux")))
                .andExpect(jsonPath("[1].controllerId", equalTo("id2")))
                .andExpect(jsonPath("[1].description", equalTo("testid2")))
                .andExpect(jsonPath("[1].createdAt", not(equalTo(0))))
                .andExpect(jsonPath("[1].createdBy", equalTo("bumlux")))
                .andExpect(jsonPath("[1].targetType", equalTo(type1.getId().intValue())))
                .andExpect(jsonPath("[2].name", equalTo("targetOfType2")))
                .andExpect(jsonPath("[2].controllerId", equalTo("id3")))
                .andExpect(jsonPath("[2].description", equalTo("testid3")))
                .andExpect(jsonPath("[2].createdAt", not(equalTo(0))))
                .andExpect(jsonPath("[2].createdBy", equalTo("bumlux")))
                .andExpect(jsonPath("[2].targetType", equalTo(type2.getId().intValue())))
                .andReturn();

        mvc.perform(get(MgmtRestConstants.TARGET_V1_REQUEST_MAPPING + "/" + test2.getControllerId()))
                .andDo(MockMvcResultPrinter.print()).andExpect(status().isOk())
                .andExpect(jsonPath(JSON_PATH_NAME, equalTo("targetOfType1")))
                .andExpect(jsonPath(JSON_PATH_CONTROLLERID, equalTo("id2")))
                .andExpect(jsonPath(JSON_PATH_TYPE, equalTo(type1.getId().intValue())))
                .andExpect(jsonPath(JSON_PATH_DESCRIPTION, equalTo("testid2")))
                .andExpect(jsonPath("$._links.targetType.href", equalTo(hrefType1))).andReturn();

        assertThat(targetManagement.getByControllerID("id1")).isNotNull();
        assertThat(targetManagement.getByControllerID("id1").get().getName()).isEqualTo("targetWithoutType");
        assertThat(targetManagement.getByControllerID("id1").get().getDescription()).isEqualTo("testid1");
        assertThat(targetManagement.getByControllerID("id1").get().getTargetType()).isNull();
        assertThat(targetManagement.getByControllerID("id1").get().getSecurityToken()).isEqualTo("token");
        assertThat(targetManagement.getByControllerID("id1").get().getAddress().toString())
                .isEqualTo("amqp://test123/foobar");
        assertThat(targetManagement.getByControllerID("id2")).isNotNull();
        assertThat(targetManagement.getByControllerID("id2").get().getName()).isEqualTo("targetOfType1");
        assertThat(targetManagement.getByControllerID("id2").get().getDescription()).isEqualTo("testid2");
        assertThat(targetManagement.getByControllerID("id2").get().getTargetType().getName()).isEqualTo("typeWithDs");
        assertThat(targetManagement.getByControllerID("id3")).isNotNull();
        assertThat(targetManagement.getByControllerID("id3").get().getName()).isEqualTo("targetOfType2");
        assertThat(targetManagement.getByControllerID("id3").get().getDescription()).isEqualTo("testid3");
        assertThat(targetManagement.getByControllerID("id3").get().getTargetType().getName()).isEqualTo("typeWithOutDs");
    }

    @Test
    @Description("Ensures that a post request for creating target with target type works.")
    public void createTargetWithExistingTargetType() throws Exception {
        // create target type
        List<TargetType> targetTypes = testdataFactory.createTargetTypes("targettype",1);
        assertThat(targetTypes).hasSize(1);

        final Target target = entityFactory.target().create().controllerId("targetcontroller").name("testtarget").targetType(targetTypes.get(0).getId()).build();

        final String targetList = JsonBuilder.targets(Collections.singletonList(target), false);

        // test query target over rest resource
        mvc.perform(post(MgmtRestConstants.TARGET_V1_REQUEST_MAPPING).content(targetList)
                .contentType(MediaType.APPLICATION_JSON)).andExpect(status().isCreated())
                .andExpect(jsonPath("[0].controllerId", equalTo("targetcontroller")))
                .andExpect(jsonPath("[0].targetType", equalTo(targetTypes.get(0).getId().intValue())));

        assertThat(targetManagement.getByControllerID("targetcontroller").get().getTargetType().getId()).isEqualTo(targetTypes.get(0).getId());
    }

    @Test
    @Description("Ensures that a put request for updating targets with target type works.")
    public void updateTargetTypeInTarget() throws Exception {
        // create target type
        List<TargetType> targetTypes = testdataFactory.createTargetTypes("targettype",2);
        assertThat(targetTypes).hasSize(2);

        String controllerId = "targetcontroller";
        Target target = testdataFactory.createTarget(controllerId, "testtarget", targetTypes.get(0).getId());

        assertThat(target).isNotNull();
        assertThat(target.getTargetType().getId()).isEqualTo(targetTypes.get(0).getId());

        // update target over rest resource
        final String body = new JSONObject().put("targetType", targetTypes.get(1).getId().intValue()).toString();

        mvc.perform(put(MgmtRestConstants.TARGET_V1_REQUEST_MAPPING + "/" + controllerId).content(body)
                .contentType(MediaType.APPLICATION_JSON)).andExpect(status().isOk())
                .andExpect(jsonPath("controllerId", equalTo(controllerId)))
                .andExpect(jsonPath("targetType", equalTo(targetTypes.get(1).getId().intValue())));
    }

    @Test
    @Description("Ensures that a post request for creating targets with unknown target type fails.")
    public void addingNonExistingTargetTypeInTargetShouldFail() throws Exception {
        long unknownTargetTypeId = 999;
        String errorMsg = String.format("TargetType with given identifier {%s} does not exist.", unknownTargetTypeId);

        Optional<TargetType> targetType = targetTypeManagement.get(unknownTargetTypeId);
        assertThat(targetType).isNotPresent();

        String controllerId = "targetcontroller";
        final Target target = entityFactory.target().create().controllerId(controllerId).name("testtarget").build();

        final String targetList = JsonBuilder.targets(Collections.singletonList(target), false, unknownTargetTypeId);

        // post target over rest resource
        mvc.perform(post(MgmtRestConstants.TARGET_V1_REQUEST_MAPPING).content(targetList)
                .contentType(MediaType.APPLICATION_JSON)).andExpect(status().isNotFound())
                .andExpect(jsonPath("message", Matchers.containsString(errorMsg)));
    }

    @Test
<<<<<<< HEAD
=======
    @Description("Ensures that a post request for assign target type to target works.")
    public void assignTargetTypeToTarget() throws Exception {
        // create target type
        TargetType targetType = testdataFactory.findOrCreateTargetType("targettype");
        assertThat(targetType).isNotNull();

        // create target
        String targetControllerId = "targetcontroller";
        Target target = testdataFactory.createTarget(targetControllerId, "testtarget");
        assertThat(target).isNotNull();

        // assign target type over rest resource
        mvc.perform(post(MgmtRestConstants.TARGET_V1_REQUEST_MAPPING + "/" + targetControllerId + "/targettype")
                .content("{\"id\":" + targetType.getId() + "}").contentType(MediaType.APPLICATION_JSON))
                .andDo(MockMvcResultPrinter.print()).andExpect(status().isOk());

        assertThat(targetManagement.getByControllerID(targetControllerId).get().getTargetType().getId()).isEqualTo(targetType.getId());
    }

    @Test
    @Description("Ensures that a post request for assign a invalid target type to target fails.")
    public void assignInvalidTargetTypeToTargetFails() throws Exception {
        // Invalid target type ID
        long invalidTargetTypeId = 999;

        // create target
        String targetControllerId = "targetcontroller";
        Target target = testdataFactory.createTarget(targetControllerId, "testtarget");
        assertThat(target).isNotNull();

        // assign invalid target type over rest resource
        mvc.perform(post(MgmtRestConstants.TARGET_V1_REQUEST_MAPPING + "/" + targetControllerId + "/targettype")
                .content("{\"id\":" + invalidTargetTypeId + "}").contentType(MediaType.APPLICATION_JSON))
                .andDo(MockMvcResultPrinter.print()).andExpect(status().isNotFound());
    }

    @Test
>>>>>>> b25e118e
    @Description("Ensures that a delete request for unassign target type from target works.")
    public void unassignTargetTypeFromTarget() throws Exception {
        // create target type
        List<TargetType> targetTypes = testdataFactory.createTargetTypes("targettype",1);
        assertThat(targetTypes).hasSize(1);

        String targetControllerId = "targetcontroller";
        Target target = testdataFactory.createTarget(targetControllerId, "testtarget", targetTypes.get(0).getId());

        assertThat(target).isNotNull();
        assertThat(target.getTargetType().getId()).isEqualTo(targetTypes.get(0).getId());

        // unassign target type over rest resource
        mvc.perform(delete(MgmtRestConstants.TARGET_V1_REQUEST_MAPPING + "/" + targetControllerId + "/targettype")
                .contentType(MediaType.APPLICATION_JSON)).andExpect(status().isOk());

        assertThat(targetManagement.getByControllerID(targetControllerId).get().getTargetType()).isNull();
    }

}<|MERGE_RESOLUTION|>--- conflicted
+++ resolved
@@ -2212,8 +2212,6 @@
     }
 
     @Test
-<<<<<<< HEAD
-=======
     @Description("Ensures that a post request for assign target type to target works.")
     public void assignTargetTypeToTarget() throws Exception {
         // create target type
@@ -2251,7 +2249,6 @@
     }
 
     @Test
->>>>>>> b25e118e
     @Description("Ensures that a delete request for unassign target type from target works.")
     public void unassignTargetTypeFromTarget() throws Exception {
         // create target type
