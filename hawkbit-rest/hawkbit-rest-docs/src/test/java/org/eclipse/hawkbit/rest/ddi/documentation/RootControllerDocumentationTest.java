--- conflicted
+++ resolved
@@ -185,20 +185,14 @@
         final Action cancelAction = deploymentManagement.cancelAction(actionId);
 
         final DdiStatus ddiStatus = new DdiStatus(DdiStatus.ExecutionStatus.CLOSED,
-                new DdiResult(DdiResult.FinalResult.SUCCESS, new DdiProgress(2, 5)), List.of("Some feedback"));
+                new DdiResult(DdiResult.FinalResult.SUCCESS, new DdiProgress(2, 5)), null, List.of("Some feedback"));
         final DdiActionFeedback feedback = new DdiActionFeedback(Instant.now().toString(), ddiStatus);
 
         mockMvc.perform(post(
                 DdiRestConstants.BASE_V1_REQUEST_MAPPING + "/{controllerId}/" + DdiRestConstants.CANCEL_ACTION
                         + "/{actionId}/feedback",
-<<<<<<< HEAD
                 tenantAware.getCurrentTenant(), target.getControllerId(), cancelAction.getId())
-                        .content(JsonBuilder.cancelActionFeedback(cancelAction.getId().toString(), "closed", 200,
-                                "Some feedback"))
-=======
-                tenantAware.getCurrentTenant(), target.getControllerId(), cancelAction.getId()).content(
-                        objectMapper.writeValueAsString(feedback))
->>>>>>> 32718676
+                        .content(objectMapper.writeValueAsString(feedback))
                         .contentType(MediaType.APPLICATION_JSON_UTF8))
                 .andDo(MockMvcResultPrinter.print()).andExpect(status().isOk()).andDo(this.document
                         .document(
@@ -403,26 +397,15 @@
         final Target target = targetManagement.create(entityFactory.target().create().controllerId(CONTROLLER_ID));
         final Long actionId = getFirstAssignedActionId(assignDistributionSet(set.getId(), target.getControllerId()));
 
-<<<<<<< HEAD
+        final DdiStatus ddiStatus = new DdiStatus(DdiStatus.ExecutionStatus.CLOSED,
+                new DdiResult(DdiResult.FinalResult.SUCCESS, new DdiProgress(2, 5)), 200, List.of("Feedback message"));
+        final DdiActionFeedback feedback = new DdiActionFeedback(Instant.now().toString(), ddiStatus);
+
         mockMvc.perform(post(DdiRestConstants.BASE_V1_REQUEST_MAPPING + "/{controllerId}/"
                 + DdiRestConstants.DEPLOYMENT_BASE_ACTION + "/{actionId}/feedback", tenantAware.getCurrentTenant(),
-                target.getControllerId(), actionId)
-                        .content(JsonBuilder.deploymentActionFeedback(actionId.toString(), "closed", "none", 200,
-                                "Feedback message"))
-=======
-        final DdiStatus ddiStatus = new DdiStatus(DdiStatus.ExecutionStatus.CLOSED,
-                new DdiResult(DdiResult.FinalResult.SUCCESS, new DdiProgress(2, 5)), List.of("Feedback message"));
-        final DdiActionFeedback feedback = new DdiActionFeedback(Instant.now().toString(), ddiStatus);
-
-        mockMvc.perform(post(
-                DdiRestConstants.BASE_V1_REQUEST_MAPPING + "/{controllerId}/" + DdiRestConstants.DEPLOYMENT_BASE_ACTION
-                        + "/{actionId}/feedback",
-                tenantAware.getCurrentTenant(), target.getControllerId(), actionId)
-                        .content(objectMapper.writeValueAsString(feedback))
->>>>>>> 32718676
+                target.getControllerId(), actionId).content(objectMapper.writeValueAsString(feedback))
                         .contentType(MediaType.APPLICATION_JSON_UTF8).accept(MediaTypes.HAL_JSON_VALUE))
-                .andDo(MockMvcResultPrinter.print()).andExpect(status().isOk())
-                .andDo(this.document.document(
+                .andDo(MockMvcResultPrinter.print()).andExpect(status().isOk()).andDo(this.document.document(
                         pathParameters(parameterWithName("tenant").description(ApiModelPropertiesGeneric.TENANT),
                                 parameterWithName("controllerId").description(DdiApiModelProperties.CONTROLLER_ID),
                                 parameterWithName("actionId").description(DdiApiModelProperties.ACTION_ID)),
