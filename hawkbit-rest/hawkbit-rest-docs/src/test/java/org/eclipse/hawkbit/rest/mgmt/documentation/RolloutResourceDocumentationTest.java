/**
 * Copyright (c) 2018 Bosch Software Innovations GmbH and others.
 *
 * All rights reserved. This program and the accompanying materials
 * are made available under the terms of the Eclipse Public License v1.0
 * which accompanies this distribution, and is available at
 * http://www.eclipse.org/legal/epl-v10.html
 */
package org.eclipse.hawkbit.rest.mgmt.documentation;

import static org.springframework.restdocs.mockmvc.RestDocumentationRequestBuilders.delete;
import static org.springframework.restdocs.mockmvc.RestDocumentationRequestBuilders.get;
import static org.springframework.restdocs.mockmvc.RestDocumentationRequestBuilders.post;
import static org.springframework.restdocs.payload.PayloadDocumentation.requestFields;
import static org.springframework.restdocs.payload.PayloadDocumentation.responseFields;
import static org.springframework.restdocs.request.RequestDocumentation.parameterWithName;
import static org.springframework.restdocs.request.RequestDocumentation.pathParameters;
import static org.springframework.restdocs.snippet.Attributes.key;
import static org.springframework.test.web.servlet.result.MockMvcResultMatchers.content;
import static org.springframework.test.web.servlet.result.MockMvcResultMatchers.status;

import java.util.ArrayList;
import java.util.Arrays;
import java.util.List;

import org.eclipse.hawkbit.im.authentication.SpPermission;
import org.eclipse.hawkbit.mgmt.rest.api.MgmtRestConstants;
import org.eclipse.hawkbit.repository.builder.RolloutCreate;
import org.eclipse.hawkbit.repository.model.Rollout;
import org.eclipse.hawkbit.repository.model.RolloutGroup;
import org.eclipse.hawkbit.repository.model.RolloutGroup.RolloutGroupErrorAction;
import org.eclipse.hawkbit.repository.model.RolloutGroup.RolloutGroupErrorCondition;
import org.eclipse.hawkbit.repository.model.RolloutGroup.RolloutGroupSuccessAction;
import org.eclipse.hawkbit.repository.model.RolloutGroup.RolloutGroupSuccessCondition;
import org.eclipse.hawkbit.repository.model.RolloutGroupConditionBuilder;
import org.eclipse.hawkbit.repository.model.RolloutGroupConditions;
import org.eclipse.hawkbit.repository.test.util.RolloutTestApprovalStrategy;
import org.eclipse.hawkbit.rest.documentation.AbstractApiRestDocumentation;
import org.eclipse.hawkbit.rest.documentation.ApiModelPropertiesGeneric;
import org.eclipse.hawkbit.rest.documentation.DocumenationResponseFieldsSnippet;
import org.eclipse.hawkbit.rest.documentation.MgmtApiModelProperties;
import org.eclipse.hawkbit.rest.util.JsonBuilder;
import org.eclipse.hawkbit.rest.util.MockMvcResultPrinter;
import org.junit.Before;
import org.junit.Test;
import org.springframework.beans.factory.annotation.Autowired;
import org.springframework.data.domain.PageRequest;
import org.springframework.hateoas.MediaTypes;
import org.springframework.http.MediaType;
import org.springframework.restdocs.payload.FieldDescriptor;
import org.springframework.restdocs.payload.JsonFieldType;
import org.springframework.restdocs.snippet.Snippet;

import com.fasterxml.jackson.core.JsonProcessingException;

import io.qameta.allure.Description;
import io.qameta.allure.Feature;
import io.qameta.allure.Story;

/**
 * Documentation generation for Rollout API for {@link Rollout}.
 *
 */
@Feature("Spring Rest Docs Tests - Rollout")
@Story("Rollout Resource")
public class RolloutResourceDocumentationTest extends AbstractApiRestDocumentation {

    @Autowired
    private RolloutTestApprovalStrategy approvalStrategy;

    @Override
    @Before
    public void setUp() {
        this.resourceName = "rollouts";
        super.setUp();
        arrayPrefix = "content[].";
        approvalStrategy.setApprovalNeeded(false);
    }

    @Test
    @Description("Handles the GET request of retrieving all rollouts. Required Permission: "
            + SpPermission.READ_ROLLOUT)
    public void getRollouts() throws Exception {
        enableMultiAssignments();
        createRolloutEntity();

        mockMvc.perform(get(MgmtRestConstants.ROLLOUT_V1_REQUEST_MAPPING).accept(MediaTypes.HAL_JSON_VALUE))
                .andDo(MockMvcResultPrinter.print()).andExpect(status().isOk())
                .andExpect(content().contentType(MediaTypes.HAL_JSON_UTF8))
                .andDo(this.document.document(getRolloutResponseFields(true, false,
                        fieldWithPath("total").description(ApiModelPropertiesGeneric.TOTAL_ELEMENTS),
                        fieldWithPath("size").type(JsonFieldType.NUMBER).description(ApiModelPropertiesGeneric.SIZE),
                        fieldWithPath("content").description(MgmtApiModelProperties.ROLLOUT_LIST))));
    }

    @Test
    @Description("Handles the GET request of retrieving all rollouts. Required Permission: "
            + SpPermission.READ_ROLLOUT)
    public void getRolloutsWithParameters() throws Exception {
        createRolloutEntity();

        mockMvc.perform(get(MgmtRestConstants.ROLLOUT_V1_REQUEST_MAPPING).param("offset", "0").param("limit", "2")
                .param("sort", "id:DESC").param("q", "name==exampleRollout*").accept(MediaTypes.HAL_JSON_VALUE))
                .andDo(MockMvcResultPrinter.print()).andExpect(status().isOk())
                .andExpect(content().contentType(MediaTypes.HAL_JSON_UTF8))
                .andDo(this.document.document(getFilterRequestParamter()));
    }

    private Snippet getRolloutResponseFields(final boolean isArray, final boolean withDetails,
            final FieldDescriptor... descriptors) {
        final String arrayPrefix = getArrayPrefix(isArray);
        final List<FieldDescriptor> allFieldDescriptor = new ArrayList<>();
        allFieldDescriptor.addAll(Arrays.asList(descriptors));

        allFieldDescriptor.add(fieldWithPath(arrayPrefix + "id").description(ApiModelPropertiesGeneric.ITEM_ID));
        allFieldDescriptor.add(fieldWithPath(arrayPrefix + "name").description(ApiModelPropertiesGeneric.NAME));
        allFieldDescriptor.add(fieldWithPath(arrayPrefix + "weight")
                .description(MgmtApiModelProperties.RESULTING_ACTIONS_WEIGHT).type(JsonFieldType.NUMBER).optional());
        allFieldDescriptor.add(fieldWithPath(arrayPrefix + "deleted").description(ApiModelPropertiesGeneric.DELETED));
        allFieldDescriptor
                .add(fieldWithPath(arrayPrefix + "description").description(ApiModelPropertiesGeneric.DESCRPTION));
        allFieldDescriptor
                .add(fieldWithPath(arrayPrefix + "createdBy").description(ApiModelPropertiesGeneric.CREATED_BY));
        allFieldDescriptor
                .add(fieldWithPath(arrayPrefix + "createdAt").description(ApiModelPropertiesGeneric.CREATED_AT));
        allFieldDescriptor.add(
                fieldWithPath(arrayPrefix + "lastModifiedBy").description(ApiModelPropertiesGeneric.LAST_MODIFIED_BY));
        allFieldDescriptor.add(
                fieldWithPath(arrayPrefix + "lastModifiedAt").description(ApiModelPropertiesGeneric.LAST_MODIFIED_AT));
        allFieldDescriptor.add(fieldWithPath(arrayPrefix + "targetFilterQuery")
                .description(MgmtApiModelProperties.ROLLOUT_FILTER_QUERY));
        allFieldDescriptor.add(
                fieldWithPath(arrayPrefix + "distributionSetId").description(MgmtApiModelProperties.ROLLOUT_DS_ID));
        allFieldDescriptor.add(fieldWithPath(arrayPrefix + "status").description(MgmtApiModelProperties.ROLLOUT_STATUS)
                .attributes(key("value").value("['creating','ready','paused','running','finished']")));
        allFieldDescriptor.add(fieldWithPath(arrayPrefix + "type").description(MgmtApiModelProperties.ROLLOUT_TYPE)
                .attributes(key("value").value("['forced','soft','timeforced','downloadonly']")));
        allFieldDescriptor.add(
                fieldWithPath(arrayPrefix + "totalTargets").description(MgmtApiModelProperties.ROLLOUT_TOTAL_TARGETS));
        allFieldDescriptor.add(fieldWithPath(arrayPrefix + "_links.self").ignored());
        if (withDetails) {
            allFieldDescriptor.add(fieldWithPath(arrayPrefix + "totalTargetsPerStatus")
                    .description(MgmtApiModelProperties.ROLLOUT_TOTAL_TARGETS_PER_STATUS));
            allFieldDescriptor.add(fieldWithPath(arrayPrefix + "_links.start")
                    .description(MgmtApiModelProperties.ROLLOUT_LINKS_START_SYNC));
            allFieldDescriptor.add(fieldWithPath(arrayPrefix + "_links.pause")
                    .description(MgmtApiModelProperties.ROLLOUT_LINKS_PAUSE));
            allFieldDescriptor.add(fieldWithPath(arrayPrefix + "_links.resume")
                    .description(MgmtApiModelProperties.ROLLOUT_LINKS_RESUME));
            allFieldDescriptor.add(fieldWithPath(arrayPrefix + "_links.groups")
                    .description(MgmtApiModelProperties.ROLLOUT_LINKS_GROUPS));
            allFieldDescriptor.add(fieldWithPath(arrayPrefix + "_links.approve")
                    .description(MgmtApiModelProperties.ROLLOUT_LINKS_APPROVE));
            allFieldDescriptor.add(
                    fieldWithPath(arrayPrefix + "_links.deny").description(MgmtApiModelProperties.ROLLOUT_LINKS_DENY));
        }

        return new DocumenationResponseFieldsSnippet(allFieldDescriptor);
    }

    @Test
    @Description("Handles the GET request of retrieving a single rollout. Required Permission: "
            + SpPermission.READ_ROLLOUT)
    public void getRollout() throws Exception {
        enableMultiAssignments();
        final Rollout rollout = createRolloutEntity();

        mockMvc.perform(get(MgmtRestConstants.ROLLOUT_V1_REQUEST_MAPPING + "/{rolloutId}", rollout.getId())
                .accept(MediaTypes.HAL_JSON_VALUE)).andDo(MockMvcResultPrinter.print()).andExpect(status().isOk())
                .andExpect(content().contentType(MediaTypes.HAL_JSON_UTF8))
                .andDo(this.document.document(getRolloutResponseFields(false, true),
                        pathParameters(parameterWithName("rolloutId").description(ApiModelPropertiesGeneric.ITEM_ID))));
    }

    @Test
    @Description("Handles the POST request of creating a rollout. Required Permission: " + SpPermission.CREATE_ROLLOUT)
    public void createRollout() throws Exception {

        testdataFactory.createTargets(20, "targets-");

        final String name = "exampleRollout";
        final String type = "forced";
        final String description = "Rollout for all named targets";
        final int groupSize = 10;
        final Long dsId = testdataFactory.createDistributionSet().getId();
        final String targetFilter = "id==targets-*";

        final RolloutGroupConditions rolloutGroupConditions = new RolloutGroupConditionBuilder()
                .successCondition(RolloutGroupSuccessCondition.THRESHOLD, "50")
                .successAction(RolloutGroupSuccessAction.NEXTGROUP, "")
                .errorCondition(RolloutGroupErrorCondition.THRESHOLD, "80")
                .errorAction(RolloutGroupErrorAction.PAUSE, "").build();


        mockMvc.perform(
                post(MgmtRestConstants.ROLLOUT_V1_REQUEST_MAPPING)
                        .content(JsonBuilder.rollout(name, description, groupSize, dsId, targetFilter,
                                rolloutGroupConditions, type))
                        .contentType(MediaTypes.HAL_JSON_UTF8).accept(MediaTypes.HAL_JSON_VALUE))
                .andDo(MockMvcResultPrinter.print()).andExpect(status().isCreated())
                .andExpect(content().contentType(MediaTypes.HAL_JSON_UTF8))
                .andDo(this.document.document(
                        requestFields(requestFieldWithPath("name").description(ApiModelPropertiesGeneric.NAME),
                        requestFieldWithPathMandatoryInMultiAssignMode("weight").type(JsonFieldType.NUMBER)
                                .description(MgmtApiModelProperties.RESULTING_ACTIONS_WEIGHT)
                                .attributes(key("value").value("0 - 1000")),
                        requestFieldWithPath("name").description(ApiModelPropertiesGeneric.NAME),
<<<<<<< HEAD
                                optionalRequestFieldWithPath("type").description(
                                        MgmtApiModelProperties.ROLLOUT_TYPE).attributes(
                                                key("value").value("['soft', 'forced', 'timeforced', 'downloadonly']")),      
=======
                        requestFieldWithPathMandatoryInMultiAssignMode("weight").type(JsonFieldType.NUMBER)
                                .description(MgmtApiModelProperties.RESULTING_ACTIONS_WEIGHT)
                                .attributes(key("value").value("0 - 1000")),
>>>>>>> 565ae9fc
                        requestFieldWithPath("distributionSetId").description(MgmtApiModelProperties.ROLLOUT_DS_ID),
                        requestFieldWithPath("targetFilterQuery")
                                .description(MgmtApiModelProperties.ROLLOUT_FILTER_QUERY),
                        requestFieldWithPath("amountGroups").description(MgmtApiModelProperties.ROLLOUT_AMOUNT_GROUPS),
                        optionalRequestFieldWithPath("description").description(ApiModelPropertiesGeneric.DESCRPTION),
                        optionalRequestFieldWithPath("successCondition")
                                .description(MgmtApiModelProperties.ROLLOUT_SUCCESS_CONDITION),
                        optionalRequestFieldWithPath("successCondition.condition")
                                .description(MgmtApiModelProperties.ROLLOUT_SUCCESS_CONDITION_CONDITION)
                                .attributes(key("value").value("['threshold']")),
                        optionalRequestFieldWithPath("successCondition.expression")
                                .description(MgmtApiModelProperties.ROLLOUT_SUCCESS_CONDITION_EXP),
                        optionalRequestFieldWithPath("successAction")
                                .description(MgmtApiModelProperties.ROLLOUT_SUCCESS_ACTION),
                        optionalRequestFieldWithPath("successAction.action")
                                .description(MgmtApiModelProperties.ROLLOUT_SUCCESS_ACTION_ACTION)
                                .attributes(key("value").value("['nextgroup']")),
                        optionalRequestFieldWithPath("successAction.expression")
                                .description(MgmtApiModelProperties.ROLLOUT_SUCCESS_ACTION_EXP),
                        optionalRequestFieldWithPath("errorCondition")
                                .description(MgmtApiModelProperties.ROLLOUT_ERROR_CONDITION),
                        optionalRequestFieldWithPath("errorCondition.condition")
                                .description(MgmtApiModelProperties.ROLLOUT_ERROR_CONDITION_CONDITION)
                                .attributes(key("value").value("['threshold']")),
                        optionalRequestFieldWithPath("errorCondition.expression")
                                .description(MgmtApiModelProperties.ROLLOUT_ERROR_CONDITION_EXP),
                        optionalRequestFieldWithPath("errorAction")
                                .description(MgmtApiModelProperties.ROLLOUT_ERROR_ACTION),
                        optionalRequestFieldWithPath("errorAction.action")
                                .description(MgmtApiModelProperties.ROLLOUT_ERROR_ACTION_ACTION)
                                .attributes(key("value").value("['pause']")),
                        optionalRequestFieldWithPath("errorAction.expression")
                                .description(MgmtApiModelProperties.ROLLOUT_ERROR_ACTION_EXP)),

                        getRolloutResponseFields(false, true)));

    }

    @Test
    @Description("Handles the POST request of creating a rollout with a groups definition. Required Permission: "
            + SpPermission.CREATE_ROLLOUT)
    public void createRolloutWithGroupsDefinition() throws Exception {

        final int amountTargets = 10;
        testdataFactory.createTargets(amountTargets, "targets-", "rollout");

        final List<RolloutGroup> rolloutGroups = new ArrayList<>(2);
        final float percentTargetsInGroup1 = 20;
        final float percentTargetsInGroup2 = 100;

        final RolloutGroup group1 = entityFactory.rolloutGroup().create().name("Group1").description("Group1desc")
                .targetFilterQuery("name==targets-1*").targetPercentage(percentTargetsInGroup1)
                .conditions(new RolloutGroupConditionBuilder()
                        .successCondition(RolloutGroupSuccessCondition.THRESHOLD, "90")
                        .successAction(RolloutGroupSuccessAction.NEXTGROUP, "")
                        .errorCondition(RolloutGroupErrorCondition.THRESHOLD, "30")
                        .errorAction(RolloutGroupErrorAction.PAUSE, "").build())
                .build();
        rolloutGroups.add(group1);

        final RolloutGroup group2 = entityFactory.rolloutGroup().create().name("Group2").description("Group2desc")
                .targetPercentage(percentTargetsInGroup2).build();
        rolloutGroups.add(group2);

        final String name = "exampleRolloutWithDefinedGroups";
        final String description = "Rollout for all named targets";
        final Long dsId = testdataFactory.createDistributionSet().getId();
        final String targetFilter = "id==targets-*";
        final RolloutGroupConditions rolloutGroupConditions = new RolloutGroupConditionBuilder()
                .successCondition(RolloutGroupSuccessCondition.THRESHOLD, "50")
                .successAction(RolloutGroupSuccessAction.NEXTGROUP, "")
                .errorCondition(RolloutGroupErrorCondition.THRESHOLD, "80")
                .errorAction(RolloutGroupErrorAction.PAUSE, "").build();
        mockMvc.perform(
                post(MgmtRestConstants.ROLLOUT_V1_REQUEST_MAPPING)
                        .content(JsonBuilder.rollout(name, description, null, dsId, targetFilter,
                                rolloutGroupConditions, rolloutGroups))
                        .contentType(MediaType.APPLICATION_JSON).accept(MediaTypes.HAL_JSON_VALUE))
                .andDo(MockMvcResultPrinter.print()).andExpect(status().isCreated())
                .andExpect(content().contentType(MediaTypes.HAL_JSON_UTF8))
<<<<<<< HEAD
                .andDo(this.document.document(
                        requestFields(requestFieldWithPath("name").description(ApiModelPropertiesGeneric.NAME),
                                requestFieldWithPathMandatoryInMultiAssignMode("weight")
                                        .type(JsonFieldType.NUMBER)
                                        .description(MgmtApiModelProperties.RESULTING_ACTIONS_WEIGHT)
                                        .attributes(key("value").value("0 - 1000")),
                                requestFieldWithPath("distributionSetId")
                                        .description(MgmtApiModelProperties.ROLLOUT_DS_ID),
                                requestFieldWithPath("targetFilterQuery")
                                        .description(MgmtApiModelProperties.ROLLOUT_FILTER_QUERY),
                                optionalRequestFieldWithPath("description")
                                        .description(ApiModelPropertiesGeneric.DESCRPTION),
                                optionalRequestFieldWithPath("successCondition")
                                        .description(MgmtApiModelProperties.ROLLOUT_SUCCESS_CONDITION),
                                optionalRequestFieldWithPath("successCondition.condition")
                                        .description(MgmtApiModelProperties.ROLLOUT_SUCCESS_CONDITION_CONDITION)
                                        .attributes(key("value").value("['threshold']")),
                                optionalRequestFieldWithPath("successCondition.expression")
                                        .description(MgmtApiModelProperties.ROLLOUT_SUCCESS_CONDITION_EXP),
                                optionalRequestFieldWithPath("successAction")
                                        .description(MgmtApiModelProperties.ROLLOUT_SUCCESS_ACTION),
                                optionalRequestFieldWithPath("successAction.action")
                                        .description(MgmtApiModelProperties.ROLLOUT_SUCCESS_ACTION_ACTION)
                                        .attributes(key("value").value("['nextgroup']")),
                                optionalRequestFieldWithPath("successAction.expression")
                                        .description(MgmtApiModelProperties.ROLLOUT_SUCCESS_ACTION_EXP),
                                optionalRequestFieldWithPath("errorCondition")
                                        .description(MgmtApiModelProperties.ROLLOUT_ERROR_CONDITION),
                                optionalRequestFieldWithPath("errorCondition.condition")
                                        .description(MgmtApiModelProperties.ROLLOUT_ERROR_CONDITION_CONDITION)
                                        .attributes(key("value").value("['threshold']")),
                                optionalRequestFieldWithPath("errorCondition.expression")
                                        .description(MgmtApiModelProperties.ROLLOUT_ERROR_CONDITION_EXP),
                                optionalRequestFieldWithPath("errorAction")
                                        .description(MgmtApiModelProperties.ROLLOUT_ERROR_ACTION),
                                optionalRequestFieldWithPath("errorAction.action")
                                        .description(MgmtApiModelProperties.ROLLOUT_ERROR_ACTION_ACTION)
                                        .attributes(key("value").value("['pause']")),
                                optionalRequestFieldWithPath("errorAction.expression")
                                        .description(MgmtApiModelProperties.ROLLOUT_ERROR_ACTION_EXP),

                                requestFieldWithPath("groups").description(MgmtApiModelProperties.ROLLOUT_GROUPS),
                                requestFieldWithPath("groups[].name").description(ApiModelPropertiesGeneric.NAME),
                                requestFieldWithPath("groups[].description")
                                        .description(ApiModelPropertiesGeneric.DESCRPTION),
                                optionalRequestFieldWithPath("groups[].targetFilterQuery")
                                        .description(MgmtApiModelProperties.ROLLOUT_GROUP_FILTER_QUERY),
                                optionalRequestFieldWithPath("groups[].targetPercentage")
                                        .description(MgmtApiModelProperties.ROLLOUT_GROUP_TARGET_PERCENTAGE)
                                        .attributes(key("value").value("0..100")),
                                optionalRequestFieldWithPath("groups[].successCondition")
                                        .description(MgmtApiModelProperties.ROLLOUT_SUCCESS_CONDITION),
                                optionalRequestFieldWithPath("groups[].successCondition.condition")
                                        .description(MgmtApiModelProperties.ROLLOUT_SUCCESS_CONDITION_CONDITION)
                                        .attributes(key("value").value("['threshold']")),
                                optionalRequestFieldWithPath("groups[].successCondition.expression")
                                        .description(MgmtApiModelProperties.ROLLOUT_SUCCESS_CONDITION_EXP),
                                optionalRequestFieldWithPath("groups[].successAction")
                                        .description(MgmtApiModelProperties.ROLLOUT_SUCCESS_ACTION),
                                optionalRequestFieldWithPath("groups[].successAction.action")
                                        .description(MgmtApiModelProperties.ROLLOUT_SUCCESS_ACTION_ACTION)
                                        .attributes(key("value").value("['nextgroup']")),
                                optionalRequestFieldWithPath("groups[].successAction.expression")
                                        .description(MgmtApiModelProperties.ROLLOUT_SUCCESS_ACTION_EXP),
                                optionalRequestFieldWithPath("groups[].errorCondition")
                                        .description(MgmtApiModelProperties.ROLLOUT_ERROR_CONDITION),
                                optionalRequestFieldWithPath("groups[].errorCondition.condition")
                                        .description(MgmtApiModelProperties.ROLLOUT_ERROR_CONDITION_CONDITION)
                                        .attributes(key("value").value("['threshold']")),
                                optionalRequestFieldWithPath("groups[].errorCondition.expression")
                                        .description(MgmtApiModelProperties.ROLLOUT_ERROR_CONDITION_EXP),
                                optionalRequestFieldWithPath("groups[].errorAction")
                                        .description(MgmtApiModelProperties.ROLLOUT_ERROR_ACTION),
                                optionalRequestFieldWithPath("groups[].errorAction.action")
                                        .description(MgmtApiModelProperties.ROLLOUT_ERROR_ACTION_ACTION)
                                        .attributes(key("value").value("['pause']")),
                                optionalRequestFieldWithPath("groups[].errorAction.expression")
                                        .description(MgmtApiModelProperties.ROLLOUT_ERROR_ACTION_EXP)),
=======
                .andDo(this.document.document(requestFields(
                        requestFieldWithPath("name").description(ApiModelPropertiesGeneric.NAME),
                        requestFieldWithPathMandatoryInMultiAssignMode("weight").type(JsonFieldType.NUMBER)
                                .description(MgmtApiModelProperties.RESULTING_ACTIONS_WEIGHT)
                                .attributes(key("value").value("0 - 1000")),
                        requestFieldWithPath("distributionSetId").description(MgmtApiModelProperties.ROLLOUT_DS_ID),
                        requestFieldWithPath("targetFilterQuery")
                                .description(MgmtApiModelProperties.ROLLOUT_FILTER_QUERY),
                        optionalRequestFieldWithPath("description").description(ApiModelPropertiesGeneric.DESCRPTION),
                        optionalRequestFieldWithPath("successCondition")
                                .description(MgmtApiModelProperties.ROLLOUT_SUCCESS_CONDITION),
                        optionalRequestFieldWithPath("successCondition.condition")
                                .description(MgmtApiModelProperties.ROLLOUT_SUCCESS_CONDITION_CONDITION)
                                .attributes(key("value").value("['threshold']")),
                        optionalRequestFieldWithPath("successCondition.expression")
                                .description(MgmtApiModelProperties.ROLLOUT_SUCCESS_CONDITION_EXP),
                        optionalRequestFieldWithPath("successAction")
                                .description(MgmtApiModelProperties.ROLLOUT_SUCCESS_ACTION),
                        optionalRequestFieldWithPath("successAction.action")
                                .description(MgmtApiModelProperties.ROLLOUT_SUCCESS_ACTION_ACTION)
                                .attributes(key("value").value("['nextgroup']")),
                        optionalRequestFieldWithPath("successAction.expression")
                                .description(MgmtApiModelProperties.ROLLOUT_SUCCESS_ACTION_EXP),
                        optionalRequestFieldWithPath("errorCondition")
                                .description(MgmtApiModelProperties.ROLLOUT_ERROR_CONDITION),
                        optionalRequestFieldWithPath("errorCondition.condition")
                                .description(MgmtApiModelProperties.ROLLOUT_ERROR_CONDITION_CONDITION)
                                .attributes(key("value").value("['threshold']")),
                        optionalRequestFieldWithPath("errorCondition.expression")
                                .description(MgmtApiModelProperties.ROLLOUT_ERROR_CONDITION_EXP),
                        optionalRequestFieldWithPath("errorAction")
                                .description(MgmtApiModelProperties.ROLLOUT_ERROR_ACTION),
                        optionalRequestFieldWithPath("errorAction.action")
                                .description(MgmtApiModelProperties.ROLLOUT_ERROR_ACTION_ACTION)
                                .attributes(key("value").value("['pause']")),
                        optionalRequestFieldWithPath("errorAction.expression")
                                .description(MgmtApiModelProperties.ROLLOUT_ERROR_ACTION_EXP),

                        requestFieldWithPath("groups").description(MgmtApiModelProperties.ROLLOUT_GROUPS),
                        requestFieldWithPath("groups[].name").description(ApiModelPropertiesGeneric.NAME),
                        requestFieldWithPath("groups[].description").description(ApiModelPropertiesGeneric.DESCRPTION),
                        optionalRequestFieldWithPath("groups[].targetFilterQuery")
                                .description(MgmtApiModelProperties.ROLLOUT_GROUP_FILTER_QUERY),
                        optionalRequestFieldWithPath("groups[].targetPercentage")
                                .description(MgmtApiModelProperties.ROLLOUT_GROUP_TARGET_PERCENTAGE)
                                .attributes(key("value").value("0..100")),
                        optionalRequestFieldWithPath("groups[].successCondition")
                                .description(MgmtApiModelProperties.ROLLOUT_SUCCESS_CONDITION),
                        optionalRequestFieldWithPath("groups[].successCondition.condition")
                                .description(MgmtApiModelProperties.ROLLOUT_SUCCESS_CONDITION_CONDITION)
                                .attributes(key("value").value("['threshold']")),
                        optionalRequestFieldWithPath("groups[].successCondition.expression")
                                .description(MgmtApiModelProperties.ROLLOUT_SUCCESS_CONDITION_EXP),
                        optionalRequestFieldWithPath("groups[].successAction")
                                .description(MgmtApiModelProperties.ROLLOUT_SUCCESS_ACTION),
                        optionalRequestFieldWithPath("groups[].successAction.action")
                                .description(MgmtApiModelProperties.ROLLOUT_SUCCESS_ACTION_ACTION)
                                .attributes(key("value").value("['nextgroup']")),
                        optionalRequestFieldWithPath("groups[].successAction.expression")
                                .description(MgmtApiModelProperties.ROLLOUT_SUCCESS_ACTION_EXP),
                        optionalRequestFieldWithPath("groups[].errorCondition")
                                .description(MgmtApiModelProperties.ROLLOUT_ERROR_CONDITION),
                        optionalRequestFieldWithPath("groups[].errorCondition.condition")
                                .description(MgmtApiModelProperties.ROLLOUT_ERROR_CONDITION_CONDITION)
                                .attributes(key("value").value("['threshold']")),
                        optionalRequestFieldWithPath("groups[].errorCondition.expression")
                                .description(MgmtApiModelProperties.ROLLOUT_ERROR_CONDITION_EXP),
                        optionalRequestFieldWithPath("groups[].errorAction")
                                .description(MgmtApiModelProperties.ROLLOUT_ERROR_ACTION),
                        optionalRequestFieldWithPath("groups[].errorAction.action")
                                .description(MgmtApiModelProperties.ROLLOUT_ERROR_ACTION_ACTION)
                                .attributes(key("value").value("['pause']")),
                        optionalRequestFieldWithPath("groups[].errorAction.expression")
                                .description(MgmtApiModelProperties.ROLLOUT_ERROR_ACTION_EXP)),
>>>>>>> 565ae9fc
                        getRolloutResponseFields(false, true)));
    }

    @Test
    @Description("Handles the DELETE request of deleting a rollout within SP. Required Permission: "
            + SpPermission.DELETE_ROLLOUT)
    public void deleteRollout() throws Exception {
        final Rollout rollout = createRolloutEntity();
        this.mockMvc.perform(delete(MgmtRestConstants.ROLLOUT_V1_REQUEST_MAPPING + "/{rolloutId}", rollout.getId()))
                .andExpect(status().isOk()).andDo(MockMvcResultPrinter.print()).andDo(this.document.document(
                        pathParameters(parameterWithName("rolloutId").description(ApiModelPropertiesGeneric.NAME))));
    }

    @Test
    @Description("Handles the POST request of starting a rollout. Required Permission: " + SpPermission.HANDLE_ROLLOUT)
    public void startRollout() throws Exception {
        final Rollout rollout = createRolloutEntity();
        mockMvc.perform(post(MgmtRestConstants.ROLLOUT_V1_REQUEST_MAPPING + "/{rolloutId}/start", rollout.getId())
                .accept(MediaTypes.HAL_JSON_VALUE)).andDo(MockMvcResultPrinter.print()).andExpect(status().isOk())
                .andDo(this.document.document(
                        pathParameters(parameterWithName("rolloutId").description(ApiModelPropertiesGeneric.ITEM_ID))));
    }

    @Test
    @Description("Handles the POST request of pausing a rollout. Required Permission: " + SpPermission.HANDLE_ROLLOUT)
    public void pauseRollout() throws Exception {
        final Rollout rollout = createRolloutEntity();
        rolloutManagement.start(rollout.getId());

        // Run here, because scheduler is disabled during tests
        rolloutManagement.handleRollouts();

        mockMvc.perform(post(MgmtRestConstants.ROLLOUT_V1_REQUEST_MAPPING + "/{rolloutId}/pause", rollout.getId())
                .accept(MediaTypes.HAL_JSON_VALUE)).andDo(MockMvcResultPrinter.print()).andExpect(status().isOk())
                .andDo(this.document.document(
                        pathParameters(parameterWithName("rolloutId").description(ApiModelPropertiesGeneric.ITEM_ID))));
    }

    @Test
    @Description("Handles the POST request of resuming a rollout. Required Permission: " + SpPermission.HANDLE_ROLLOUT)
    public void resumeRollout() throws Exception {
        final Rollout rollout = createRolloutEntity();
        rolloutManagement.start(rollout.getId());

        // Run here, because scheduler is disabled during tests
        rolloutManagement.handleRollouts();

        rolloutManagement.pauseRollout(rollout.getId());
        mockMvc.perform(post(MgmtRestConstants.ROLLOUT_V1_REQUEST_MAPPING + "/{rolloutId}/resume", rollout.getId())
                .accept(MediaTypes.HAL_JSON_VALUE)).andDo(MockMvcResultPrinter.print()).andExpect(status().isOk())
                .andDo(this.document.document(
                        pathParameters(parameterWithName("rolloutId").description(ApiModelPropertiesGeneric.ITEM_ID))));
    }

    @Test
    @Description("Handles the POST request of approving a rollout. Required Permission: "
            + SpPermission.APPROVE_ROLLOUT)
    public void approveRollout() throws Exception {
        approvalStrategy.setApprovalNeeded(true);
        final Rollout rollout = createRolloutEntity();
        mockMvc.perform(post(MgmtRestConstants.ROLLOUT_V1_REQUEST_MAPPING + "/{rolloutId}/approve", rollout.getId())
                .accept(MediaTypes.HAL_JSON_VALUE)).andDo(MockMvcResultPrinter.print()).andExpect(status().isOk())
                .andDo(this.document.document(
                        pathParameters(parameterWithName("rolloutId").description(ApiModelPropertiesGeneric.ITEM_ID))));
    }

    @Test
    @Description("Handles the POST request of denying a rollout. Required Permission: " + SpPermission.APPROVE_ROLLOUT)
    public void denyRollout() throws Exception {
        approvalStrategy.setApprovalNeeded(true);
        final Rollout rollout = createRolloutEntity();
        mockMvc.perform(post(MgmtRestConstants.ROLLOUT_V1_REQUEST_MAPPING + "/{rolloutId}/deny", rollout.getId())
                .accept(MediaTypes.HAL_JSON_VALUE)).andDo(MockMvcResultPrinter.print()).andExpect(status().isOk())
                .andDo(this.document.document(
                        pathParameters(parameterWithName("rolloutId").description(ApiModelPropertiesGeneric.ITEM_ID))));
    }

    @Test
    @Description("Handles the GET request of retrieving the deploy groups of a rollout. Required Permission: "
            + SpPermission.READ_ROLLOUT)
    public void getRolloutDeployGroups() throws Exception {
        final Rollout rollout = createRolloutEntity();

        mockMvc.perform(get(MgmtRestConstants.ROLLOUT_V1_REQUEST_MAPPING + "/{rolloutId}/deploygroups", rollout.getId())
                .accept(MediaTypes.HAL_JSON_VALUE)).andDo(MockMvcResultPrinter.print()).andExpect(status().isOk())
                .andExpect(content().contentType(MediaTypes.HAL_JSON_UTF8))
                .andDo(this.document.document(
                        getRolloutDeployGroupResponseFields(true, false,
                                fieldWithPath("total").description(ApiModelPropertiesGeneric.TOTAL_ELEMENTS),
                                fieldWithPath("size").type(JsonFieldType.NUMBER)
                                        .description(ApiModelPropertiesGeneric.SIZE),
                                fieldWithPath("content").description(MgmtApiModelProperties.ROLLOUT_LIST)),
                        pathParameters(parameterWithName("rolloutId").description(ApiModelPropertiesGeneric.ITEM_ID))));
    }

    @Test
    @Description("Handles the GET request of retrieving a deploy group of a rollout. Required Permission: "
            + SpPermission.READ_ROLLOUT)
    public void getRolloutDeployGroup() throws Exception {
        final Rollout rollout = createRolloutEntity();
        final RolloutGroup firstRolloutGroup = rolloutGroupManagement.findByRollout(PAGE, rollout.getId()).getContent()
                .get(0);

        mockMvc.perform(get(MgmtRestConstants.ROLLOUT_V1_REQUEST_MAPPING + "/{rolloutId}/deploygroups/{deployGroupId}",
                rollout.getId(), firstRolloutGroup.getId()).accept(MediaTypes.HAL_JSON_VALUE))
                .andDo(MockMvcResultPrinter.print()).andExpect(status().isOk())
                .andExpect(content().contentType(MediaTypes.HAL_JSON_UTF8))
                .andDo(this.document.document(getRolloutDeployGroupResponseFields(false, true),
                        pathParameters(parameterWithName("rolloutId").description(ApiModelPropertiesGeneric.ITEM_ID),
                                parameterWithName("deployGroupId").description(ApiModelPropertiesGeneric.ITEM_ID))));
    }

    private Snippet getRolloutDeployGroupResponseFields(final boolean isArray, final boolean withDetails,
            final FieldDescriptor... descriptors) throws JsonProcessingException {
        final String arrayPrefix = getArrayPrefix(isArray);
        final List<FieldDescriptor> allFieldDescriptor = new ArrayList<>();
        allFieldDescriptor.addAll(Arrays.asList(descriptors));

        allFieldDescriptor.add(fieldWithPath(arrayPrefix + "id").description(ApiModelPropertiesGeneric.ITEM_ID));
        allFieldDescriptor.add(fieldWithPath(arrayPrefix + "name").description(ApiModelPropertiesGeneric.NAME));
        allFieldDescriptor.add(fieldWithPath(arrayPrefix + "description").optional()
                .description(ApiModelPropertiesGeneric.DESCRPTION));
        allFieldDescriptor
                .add(fieldWithPath(arrayPrefix + "createdBy").description(ApiModelPropertiesGeneric.CREATED_BY));
        allFieldDescriptor
                .add(fieldWithPath(arrayPrefix + "createdAt").description(ApiModelPropertiesGeneric.CREATED_AT));
        allFieldDescriptor.add(fieldWithPath(arrayPrefix + "lastModifiedBy").optional().type(JsonFieldType.STRING)
                .description(ApiModelPropertiesGeneric.LAST_MODIFIED_BY));
        allFieldDescriptor.add(fieldWithPath(arrayPrefix + "lastModifiedAt").optional().type(JsonFieldType.NUMBER)
                .description(ApiModelPropertiesGeneric.LAST_MODIFIED_AT));
        allFieldDescriptor
                .add(fieldWithPath(arrayPrefix + "status").description(MgmtApiModelProperties.ROLLOUT_GROUP_STATUS)
                        .attributes(key("value").value("['creating','ready','paused','running','finished']")));

        allFieldDescriptor.add(
                fieldWithPath(arrayPrefix + "totalTargets").description(MgmtApiModelProperties.ROLLOUT_TOTAL_TARGETS));

        if (withDetails) {
            allFieldDescriptor.add(fieldWithPath(arrayPrefix + "totalTargetsPerStatus")
                    .description(MgmtApiModelProperties.ROLLOUT_TOTAL_TARGETS_PER_STATUS));
        }

        allFieldDescriptor.add(fieldWithPath(arrayPrefix + "targetFilterQuery")
                .description(MgmtApiModelProperties.ROLLOUT_GROUP_FILTER_QUERY));

        allFieldDescriptor.add(fieldWithPath(arrayPrefix + "targetPercentage")
                .description(MgmtApiModelProperties.ROLLOUT_GROUP_TARGET_PERCENTAGE));

        allFieldDescriptor.add(fieldWithPath(arrayPrefix + "successCondition")
                .description(MgmtApiModelProperties.ROLLOUT_SUCCESS_CONDITION));
        allFieldDescriptor.add(fieldWithPath(arrayPrefix + "successCondition.condition")
                .description(MgmtApiModelProperties.ROLLOUT_SUCCESS_CONDITION_CONDITION));
        allFieldDescriptor.add(fieldWithPath(arrayPrefix + "successCondition.expression")
                .description(MgmtApiModelProperties.ROLLOUT_SUCCESS_CONDITION_EXP));

        allFieldDescriptor.add(fieldWithPath(arrayPrefix + "successAction")
                .description(MgmtApiModelProperties.ROLLOUT_SUCCESS_ACTION));
        allFieldDescriptor.add(fieldWithPath(arrayPrefix + "successAction.action")
                .description(MgmtApiModelProperties.ROLLOUT_SUCCESS_ACTION_ACTION));
        allFieldDescriptor.add(fieldWithPath(arrayPrefix + "successAction.expression")
                .description(MgmtApiModelProperties.ROLLOUT_SUCCESS_ACTION_EXP));

        allFieldDescriptor.add(fieldWithPath(arrayPrefix + "errorCondition")
                .description(MgmtApiModelProperties.ROLLOUT_ERROR_CONDITION));
        allFieldDescriptor.add(fieldWithPath(arrayPrefix + "errorCondition.condition")
                .description(MgmtApiModelProperties.ROLLOUT_ERROR_CONDITION_CONDITION));
        allFieldDescriptor.add(fieldWithPath(arrayPrefix + "errorCondition.expression")
                .description(MgmtApiModelProperties.ROLLOUT_ERROR_CONDITION_EXP));

        allFieldDescriptor.add(
                fieldWithPath(arrayPrefix + "errorAction").description(MgmtApiModelProperties.ROLLOUT_ERROR_ACTION));
        allFieldDescriptor.add(fieldWithPath(arrayPrefix + "errorAction.action")
                .description(MgmtApiModelProperties.ROLLOUT_ERROR_ACTION_ACTION));
        allFieldDescriptor.add(fieldWithPath(arrayPrefix + "errorAction.expression")
                .description(MgmtApiModelProperties.ROLLOUT_ERROR_ACTION_EXP));

        allFieldDescriptor.add(fieldWithPath(arrayPrefix + "_links.self").ignored());

        return new DocumenationResponseFieldsSnippet(allFieldDescriptor);
    }

    @Test
    @Description("Handles the GET request of retrieving a deploy group of a rollout. Required Permission: "
            + SpPermission.READ_ROLLOUT)
    public void getRolloutDeployGroupWithParameters() throws Exception {
        final Rollout rollout = createRolloutEntity();
        final RolloutGroup firstRolloutGroup = rolloutGroupManagement
                .findByRollout(PageRequest.of(0, 1), rollout.getId()).getContent().get(0);

        mockMvc.perform(get(MgmtRestConstants.ROLLOUT_V1_REQUEST_MAPPING + "/{rolloutId}/deploygroups/{deployGroupId}",
                rollout.getId(), firstRolloutGroup.getId()).param("offset", "0").param("limit", "2")
                        .param("sort", "id:DESC").param("q", "id==" + firstRolloutGroup.getId())
                        .accept(MediaTypes.HAL_JSON_VALUE))
                .andDo(MockMvcResultPrinter.print()).andExpect(status().isOk())
                .andExpect(content().contentType(MediaTypes.HAL_JSON_UTF8))
                .andDo(this.document.document(
                        pathParameters(parameterWithName("rolloutId").description(ApiModelPropertiesGeneric.ITEM_ID),
                                parameterWithName("deployGroupId").description(ApiModelPropertiesGeneric.ITEM_ID)),
                        getFilterRequestParamter()));
    }

    @Test
    @Description("Handles the GET request of retrieving a all targets of a specific deploy group of a rollout. Required Permissions: "
            + SpPermission.READ_ROLLOUT + ", " + SpPermission.READ_TARGET)
    public void getRolloutDeployGroupTargets() throws Exception {
        final Rollout rollout = createRolloutEntity();
        final RolloutGroup firstRolloutGroup = rolloutGroupManagement
                .findByRollout(PageRequest.of(0, 1), rollout.getId()).getContent().get(0);

        mockMvc.perform(
                get(MgmtRestConstants.ROLLOUT_V1_REQUEST_MAPPING + "/{rolloutId}/deploygroups/{deployGroupId}/targets",
                        rollout.getId(), firstRolloutGroup.getId()).accept(MediaTypes.HAL_JSON_VALUE))
                .andDo(MockMvcResultPrinter.print()).andExpect(status().isOk())
                .andExpect(content().contentType(MediaTypes.HAL_JSON_UTF8))
                .andDo(this.document.document(
                        pathParameters(parameterWithName("rolloutId").description(ApiModelPropertiesGeneric.ITEM_ID),
                                parameterWithName("deployGroupId").description(ApiModelPropertiesGeneric.ITEM_ID)),
                        responseFields(
                                fieldWithPath("size").type(JsonFieldType.NUMBER)
                                        .description(ApiModelPropertiesGeneric.SIZE),
                                fieldWithPath("total").description(ApiModelPropertiesGeneric.TOTAL_ELEMENTS),
                                fieldWithPath("content").description(MgmtApiModelProperties.TARGET_LIST),
                                fieldWithPath("content[].createdBy").description(ApiModelPropertiesGeneric.CREATED_BY),
                                fieldWithPath("content[].address").optional().type(String.class)
                                        .description(MgmtApiModelProperties.ADDRESS),
                                fieldWithPath("content[].createdAt").description(ApiModelPropertiesGeneric.CREATED_AT),
                                fieldWithPath("content[].name").description(ApiModelPropertiesGeneric.NAME),
                                fieldWithPath("content[].description").optional().type(String.class)
                                        .description(ApiModelPropertiesGeneric.DESCRPTION),
                                fieldWithPath("content[].controllerId").description(ApiModelPropertiesGeneric.ITEM_ID),
                                fieldWithPath("content[].updateStatus")
                                        .description(MgmtApiModelProperties.UPDATE_STATUS).type("enum")
                                        .attributes(key("value")
                                                .value("['error', 'in_sync', 'pending', 'registered', 'unknown']")),
                                fieldWithPath("content[].securityToken")
                                        .description(MgmtApiModelProperties.SECURITY_TOKEN),
                                fieldWithPath("content[].installedAt").optional().type(Long.class)
                                        .description(MgmtApiModelProperties.INSTALLED_AT),
                                fieldWithPath("content[].lastModifiedAt").optional().type(Long.class)
                                        .description(ApiModelPropertiesGeneric.LAST_MODIFIED_AT).type("Number"),
                                fieldWithPath("content[].lastModifiedBy").optional().type(String.class)
                                        .description(ApiModelPropertiesGeneric.LAST_MODIFIED_BY).type("String"),
                                fieldWithPath("content[].ipAddress").optional().type(String.class)
                                        .description(MgmtApiModelProperties.IP_ADDRESS).type("String"),
                                fieldWithPath("content[].lastControllerRequestAt").optional().type(Long.class)
                                        .description(MgmtApiModelProperties.LAST_REQUEST_AT).type("Number"),
                                fieldWithPath("content[]._links.self").ignored())));
    }

    @Test
    @Description("Handles the GET request of retrieving a all targets of a specific deploy group of a rollout. Required Permission: "
            + SpPermission.READ_ROLLOUT + ", " + SpPermission.READ_TARGET)
    public void getRolloutDeployGroupTargetsWithParameters() throws Exception {
        final Rollout rollout = createRolloutEntity();
        final RolloutGroup firstRolloutGroup = rolloutGroupManagement
                .findByRollout(PageRequest.of(0, 1), rollout.getId()).getContent().get(0);

        mockMvc.perform(
                get(MgmtRestConstants.ROLLOUT_V1_REQUEST_MAPPING + "/{rolloutId}/deploygroups/{deployGroupId}/targets",
                        rollout.getId(), firstRolloutGroup.getId()).param("offset", "0").param("limit", "2")
                                .param("sort", "name:ASC").param("q", "controllerId==exampleTarget0")
                                .accept(MediaTypes.HAL_JSON_VALUE))
                .andDo(MockMvcResultPrinter.print()).andExpect(status().isOk())
                .andExpect(content().contentType(MediaTypes.HAL_JSON_UTF8))
                .andDo(this.document.document(
                        pathParameters(parameterWithName("rolloutId").description(ApiModelPropertiesGeneric.ITEM_ID),
                                parameterWithName("deployGroupId").description(ApiModelPropertiesGeneric.ITEM_ID)),
                        getFilterRequestParamter()));
    }

    private Rollout createRolloutEntity() {
        testdataFactory.createTargets(20, "exampleTarget");
        final RolloutCreate rolloutCreate = entityFactory.rollout().create().name("exampleRollout")
                .targetFilterQuery("controllerId==exampleTarget*").set(testdataFactory.createDistributionSet());
<<<<<<< HEAD
        if (isMultiAssignmentsEnabled()) {
=======
        if (isMultiAssignmentsenabled()) {
>>>>>>> 565ae9fc
            rolloutCreate.weight(400);
        }
        final Rollout rollout = rolloutManagement.create(rolloutCreate, 10, new RolloutGroupConditionBuilder()
                .withDefaults().successCondition(RolloutGroupSuccessCondition.THRESHOLD, "10").build());

        // Run here, because Scheduler is disabled during tests
        rolloutManagement.handleRollouts();

        return rolloutManagement
                .update(entityFactory.rollout().update(rollout.getId()).description("exampleDescription"));
    }

}<|MERGE_RESOLUTION|>--- conflicted
+++ resolved
@@ -191,7 +191,6 @@
                 .errorCondition(RolloutGroupErrorCondition.THRESHOLD, "80")
                 .errorAction(RolloutGroupErrorAction.PAUSE, "").build();
 
-
         mockMvc.perform(
                 post(MgmtRestConstants.ROLLOUT_V1_REQUEST_MAPPING)
                         .content(JsonBuilder.rollout(name, description, groupSize, dsId, targetFilter,
@@ -199,21 +198,14 @@
                         .contentType(MediaTypes.HAL_JSON_UTF8).accept(MediaTypes.HAL_JSON_VALUE))
                 .andDo(MockMvcResultPrinter.print()).andExpect(status().isCreated())
                 .andExpect(content().contentType(MediaTypes.HAL_JSON_UTF8))
-                .andDo(this.document.document(
-                        requestFields(requestFieldWithPath("name").description(ApiModelPropertiesGeneric.NAME),
+                .andDo(this.document.document(requestFields(
+                        requestFieldWithPath("name").description(ApiModelPropertiesGeneric.NAME),
                         requestFieldWithPathMandatoryInMultiAssignMode("weight").type(JsonFieldType.NUMBER)
                                 .description(MgmtApiModelProperties.RESULTING_ACTIONS_WEIGHT)
                                 .attributes(key("value").value("0 - 1000")),
                         requestFieldWithPath("name").description(ApiModelPropertiesGeneric.NAME),
-<<<<<<< HEAD
-                                optionalRequestFieldWithPath("type").description(
-                                        MgmtApiModelProperties.ROLLOUT_TYPE).attributes(
-                                                key("value").value("['soft', 'forced', 'timeforced', 'downloadonly']")),      
-=======
-                        requestFieldWithPathMandatoryInMultiAssignMode("weight").type(JsonFieldType.NUMBER)
-                                .description(MgmtApiModelProperties.RESULTING_ACTIONS_WEIGHT)
-                                .attributes(key("value").value("0 - 1000")),
->>>>>>> 565ae9fc
+                        optionalRequestFieldWithPath("type").description(MgmtApiModelProperties.ROLLOUT_TYPE)
+                                .attributes(key("value").value("['soft', 'forced', 'timeforced', 'downloadonly']")),
                         requestFieldWithPath("distributionSetId").description(MgmtApiModelProperties.ROLLOUT_DS_ID),
                         requestFieldWithPath("targetFilterQuery")
                                 .description(MgmtApiModelProperties.ROLLOUT_FILTER_QUERY),
@@ -294,7 +286,6 @@
                         .contentType(MediaType.APPLICATION_JSON).accept(MediaTypes.HAL_JSON_VALUE))
                 .andDo(MockMvcResultPrinter.print()).andExpect(status().isCreated())
                 .andExpect(content().contentType(MediaTypes.HAL_JSON_UTF8))
-<<<<<<< HEAD
                 .andDo(this.document.document(
                         requestFields(requestFieldWithPath("name").description(ApiModelPropertiesGeneric.NAME),
                                 requestFieldWithPathMandatoryInMultiAssignMode("weight")
@@ -335,7 +326,6 @@
                                         .attributes(key("value").value("['pause']")),
                                 optionalRequestFieldWithPath("errorAction.expression")
                                         .description(MgmtApiModelProperties.ROLLOUT_ERROR_ACTION_EXP),
-
                                 requestFieldWithPath("groups").description(MgmtApiModelProperties.ROLLOUT_GROUPS),
                                 requestFieldWithPath("groups[].name").description(ApiModelPropertiesGeneric.NAME),
                                 requestFieldWithPath("groups[].description")
@@ -373,82 +363,6 @@
                                         .attributes(key("value").value("['pause']")),
                                 optionalRequestFieldWithPath("groups[].errorAction.expression")
                                         .description(MgmtApiModelProperties.ROLLOUT_ERROR_ACTION_EXP)),
-=======
-                .andDo(this.document.document(requestFields(
-                        requestFieldWithPath("name").description(ApiModelPropertiesGeneric.NAME),
-                        requestFieldWithPathMandatoryInMultiAssignMode("weight").type(JsonFieldType.NUMBER)
-                                .description(MgmtApiModelProperties.RESULTING_ACTIONS_WEIGHT)
-                                .attributes(key("value").value("0 - 1000")),
-                        requestFieldWithPath("distributionSetId").description(MgmtApiModelProperties.ROLLOUT_DS_ID),
-                        requestFieldWithPath("targetFilterQuery")
-                                .description(MgmtApiModelProperties.ROLLOUT_FILTER_QUERY),
-                        optionalRequestFieldWithPath("description").description(ApiModelPropertiesGeneric.DESCRPTION),
-                        optionalRequestFieldWithPath("successCondition")
-                                .description(MgmtApiModelProperties.ROLLOUT_SUCCESS_CONDITION),
-                        optionalRequestFieldWithPath("successCondition.condition")
-                                .description(MgmtApiModelProperties.ROLLOUT_SUCCESS_CONDITION_CONDITION)
-                                .attributes(key("value").value("['threshold']")),
-                        optionalRequestFieldWithPath("successCondition.expression")
-                                .description(MgmtApiModelProperties.ROLLOUT_SUCCESS_CONDITION_EXP),
-                        optionalRequestFieldWithPath("successAction")
-                                .description(MgmtApiModelProperties.ROLLOUT_SUCCESS_ACTION),
-                        optionalRequestFieldWithPath("successAction.action")
-                                .description(MgmtApiModelProperties.ROLLOUT_SUCCESS_ACTION_ACTION)
-                                .attributes(key("value").value("['nextgroup']")),
-                        optionalRequestFieldWithPath("successAction.expression")
-                                .description(MgmtApiModelProperties.ROLLOUT_SUCCESS_ACTION_EXP),
-                        optionalRequestFieldWithPath("errorCondition")
-                                .description(MgmtApiModelProperties.ROLLOUT_ERROR_CONDITION),
-                        optionalRequestFieldWithPath("errorCondition.condition")
-                                .description(MgmtApiModelProperties.ROLLOUT_ERROR_CONDITION_CONDITION)
-                                .attributes(key("value").value("['threshold']")),
-                        optionalRequestFieldWithPath("errorCondition.expression")
-                                .description(MgmtApiModelProperties.ROLLOUT_ERROR_CONDITION_EXP),
-                        optionalRequestFieldWithPath("errorAction")
-                                .description(MgmtApiModelProperties.ROLLOUT_ERROR_ACTION),
-                        optionalRequestFieldWithPath("errorAction.action")
-                                .description(MgmtApiModelProperties.ROLLOUT_ERROR_ACTION_ACTION)
-                                .attributes(key("value").value("['pause']")),
-                        optionalRequestFieldWithPath("errorAction.expression")
-                                .description(MgmtApiModelProperties.ROLLOUT_ERROR_ACTION_EXP),
-
-                        requestFieldWithPath("groups").description(MgmtApiModelProperties.ROLLOUT_GROUPS),
-                        requestFieldWithPath("groups[].name").description(ApiModelPropertiesGeneric.NAME),
-                        requestFieldWithPath("groups[].description").description(ApiModelPropertiesGeneric.DESCRPTION),
-                        optionalRequestFieldWithPath("groups[].targetFilterQuery")
-                                .description(MgmtApiModelProperties.ROLLOUT_GROUP_FILTER_QUERY),
-                        optionalRequestFieldWithPath("groups[].targetPercentage")
-                                .description(MgmtApiModelProperties.ROLLOUT_GROUP_TARGET_PERCENTAGE)
-                                .attributes(key("value").value("0..100")),
-                        optionalRequestFieldWithPath("groups[].successCondition")
-                                .description(MgmtApiModelProperties.ROLLOUT_SUCCESS_CONDITION),
-                        optionalRequestFieldWithPath("groups[].successCondition.condition")
-                                .description(MgmtApiModelProperties.ROLLOUT_SUCCESS_CONDITION_CONDITION)
-                                .attributes(key("value").value("['threshold']")),
-                        optionalRequestFieldWithPath("groups[].successCondition.expression")
-                                .description(MgmtApiModelProperties.ROLLOUT_SUCCESS_CONDITION_EXP),
-                        optionalRequestFieldWithPath("groups[].successAction")
-                                .description(MgmtApiModelProperties.ROLLOUT_SUCCESS_ACTION),
-                        optionalRequestFieldWithPath("groups[].successAction.action")
-                                .description(MgmtApiModelProperties.ROLLOUT_SUCCESS_ACTION_ACTION)
-                                .attributes(key("value").value("['nextgroup']")),
-                        optionalRequestFieldWithPath("groups[].successAction.expression")
-                                .description(MgmtApiModelProperties.ROLLOUT_SUCCESS_ACTION_EXP),
-                        optionalRequestFieldWithPath("groups[].errorCondition")
-                                .description(MgmtApiModelProperties.ROLLOUT_ERROR_CONDITION),
-                        optionalRequestFieldWithPath("groups[].errorCondition.condition")
-                                .description(MgmtApiModelProperties.ROLLOUT_ERROR_CONDITION_CONDITION)
-                                .attributes(key("value").value("['threshold']")),
-                        optionalRequestFieldWithPath("groups[].errorCondition.expression")
-                                .description(MgmtApiModelProperties.ROLLOUT_ERROR_CONDITION_EXP),
-                        optionalRequestFieldWithPath("groups[].errorAction")
-                                .description(MgmtApiModelProperties.ROLLOUT_ERROR_ACTION),
-                        optionalRequestFieldWithPath("groups[].errorAction.action")
-                                .description(MgmtApiModelProperties.ROLLOUT_ERROR_ACTION_ACTION)
-                                .attributes(key("value").value("['pause']")),
-                        optionalRequestFieldWithPath("groups[].errorAction.expression")
-                                .description(MgmtApiModelProperties.ROLLOUT_ERROR_ACTION_EXP)),
->>>>>>> 565ae9fc
                         getRolloutResponseFields(false, true)));
     }
 
@@ -723,11 +637,7 @@
         testdataFactory.createTargets(20, "exampleTarget");
         final RolloutCreate rolloutCreate = entityFactory.rollout().create().name("exampleRollout")
                 .targetFilterQuery("controllerId==exampleTarget*").set(testdataFactory.createDistributionSet());
-<<<<<<< HEAD
         if (isMultiAssignmentsEnabled()) {
-=======
-        if (isMultiAssignmentsenabled()) {
->>>>>>> 565ae9fc
             rolloutCreate.weight(400);
         }
         final Rollout rollout = rolloutManagement.create(rolloutCreate, 10, new RolloutGroupConditionBuilder()
