/**
 * Copyright (c) 2018 Bosch Software Innovations GmbH and others.
 *
 * All rights reserved. This program and the accompanying materials
 * are made available under the terms of the Eclipse Public License v1.0
 * which accompanies this distribution, and is available at
 * http://www.eclipse.org/legal/epl-v10.html
 */
package org.eclipse.hawkbit.artifact.repository;

import java.io.BufferedOutputStream;
import java.io.File;
import java.io.FileOutputStream;
import java.io.IOException;
import java.io.InputStream;
import java.io.OutputStream;
import java.security.DigestInputStream;
import java.security.MessageDigest;
import java.security.NoSuchAlgorithmException;

import org.eclipse.hawkbit.artifact.repository.model.AbstractDbArtifact;
import org.eclipse.hawkbit.artifact.repository.model.DbArtifactHash;
import org.slf4j.Logger;
import org.slf4j.LoggerFactory;
import org.springframework.util.StringUtils;

import com.google.common.io.BaseEncoding;
import com.google.common.io.ByteStreams;

/**
 * Abstract utility class for ArtifactRepository implementations with common
 * functionality, e.g. computation of hashes.
 */
public abstract class AbstractArtifactRepository implements ArtifactRepository {
    private static final String TEMP_FILE_PREFIX = "tmp";
    private static final String TEMP_FILE_SUFFIX = "artifactrepo";

    private static final Logger LOG = LoggerFactory.getLogger(AbstractArtifactRepository.class);

    @Override
    // suppress warning, of not strong enough hashing algorithm, SHA-1 and MD5
    // is not used security related
    @SuppressWarnings("squid:S2070")
    public AbstractDbArtifact store(final String tenant, final InputStream content, final String filename,
            final String contentType, final DbArtifactHash hash) {
        final MessageDigest mdSHA1;
        final MessageDigest mdMD5;
        try {
            mdSHA1 = MessageDigest.getInstance("SHA1");
            mdMD5 = MessageDigest.getInstance("MD5");
        } catch (final NoSuchAlgorithmException e) {
            throw new ArtifactStoreException(e.getMessage(), e);
        }

        String tempFile = null;
        try (final DigestInputStream inputstream = wrapInDigestInputStream(content, mdSHA1, mdMD5)) {

            tempFile = storeTempFile(inputstream);

            final String sha1Hash16 = BaseEncoding.base16().lowerCase().encode(mdSHA1.digest());
            final String md5Hash16 = BaseEncoding.base16().lowerCase().encode(mdMD5.digest());

            checkHashes(sha1Hash16, md5Hash16, hash);

            return store(sanitizeTenant(tenant), sha1Hash16, md5Hash16, contentType, tempFile);
        } catch (final IOException e) {
            throw new ArtifactStoreException(e.getMessage(), e);
        } finally {
<<<<<<< HEAD
            if (!StringUtils.isEmpty(tempFile)) {
                deleteTempFile(tempFile);
=======
            if (file != null && file.exists() && !file.delete()) {
                LOG.error("Could not delete temp file {}", file);
>>>>>>> 6dd98d21
            }
        }
    }

    protected void deleteTempFile(final String tempFile) {
        final File file = new File(tempFile);

        if (file.exists() && !file.delete()) {
            LOG.error("Could not delete temp file {}", file);
        }
    }

    protected String storeTempFile(final InputStream content) throws IOException {
        final File file = createTempFile();

        try (final OutputStream outputstream = new BufferedOutputStream(new FileOutputStream(file))) {
            ByteStreams.copy(content, outputstream);
            outputstream.flush();
        }

        return file.getPath();
    }

    private static File createTempFile() {

        try {
            return File.createTempFile(TEMP_FILE_PREFIX, TEMP_FILE_SUFFIX);
        } catch (final IOException e) {
            throw new ArtifactStoreException("Cannot create tempfile", e);
        }
    }

    private static void checkHashes(final String sha1Hash16, final String md5Hash16, final DbArtifactHash hash) {
        if (hash == null) {
            return;
        }
        if (hash.getSha1() != null && !sha1Hash16.equals(hash.getSha1())) {
            throw new HashNotMatchException("The given sha1 hash " + hash.getSha1()
                    + " does not match with the calcualted sha1 hash " + sha1Hash16, HashNotMatchException.SHA1);
        }
        if (hash.getMd5() != null && !md5Hash16.equals(hash.getMd5())) {
            throw new HashNotMatchException(
                    "The given md5 hash " + hash.getMd5() + " does not match with the calcualted md5 hash " + md5Hash16,
                    HashNotMatchException.MD5);
        }
    }

    protected abstract AbstractDbArtifact store(final String tenant, final String sha1Hash16, final String mdMD5Hash16,
            final String contentType, final String tempFile) throws IOException;

    private static DigestInputStream wrapInDigestInputStream(final InputStream input, final MessageDigest mdSHA1,
            final MessageDigest mdMD5) {
        return new DigestInputStream(new DigestInputStream(input, mdMD5), mdSHA1);
    }

    protected static String sanitizeTenant(final String tenant) {
        return tenant.trim().toUpperCase();
    }

}<|MERGE_RESOLUTION|>--- conflicted
+++ resolved
@@ -66,13 +66,8 @@
         } catch (final IOException e) {
             throw new ArtifactStoreException(e.getMessage(), e);
         } finally {
-<<<<<<< HEAD
             if (!StringUtils.isEmpty(tempFile)) {
                 deleteTempFile(tempFile);
-=======
-            if (file != null && file.exists() && !file.delete()) {
-                LOG.error("Could not delete temp file {}", file);
->>>>>>> 6dd98d21
             }
         }
     }
