/**
 * Copyright (c) 2015 Bosch Software Innovations GmbH and others
 *
 * This program and the accompanying materials are made
 * available under the terms of the Eclipse Public License 2.0
 * which is available at https://www.eclipse.org/legal/epl-2.0/
 *
 * SPDX-License-Identifier: EPL-2.0
 */
package org.eclipse.hawkbit.exception;

import lombok.Getter;

/**
 * Define the Error code for Error handling
 */
@Getter
public enum SpServerError {

    SP_REPO_GENERIC_ERROR(
            "hawkbit.server.error.repo.genericError",
            "unknown error occurred"),
    SP_REPO_ENTITY_ALREADY_EXISTS(
            "hawkbit.server.error.repo.entitiyAlreayExists",
            "The given entity already exists in database"),
    SP_REPO_AUTO_CONFIRMATION_ALREADY_ACTIVE(
            "hawkbit.server.error.repo.autoConfAlreadyActive",
            "Auto confirmation is already active"),
    SP_CONFIRMATION_FEEDBACK_INVALID(
            "hawkbit.server.confirmation.feedback.invalid",
            "Confirmation feedback is not valid"),
    SP_REPO_CONSTRAINT_VIOLATION(
            "hawkbit.server.error.repo.constraintViolation",
            "The given entity cannot be saved due to Constraint Violation"),
    SP_REPO_INVALID_TARGET_ADDRESS(
            "hawkbit.server.error.repo.invalidTargetAddress",
            "The target address is not well formed"),
<<<<<<< HEAD
    SP_REPO_ENTITY_NOT_EXISTS("hawkbit.server.error.repo.entityNotFound",
=======
    SP_REPO_ENTITY_NOT_EXISTS(
            "hawkbit.server.error.repo.entitiyNotFound",
>>>>>>> efc6d051
            "The given entity does not exist in the repository"),
    SP_REPO_CONCURRENT_MODIFICATION(
            "hawkbit.server.error.repo.concurrentModification",
            "The given entity has been changed by another user/session"),
    SP_TARGET_ATTRIBUTES_INVALID(
            "hawkbit.server.error.repo.invalidTargetAttributes",
            "The given target attributes are invalid"),
    SP_REST_SORT_PARAM_SYNTAX(
            "hawkbit.server.error.rest.param.sortParamSyntax",
            "The given sort parameter is not well formed"),
    SP_REST_RSQL_SEARCH_PARAM_SYNTAX(
            "hawkbit.server.error.rest.param.rsqlParamSyntax",
            "The given search parameter is not well formed"),
    SP_REST_RSQL_PARAM_INVALID_FIELD(
            "hawkbit.server.error.rest.param.rsqlInvalidField",
            "The given search parameter field does not exist"),
    SP_REST_SORT_PARAM_INVALID_FIELD(
            "hawkbit.server.error.rest.param.invalidField",
            "The given sort parameter field does not exist"),
    SP_REST_SORT_PARAM_INVALID_DIRECTION(
            "hawkbit.server.error.rest.param.invalidDirection",
            "The given sort parameter direction does not exist"),
    SP_REST_BODY_NOT_READABLE(
            "hawkbit.server.error.rest.body.notReadable",
            "The given request body is not well formed"),
    SP_ARTIFACT_UPLOAD_FAILED(
            "hawkbit.server.error.artifact.uploadFailed",
            "Upload of artifact failed with internal server error."),
    SP_ARTIFACT_ENCRYPTION_NOT_SUPPORTED(
            "hawkbit.server.error.artifact.encryptionNotSupported",
            "Artifact encryption is not supported."),
    SP_ARTIFACT_ENCRYPTION_FAILED(
            "hawkbit.server.error.artifact.encryptionFailed",
            "Artifact encryption operation failed."),
    SP_ARTIFACT_UPLOAD_FAILED_MD5_MATCH(
            "hawkbit.server.error.artifact.uploadFailed.checksum.md5.match",
            "Upload of artifact failed as the provided MD5 checksum did not match with the provided artifact."),
    SP_ARTIFACT_UPLOAD_FAILED_SHA1_MATCH(
            "hawkbit.server.error.artifact.uploadFailed.checksum.sha1.match",
            "Upload of artifact failed as the provided SHA1 checksum did not match with the provided artifact."),
    SP_ARTIFACT_UPLOAD_FAILED_SHA256_MATCH(
            "hawkbit.server.error.artifact.uploadFailed.checksum.sha256.match",
            "Upload of artifact failed as the provided SHA256 checksum did not match with the provided artifact."),
    SP_DS_CREATION_FAILED_MISSING_MODULE(
            "hawkbit.server.error.distributionset.creationFailed.missingModule",
            "Creation if Distribution Set failed as module is missing that is configured as mandatory."),
    SP_INSUFFICIENT_PERMISSION(
            "hawkbit.server.error.insufficientpermission",
            "Insufficient Permission"),
    SP_ARTIFACT_DELETE_FAILED(
            "hawkbit.server.error.artifact.deleteFailed",
            "Deletion of artifact failed with internal server error."),
    SP_ARTIFACT_LOAD_FAILED(
            "hawkbit.server.error.artifact.loadFailed",
            "Load of artifact failed with internal server error."),
    SP_ARTIFACT_BINARY_DELETED(
            "hawkbit.server.error.artifact.binaryDeleted",
            "The artifact binary does not exist anymore."),
    SP_QUOTA_EXCEEDED(
            "hawkbit.server.error.quota.tooManyEntries",
            "Too many entries have been inserted."),
    SP_FILE_SIZE_QUOTA_EXCEEDED(
            "hawkbit.server.error.quota.fileSizeExceeded",
            "File exceeds size quota."),
    SP_STORAGE_QUOTA_EXCEEDED(
            "hawkbit.server.error.quota.storageExceeded",
            "Storage quota will be exceeded if file is uploaded."),
    SP_ACTION_NOT_CANCELABLE(
            "hawkbit.server.error.action.notcancelable",
            "Only active actions which are in status pending are cancelable."),
    SP_ACTION_NOT_FORCE_QUITABLE(
            "hawkbit.server.error.action.notforcequitable",
            "Only active actions which are in status pending can be force quit."),
    SP_DS_INCOMPLETE(
            "hawkbit.server.error.distributionset.incomplete",
            "Distribution set is assigned/locked to a target that is incomplete (i.e. mandatory modules are missing)"),
    SP_LOCKED(
            "hawkbit.server.error.locked",
            "Entry is locked. Could not be functionally modified"),
    SP_DELETED(
            "hawkbit.server.error.deleted",
            "Entry is soft deleted"),
    SP_DS_INVALID(
            "hawkbit.server.error.distributionset.invalid",
            "Invalid distribution set is assigned to a target"),
    SP_DS_TYPE_UNDEFINED(
            "hawkbit.server.error.distributionset.type.undefined",
            "Distribution set type is not yet defined. Modules cannot be added until definition."),
    SP_DS_MODULE_UNSUPPORTED(
            "hawkbit.server.error.distributionset.modules.unsupported",
            "Distribution set type does not contain the given module, i.e. is incompatible."),
    SP_REPO_TENANT_NOT_EXISTS(
            "hawkbit.server.error.repo.tenantNotExists",
            "The entity cannot be inserted due the tenant does not exists"),
    SP_ENTITY_LOCKED(
            "hawkbit.server.error.entitiylocked",
            "The given entity is locked by the server."),
    SP_REPO_ENTITY_READ_ONLY(
            "hawkbit.server.error.entityreadonly",
            "The given entity is read only and the change cannot be completed."),
    SP_CONFIGURATION_VALUE_INVALID(
            "hawkbit.server.error.configValueInvalid",
            "The given configuration value is invalid."),
    SP_CONFIGURATION_KEY_INVALID(
            "hawkbit.server.error.configKeyInvalid",
            "The given configuration key is invalid."),
    SP_ROLLOUT_ILLEGAL_STATE(
            "hawkbit.server.error.rollout.illegalstate",
            "The rollout is in the wrong state for the requested operation"),
    SP_ROLLOUT_VERIFICATION_FAILED(
            "hawkbit.server.error.rollout.verificationFailed",
            "The rollout configuration could not be verified successfully"),
    SP_REPO_OPERATION_NOT_SUPPORTED(
            "hawkbit.server.error.operation.notSupported",
            "Operation or method is (no longer) supported by service."),
    SP_MAINTENANCE_SCHEDULE_INVALID(
            "hawkbit.server.error.maintenanceScheduleInvalid",
            "Information for schedule, duration or timezone is missing; or there is no valid maintenance window available in future."),
    SP_AUTO_ASSIGN_ACTION_TYPE_INVALID(
            "hawkbit.server.error.repo.invalidAutoAssignActionType",
            "The given action type for auto-assignment is invalid: allowed values are ['forced', 'soft', 'downloadonly']"),
    SP_CONFIGURATION_VALUE_CHANGE_NOT_ALLOWED(
            "hawkbit.server.error.repo.tenantConfigurationValueChangeNotAllowed",
            "The requested tenant configuration value modification is not allowed."),
    SP_MULTIASSIGNMENT_NOT_ENABLED(
            "hawkbit.server.error.multiassignmentNotEnabled",
            "The requested operation requires multi assignments to be enabled."),
    SP_NO_WEIGHT_PROVIDED_IN_MULTIASSIGNMENT_MODE(
            "hawkbit.server.error.noWeightProvidedInMultiAssignmentMode",
            "The requested operation requires a weight to be specified when multi assignments is enabled."),
    SP_TARGET_TYPE_IN_USE(
            "hawkbit.server.error.target.type.used", "Target type is still in use by a target."),
    SP_TARGET_TYPE_INCOMPATIBLE(
            "hawkbit.server.error.target.type.incompatible",
            "Target type of target is not compatible with distribution set."),
    SP_TARGET_TYPE_KEY_OR_NAME_REQUIRED(
            "hawkbit.server.error.target.type.keyOrNameRequired",
            "Target type key or name is required."),
    SP_STOP_ROLLOUT_FAILED(
            "hawkbit.server.error.stopRolloutFailed",
            "Stopping the rollout failed.");

    private final String key;
    private final String message;

    /**
     * Repository side Error codes
     */
    SpServerError(final String key, final String message) {
        this.key = key;
        this.message = message;
    }
}<|MERGE_RESOLUTION|>--- conflicted
+++ resolved
@@ -35,12 +35,8 @@
     SP_REPO_INVALID_TARGET_ADDRESS(
             "hawkbit.server.error.repo.invalidTargetAddress",
             "The target address is not well formed"),
-<<<<<<< HEAD
-    SP_REPO_ENTITY_NOT_EXISTS("hawkbit.server.error.repo.entityNotFound",
-=======
     SP_REPO_ENTITY_NOT_EXISTS(
-            "hawkbit.server.error.repo.entitiyNotFound",
->>>>>>> efc6d051
+            "hawkbit.server.error.repo.entityNotFound",
             "The given entity does not exist in the repository"),
     SP_REPO_CONCURRENT_MODIFICATION(
             "hawkbit.server.error.repo.concurrentModification",
