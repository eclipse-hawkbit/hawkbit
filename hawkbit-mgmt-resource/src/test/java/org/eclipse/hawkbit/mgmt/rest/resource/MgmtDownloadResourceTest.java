--- conflicted
+++ resolved
@@ -44,12 +44,7 @@
 
         final DistributionSet distributionSet = testdataFactory.createDistributionSet("Test");
         final SoftwareModule softwareModule = distributionSet.getModules().stream().findFirst().get();
-<<<<<<< HEAD
-        final Artifact artifact = testdataFactory.createLocalArtifacts(softwareModule.getId()).stream().findFirst()
-                .get();
-=======
-        final Artifact artifact = testdataFactory.createArtifacts(softwareModule.getId()).stream().findFirst().get();
->>>>>>> b7f5bf3d
+   final Artifact artifact = testdataFactory.createArtifacts(softwareModule.getId()).stream().findFirst().get();
 
         downloadIdCache.put(downloadIdSha1, new DownloadArtifactCache(DownloadType.BY_SHA1, artifact.getSha1Hash()));
     }
