--- conflicted
+++ resolved
@@ -18,7 +18,6 @@
 import static org.springframework.test.web.servlet.result.MockMvcResultMatchers.jsonPath;
 import static org.springframework.test.web.servlet.result.MockMvcResultMatchers.status;
 
-import java.util.ArrayList;
 import java.util.List;
 import java.util.concurrent.Callable;
 
@@ -45,6 +44,8 @@
 import org.springframework.data.domain.Sort.Direction;
 import org.springframework.http.MediaType;
 
+import com.google.common.collect.Lists;
+
 import ru.yandex.qatools.allure.annotations.Features;
 import ru.yandex.qatools.allure.annotations.Stories;
 
@@ -119,7 +120,7 @@
     @Test
     @Description("Testing that rollout can be created")
     public void createRollout() throws Exception {
-        targetManagement.createTargets(testdataFactory.generateTargets(20, "target", "rollout"));
+        testdataFactory.createTargets(20, "target", "rollout");
 
         final DistributionSet dsA = testdataFactory.createDistributionSet("");
         postRollout("rollout1", 10, dsA.getId(), "id==target*");
@@ -131,25 +132,18 @@
         final DistributionSet dsA = testdataFactory.createDistributionSet("ro");
 
         final int amountTargets = 10;
-        targetManagement.createTargets(testdataFactory.generateTargets(amountTargets, "ro-target", "rollout"));
-
-        List<RolloutGroup> rolloutGroups = new ArrayList<>(2);
-        final int percentTargetsInGroup1 = 20;
-        final int percentTargetsInGroup2 = 100;
-
-        RolloutGroup group1 = entityFactory.generateRolloutGroup();
-        group1.setName("Group1");
-        group1.setDescription("Group1desc");
-        group1.setTargetPercentage(percentTargetsInGroup1);
-        rolloutGroups.add(group1);
-
-        RolloutGroup group2 = entityFactory.generateRolloutGroup();
-        group2.setName("Group2");
-        group2.setDescription("Group2desc");
-        group2.setTargetPercentage(percentTargetsInGroup2);
-        rolloutGroups.add(group2);
-
-        RolloutGroupConditions rolloutGroupConditions = new RolloutGroupConditionBuilder().build();
+        testdataFactory.createTargets(amountTargets, "ro-target", "rollout");
+
+        final float percentTargetsInGroup1 = 20;
+        final float percentTargetsInGroup2 = 100;
+
+        final List<RolloutGroup> rolloutGroups = Lists.newArrayList(
+                entityFactory.rolloutGroup().create().name("Group1").description("Group1desc")
+                        .targetPercentage(percentTargetsInGroup1).build(),
+                entityFactory.rolloutGroup().create().name("Group2").description("Group2desc")
+                        .targetPercentage(percentTargetsInGroup2).build());
+
+        final RolloutGroupConditions rolloutGroupConditions = new RolloutGroupConditionBuilder().withDefaults().build();
 
         mvc.perform(post("/rest/v1/rollouts")
                 .content(JsonBuilder.rollout("rollout2", "desc", null, dsA.getId(), "id==ro-target*",
@@ -161,41 +155,50 @@
 
     @Test
     @Description("Testing that no rollout with groups that have illegal percentages can be created")
-    public void createRolloutWithIllegalPercentages() throws Exception {
+    public void createRolloutWithToLowlPercentage() throws Exception {
         final DistributionSet dsA = testdataFactory.createDistributionSet("ro2");
 
         final int amountTargets = 10;
-        targetManagement.createTargets(testdataFactory.generateTargets(amountTargets, "ro-target", "rollout"));
-
-        List<RolloutGroup> rolloutGroups = new ArrayList<>(2);
-
-        RolloutGroup group1 = entityFactory.generateRolloutGroup();
-        group1.setName("Group1");
-        group1.setDescription("Group1desc");
-        group1.setTargetPercentage(0);
-        rolloutGroups.add(group1);
-
-        RolloutGroup group2 = entityFactory.generateRolloutGroup();
-        group2.setName("Group2");
-        group2.setDescription("Group2desc");
-        group2.setTargetPercentage(100);
-        rolloutGroups.add(group2);
-
-        RolloutGroupConditions rolloutGroupConditions = new RolloutGroupConditionBuilder().build();
+        testdataFactory.createTargets(amountTargets, "ro-target", "rollout");
+
+        final List<RolloutGroup> rolloutGroups = Lists.newArrayList(
+                entityFactory.rolloutGroup().create().name("Group1").description("Group1desc").targetPercentage(0F)
+                        .build(),
+                entityFactory.rolloutGroup().create().name("Group2").description("Group2desc").targetPercentage(100F)
+                        .build());
+
+        final RolloutGroupConditions rolloutGroupConditions = new RolloutGroupConditionBuilder().withDefaults().build();
 
         mvc.perform(post("/rest/v1/rollouts")
                 .content(JsonBuilder.rollout("rollout4", "desc", null, dsA.getId(), "id==ro-target*",
                         rolloutGroupConditions, rolloutGroups))
                 .contentType(MediaType.APPLICATION_JSON).accept(MediaType.APPLICATION_JSON))
-                .andDo(MockMvcResultPrinter.print()).andExpect(status().isInternalServerError())
+                .andDo(MockMvcResultPrinter.print()).andExpect(status().isBadRequest())
                 .andExpect(jsonPath("$.errorCode", equalTo("hawkbit.server.error.repo.constraintViolation")));
 
-        group1.setTargetPercentage(101);
+    }
+
+    @Test
+    @Description("Testing that no rollout with groups that have illegal percentages can be created")
+    public void createRolloutWithToHighPercentage() throws Exception {
+        final DistributionSet dsA = testdataFactory.createDistributionSet("ro2");
+
+        final int amountTargets = 10;
+        testdataFactory.createTargets(amountTargets, "ro-target", "rollout");
+
+        final List<RolloutGroup> rolloutGroups = Lists.newArrayList(
+                entityFactory.rolloutGroup().create().name("Group1").description("Group1desc").targetPercentage(1F)
+                        .build(),
+                entityFactory.rolloutGroup().create().name("Group2").description("Group2desc").targetPercentage(101F)
+                        .build());
+
+        final RolloutGroupConditions rolloutGroupConditions = new RolloutGroupConditionBuilder().withDefaults().build();
+
         mvc.perform(post("/rest/v1/rollouts")
                 .content(JsonBuilder.rollout("rollout4", "desc", null, dsA.getId(), "id==ro-target*",
                         rolloutGroupConditions, rolloutGroups))
                 .contentType(MediaType.APPLICATION_JSON).accept(MediaType.APPLICATION_JSON))
-                .andDo(MockMvcResultPrinter.print()).andExpect(status().isInternalServerError())
+                .andDo(MockMvcResultPrinter.print()).andExpect(status().isBadRequest())
                 .andExpect(jsonPath("$.errorCode", equalTo("hawkbit.server.error.repo.constraintViolation")));
 
     }
@@ -213,7 +216,7 @@
     public void rolloutPagedListContainsAllRollouts() throws Exception {
         final DistributionSet dsA = testdataFactory.createDistributionSet("");
 
-        targetManagement.createTargets(testdataFactory.generateTargets(20, "target", "rollout"));
+        testdataFactory.createTargets(20, "target", "rollout");
 
         // setup - create 2 rollouts
         postRollout("rollout1", 10, dsA.getId(), "id==target*");
@@ -240,7 +243,7 @@
     public void rolloutPagedListIsLimitedToQueryParam() throws Exception {
         final DistributionSet dsA = testdataFactory.createDistributionSet("");
 
-        targetManagement.createTargets(testdataFactory.generateTargets(20, "target", "rollout"));
+        testdataFactory.createTargets(20, "target", "rollout");
 
         // setup - create 2 rollouts
         postRollout("rollout1", 10, dsA.getId(), "id==target*");
@@ -665,31 +668,22 @@
             final String targetFilterQuery) throws Exception {
         mvc.perform(post("/rest/v1/rollouts")
                 .content(JsonBuilder.rollout(name, "desc", groupSize, distributionSetId, targetFilterQuery,
-                        new RolloutGroupConditionBuilder().build()))
+                        new RolloutGroupConditionBuilder().withDefaults().build()))
                 .contentType(MediaType.APPLICATION_JSON).accept(MediaType.APPLICATION_JSON))
                 .andDo(MockMvcResultPrinter.print()).andExpect(status().isCreated()).andReturn();
     }
 
     private Rollout createRollout(final String name, final int amountGroups, final long distributionSetId,
             final String targetFilterQuery) {
-<<<<<<< HEAD
-        return rolloutManagement.createRollout(
+        final Rollout rollout = rolloutManagement.createRollout(
                 entityFactory.rollout().create().name(name).set(distributionSetId).targetFilterQuery(targetFilterQuery),
-                amountGroups, new RolloutGroupConditionBuilder()
+                amountGroups, new RolloutGroupConditionBuilder().withDefaults()
                         .successCondition(RolloutGroupSuccessCondition.THRESHOLD, "100").build());
-=======
-        Rollout rollout = entityFactory.generateRollout();
-        rollout.setDistributionSet(distributionSetManagement.findDistributionSetById(distributionSetId));
-        rollout.setName(name);
-        rollout.setTargetFilterQuery(targetFilterQuery);
-        rollout = rolloutManagement.createRollout(rollout, amountGroups, new RolloutGroupConditionBuilder()
-                .successCondition(RolloutGroupSuccessCondition.THRESHOLD, "100").build());
 
         // Run here, because Scheduler is disabled during tests
-        rolloutManagement.fillRolloutGroupsWithTargets(rolloutManagement.findRolloutById(rollout.getId()));
+        rolloutManagement.fillRolloutGroupsWithTargets(rollout.getId());
 
         return rolloutManagement.findRolloutById(rollout.getId());
->>>>>>> b6834e9e
     }
 
     protected boolean success(final Rollout result) {
