--- conflicted
+++ resolved
@@ -515,20 +515,12 @@
 
         mvc.perform(get("/rest/v1/softwaremodules").accept(MediaType.APPLICATION_JSON))
                 .andDo(MockMvcResultPrinter.print()).andExpect(status().isOk())
-<<<<<<< HEAD
-                .andExpect(content().contentType(MediaType.APPLICATION_JSON))
+                .andExpect(content().contentType(MediaType.APPLICATION_JSON_UTF8_VALUE))
                 .andExpect(jsonPath("$.content.[?(@.id==" + os.getId() + ")].name", contains(os.getName())))
                 .andExpect(jsonPath("$.content.[?(@.id==" + os.getId() + ")].version", contains(os.getVersion())))
                 .andExpect(
                         jsonPath("$.content.[?(@.id==" + os.getId() + ")].description", contains(os.getDescription())))
                 .andExpect(jsonPath("$.content.[?(@.id==" + os.getId() + ")].vendor", contains(os.getVendor())))
-=======
-                .andExpect(content().contentType(MediaType.APPLICATION_JSON_UTF8_VALUE))
-                .andExpect(jsonPath("$.content.[?(@.id==" + os.getId() + ")].name", contains("name1")))
-                .andExpect(jsonPath("$.content.[?(@.id==" + os.getId() + ")].version", contains("version1")))
-                .andExpect(jsonPath("$.content.[?(@.id==" + os.getId() + ")].description", contains("description1")))
-                .andExpect(jsonPath("$.content.[?(@.id==" + os.getId() + ")].vendor", contains("vendor1")))
->>>>>>> 64a0eb7a
                 .andExpect(jsonPath("$.content.[?(@.id==" + os.getId() + ")].type", contains("os")))
                 .andExpect(jsonPath("$.content.[?(@.id==" + os.getId() + ")].createdBy", contains("uploadTester")))
                 .andExpect(jsonPath("$.content.[?(@.id==" + os.getId() + ")].createdAt", contains(os.getCreatedAt())))
@@ -575,28 +567,19 @@
         // only by name, only one exists per name
         mvc.perform(get("/rest/v1/softwaremodules?q=name==" + os1.getName()).accept(MediaType.APPLICATION_JSON))
                 .andDo(MockMvcResultPrinter.print()).andExpect(status().isOk())
-<<<<<<< HEAD
-                .andExpect(content().contentType(MediaType.APPLICATION_JSON))
+                .andExpect(content().contentType(MediaType.APPLICATION_JSON_UTF8_VALUE))
                 .andExpect(jsonPath("$.content.[?(@.id==" + os1.getId() + ")].name", contains(os1.getName())))
                 .andExpect(jsonPath("$.content.[?(@.id==" + os1.getId() + ")].version", contains(os1.getVersion())))
                 .andExpect(jsonPath("$.content.[?(@.id==" + os1.getId() + ")].description",
                         contains(os1.getDescription())))
                 .andExpect(jsonPath("$.content.[?(@.id==" + os1.getId() + ")].vendor", contains(os1.getVendor())))
-=======
-                .andExpect(content().contentType(MediaType.APPLICATION_JSON_UTF8_VALUE))
-                .andExpect(jsonPath("$.content.[?(@.id==" + os1.getId() + ")].name", contains("osName1")))
-                .andExpect(jsonPath("$.content.[?(@.id==" + os1.getId() + ")].version", contains("1.0.0")))
-                .andExpect(jsonPath("$.content.[?(@.id==" + os1.getId() + ")].description", contains("description1")))
-                .andExpect(jsonPath("$.content.[?(@.id==" + os1.getId() + ")].vendor", contains("vendor1")))
->>>>>>> 64a0eb7a
                 .andExpect(jsonPath("$.content.[?(@.id==" + os1.getId() + ")].type", contains("os")))
                 .andExpect(jsonPath("$.content", hasSize(1))).andExpect(jsonPath("$.total", equalTo(1)));
 
         // by type, 2 software modules per type exists
-<<<<<<< HEAD
         mvc.perform(get("/rest/v1/softwaremodules?q=type==" + Constants.SMT_DEFAULT_APP_KEY)
                 .accept(MediaType.APPLICATION_JSON)).andDo(MockMvcResultPrinter.print()).andExpect(status().isOk())
-                .andExpect(content().contentType(MediaType.APPLICATION_JSON))
+                .andExpect(content().contentType(MediaType.APPLICATION_JSON_UTF8_VALUE))
                 .andExpect(jsonPath("$.content.[?(@.id==" + app1.getId() + ")].name", contains(app1.getName())))
                 .andExpect(jsonPath("$.content.[?(@.id==" + app1.getId() + ")].version", contains(app1.getVersion())))
                 .andExpect(jsonPath("$.content.[?(@.id==" + app1.getId() + ")].description",
@@ -611,21 +594,6 @@
                 .andExpect(jsonPath("$.content.[?(@.id==" + app2.getId() + ")].vendor", contains(app2.getVendor())))
                 .andExpect(jsonPath("$.content.[?(@.id==" + app2.getId() + ")].type",
                         contains(Constants.SMT_DEFAULT_APP_KEY)))
-=======
-        mvc.perform(get("/rest/v1/softwaremodules?q=type==application").accept(MediaType.APPLICATION_JSON))
-                .andDo(MockMvcResultPrinter.print()).andExpect(status().isOk())
-                .andExpect(content().contentType(MediaType.APPLICATION_JSON_UTF8_VALUE))
-                .andExpect(jsonPath("$.content.[?(@.id==" + ah1.getId() + ")].name", contains("appName1")))
-                .andExpect(jsonPath("$.content.[?(@.id==" + ah1.getId() + ")].version", contains("3.0.0")))
-                .andExpect(jsonPath("$.content.[?(@.id==" + ah1.getId() + ")].description", contains("description1")))
-                .andExpect(jsonPath("$.content.[?(@.id==" + ah1.getId() + ")].vendor", contains("vendor1")))
-                .andExpect(jsonPath("$.content.[?(@.id==" + ah1.getId() + ")].type", contains("application")))
-                .andExpect(jsonPath("$.content.[?(@.id==" + ah2.getId() + ")].name", contains("appName2")))
-                .andExpect(jsonPath("$.content.[?(@.id==" + ah2.getId() + ")].version", contains("3.0.1")))
-                .andExpect(jsonPath("$.content.[?(@.id==" + ah2.getId() + ")].description", contains("description2")))
-                .andExpect(jsonPath("$.content.[?(@.id==" + ah2.getId() + ")].vendor", contains("vendor2")))
-                .andExpect(jsonPath("$.content.[?(@.id==" + ah2.getId() + ")].type", contains("application")))
->>>>>>> 64a0eb7a
                 .andExpect(jsonPath("$.content", hasSize(2))).andExpect(jsonPath("$.total", equalTo(2)));
 
         // by type and version=2.0.0 -> only one result
@@ -633,8 +601,7 @@
                 "/rest/v1/softwaremodules?q=type==" + Constants.SMT_DEFAULT_APP_KEY + ";version==" + app1.getVersion())
                         .accept(MediaType.APPLICATION_JSON))
                 .andDo(MockMvcResultPrinter.print()).andExpect(status().isOk())
-<<<<<<< HEAD
-                .andExpect(content().contentType(MediaType.APPLICATION_JSON))
+                .andExpect(content().contentType(MediaType.APPLICATION_JSON_UTF8_VALUE))
                 .andExpect(jsonPath("$.content.[?(@.id==" + app1.getId() + ")].name", contains(app1.getName())))
                 .andExpect(jsonPath("$.content.[?(@.id==" + app1.getId() + ")].version", contains(app1.getVersion())))
                 .andExpect(jsonPath("$.content.[?(@.id==" + app1.getId() + ")].description",
@@ -643,28 +610,6 @@
                 .andExpect(jsonPath("$.content.[?(@.id==" + app1.getId() + ")].type",
                         contains(Constants.SMT_DEFAULT_APP_KEY)))
                 .andExpect(jsonPath("$.content", hasSize(1))).andExpect(jsonPath("$.total", equalTo(1)));
-=======
-                .andExpect(content().contentType(MediaType.APPLICATION_JSON_UTF8_VALUE))
-                .andExpect(jsonPath("$.content.[?(@.id==" + jvm1.getId() + ")].name", contains("runtimeName1")))
-                .andExpect(jsonPath("$.content.[?(@.id==" + jvm1.getId() + ")].version", contains("2.0.0")))
-                .andExpect(jsonPath("$.content.[?(@.id==" + jvm1.getId() + ")].description", contains("description1")))
-                .andExpect(jsonPath("$.content.[?(@.id==" + jvm1.getId() + ")].vendor", contains("vendor1")))
-                .andExpect(jsonPath("$.content", hasSize(1))).andExpect(jsonPath("$.total", equalTo(1)));
-
-        // by type and version range >=2.0.0 -> 2 result
-        mvc.perform(get("/rest/v1/softwaremodules?q=type==runtime;version=ge=2.0.0").accept(MediaType.APPLICATION_JSON))
-                .andDo(MockMvcResultPrinter.print()).andExpect(status().isOk())
-                .andExpect(content().contentType(MediaType.APPLICATION_JSON_UTF8_VALUE))
-                .andExpect(jsonPath("$.content.[?(@.id==" + jvm1.getId() + ")].name", contains("runtimeName1")))
-                .andExpect(jsonPath("$.content.[?(@.id==" + jvm1.getId() + ")].version", contains("2.0.0")))
-                .andExpect(jsonPath("$.content.[?(@.id==" + jvm1.getId() + ")].description", contains("description1")))
-                .andExpect(jsonPath("$.content.[?(@.id==" + jvm1.getId() + ")].vendor", contains("vendor1")))
-                .andExpect(jsonPath("$.content.[?(@.id==" + jvm2.getId() + ")].name", contains("runtimeName2")))
-                .andExpect(jsonPath("$.content.[?(@.id==" + jvm2.getId() + ")].version", contains("2.0.1")))
-                .andExpect(jsonPath("$.content.[?(@.id==" + jvm2.getId() + ")].description", contains("description2")))
-                .andExpect(jsonPath("$.content.[?(@.id==" + jvm2.getId() + ")].vendor", contains("vendor2")))
-                .andExpect(jsonPath("$.content", hasSize(2))).andExpect(jsonPath("$.total", equalTo(2)));
->>>>>>> 64a0eb7a
     }
 
     @Test
@@ -687,29 +632,16 @@
     @WithUser(principal = "uploadTester", allSpPermissions = true)
     @Description("Tests GET request on /rest/v1/softwaremodules/{smId}.")
     public void getSoftwareModule() throws Exception {
-<<<<<<< HEAD
         final SoftwareModule os = testdataFactory.createSoftwareModuleOs();
 
         mvc.perform(get("/rest/v1/softwaremodules/{smId}", os.getId()).accept(MediaType.APPLICATION_JSON))
                 .andDo(MockMvcResultPrinter.print()).andExpect(status().isOk())
-                .andExpect(content().contentType(MediaType.APPLICATION_JSON))
+                .andExpect(content().contentType(MediaType.APPLICATION_JSON_UTF8_VALUE))
                 .andExpect(jsonPath("$.name", equalTo(os.getName())))
                 .andExpect(jsonPath("$.version", equalTo(os.getVersion())))
                 .andExpect(jsonPath("$.description", equalTo(os.getDescription())))
                 .andExpect(jsonPath("$.vendor", equalTo(os.getVendor())))
                 .andExpect(jsonPath("$.type", equalTo(os.getType().getKey())))
-=======
-        SoftwareModule os = entityFactory.generateSoftwareModule(osType, "name1", "version1", "description1",
-                "vendor1");
-        os = softwareManagement.createSoftwareModule(os);
-
-        mvc.perform(get("/rest/v1/softwaremodules/{smId}", os.getId()).accept(MediaType.APPLICATION_JSON))
-                .andDo(MockMvcResultPrinter.print()).andExpect(status().isOk())
-                .andExpect(content().contentType(MediaType.APPLICATION_JSON_UTF8_VALUE))
-                .andExpect(jsonPath("$.name", equalTo("name1"))).andExpect(jsonPath("$.version", equalTo("version1")))
-                .andExpect(jsonPath("$.description", equalTo("description1")))
-                .andExpect(jsonPath("$.vendor", equalTo("vendor1"))).andExpect(jsonPath("$.type", equalTo("os")))
->>>>>>> 64a0eb7a
                 .andExpect(jsonPath("$.createdBy", equalTo("uploadTester")))
                 .andExpect(jsonPath("$.createdAt", equalTo(os.getCreatedAt())))
                 .andExpect(jsonPath("$._links.metadata.href",
@@ -720,52 +652,7 @@
                 .andExpect(jsonPath("$._links.artifacts.href",
                         equalTo("http://localhost/rest/v1/softwaremodules/" + os.getId() + "/artifacts")));
 
-<<<<<<< HEAD
         assertThat(softwareManagement.findSoftwareModulesAll(pageReq)).as("Softwaremodule size is wrong").hasSize(1);
-=======
-        SoftwareModule jvm = entityFactory.generateSoftwareModule(runtimeType, "name1", "version1", "description1",
-                "vendor1");
-        jvm = softwareManagement.createSoftwareModule(jvm);
-
-        mvc.perform(get("/rest/v1/softwaremodules/{smId}", jvm.getId()).accept(MediaType.APPLICATION_JSON))
-                .andDo(MockMvcResultPrinter.print()).andExpect(status().isOk())
-                .andExpect(content().contentType(MediaType.APPLICATION_JSON_UTF8_VALUE))
-                .andExpect(jsonPath("$.name", equalTo("name1"))).andExpect(jsonPath("$.version", equalTo("version1")))
-                .andExpect(jsonPath("$.description", equalTo("description1")))
-                .andExpect(jsonPath("$.vendor", equalTo("vendor1"))).andExpect(jsonPath("$.type", equalTo("runtime")))
-                .andExpect(jsonPath("$.createdBy", equalTo("uploadTester")))
-                .andExpect(jsonPath("$.createdAt", equalTo(jvm.getCreatedAt())))
-                .andExpect(jsonPath("$._links.metadata.href",
-                        equalTo("http://localhost/rest/v1/softwaremodules/" + jvm.getId()
-                                + "/metadata?offset=0&limit=50")))
-                .andExpect(jsonPath("$._links.type.href",
-                        equalTo("http://localhost/rest/v1/softwaremoduletypes/" + runtimeType.getId())))
-                .andExpect(jsonPath("$._links.artifacts.href",
-                        equalTo("http://localhost/rest/v1/softwaremodules/" + jvm.getId() + "/artifacts")));
-
-        SoftwareModule ah = entityFactory.generateSoftwareModule(appType, "name1", "version1", "description1",
-                "vendor1");
-        ah = softwareManagement.createSoftwareModule(ah);
-
-        mvc.perform(get("/rest/v1/softwaremodules/{smId}", ah.getId()).accept(MediaType.APPLICATION_JSON))
-                .andDo(MockMvcResultPrinter.print()).andExpect(status().isOk())
-                .andExpect(content().contentType(MediaType.APPLICATION_JSON_UTF8_VALUE))
-                .andExpect(jsonPath("$.name", equalTo("name1"))).andExpect(jsonPath("$.version", equalTo("version1")))
-                .andExpect(jsonPath("$.description", equalTo("description1")))
-                .andExpect(jsonPath("$.vendor", equalTo("vendor1")))
-                .andExpect(jsonPath("$.type", equalTo("application")))
-                .andExpect(jsonPath("$.createdBy", equalTo("uploadTester")))
-                .andExpect(jsonPath("$.createdAt", equalTo(ah.getCreatedAt())))
-                .andExpect(jsonPath("$._links.metadata.href",
-                        equalTo("http://localhost/rest/v1/softwaremodules/" + ah.getId()
-                                + "/metadata?offset=0&limit=50")))
-                .andExpect(jsonPath("$._links.type.href",
-                        equalTo("http://localhost/rest/v1/softwaremoduletypes/" + appType.getId())))
-                .andExpect(jsonPath("$._links.artifacts.href",
-                        equalTo("http://localhost/rest/v1/softwaremodules/" + ah.getId() + "/artifacts")));
-
-        assertThat(softwareManagement.findSoftwareModulesAll(pageReq)).as("Softwaremodule size is wrong").hasSize(3);
->>>>>>> 64a0eb7a
     }
 
     @Test
