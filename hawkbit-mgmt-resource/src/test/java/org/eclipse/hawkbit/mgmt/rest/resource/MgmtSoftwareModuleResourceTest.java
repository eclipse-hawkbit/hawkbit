/**
 * Copyright (c) 2015 Bosch Software Innovations GmbH and others.
 *
 * All rights reserved. This program and the accompanying materials
 * are made available under the terms of the Eclipse Public License v1.0
 * which accompanies this distribution, and is available at
 * http://www.eclipse.org/legal/epl-v10.html
 */
package org.eclipse.hawkbit.mgmt.rest.resource;

import static org.assertj.core.api.Assertions.assertThat;
import static org.hamcrest.CoreMatchers.equalTo;
import static org.hamcrest.CoreMatchers.not;
import static org.hamcrest.Matchers.contains;
import static org.hamcrest.Matchers.hasSize;
import static org.junit.Assert.assertTrue;
import static org.springframework.test.web.servlet.request.MockMvcRequestBuilders.delete;
import static org.springframework.test.web.servlet.request.MockMvcRequestBuilders.fileUpload;
import static org.springframework.test.web.servlet.request.MockMvcRequestBuilders.get;
import static org.springframework.test.web.servlet.request.MockMvcRequestBuilders.post;
import static org.springframework.test.web.servlet.request.MockMvcRequestBuilders.put;
import static org.springframework.test.web.servlet.result.MockMvcResultMatchers.content;
import static org.springframework.test.web.servlet.result.MockMvcResultMatchers.header;
import static org.springframework.test.web.servlet.result.MockMvcResultMatchers.jsonPath;
import static org.springframework.test.web.servlet.result.MockMvcResultMatchers.status;

import java.io.ByteArrayInputStream;
import java.io.IOException;
import java.io.InputStream;
import java.util.Arrays;
import java.util.List;

import org.apache.commons.io.IOUtils;
import org.apache.commons.lang3.RandomStringUtils;
import org.eclipse.hawkbit.exception.SpServerError;
import org.eclipse.hawkbit.mgmt.json.model.artifact.MgmtArtifact;
import org.eclipse.hawkbit.mgmt.rest.api.MgmtRestConstants;
import org.eclipse.hawkbit.repository.Constants;
import org.eclipse.hawkbit.repository.model.Artifact;
import org.eclipse.hawkbit.repository.model.DistributionSet;
import org.eclipse.hawkbit.repository.model.SoftwareModule;
import org.eclipse.hawkbit.repository.model.SoftwareModuleMetadata;
import org.eclipse.hawkbit.repository.test.util.HashGeneratorUtils;
import org.eclipse.hawkbit.repository.test.util.WithUser;
import org.eclipse.hawkbit.rest.json.model.ExceptionInfo;
import org.eclipse.hawkbit.rest.util.JsonBuilder;
import org.eclipse.hawkbit.rest.util.MockMvcResultPrinter;
import org.json.JSONArray;
import org.json.JSONObject;
import org.junit.Before;
import org.junit.Test;
import org.springframework.data.domain.PageRequest;
import org.springframework.http.MediaType;
import org.springframework.mock.web.MockMultipartFile;
import org.springframework.test.web.servlet.MvcResult;
import org.springframework.web.bind.annotation.RestController;

import com.jayway.jsonpath.JsonPath;

import ru.yandex.qatools.allure.annotations.Description;
import ru.yandex.qatools.allure.annotations.Features;
import ru.yandex.qatools.allure.annotations.Stories;

/**
 * Tests for {@link MgmtSoftwareModuleResource} {@link RestController}.
 *
 */
@Features("Component Tests - Management API")
@Stories("Software Module Resource")
public class MgmtSoftwareModuleResourceTest extends AbstractManagementApiIntegrationTest {

    @Before
    public void assertPreparationOfRepo() {
        assertThat(softwareModuleManagement.findAll(PAGE)).as("no softwaremodule should be founded").hasSize(0);
    }

    @Test
    @Description("Tests the update of software module metadata. It is verfied that only the selected fields for the update are really updated and the modification values are filled (i.e. updated by and at).")
    @WithUser(principal = "smUpdateTester", allSpPermissions = true)
    public void updateSoftwareModuleOnlyDescriptionAndVendorNameUntouched() throws Exception {
        final String knownSWName = "name1";
        final String knownSWVersion = "version1";
        final String knownSWDescription = "description1";
        final String knownSWVendor = "vendor1";

        final String updateVendor = "newVendor1";
        final String updateDescription = "newDescription1";

        SoftwareModule sm = softwareModuleManagement.create(entityFactory.softwareModule().create().type(osType)
                .name(knownSWName).version(knownSWVersion).description(knownSWDescription).vendor(knownSWVendor));

        assertThat(sm.getName()).as("Wrong name of the software module").isEqualTo(knownSWName);

        final String body = new JSONObject().put("vendor", updateVendor).put("description", updateDescription)
                .put("name", "nameShouldNotBeChanged").toString();

        // ensures that we are not to fast so that last modified is not set
        // correctly
        Thread.sleep(1);

        mvc.perform(put("/rest/v1/softwaremodules/{smId}", sm.getId()).content(body)
                .contentType(MediaType.APPLICATION_JSON)).andDo(MockMvcResultPrinter.print()).andExpect(status().isOk())
                .andExpect(jsonPath("$.id", equalTo(sm.getId().intValue())))
                .andExpect(jsonPath("$.vendor", equalTo(updateVendor)))
                .andExpect(jsonPath("$.lastModifiedBy", equalTo("smUpdateTester")))
                .andExpect(jsonPath("$.lastModifiedAt", not(equalTo(sm.getLastModifiedAt()))))
                .andExpect(jsonPath("$.description", equalTo(updateDescription)))
                .andExpect(jsonPath("$.name", equalTo(knownSWName))).andReturn();

        sm = softwareModuleManagement.get(sm.getId()).get();
        assertThat(sm.getName()).isEqualTo(knownSWName);
        assertThat(sm.getVendor()).isEqualTo(updateVendor);
        assertThat(sm.getLastModifiedBy()).isEqualTo("smUpdateTester");
        assertThat(sm.getDescription()).isEqualTo(updateDescription);

    }

    @Test
<<<<<<< HEAD
    @Description("Tests the upload of an artifact binary. The upload is executed and the content checked in the repository for completeness.")
=======
    @Description("Tests the update of the deletion flag. It is verfied that the software module can't be marked as deleted through update operation.")
    @WithUser(principal = "smUpdateTester", allSpPermissions = true)
    public void updateSoftwareModuleDeletedFlag() throws Exception {
        final String knownSWName = "name1";
        final String knownSWVersion = "version1";

        SoftwareModule sm = softwareModuleManagement
                .create(entityFactory.softwareModule().create().type(osType).name(knownSWName).version(knownSWVersion));

        assertThat(sm.isDeleted()).as("Created software module should not be deleted").isEqualTo(false);

        final String body = new JSONObject().put("deleted", true).toString();

        // ensures that we are not to fast so that last modified is not set
        // correctly
        Thread.sleep(1);

        mvc.perform(put("/rest/v1/softwaremodules/{smId}", sm.getId()).content(body)
                .contentType(MediaType.APPLICATION_JSON)).andDo(MockMvcResultPrinter.print()).andExpect(status().isOk())
                .andExpect(jsonPath("$.id", equalTo(sm.getId().intValue())))
                .andExpect(jsonPath("$.lastModifiedBy", equalTo("smUpdateTester")))
                .andExpect(jsonPath("$.lastModifiedAt", equalTo(sm.getLastModifiedAt())))
                .andExpect(jsonPath("$.deleted", equalTo(false)));

        sm = softwareModuleManagement.get(sm.getId()).get();
        assertThat(sm.getLastModifiedBy()).isEqualTo("smUpdateTester");
        assertThat(sm.getLastModifiedAt()).isEqualTo(sm.getLastModifiedAt());
        assertThat(sm.isDeleted()).isEqualTo(false);

    }

    @Test
    @Description("Tests the uppload of an artifact binary. The upload is executed and the content checked in the repository for completenes.")
>>>>>>> d9fc3c0e
    public void uploadArtifact() throws Exception {
        final SoftwareModule sm = testdataFactory.createSoftwareModuleOs();

        // create test file
        final byte random[] = RandomStringUtils.random(5 * 1024).getBytes();
        final String md5sum = HashGeneratorUtils.generateMD5(random);
        final String sha1sum = HashGeneratorUtils.generateSHA1(random);
        final MockMultipartFile file = new MockMultipartFile("file", "origFilename", null, random);

        // upload
        final MvcResult mvcResult = mvc
                .perform(fileUpload("/rest/v1/softwaremodules/{smId}/artifacts", sm.getId()).file(file)
                        .accept(MediaType.APPLICATION_JSON))
                .andDo(MockMvcResultPrinter.print()).andExpect(status().isCreated())
                .andExpect(content().contentType(MediaType.APPLICATION_JSON_UTF8_VALUE))
                .andExpect(jsonPath("$.hashes.md5", equalTo(md5sum)))
                .andExpect(jsonPath("$.hashes.sha1", equalTo(sha1sum)))
                .andExpect(jsonPath("$.size", equalTo(random.length)))
                .andExpect(jsonPath("$.providedFilename", equalTo("origFilename"))).andReturn();

        // check rest of response compared to DB
        final MgmtArtifact artResult = ResourceUtility
                .convertArtifactResponse(mvcResult.getResponse().getContentAsString());
        final Long artId = softwareModuleManagement.get(sm.getId()).get().getArtifacts().get(0).getId();
        assertThat(artResult.getArtifactId()).as("Wrong artifact id").isEqualTo(artId);
        assertThat(JsonPath.compile("$._links.self.href").read(mvcResult.getResponse().getContentAsString()).toString())
                .as("Link contains no self url")
                .isEqualTo("http://localhost/rest/v1/softwaremodules/" + sm.getId() + "/artifacts/" + artId);
        assertThat(JsonPath.compile("$._links.download.href").read(mvcResult.getResponse().getContentAsString())
                .toString()).as("response contains no download url ").isEqualTo(
                        "http://localhost/rest/v1/softwaremodules/" + sm.getId() + "/artifacts/" + artId + "/download");

        assertArtifact(sm, random);
    }

    private void assertArtifact(final SoftwareModule sm, final byte[] random) throws IOException {
        // check result in db...
        // repo
        assertThat(artifactManagement.count()).as("Wrong artifact size").isEqualTo(1);

        // binary
        try (InputStream fileInputStream = artifactManagement
                .loadArtifactBinary(softwareModuleManagement.get(sm.getId()).get().getArtifacts().get(0).getSha1Hash())
                .get().getFileInputStream()) {
            assertTrue("Wrong artifact content",
                    IOUtils.contentEquals(new ByteArrayInputStream(random), fileInputStream));
        }

        // hashes
        assertThat(artifactManagement.getByFilename("origFilename").get().getSha1Hash()).as("Wrong sha1 hash")
                .isEqualTo(HashGeneratorUtils.generateSHA1(random));

        assertThat(artifactManagement.getByFilename("origFilename").get().getMd5Hash()).as("Wrong md5 hash")
                .isEqualTo(HashGeneratorUtils.generateMD5(random));

        // metadata
        assertThat(softwareModuleManagement.get(sm.getId()).get().getArtifacts().get(0).getFilename())
                .as("wrong metadata of the filename").isEqualTo("origFilename");
    }

    @Test
    @Description("Verfies that the system does not accept empty artifact uploads. Expected response: BAD REQUEST")
    public void emptyUploadArtifact() throws Exception {
        assertThat(softwareModuleManagement.findAll(PAGE)).hasSize(0);
        assertThat(artifactManagement.count()).isEqualTo(0);

        final SoftwareModule sm = testdataFactory.createSoftwareModuleOs();

        final MockMultipartFile file = new MockMultipartFile("file", "orig", null, new byte[0]);

        mvc.perform(fileUpload("/rest/v1/softwaremodules/{smId}/artifacts", sm.getId()).file(file)
                .accept(MediaType.APPLICATION_JSON)).andDo(MockMvcResultPrinter.print())
                .andExpect(status().isBadRequest());
    }

    @Test
    @Description("Verfies that the system does not accept identical artifacts uploads for the same software module. Expected response: CONFLICT")
    public void duplicateUploadArtifact() throws Exception {
        final SoftwareModule sm = testdataFactory.createSoftwareModuleOs();

        final byte random[] = RandomStringUtils.random(5 * 1024).getBytes();
        final String md5sum = HashGeneratorUtils.generateMD5(random);
        final String sha1sum = HashGeneratorUtils.generateSHA1(random);
        final MockMultipartFile file = new MockMultipartFile("file", "orig", null, random);

        mvc.perform(fileUpload("/rest/v1/softwaremodules/{smId}/artifacts", sm.getId()).file(file)
                .accept(MediaType.APPLICATION_JSON)).andDo(MockMvcResultPrinter.print()).andExpect(status().isCreated())
                .andExpect(content().contentType(MediaType.APPLICATION_JSON_UTF8_VALUE))
                .andExpect(jsonPath("$.hashes.md5", equalTo(md5sum)))
                .andExpect(jsonPath("$.hashes.sha1", equalTo(sha1sum)))
                .andExpect(jsonPath("$.providedFilename", equalTo("orig"))).andExpect(status().isCreated());

        mvc.perform(fileUpload("/rest/v1/softwaremodules/{smId}/artifacts", sm.getId()).file(file))
                .andDo(MockMvcResultPrinter.print()).andExpect(status().isConflict());
    }

    @Test
    @Description("verfies that option to upload artifacts with a custom defined by metadata, i.e. not the file name of the binary itself.")
    public void uploadArtifactWithCustomName() throws Exception {
        final SoftwareModule sm = testdataFactory.createSoftwareModuleOs();
        assertThat(artifactManagement.count()).isEqualTo(0);

        // create test file
        final byte random[] = RandomStringUtils.random(5 * 1024).getBytes();
        final MockMultipartFile file = new MockMultipartFile("file", "origFilename", null, random);

        // upload
        mvc.perform(fileUpload("/rest/v1/softwaremodules/{smId}/artifacts", sm.getId()).file(file)
                .param("filename", "customFilename").accept(MediaType.APPLICATION_JSON))
                .andDo(MockMvcResultPrinter.print()).andExpect(status().isCreated())
                .andExpect(content().contentType(MediaType.APPLICATION_JSON_UTF8_VALUE))
                .andExpect(jsonPath("$.providedFilename", equalTo("customFilename"))).andExpect(status().isCreated());

        // check result in db...
        // repo
        assertThat(artifactManagement.count()).isEqualTo(1);

        // hashes
        assertThat(artifactManagement.getByFilename("customFilename")).as("Local artifact is wrong").isPresent();
    }

    @Test
    @Description("Verfies that the system refuses upload of an artifact where the provided hash sums do not match. Expected result: BAD REQUEST")
    public void uploadArtifactWithHashCheck() throws Exception {
        final SoftwareModule sm = testdataFactory.createSoftwareModuleOs();
        assertThat(artifactManagement.count()).isEqualTo(0);

        // create test file
        final byte random[] = RandomStringUtils.random(5 * 1024).getBytes();
        final String md5sum = HashGeneratorUtils.generateMD5(random);
        final String sha1sum = HashGeneratorUtils.generateSHA1(random);
        final MockMultipartFile file = new MockMultipartFile("file", "origFilename", null, random);

        // upload
        // wrong sha1
        MvcResult mvcResult = mvc
                .perform(fileUpload("/rest/v1/softwaremodules/{smId}/artifacts", sm.getId()).file(file)
                        .param("md5sum", md5sum).param("sha1sum", "afsdff"))
                .andDo(MockMvcResultPrinter.print()).andExpect(status().isBadRequest()).andReturn();

        // check error result
        ExceptionInfo exceptionInfo = ResourceUtility.convertException(mvcResult.getResponse().getContentAsString());
        assertThat(exceptionInfo.getErrorCode()).as("Exception contains wrong error code")
                .isEqualTo(SpServerError.SP_ARTIFACT_UPLOAD_FAILED_SHA1_MATCH.getKey());

        // wrong md5
        mvcResult = mvc
                .perform(fileUpload("/rest/v1/softwaremodules/{smId}/artifacts", sm.getId()).file(file)
                        .param("md5sum", "sdfsdfs").param("sha1sum", sha1sum))
                .andDo(MockMvcResultPrinter.print()).andExpect(status().isBadRequest()).andReturn();

        // check error result
        exceptionInfo = ResourceUtility.convertException(mvcResult.getResponse().getContentAsString());
        assertThat(exceptionInfo.getErrorCode()).as("Exception contains wrong error code")
                .isEqualTo(SpServerError.SP_ARTIFACT_UPLOAD_FAILED_MD5_MATCH.getKey());

        mvc.perform(fileUpload("/rest/v1/softwaremodules/{smId}/artifacts", sm.getId()).file(file)
                .param("md5sum", md5sum).param("sha1sum", sha1sum)).andDo(MockMvcResultPrinter.print())
                .andExpect(status().isCreated());

        assertArtifact(sm, random);

    }

    @Test
    @Description("Verifies that only a limited number of artifacts can be uploaded for one software module.")
    public void uploadArtifactsUntilQuotaExceeded() throws Exception {
        final SoftwareModule sm = testdataFactory.createSoftwareModuleOs();
        final long quota = quotaManagement.getMaxArtifactsPerSoftwareModule();

        for (int i = 0; i < quota; ++i) {
            // create test file
            final byte random[] = RandomStringUtils.random(5 * 1024).getBytes();
            final String md5sum = HashGeneratorUtils.generateMD5(random);
            final String sha1sum = HashGeneratorUtils.generateSHA1(random);
            final MockMultipartFile file = new MockMultipartFile("file", "origFilename" + i, null, random);

            // upload
            mvc.perform(fileUpload("/rest/v1/softwaremodules/{smId}/artifacts", sm.getId()).file(file)
                    .accept(MediaType.APPLICATION_JSON)).andDo(MockMvcResultPrinter.print())
                    .andExpect(status().isCreated())
                    .andExpect(content().contentType(MediaType.APPLICATION_JSON_UTF8_VALUE))
                    .andExpect(jsonPath("$.hashes.md5", equalTo(md5sum)))
                    .andExpect(jsonPath("$.hashes.sha1", equalTo(sha1sum)))
                    .andExpect(jsonPath("$.size", equalTo(random.length)))
                    .andExpect(jsonPath("$.providedFilename", equalTo("origFilename" + i))).andReturn();
        }

        // upload one more file to cause the quota to be exceeded
        final byte random[] = RandomStringUtils.random(5 * 1024).getBytes();
        HashGeneratorUtils.generateMD5(random);
        HashGeneratorUtils.generateSHA1(random);
        final MockMultipartFile file = new MockMultipartFile("file", "origFilename_final", null, random);

        // upload
        mvc.perform(fileUpload("/rest/v1/softwaremodules/{smId}/artifacts", sm.getId()).file(file)
                .accept(MediaType.APPLICATION_JSON)).andDo(MockMvcResultPrinter.print())
                .andExpect(status().isForbidden());
    }

    @Test
    @Description("Tests binary download of an artifact including verfication that the downloaded binary is consistent and that the etag header is as expected identical to the SHA1 hash of the file.")
    public void downloadArtifact() throws Exception {
        final SoftwareModule sm = testdataFactory.createSoftwareModuleOs();

        final byte random[] = RandomStringUtils.random(5 * 1024).getBytes();

        final Artifact artifact = artifactManagement.create(new ByteArrayInputStream(random), sm.getId(), "file1",
                false);
        final Artifact artifact2 = artifactManagement.create(new ByteArrayInputStream(random), sm.getId(), "file2",
                false);

        downloadAndVerify(sm, random, artifact);
        downloadAndVerify(sm, random, artifact2);

        assertThat(softwareModuleManagement.findAll(PAGE)).as("Softwaremodule size is wrong").hasSize(1);
        assertThat(artifactManagement.count()).isEqualTo(2);
    }

    private void downloadAndVerify(final SoftwareModule sm, final byte[] random, final Artifact artifact)
            throws Exception {
        final MvcResult result = mvc
                .perform(
                        get("/rest/v1/softwaremodules/{smId}/artifacts/{artId}/download", sm.getId(), artifact.getId()))
                .andExpect(status().isOk()).andExpect(content().contentType(MediaType.APPLICATION_OCTET_STREAM))
                .andExpect(header().string("ETag", artifact.getSha1Hash())).andReturn();

        assertTrue("Wrong response content", Arrays.equals(result.getResponse().getContentAsByteArray(), random));
    }

    @Test
    @Description("Verifies the listing of one defined artifact assigned to a given software module. That includes the artifact metadata and download links.")
    public void getArtifact() throws Exception {
        // prepare data for test
        final SoftwareModule sm = testdataFactory.createSoftwareModuleOs();

        final byte random[] = RandomStringUtils.random(5 * 1024).getBytes();
        final Artifact artifact = artifactManagement.create(new ByteArrayInputStream(random), sm.getId(), "file1",
                false);

        // perform test
        mvc.perform(get("/rest/v1/softwaremodules/{smId}/artifacts/{artId}", sm.getId(), artifact.getId())
                .accept(MediaType.APPLICATION_JSON)).andDo(MockMvcResultPrinter.print()).andExpect(status().isOk())
                .andExpect(content().contentType(MediaType.APPLICATION_JSON_UTF8_VALUE))
                .andExpect(jsonPath("$.id", equalTo(artifact.getId().intValue())))
                .andExpect(jsonPath("$.size", equalTo(random.length)))
                .andExpect(jsonPath("$.hashes.md5", equalTo(artifact.getMd5Hash())))
                .andExpect(jsonPath("$.hashes.sha1", equalTo(artifact.getSha1Hash())))
                .andExpect(jsonPath("$.providedFilename", equalTo("file1")))
                .andExpect(jsonPath("$._links.download.href",
                        equalTo("http://localhost/rest/v1/softwaremodules/" + sm.getId() + "/artifacts/"
                                + artifact.getId() + "/download")))
                .andExpect(jsonPath("$._links.self.href", equalTo(
                        "http://localhost/rest/v1/softwaremodules/" + sm.getId() + "/artifacts/" + artifact.getId())));
    }

    @Test
    @Description("Verifies the listing of all artifacts assigned to a software module. That includes the artifact metadata and download links.")
    public void getArtifacts() throws Exception {
        final SoftwareModule sm = testdataFactory.createSoftwareModuleOs();

        final byte random[] = RandomStringUtils.random(5 * 1024).getBytes();

        final Artifact artifact = artifactManagement.create(new ByteArrayInputStream(random), sm.getId(), "file1",
                false);
        final Artifact artifact2 = artifactManagement.create(new ByteArrayInputStream(random), sm.getId(), "file2",
                false);

        mvc.perform(get("/rest/v1/softwaremodules/{smId}/artifacts", sm.getId()).accept(MediaType.APPLICATION_JSON))
                .andDo(MockMvcResultPrinter.print()).andExpect(status().isOk())
                .andExpect(content().contentType(MediaType.APPLICATION_JSON_UTF8_VALUE))
                .andExpect(jsonPath("$.[0].id", equalTo(artifact.getId().intValue())))
                .andExpect(jsonPath("$.[0].size", equalTo(random.length)))
                .andExpect(jsonPath("$.[0].hashes.md5", equalTo(artifact.getMd5Hash())))
                .andExpect(jsonPath("$.[0].hashes.sha1", equalTo(artifact.getSha1Hash())))
                .andExpect(jsonPath("$.[0].providedFilename", equalTo("file1")))
                .andExpect(jsonPath("$.[0]._links.self.href",
                        equalTo("http://localhost/rest/v1/softwaremodules/" + sm.getId() + "/artifacts/"
                                + artifact.getId())))
                .andExpect(jsonPath("$.[1].id", equalTo(artifact2.getId().intValue())))
                .andExpect(jsonPath("$.[1].hashes.md5", equalTo(artifact2.getMd5Hash())))
                .andExpect(jsonPath("$.[1].hashes.sha1", equalTo(artifact2.getSha1Hash())))
                .andExpect(jsonPath("$.[1].providedFilename", equalTo("file2")))
                .andExpect(jsonPath("$.[1]._links.self.href", equalTo(
                        "http://localhost/rest/v1/softwaremodules/" + sm.getId() + "/artifacts/" + artifact2.getId())));
    }

    @Test
    @Description("Verfies that the system refuses unsupported request types and answers as defined to them, e.g. NOT FOUND on a non existing resource. Or a HTTP POST for updating a resource results in METHOD NOT ALLOWED etc.")
    public void invalidRequestsOnArtifactResource() throws Exception {
        final byte random[] = RandomStringUtils.random(5 * 1024).getBytes();
        final MockMultipartFile file = new MockMultipartFile("file", "orig", null, random);

        final SoftwareModule sm = testdataFactory.createSoftwareModuleOs();

        // no artifact available
        mvc.perform(get("/rest/v1/softwaremodules/{smId}/artifacts/1234567/download", sm.getId()))
                .andDo(MockMvcResultPrinter.print()).andExpect(status().isNotFound());

        mvc.perform(delete("/rest/v1/softwaremodules/{smId}/artifacts/1234567", sm.getId()))
                .andDo(MockMvcResultPrinter.print()).andExpect(status().isNotFound());

        // SM does not exist
        artifactManagement.create(new ByteArrayInputStream(random), sm.getId(), "file1", false);
        mvc.perform(get("/rest/v1/softwaremodules/1234567890/artifacts")).andDo(MockMvcResultPrinter.print())
                .andExpect(status().isNotFound());

        mvc.perform(fileUpload("/rest/v1/softwaremodules/1234567890/artifacts").file(file))
                .andDo(MockMvcResultPrinter.print()).andExpect(status().isNotFound());

        // bad request - no content
        mvc.perform(fileUpload("/rest/v1/softwaremodules/{smId}/artifacts", sm.getId()))
                .andDo(MockMvcResultPrinter.print()).andExpect(status().isBadRequest());

        // not allowed methods
        mvc.perform(put("/rest/v1/softwaremodules/{smId}/artifacts", sm.getId())).andDo(MockMvcResultPrinter.print())
                .andExpect(status().isMethodNotAllowed());

        mvc.perform(delete("/rest/v1/softwaremodules/{smId}/artifacts", sm.getId())).andDo(MockMvcResultPrinter.print())
                .andExpect(status().isMethodNotAllowed());
    }

    @Test
    @Description("Verfies that the system refuses unsupported request types and answers as defined to them, e.g. NOT FOUND on a non existing resource. Or a HTTP POST for updating a resource results in METHOD NOT ALLOWED etc.")
    public void invalidRequestsOnSoftwaremodulesResource() throws Exception {
        final SoftwareModule sm = testdataFactory.createSoftwareModuleOs();

        final List<SoftwareModule> modules = Arrays.asList(sm);

        // SM does not exist
        mvc.perform(get("/rest/v1/softwaremodules/12345678")).andDo(MockMvcResultPrinter.print())
                .andExpect(status().isNotFound());

        mvc.perform(delete("/rest/v1/softwaremodules/12345678")).andDo(MockMvcResultPrinter.print())
                .andExpect(status().isNotFound());

        // bad request - no content
        mvc.perform(post("/rest/v1/softwaremodules").contentType(MediaType.APPLICATION_JSON))
                .andDo(MockMvcResultPrinter.print()).andExpect(status().isBadRequest());

        // bad request - bad content
        mvc.perform(post("/rest/v1/softwaremodules").content("sdfjsdlkjfskdjf".getBytes())
                .contentType(MediaType.APPLICATION_JSON)).andDo(MockMvcResultPrinter.print())
                .andExpect(status().isBadRequest());

        mvc.perform(post("/rest/v1/softwaremodules")
                .content("[{\"description\":\"Desc123\",\"key\":\"test123\", \"type\":\"os\"}]")
                .contentType(MediaType.APPLICATION_JSON)).andDo(MockMvcResultPrinter.print())
                .andExpect(status().isBadRequest());

        final SoftwareModule toLongName = entityFactory.softwareModule().create().type(osType)
                .name(RandomStringUtils.randomAlphanumeric(80)).build();
        mvc.perform(post("/rest/v1/softwaremodules").content(JsonBuilder.softwareModules(Arrays.asList(toLongName)))
                .contentType(MediaType.APPLICATION_JSON)).andDo(MockMvcResultPrinter.print())
                .andExpect(status().isBadRequest());

        // unsupported media type
        mvc.perform(post("/rest/v1/softwaremodules").content(JsonBuilder.softwareModules(modules))
                .contentType(MediaType.APPLICATION_OCTET_STREAM)).andDo(MockMvcResultPrinter.print())
                .andExpect(status().isUnsupportedMediaType());

        // not allowed methods
        mvc.perform(put("/rest/v1/softwaremodules")).andDo(MockMvcResultPrinter.print())
                .andExpect(status().isMethodNotAllowed());

        mvc.perform(delete("/rest/v1/softwaremodules")).andDo(MockMvcResultPrinter.print())
                .andExpect(status().isMethodNotAllowed());

    }

    @Test
    @Description("Test of modules retrieval without any parameters. Will return all modules in the system as defined by standard page size.")
    public void getSoftwareModulesWithoutAddtionalRequestParameters() throws Exception {
        final int modules = 5;
        createSoftwareModulesAlphabetical(modules);
        mvc.perform(get(MgmtRestConstants.SOFTWAREMODULE_V1_REQUEST_MAPPING)).andDo(MockMvcResultPrinter.print())
                .andExpect(status().isOk())
                .andExpect(jsonPath(MgmtTargetResourceTest.JSON_PATH_PAGED_LIST_TOTAL, equalTo(modules)))
                .andExpect(jsonPath(MgmtTargetResourceTest.JSON_PATH_PAGED_LIST_SIZE, equalTo(modules)))
                .andExpect(jsonPath(MgmtTargetResourceTest.JSON_PATH_PAGED_LIST_CONTENT, hasSize(modules)));
    }

    @Test
    @Description("Test of modules retrieval with paging limit parameter. Will return all modules in the system as defined by given page size.")
    public void detSoftwareModulesWithPagingLimitRequestParameter() throws Exception {
        final int modules = 5;
        final int limitSize = 1;
        createSoftwareModulesAlphabetical(modules);
        mvc.perform(get(MgmtRestConstants.SOFTWAREMODULE_V1_REQUEST_MAPPING)
                .param(MgmtRestConstants.REQUEST_PARAMETER_PAGING_LIMIT, String.valueOf(limitSize)))
                .andDo(MockMvcResultPrinter.print()).andExpect(status().isOk())
                .andExpect(jsonPath(MgmtTargetResourceTest.JSON_PATH_PAGED_LIST_TOTAL, equalTo(modules)))
                .andExpect(jsonPath(MgmtTargetResourceTest.JSON_PATH_PAGED_LIST_SIZE, equalTo(limitSize)))
                .andExpect(jsonPath(MgmtTargetResourceTest.JSON_PATH_PAGED_LIST_CONTENT, hasSize(limitSize)));
    }

    @Test
    @Description("Test of modules retrieval with paging limit offset parameters. Will return all modules in the system as defined by given page size starting from given offset.")
    public void getSoftwareModulesWithPagingLimitAndOffsetRequestParameter() throws Exception {
        final int modules = 5;
        final int offsetParam = 2;
        final int expectedSize = modules - offsetParam;
        createSoftwareModulesAlphabetical(modules);
        mvc.perform(get(MgmtRestConstants.SOFTWAREMODULE_V1_REQUEST_MAPPING)
                .param(MgmtRestConstants.REQUEST_PARAMETER_PAGING_OFFSET, String.valueOf(offsetParam))
                .param(MgmtRestConstants.REQUEST_PARAMETER_PAGING_LIMIT, String.valueOf(modules)))
                .andDo(MockMvcResultPrinter.print()).andExpect(status().isOk())
                .andExpect(jsonPath(MgmtTargetResourceTest.JSON_PATH_PAGED_LIST_TOTAL, equalTo(modules)))
                .andExpect(jsonPath(MgmtTargetResourceTest.JSON_PATH_PAGED_LIST_SIZE, equalTo(expectedSize)))
                .andExpect(jsonPath(MgmtTargetResourceTest.JSON_PATH_PAGED_LIST_CONTENT, hasSize(expectedSize)));
    }

    @Test
    @WithUser(principal = "uploadTester", allSpPermissions = true)
    @Description("Test retrieval of all software modules the user has access to.")
    public void getSoftwareModules() throws Exception {
        final SoftwareModule os = testdataFactory.createSoftwareModuleOs();
        final SoftwareModule app = testdataFactory.createSoftwareModuleApp();

        mvc.perform(get("/rest/v1/softwaremodules").accept(MediaType.APPLICATION_JSON))
                .andDo(MockMvcResultPrinter.print()).andExpect(status().isOk())
                .andExpect(content().contentType(MediaType.APPLICATION_JSON_UTF8_VALUE))
                .andExpect(jsonPath("$.content.[?(@.id==" + os.getId() + ")].name", contains(os.getName())))
                .andExpect(jsonPath("$.content.[?(@.id==" + os.getId() + ")].version", contains(os.getVersion())))
                .andExpect(
                        jsonPath("$.content.[?(@.id==" + os.getId() + ")].description", contains(os.getDescription())))
                .andExpect(jsonPath("$.content.[?(@.id==" + os.getId() + ")].vendor", contains(os.getVendor())))
                .andExpect(jsonPath("$.content.[?(@.id==" + os.getId() + ")].type", contains("os")))
                .andExpect(jsonPath("$.content.[?(@.id==" + os.getId() + ")].createdBy", contains("uploadTester")))
                .andExpect(jsonPath("$.content.[?(@.id==" + os.getId() + ")].createdAt", contains(os.getCreatedAt())))
                .andExpect(jsonPath("$.content.[?(@.id==" + os.getId() + ")]._links.self.href",
                        contains("http://localhost/rest/v1/softwaremodules/" + os.getId())))
                .andExpect(jsonPath("$.content.[?(@.id==" + app.getId() + ")].name", contains(app.getName())))
                .andExpect(jsonPath("$.content.[?(@.id==" + app.getId() + ")].version", contains(app.getVersion())))
                .andExpect(jsonPath("$.content.[?(@.id==" + app.getId() + ")].description",
                        contains(app.getDescription())))
                .andExpect(jsonPath("$.content.[?(@.id==" + app.getId() + ")].vendor", contains(app.getVendor())))
                .andExpect(jsonPath("$.content.[?(@.id==" + app.getId() + ")].type", contains("application")))
                .andExpect(jsonPath("$.content.[?(@.id==" + app.getId() + ")].createdBy", contains("uploadTester")))
                .andExpect(jsonPath("$.content.[?(@.id==" + app.getId() + ")].createdAt", contains(app.getCreatedAt())))
                .andExpect(jsonPath("$.content.[?(@.id==" + app.getId() + ")]._links.self.href",
                        contains("http://localhost/rest/v1/softwaremodules/" + app.getId())));

        assertThat(softwareModuleManagement.findAll(PAGE)).as("Softwaremodule size is wrong").hasSize(2);
    }

    @Test
    @Description("Test the various filter parameters, e.g. filter by name or type of the module.")
    public void getSoftwareModulesWithFilterParameters() throws Exception {
        final SoftwareModule os1 = testdataFactory.createSoftwareModuleOs("1");
        final SoftwareModule app1 = testdataFactory.createSoftwareModuleApp("1");
        testdataFactory.createSoftwareModuleOs("2");
        final SoftwareModule app2 = testdataFactory.createSoftwareModuleApp("2");

        assertThat(softwareModuleManagement.findAll(PAGE)).hasSize(4);

        // only by name, only one exists per name
        mvc.perform(get("/rest/v1/softwaremodules?q=name==" + os1.getName()).accept(MediaType.APPLICATION_JSON))
                .andDo(MockMvcResultPrinter.print()).andExpect(status().isOk())
                .andExpect(content().contentType(MediaType.APPLICATION_JSON_UTF8_VALUE))
                .andExpect(jsonPath("$.content.[?(@.id==" + os1.getId() + ")].name", contains(os1.getName())))
                .andExpect(jsonPath("$.content.[?(@.id==" + os1.getId() + ")].version", contains(os1.getVersion())))
                .andExpect(jsonPath("$.content.[?(@.id==" + os1.getId() + ")].description",
                        contains(os1.getDescription())))
                .andExpect(jsonPath("$.content.[?(@.id==" + os1.getId() + ")].vendor", contains(os1.getVendor())))
                .andExpect(jsonPath("$.content.[?(@.id==" + os1.getId() + ")].type", contains("os")))
                .andExpect(jsonPath("$.content", hasSize(1))).andExpect(jsonPath("$.total", equalTo(1)));

        // by type, 2 software modules per type exists
        mvc.perform(get("/rest/v1/softwaremodules?q=type==" + Constants.SMT_DEFAULT_APP_KEY)
                .accept(MediaType.APPLICATION_JSON)).andDo(MockMvcResultPrinter.print()).andExpect(status().isOk())
                .andExpect(content().contentType(MediaType.APPLICATION_JSON_UTF8_VALUE))
                .andExpect(jsonPath("$.content.[?(@.id==" + app1.getId() + ")].name", contains(app1.getName())))
                .andExpect(jsonPath("$.content.[?(@.id==" + app1.getId() + ")].version", contains(app1.getVersion())))
                .andExpect(jsonPath("$.content.[?(@.id==" + app1.getId() + ")].description",
                        contains(app1.getDescription())))
                .andExpect(jsonPath("$.content.[?(@.id==" + app1.getId() + ")].vendor", contains(app1.getVendor())))
                .andExpect(jsonPath("$.content.[?(@.id==" + app1.getId() + ")].type",
                        contains(Constants.SMT_DEFAULT_APP_KEY)))
                .andExpect(jsonPath("$.content.[?(@.id==" + app2.getId() + ")].name", contains(app2.getName())))
                .andExpect(jsonPath("$.content.[?(@.id==" + app2.getId() + ")].version", contains(app2.getVersion())))
                .andExpect(jsonPath("$.content.[?(@.id==" + app2.getId() + ")].description",
                        contains(app2.getDescription())))
                .andExpect(jsonPath("$.content.[?(@.id==" + app2.getId() + ")].vendor", contains(app2.getVendor())))
                .andExpect(jsonPath("$.content.[?(@.id==" + app2.getId() + ")].type",
                        contains(Constants.SMT_DEFAULT_APP_KEY)))
                .andExpect(jsonPath("$.content", hasSize(2))).andExpect(jsonPath("$.total", equalTo(2)));

        // by type and version=2.0.0 -> only one result
        mvc.perform(get(
                "/rest/v1/softwaremodules?q=type==" + Constants.SMT_DEFAULT_APP_KEY + ";version==" + app1.getVersion())
                        .accept(MediaType.APPLICATION_JSON))
                .andDo(MockMvcResultPrinter.print()).andExpect(status().isOk())
                .andExpect(content().contentType(MediaType.APPLICATION_JSON_UTF8_VALUE))
                .andExpect(jsonPath("$.content.[?(@.id==" + app1.getId() + ")].name", contains(app1.getName())))
                .andExpect(jsonPath("$.content.[?(@.id==" + app1.getId() + ")].version", contains(app1.getVersion())))
                .andExpect(jsonPath("$.content.[?(@.id==" + app1.getId() + ")].description",
                        contains(app1.getDescription())))
                .andExpect(jsonPath("$.content.[?(@.id==" + app1.getId() + ")].vendor", contains(app1.getVendor())))
                .andExpect(jsonPath("$.content.[?(@.id==" + app1.getId() + ")].type",
                        contains(Constants.SMT_DEFAULT_APP_KEY)))
                .andExpect(jsonPath("$.content", hasSize(1))).andExpect(jsonPath("$.total", equalTo(1)));
    }

    @Test
    @Description("Verfies that the system answers as defined in case of a wrong filter parameter syntax. Expected result: BAD REQUEST with error description.")
    public void getSoftwareModulesWithSyntaxErrorFilterParameter() throws Exception {
        mvc.perform(get("/rest/v1/softwaremodules?q=wrongFIQLSyntax").accept(MediaType.APPLICATION_JSON))
                .andDo(MockMvcResultPrinter.print()).andExpect(status().isBadRequest())
                .andExpect(jsonPath("$.errorCode", equalTo("hawkbit.server.error.rest.param.rsqlParamSyntax")));
    }

    @Test
    @Description("Verfies that the system answers as defined in case of a wnon extsing field used in filter. Expected result: BAD REQUEST with error description.")
    public void getSoftwareModulesWithUnknownFieldErrorFilterParameter() throws Exception {
        mvc.perform(get("/rest/v1/softwaremodules?q=wrongField==abc").accept(MediaType.APPLICATION_JSON))
                .andDo(MockMvcResultPrinter.print()).andExpect(status().isBadRequest())
                .andExpect(jsonPath("$.errorCode", equalTo("hawkbit.server.error.rest.param.rsqlInvalidField")));
    }

    @Test
    @WithUser(principal = "uploadTester", allSpPermissions = true)
    @Description("Tests GET request on /rest/v1/softwaremodules/{smId}.")
    public void getSoftwareModule() throws Exception {
        final SoftwareModule os = testdataFactory.createSoftwareModuleOs();

        mvc.perform(get("/rest/v1/softwaremodules/{smId}", os.getId()).accept(MediaType.APPLICATION_JSON))
                .andDo(MockMvcResultPrinter.print()).andExpect(status().isOk())
                .andExpect(content().contentType(MediaType.APPLICATION_JSON_UTF8_VALUE))
                .andExpect(jsonPath("$.name", equalTo(os.getName())))
                .andExpect(jsonPath("$.version", equalTo(os.getVersion())))
                .andExpect(jsonPath("$.description", equalTo(os.getDescription())))
                .andExpect(jsonPath("$.vendor", equalTo(os.getVendor())))
                .andExpect(jsonPath("$.type", equalTo(os.getType().getKey())))
                .andExpect(jsonPath("$.deleted", equalTo(os.isDeleted())))
                .andExpect(jsonPath("$.createdBy", equalTo("uploadTester")))
                .andExpect(jsonPath("$.createdAt", equalTo(os.getCreatedAt())))
                .andExpect(jsonPath("$._links.metadata.href",
                        equalTo("http://localhost/rest/v1/softwaremodules/" + os.getId()
                                + "/metadata?offset=0&limit=50")))
                .andExpect(jsonPath("$._links.type.href",
                        equalTo("http://localhost/rest/v1/softwaremoduletypes/" + osType.getId())))
                .andExpect(jsonPath("$._links.artifacts.href",
                        equalTo("http://localhost/rest/v1/softwaremodules/" + os.getId() + "/artifacts")));

        assertThat(softwareModuleManagement.findAll(PAGE)).as("Softwaremodule size is wrong").hasSize(1);
    }

    @Test
    @WithUser(principal = "uploadTester", allSpPermissions = true)
    @Description("Verfies that the create request actually results in the creation of the modules in the repository.")
    public void createSoftwareModules() throws Exception {
        final SoftwareModule os = entityFactory.softwareModule().create().name("name1").type(osType).version("version1")
                .vendor("vendor1").description("description1").build();
        final SoftwareModule ah = entityFactory.softwareModule().create().name("name3").type(appType)
                .version("version3").vendor("vendor3").description("description3").build();

        final List<SoftwareModule> modules = Arrays.asList(os, ah);

        final long current = System.currentTimeMillis();

        final MvcResult mvcResult = mvc
                .perform(post("/rest/v1/softwaremodules/").accept(MediaType.APPLICATION_JSON_UTF8_VALUE)
                        .content(JsonBuilder.softwareModules(modules)).contentType(MediaType.APPLICATION_JSON))
                .andDo(MockMvcResultPrinter.print()).andExpect(status().isCreated())
                .andExpect(content().contentType(MediaType.APPLICATION_JSON_UTF8_VALUE))
                .andExpect(jsonPath("[0].name", equalTo("name1")))
                .andExpect(jsonPath("[0].version", equalTo("version1")))
                .andExpect(jsonPath("[0].description", equalTo("description1")))
                .andExpect(jsonPath("[0].vendor", equalTo("vendor1"))).andExpect(jsonPath("[0].type", equalTo("os")))
                .andExpect(jsonPath("[0].createdBy", equalTo("uploadTester")))
                .andExpect(jsonPath("[1].name", equalTo("name3")))
                .andExpect(jsonPath("[1].version", equalTo("version3")))
                .andExpect(jsonPath("[1].description", equalTo("description3")))
                .andExpect(jsonPath("[1].vendor", equalTo("vendor3")))
                .andExpect(jsonPath("[1].type", equalTo("application")))
                .andExpect(jsonPath("[1].createdBy", equalTo("uploadTester")))
                .andExpect(jsonPath("[1].createdAt", not(equalTo(0)))).andReturn();

        final SoftwareModule osCreated = softwareModuleManagement
                .getByNameAndVersionAndType("name1", "version1", osType.getId()).get();
        final SoftwareModule appCreated = softwareModuleManagement
                .getByNameAndVersionAndType("name3", "version3", appType.getId()).get();

        assertThat(
                JsonPath.compile("[0]_links.self.href").read(mvcResult.getResponse().getContentAsString()).toString())
                        .as("Response contains invalid self href")
                        .isEqualTo("http://localhost/rest/v1/softwaremodules/" + osCreated.getId());

        assertThat(
                JsonPath.compile("[1]_links.self.href").read(mvcResult.getResponse().getContentAsString()).toString())
                        .as("Response contains links self href")
                        .isEqualTo("http://localhost/rest/v1/softwaremodules/" + appCreated.getId());

        assertThat(softwareModuleManagement.findAll(PAGE)).as("Wrong softwaremodule size").hasSize(2);
        assertThat(softwareModuleManagement.findByType(PAGE, osType.getId()).getContent().get(0).getName())
                .as("Softwaremoudle name is wrong").isEqualTo(os.getName());
        assertThat(softwareModuleManagement.findByType(PAGE, osType.getId()).getContent().get(0).getCreatedBy())
                .as("Softwaremoudle created by is wrong").isEqualTo("uploadTester");
        assertThat(softwareModuleManagement.findByType(PAGE, osType.getId()).getContent().get(0).getCreatedAt())
                .as("Softwaremoudle created at is wrong").isGreaterThanOrEqualTo(current);
        assertThat(softwareModuleManagement.findByType(PAGE, appType.getId()).getContent().get(0).getName())
                .as("Softwaremoudle name is wrong").isEqualTo(ah.getName());
    }

    @Test
    @Description("Verifies successfull deletion of software modules that are not in use, i.e. assigned to a DS.")
    public void deleteUnassignedSoftwareModule() throws Exception {

        final SoftwareModule sm = testdataFactory.createSoftwareModuleOs();

        final byte random[] = RandomStringUtils.random(5 * 1024).getBytes();

        artifactManagement.create(new ByteArrayInputStream(random), sm.getId(), "file1", false);

        assertThat(softwareModuleManagement.findAll(PAGE)).as("Softwaremoudle size is wrong").hasSize(1);
        assertThat(artifactManagement.count()).isEqualTo(1);

        mvc.perform(delete("/rest/v1/softwaremodules/{smId}", sm.getId())).andDo(MockMvcResultPrinter.print())
                .andExpect(status().isOk());

        assertThat(softwareModuleManagement.findAll(PAGE)).as("After delete no softwarmodule should be available")
                .isEmpty();
        assertThat(artifactManagement.count()).isEqualTo(0);
    }

    @Test
    @Description("Verifies successfull deletion of a software module that is in use, i.e. assigned to a DS which should result in movinf the module to the archive.")
    public void deleteAssignedSoftwareModule() throws Exception {
        final DistributionSet ds1 = testdataFactory.createDistributionSet("a");

        final byte random[] = RandomStringUtils.random(5 * 1024).getBytes();

        final Long appTypeSmId = ds1.findFirstModuleByType(appType).get().getId();

        artifactManagement.create(new ByteArrayInputStream(random), appTypeSmId, "file1", false);

        assertThat(softwareModuleManagement.count()).isEqualTo(3);
        assertThat(artifactManagement.count()).isEqualTo(1);

        mvc.perform(get("/rest/v1/softwaremodules/{smId}", appTypeSmId)).andDo(MockMvcResultPrinter.print())
                .andExpect(status().isOk()).andExpect(jsonPath("$.deleted", equalTo(false)));

        mvc.perform(delete("/rest/v1/softwaremodules/{smId}", appTypeSmId)).andDo(MockMvcResultPrinter.print())
                .andExpect(status().isOk());

        mvc.perform(get("/rest/v1/softwaremodules/{smId}", appTypeSmId)).andDo(MockMvcResultPrinter.print())
                .andExpect(status().isOk()).andExpect(jsonPath("$.deleted", equalTo(true)));

        assertThat(softwareModuleManagement.count()).isEqualTo(2);
        assertThat(artifactManagement.count()).isEqualTo(1);
    }

    @Test
    @Description("Tests the deletion of an artifact including verfication that the artifact is actually erased in the repository and removed from the software module.")
    public void deleteArtifact() throws Exception {
        // Create 1 SM
        final SoftwareModule sm = testdataFactory.createSoftwareModuleOs();

        final byte random[] = RandomStringUtils.random(5 * 1024).getBytes();

        // Create 2 artifacts
        final Artifact artifact = artifactManagement.create(new ByteArrayInputStream(random), sm.getId(), "file1",
                false);
        artifactManagement.create(new ByteArrayInputStream(random), sm.getId(), "file2", false);

        // check repo before delete
        assertThat(softwareModuleManagement.findAll(PAGE)).hasSize(1);

        assertThat(softwareModuleManagement.get(sm.getId()).get().getArtifacts()).hasSize(2);
        assertThat(artifactManagement.count()).isEqualTo(2);

        // delete
        mvc.perform(delete("/rest/v1/softwaremodules/{smId}/artifacts/{artId}", sm.getId(), artifact.getId()))
                .andDo(MockMvcResultPrinter.print()).andExpect(status().isOk());

        // check that only one artifact is still alive and still assigned
        assertThat(softwareModuleManagement.findAll(PAGE)).as("After the sm should be marked as deleted").hasSize(1);
        assertThat(artifactManagement.count()).isEqualTo(1);
        assertThat(softwareModuleManagement.get(sm.getId()).get().getArtifacts())
                .as("After delete artifact should available for marked as deleted sm's").hasSize(1);

    }

    @Test
    @Description("Verfies the successful creation of metadata and the enforcement of the meta data quota.")
    public void createMetadata() throws Exception {

        final String knownKey1 = "knownKey1";
        final String knownValue1 = "knownValue1";
        final String knownKey2 = "knownKey2";
        final String knownValue2 = "knownValue1";

        final SoftwareModule sm = testdataFactory.createSoftwareModuleOs();

        final JSONArray metaData1 = new JSONArray();
        metaData1.put(new JSONObject().put("key", knownKey1).put("value", knownValue1));
        metaData1.put(new JSONObject().put("key", knownKey2).put("value", knownValue2).put("targetVisible", true));

        mvc.perform(post("/rest/v1/softwaremodules/{swId}/metadata", sm.getId()).accept(MediaType.APPLICATION_JSON)
                .contentType(MediaType.APPLICATION_JSON).content(metaData1.toString()))
                .andDo(MockMvcResultPrinter.print()).andExpect(status().isCreated())
                .andExpect(content().contentType(MediaType.APPLICATION_JSON_UTF8_VALUE))
                .andExpect(jsonPath("[0]key", equalTo(knownKey1))).andExpect(jsonPath("[0]value", equalTo(knownValue1)))
                .andExpect(jsonPath("[0]targetVisible", equalTo(false)))
                .andExpect(jsonPath("[1]key", equalTo(knownKey2))).andExpect(jsonPath("[1]value", equalTo(knownValue2)))
                .andExpect(jsonPath("[1]targetVisible", equalTo(true)));

        final SoftwareModuleMetadata metaKey1 = softwareModuleManagement
                .getMetaDataBySoftwareModuleId(sm.getId(), knownKey1).get();
        final SoftwareModuleMetadata metaKey2 = softwareModuleManagement
                .getMetaDataBySoftwareModuleId(sm.getId(), knownKey2).get();

        assertThat(metaKey1.getValue()).as("Metadata key is wrong").isEqualTo(knownValue1);
        assertThat(metaKey2.getValue()).as("Metadata key is wrong").isEqualTo(knownValue2);

        // verify quota enforcement
        final int maxMetaData = quotaManagement.getMaxMetaDataEntriesPerSoftwareModule();

        final JSONArray metaData2 = new JSONArray();
        for (int i = 0; i < maxMetaData - metaData1.length() + 1; ++i) {
            metaData2.put(new JSONObject().put("key", knownKey1 + i).put("value", knownValue1 + i));
        }

        mvc.perform(post("/rest/v1/softwaremodules/{swId}/metadata", sm.getId()).accept(MediaType.APPLICATION_JSON)
                .contentType(MediaType.APPLICATION_JSON).content(metaData2.toString()))
                .andDo(MockMvcResultPrinter.print()).andExpect(status().isForbidden());

        // verify that the number of meta data entries has not changed
        // (we cannot use the PAGE constant here as it tries to sort by ID)
        assertThat(softwareModuleManagement
                .findMetaDataBySoftwareModuleId(new PageRequest(0, Integer.MAX_VALUE), sm.getId()).getTotalElements())
                        .isEqualTo(metaData1.length());

    }

    @Test
    @Description("Verfies the successfull update of metadata based on given key.")
    public void updateMetadata() throws Exception {
        // prepare and create metadata for update
        final String knownKey = "knownKey";
        final String knownValue = "knownValue";
        final String updateValue = "valueForUpdate";

        final SoftwareModule sm = testdataFactory.createSoftwareModuleOs();
        softwareModuleManagement.createMetaData(
                entityFactory.softwareModuleMetadata().create(sm.getId()).key(knownKey).value(knownValue));

        final JSONObject jsonObject = new JSONObject().put("key", knownKey).put("value", updateValue)
                .put("targetVisible", true);

        mvc.perform(put("/rest/v1/softwaremodules/{swId}/metadata/{key}", sm.getId(), knownKey)
                .accept(MediaType.APPLICATION_JSON).contentType(MediaType.APPLICATION_JSON)
                .content(jsonObject.toString())).andDo(MockMvcResultPrinter.print()).andExpect(status().isOk())
                .andExpect(content().contentType(MediaType.APPLICATION_JSON_UTF8_VALUE))
                .andExpect(jsonPath("key", equalTo(knownKey))).andExpect(jsonPath("value", equalTo(updateValue)));

        final SoftwareModuleMetadata assertDS = softwareModuleManagement
                .getMetaDataBySoftwareModuleId(sm.getId(), knownKey).get();
        assertThat(assertDS.getValue()).as("Metadata is wrong").isEqualTo(updateValue);
        assertThat(assertDS.isTargetVisible()).as("target visible is wrong").isTrue();
    }

    @Test
    @Description("Verfies the successfull deletion of metadata entry.")
    public void deleteMetadata() throws Exception {
        // prepare and create metadata for deletion
        final String knownKey = "knownKey";
        final String knownValue = "knownValue";

        final SoftwareModule sm = testdataFactory.createSoftwareModuleOs();
        softwareModuleManagement.createMetaData(
                entityFactory.softwareModuleMetadata().create(sm.getId()).key(knownKey).value(knownValue));

        mvc.perform(delete("/rest/v1/softwaremodules/{swId}/metadata/{key}", sm.getId(), knownKey))
                .andDo(MockMvcResultPrinter.print()).andExpect(status().isOk());

        assertThat(softwareModuleManagement.getMetaDataBySoftwareModuleId(sm.getId(), knownKey)).isNotPresent();
    }

    @Test
    @Description("Ensures that module metadta deletion request to API on an entity that does not exist results in NOT_FOUND.")
    public void deleteModuleMetadataThatDoesNotExistLeadsToNotFound() throws Exception {
        // prepare and create metadata for deletion
        final String knownKey = "knownKey";
        final String knownValue = "knownValue";

        final SoftwareModule sm = testdataFactory.createSoftwareModuleOs();
        softwareModuleManagement.createMetaData(
                entityFactory.softwareModuleMetadata().create(sm.getId()).key(knownKey).value(knownValue));

        mvc.perform(delete("/rest/v1/softwaremodules/{swId}/metadata/XXX", sm.getId(), knownKey))
                .andDo(MockMvcResultPrinter.print()).andExpect(status().isNotFound());

        mvc.perform(delete("/rest/v1/softwaremodules/1234/metadata/{key}", knownKey))
                .andDo(MockMvcResultPrinter.print()).andExpect(status().isNotFound());

        assertThat(softwareModuleManagement.getMetaDataBySoftwareModuleId(sm.getId(), knownKey)).isPresent();
    }

    @Test
    @Description("Ensures that module deletion request to API on an entity that does not exist results in NOT_FOUND.")
    public void deleteSoftwareModuleThatDoesNotExistLeadsToNotFound() throws Exception {
        mvc.perform(delete("/rest/v1/softwaremodules/1234")).andDo(MockMvcResultPrinter.print())
                .andExpect(status().isNotFound());
    }

    @Test
    @Description("Verfies the successfull search of a metadata entry based on value.")
    public void searchSoftwareModuleMetadataRsql() throws Exception {
        final int totalMetadata = 10;
        final String knownKeyPrefix = "knownKey";
        final String knownValuePrefix = "knownValue";
        final SoftwareModule sm = testdataFactory.createSoftwareModuleOs();

        for (int index = 0; index < totalMetadata; index++) {
            softwareModuleManagement.createMetaData(entityFactory.softwareModuleMetadata().create(sm.getId())
                    .key(knownKeyPrefix + index).value(knownValuePrefix + index));
        }

        final String rsqlSearchValue1 = "value==knownValue1";

        mvc.perform(get("/rest/v1/softwaremodules/{swId}/metadata?q=" + rsqlSearchValue1, sm.getId()))
                .andDo(MockMvcResultPrinter.print()).andExpect(status().isOk()).andExpect(jsonPath("size", equalTo(1)))
                .andExpect(jsonPath("total", equalTo(1))).andExpect(jsonPath("content[0].key", equalTo("knownKey1")))
                .andExpect(jsonPath("content[0].value", equalTo("knownValue1")));
    }

    private void createSoftwareModulesAlphabetical(final int amount) {
        char character = 'a';
        for (int index = 0; index < amount; index++) {
            final String str = String.valueOf(character);
            softwareModuleManagement.create(entityFactory.softwareModule().create().type(osType).name(str)
                    .description(str).vendor(str).version(str));
            character++;
        }
    }
}<|MERGE_RESOLUTION|>--- conflicted
+++ resolved
@@ -49,7 +49,6 @@
 import org.json.JSONObject;
 import org.junit.Before;
 import org.junit.Test;
-import org.springframework.data.domain.PageRequest;
 import org.springframework.http.MediaType;
 import org.springframework.mock.web.MockMultipartFile;
 import org.springframework.test.web.servlet.MvcResult;
@@ -116,9 +115,6 @@
     }
 
     @Test
-<<<<<<< HEAD
-    @Description("Tests the upload of an artifact binary. The upload is executed and the content checked in the repository for completeness.")
-=======
     @Description("Tests the update of the deletion flag. It is verfied that the software module can't be marked as deleted through update operation.")
     @WithUser(principal = "smUpdateTester", allSpPermissions = true)
     public void updateSoftwareModuleDeletedFlag() throws Exception {
@@ -152,7 +148,6 @@
 
     @Test
     @Description("Tests the uppload of an artifact binary. The upload is executed and the content checked in the repository for completenes.")
->>>>>>> d9fc3c0e
     public void uploadArtifact() throws Exception {
         final SoftwareModule sm = testdataFactory.createSoftwareModuleOs();
 
