/**
 * Copyright (c) 2015 Bosch Software Innovations GmbH and others.
 *
 * All rights reserved. This program and the accompanying materials
 * are made available under the terms of the Eclipse Public License v1.0
 * which accompanies this distribution, and is available at
 * http://www.eclipse.org/legal/epl-v10.html
 */
package org.eclipse.hawkbit.mgmt.rest.resource;

import static org.fest.assertions.api.Assertions.assertThat;
import static org.hamcrest.CoreMatchers.equalTo;
import static org.hamcrest.CoreMatchers.not;
import static org.hamcrest.Matchers.contains;
import static org.hamcrest.Matchers.hasSize;
import static org.junit.Assert.assertTrue;
import static org.junit.Assert.fail;
import static org.springframework.test.web.servlet.request.MockMvcRequestBuilders.delete;
import static org.springframework.test.web.servlet.request.MockMvcRequestBuilders.fileUpload;
import static org.springframework.test.web.servlet.request.MockMvcRequestBuilders.get;
import static org.springframework.test.web.servlet.request.MockMvcRequestBuilders.post;
import static org.springframework.test.web.servlet.request.MockMvcRequestBuilders.put;
import static org.springframework.test.web.servlet.result.MockMvcResultMatchers.content;
import static org.springframework.test.web.servlet.result.MockMvcResultMatchers.header;
import static org.springframework.test.web.servlet.result.MockMvcResultMatchers.jsonPath;
import static org.springframework.test.web.servlet.result.MockMvcResultMatchers.status;

import java.io.ByteArrayInputStream;
import java.io.IOException;
import java.util.ArrayList;
import java.util.Arrays;
import java.util.List;

import org.apache.commons.io.IOUtils;
import org.apache.commons.lang3.RandomStringUtils;
import org.eclipse.hawkbit.exception.SpServerError;
import org.eclipse.hawkbit.mgmt.json.model.artifact.MgmtArtifact;
import org.eclipse.hawkbit.mgmt.rest.api.MgmtRestConstants;
import org.eclipse.hawkbit.repository.exception.EntityNotFoundException;
import org.eclipse.hawkbit.repository.model.Artifact;
import org.eclipse.hawkbit.repository.model.DistributionSet;
import org.eclipse.hawkbit.repository.model.SoftwareModule;
import org.eclipse.hawkbit.repository.model.SoftwareModuleMetadata;
import org.eclipse.hawkbit.repository.test.util.HashGeneratorUtils;
import org.eclipse.hawkbit.repository.test.util.WithUser;
import org.eclipse.hawkbit.rest.AbstractRestIntegrationTestWithMongoDB;
import org.eclipse.hawkbit.rest.json.model.ExceptionInfo;
import org.eclipse.hawkbit.rest.util.JsonBuilder;
import org.eclipse.hawkbit.rest.util.MockMvcResultPrinter;
import org.json.JSONArray;
import org.json.JSONException;
import org.json.JSONObject;
import org.junit.Before;
import org.junit.Test;
import org.springframework.http.MediaType;
import org.springframework.mock.web.MockMultipartFile;
import org.springframework.test.web.servlet.MvcResult;
import org.springframework.web.bind.annotation.RestController;

import com.google.common.collect.Lists;
import com.jayway.jsonpath.JsonPath;

import ru.yandex.qatools.allure.annotations.Description;
import ru.yandex.qatools.allure.annotations.Features;
import ru.yandex.qatools.allure.annotations.Stories;

/**
 * Tests for {@link MgmtSoftwareModuleResource} {@link RestController}.
 *
 */
@Features("Component Tests - Management API")
@Stories("Software Module Resource")
public class MgmtSoftwareModuleResourceTest extends AbstractRestIntegrationTestWithMongoDB {

    @Before
    public void assertPreparationOfRepo() {
        assertThat(softwareManagement.findSoftwareModulesAll(pageReq)).as("no softwaremodule should be founded")
                .hasSize(0);
    }

    @Test
    @Description("Tests the update of software module metadata. It is verfied that only the selected fields for the update are really updated and the modification values are filled (i.e. updated by and at).")
    @WithUser(principal = "smUpdateTester", allSpPermissions = true)
    public void updateSoftwareModuleOnlyDescriptionAndVendorNameUntouched() throws Exception {
        final String knownSWName = "name1";
        final String knownSWVersion = "version1";
        final String knownSWDescription = "description1";
        final String knownSWVendor = "vendor1";

        final String updateVendor = "newVendor1";
        final String updateDescription = "newDescription1";

        softwareManagement
                .createSoftwareModule(entityFactory.generateSoftwareModule(appType, "agent-hub", "1.0.1", null, ""));
        softwareManagement.createSoftwareModule(
                entityFactory.generateSoftwareModule(runtimeType, "oracle-jre", "1.7.2", null, ""));
        softwareManagement
                .createSoftwareModule(entityFactory.generateSoftwareModule(osType, "poky", "3.0.2", null, ""));

        SoftwareModule sm = entityFactory.generateSoftwareModule(osType, knownSWName, knownSWVersion,
                knownSWDescription, knownSWVendor);
        sm = softwareManagement.createSoftwareModule(sm);

        assertThat(sm.getName()).as("Wrong name of the software module").isEqualTo(knownSWName);

        final String body = new JSONObject().put("vendor", updateVendor).put("description", updateDescription)
                .put("name", "nameShouldNotBeChanged").toString();

        // ensures that we are not to fast so that last modified is not set
        // correctly
        Thread.sleep(1);

        mvc.perform(put("/rest/v1/softwaremodules/{smId}", sm.getId()).content(body)
                .contentType(MediaType.APPLICATION_JSON)).andDo(MockMvcResultPrinter.print()).andExpect(status().isOk())
                .andExpect(jsonPath("$.id", equalTo(sm.getId().intValue())))
                .andExpect(jsonPath("$.vendor", equalTo(updateVendor)))
                .andExpect(jsonPath("$.lastModifiedBy", equalTo("smUpdateTester")))
                .andExpect(jsonPath("$.lastModifiedAt", not(equalTo(sm.getLastModifiedAt()))))
                .andExpect(jsonPath("$.description", equalTo(updateDescription)))
                .andExpect(jsonPath("$.name", equalTo(knownSWName))).andReturn();

    }

    @Test
    @Description("Tests the uppload of an artifact binary. The upload is executed and the content checked in the repository for completenes.")
    public void uploadArtifact() throws Exception {
        SoftwareModule sm = entityFactory.generateSoftwareModule(osType, "name 1", "version 1", null, null);
        sm = softwareManagement.createSoftwareModule(sm);

        // create test file
        final byte random[] = RandomStringUtils.random(5 * 1024).getBytes();
        final String md5sum = HashGeneratorUtils.generateMD5(random);
        final String sha1sum = HashGeneratorUtils.generateSHA1(random);
        final MockMultipartFile file = new MockMultipartFile("file", "origFilename", null, random);

        // upload
        final MvcResult mvcResult = mvc
                .perform(fileUpload("/rest/v1/softwaremodules/{smId}/artifacts", sm.getId()).file(file)
                        .accept(MediaType.APPLICATION_JSON))
                .andDo(MockMvcResultPrinter.print()).andExpect(status().isCreated())
<<<<<<< HEAD
                .andExpect(content().contentType(MediaType.APPLICATION_JSON_UTF8_VALUE))
                .andExpect(jsonPath("$.type", equalTo("local"))).andExpect(jsonPath("$.hashes.md5", equalTo(md5sum)))
=======
                .andExpect(content().contentType(MediaType.APPLICATION_JSON))
                .andExpect(jsonPath("$.hashes.md5", equalTo(md5sum)))
>>>>>>> b7f5bf3d
                .andExpect(jsonPath("$.hashes.sha1", equalTo(sha1sum)))
                .andExpect(jsonPath("$.size", equalTo(random.length)))
                .andExpect(jsonPath("$.providedFilename", equalTo("origFilename"))).andReturn();

        // check rest of response compared to DB
        final MgmtArtifact artResult = ResourceUtility
                .convertArtifactResponse(mvcResult.getResponse().getContentAsString());
        final Long artId = softwareManagement.findSoftwareModuleById(sm.getId()).getArtifacts().get(0).getId();
        assertThat(artResult.getArtifactId()).as("Wrong artifact id").isEqualTo(artId);
        assertThat(JsonPath.compile("$._links.self.href").read(mvcResult.getResponse().getContentAsString()).toString())
                .as("Link contains no self url")
                .isEqualTo("http://localhost/rest/v1/softwaremodules/" + sm.getId() + "/artifacts/" + artId);
        assertThat(JsonPath.compile("$._links.download.href").read(mvcResult.getResponse().getContentAsString())
                .toString()).as("response contains no download url ").isEqualTo(
                        "http://localhost/rest/v1/softwaremodules/" + sm.getId() + "/artifacts/" + artId + "/download");

        assertArtifact(sm, random);
    }

    private void assertArtifact(final SoftwareModule sm, final byte[] random) throws IOException {
        // check result in db...
        // repo
        assertThat(artifactManagement.countArtifactsAll()).as("Wrong artifact size").isEqualTo(1);

        // binary
        assertTrue("Wrong artifact content",
                IOUtils.contentEquals(new ByteArrayInputStream(random),
                        artifactManagement
                                .loadArtifactBinary(
                                        softwareManagement.findSoftwareModuleById(sm.getId()).getArtifacts().get(0))
                                .getFileInputStream()));

        // hashes
        assertThat(artifactManagement.findArtifactByFilename("origFilename").get(0).getSha1Hash()).as("Wrong sha1 hash")
                .isEqualTo(HashGeneratorUtils.generateSHA1(random));

        assertThat(artifactManagement.findArtifactByFilename("origFilename").get(0).getMd5Hash()).as("Wrong md5 hash")
                .isEqualTo(HashGeneratorUtils.generateMD5(random));

        // metadata
        assertThat(softwareManagement.findSoftwareModuleById(sm.getId()).getArtifacts().get(0).getFilename())
                .as("wrong metadata of the filename").isEqualTo("origFilename");
    }

    @Test
    @Description("Verfies that the system does not accept empty artifact uploads. Expected response: BAD REQUEST")
    public void emptyUploadArtifact() throws Exception {
        assertThat(softwareManagement.findSoftwareModulesAll(pageReq)).hasSize(0);
        assertThat(artifactManagement.countArtifactsAll()).isEqualTo(0);

        SoftwareModule sm = entityFactory.generateSoftwareModule(osType, "name 1", "version 1", null, null);
        sm = softwareManagement.createSoftwareModule(sm);

        final MockMultipartFile file = new MockMultipartFile("file", "orig", null, new byte[0]);

        mvc.perform(fileUpload("/rest/v1/softwaremodules/{smId}/artifacts", sm.getId()).file(file)
                .accept(MediaType.APPLICATION_JSON)).andDo(MockMvcResultPrinter.print())
                .andExpect(status().isBadRequest());
    }

    @Test
    @Description("Verfies that the system does not accept identical artifacts uploads for the same software module. Expected response: CONFLICT")
    public void duplicateUploadArtifact() throws Exception {
        SoftwareModule sm = entityFactory.generateSoftwareModule(osType, "name 1", "version 1", null, null);
        sm = softwareManagement.createSoftwareModule(sm);

        final byte random[] = RandomStringUtils.random(5 * 1024).getBytes();
        final String md5sum = HashGeneratorUtils.generateMD5(random);
        final String sha1sum = HashGeneratorUtils.generateSHA1(random);
        final MockMultipartFile file = new MockMultipartFile("file", "orig", null, random);

        mvc.perform(fileUpload("/rest/v1/softwaremodules/{smId}/artifacts", sm.getId()).file(file)
                .accept(MediaType.APPLICATION_JSON)).andDo(MockMvcResultPrinter.print()).andExpect(status().isCreated())
<<<<<<< HEAD
                .andExpect(content().contentType(MediaType.APPLICATION_JSON_UTF8_VALUE))
                .andExpect(jsonPath("$.type", equalTo("local"))).andExpect(jsonPath("$.hashes.md5", equalTo(md5sum)))
=======
                .andExpect(content().contentType(MediaType.APPLICATION_JSON))
                .andExpect(jsonPath("$.hashes.md5", equalTo(md5sum)))
>>>>>>> b7f5bf3d
                .andExpect(jsonPath("$.hashes.sha1", equalTo(sha1sum)))
                .andExpect(jsonPath("$.providedFilename", equalTo("orig"))).andExpect(status().isCreated());

        mvc.perform(fileUpload("/rest/v1/softwaremodules/{smId}/artifacts", sm.getId()).file(file))
                .andDo(MockMvcResultPrinter.print()).andExpect(status().isConflict());
    }

    @Test
    @Description("verfies that option to upload artifacts with a custom defined by metadata, i.e. not the file name of the binary itself.")
    public void uploadArtifactWithCustomName() throws Exception {
        SoftwareModule sm = entityFactory.generateSoftwareModule(osType, "name 1", "version 1", null, null);
        sm = softwareManagement.createSoftwareModule(sm);
        assertThat(artifactManagement.countArtifactsAll()).isEqualTo(0);

        // create test file
        final byte random[] = RandomStringUtils.random(5 * 1024).getBytes();
        final MockMultipartFile file = new MockMultipartFile("file", "origFilename", null, random);

        // upload
        mvc.perform(fileUpload("/rest/v1/softwaremodules/{smId}/artifacts", sm.getId()).file(file)
                .param("filename", "customFilename").accept(MediaType.APPLICATION_JSON))
                .andDo(MockMvcResultPrinter.print()).andExpect(status().isCreated())
                .andExpect(content().contentType(MediaType.APPLICATION_JSON_UTF8_VALUE))
                .andExpect(jsonPath("$.providedFilename", equalTo("customFilename"))).andExpect(status().isCreated());

        // check result in db...
        // repo
        assertThat(artifactManagement.countArtifactsAll()).isEqualTo(1);

        // hashes
        assertThat(artifactManagement.findArtifactByFilename("customFilename")).as("Local artifact is wrong")
                .hasSize(1);
    }

    @Test
    @Description("Verfies that the system refuses upload of an artifact where the provided hash sums do not match. Expected result: BAD REQUEST")
    public void uploadArtifactWithHashCheck() throws Exception {
        SoftwareModule sm = entityFactory.generateSoftwareModule(osType, "name 1", "version 1", null, null);
        sm = softwareManagement.createSoftwareModule(sm);
        assertThat(artifactManagement.countArtifactsAll()).isEqualTo(0);

        // create test file
        final byte random[] = RandomStringUtils.random(5 * 1024).getBytes();
        final String md5sum = HashGeneratorUtils.generateMD5(random);
        final String sha1sum = HashGeneratorUtils.generateSHA1(random);
        final MockMultipartFile file = new MockMultipartFile("file", "origFilename", null, random);

        // upload
        // wrong sha1
        MvcResult mvcResult = mvc
                .perform(fileUpload("/rest/v1/softwaremodules/{smId}/artifacts", sm.getId()).file(file)
                        .param("md5sum", md5sum).param("sha1sum", "afsdff"))
                .andDo(MockMvcResultPrinter.print()).andExpect(status().isBadRequest()).andReturn();

        // check error result
        ExceptionInfo exceptionInfo = ResourceUtility.convertException(mvcResult.getResponse().getContentAsString());
        assertThat(exceptionInfo.getErrorCode()).as("Exception contains wrong error code")
                .isEqualTo(SpServerError.SP_ARTIFACT_UPLOAD_FAILED_SHA1_MATCH.getKey());

        // wrong md5
        mvcResult = mvc
                .perform(fileUpload("/rest/v1/softwaremodules/{smId}/artifacts", sm.getId()).file(file)
                        .param("md5sum", "sdfsdfs").param("sha1sum", sha1sum))
                .andDo(MockMvcResultPrinter.print()).andExpect(status().isBadRequest()).andReturn();

        // check error result
        exceptionInfo = ResourceUtility.convertException(mvcResult.getResponse().getContentAsString());
        assertThat(exceptionInfo.getErrorCode()).as("Exception contains wrong error code")
                .isEqualTo(SpServerError.SP_ARTIFACT_UPLOAD_FAILED_MD5_MATCH.getKey());

        mvc.perform(fileUpload("/rest/v1/softwaremodules/{smId}/artifacts", sm.getId()).file(file)
                .param("md5sum", md5sum).param("sha1sum", sha1sum)).andDo(MockMvcResultPrinter.print())
                .andExpect(status().isCreated());

        assertArtifact(sm, random);

    }

    @Test
    @Description("Tests binary download of an artifact including verfication that the downloaded binary is consistent and that the etag header is as expected identical to the SHA1 hash of the file.")
    public void downloadArtifact() throws Exception {
        SoftwareModule sm = entityFactory.generateSoftwareModule(osType, "name 1", "version 1", null, null);
        sm = softwareManagement.createSoftwareModule(sm);

        final byte random[] = RandomStringUtils.random(5 * 1024).getBytes();

        final Artifact artifact = artifactManagement.createArtifact(new ByteArrayInputStream(random), sm.getId(),
                "file1", false);
        final Artifact artifact2 = artifactManagement.createArtifact(new ByteArrayInputStream(random), sm.getId(),
                "file2", false);

        final MvcResult result = mvc
                .perform(
                        get("/rest/v1/softwaremodules/{smId}/artifacts/{artId}/download", sm.getId(), artifact.getId()))
                .andExpect(header().string("ETag", artifact.getSha1Hash()))
                .andExpect(content().contentType(MediaType.APPLICATION_OCTET_STREAM)).andReturn();

        assertTrue("Wrong response content", Arrays.equals(result.getResponse().getContentAsByteArray(), random));

        final MvcResult result2 = mvc
                .perform(get("/rest/v1/softwaremodules/{smId}/artifacts/{artId}/download", sm.getId(),
                        artifact2.getId()))
                .andExpect(header().string("ETag", artifact2.getSha1Hash()))
                .andExpect(content().contentType(MediaType.APPLICATION_OCTET_STREAM)).andReturn();

        assertTrue("Response has wrong response content",
                Arrays.equals(result2.getResponse().getContentAsByteArray(), random));

        assertThat(softwareManagement.findSoftwareModulesAll(pageReq)).as("Softwaremodule size is wrong").hasSize(1);
        assertThat(artifactManagement.countArtifactsAll()).isEqualTo(2);
    }

    @Test
    @Description("Verifies the listing of one defined artifact assigned to a given software module. That includes the artifact metadata and download links.")
    public void getArtifact() throws Exception {
        // prepare data for test
        SoftwareModule sm = entityFactory.generateSoftwareModule(osType, "name 1", "version 1", null, null);
        sm = softwareManagement.createSoftwareModule(sm);

        final byte random[] = RandomStringUtils.random(5 * 1024).getBytes();
        final Artifact artifact = artifactManagement.createArtifact(new ByteArrayInputStream(random), sm.getId(),
                "file1", false);

        // perform test
        mvc.perform(get("/rest/v1/softwaremodules/{smId}/artifacts/{artId}", sm.getId(), artifact.getId())
                .accept(MediaType.APPLICATION_JSON)).andDo(MockMvcResultPrinter.print()).andExpect(status().isOk())
                .andExpect(content().contentType(MediaType.APPLICATION_JSON_UTF8_VALUE))
                .andExpect(jsonPath("$.id", equalTo(artifact.getId().intValue())))
                .andExpect(jsonPath("$.size", equalTo(random.length)))
                .andExpect(jsonPath("$.hashes.md5", equalTo(artifact.getMd5Hash())))
                .andExpect(jsonPath("$.hashes.sha1", equalTo(artifact.getSha1Hash())))
                .andExpect(jsonPath("$.providedFilename", equalTo("file1")))
                .andExpect(jsonPath("$._links.download.href",
                        equalTo("http://localhost/rest/v1/softwaremodules/" + sm.getId() + "/artifacts/"
                                + artifact.getId() + "/download")))
                .andExpect(jsonPath("$._links.self.href", equalTo(
                        "http://localhost/rest/v1/softwaremodules/" + sm.getId() + "/artifacts/" + artifact.getId())));
    }

    @Test
    @Description("Verifies the listing of all artifacts assigned to a software module. That includes the artifact metadata and download links.")
    public void getArtifacts() throws Exception {
        SoftwareModule sm = entityFactory.generateSoftwareModule(osType, "name 1", "version 1", null, null);
        sm = softwareManagement.createSoftwareModule(sm);

        final byte random[] = RandomStringUtils.random(5 * 1024).getBytes();

        final Artifact artifact = artifactManagement.createArtifact(new ByteArrayInputStream(random), sm.getId(),
                "file1", false);
        final Artifact artifact2 = artifactManagement.createArtifact(new ByteArrayInputStream(random), sm.getId(),
                "file2", false);

        mvc.perform(get("/rest/v1/softwaremodules/{smId}/artifacts", sm.getId()).accept(MediaType.APPLICATION_JSON))
                .andDo(MockMvcResultPrinter.print()).andExpect(status().isOk())
                .andExpect(content().contentType(MediaType.APPLICATION_JSON_UTF8_VALUE))
                .andExpect(jsonPath("$.[0].id", equalTo(artifact.getId().intValue())))
                .andExpect(jsonPath("$.[0].size", equalTo(random.length)))
                .andExpect(jsonPath("$.[0].hashes.md5", equalTo(artifact.getMd5Hash())))
                .andExpect(jsonPath("$.[0].hashes.sha1", equalTo(artifact.getSha1Hash())))
                .andExpect(jsonPath("$.[0].providedFilename", equalTo("file1")))
                .andExpect(jsonPath("$.[0]._links.download.href",
                        equalTo("http://localhost/rest/v1/softwaremodules/" + sm.getId() + "/artifacts/"
                                + artifact.getId() + "/download")))
                .andExpect(jsonPath("$.[0]._links.self.href",
                        equalTo("http://localhost/rest/v1/softwaremodules/" + sm.getId() + "/artifacts/"
                                + artifact.getId())))
                .andExpect(jsonPath("$.[1].id", equalTo(artifact2.getId().intValue())))
                .andExpect(jsonPath("$.[1].hashes.md5", equalTo(artifact2.getMd5Hash())))
                .andExpect(jsonPath("$.[1].hashes.sha1", equalTo(artifact2.getSha1Hash())))
                .andExpect(jsonPath("$.[1].providedFilename", equalTo("file2")))
                .andExpect(jsonPath("$.[1]._links.download.href",
                        equalTo("http://localhost/rest/v1/softwaremodules/" + sm.getId() + "/artifacts/"
                                + artifact2.getId() + "/download")))
                .andExpect(jsonPath("$.[1]._links.self.href", equalTo(
                        "http://localhost/rest/v1/softwaremodules/" + sm.getId() + "/artifacts/" + artifact2.getId())));
    }

    @Test
    @Description("Verfies that the system refuses unsupported request types and answers as defined to them, e.g. NOT FOUND on a non existing resource. Or a HTTP POST for updating a resource results in METHOD NOT ALLOWED etc.")
    public void invalidRequestsOnArtifactResource() throws Exception {
        final byte random[] = RandomStringUtils.random(5 * 1024).getBytes();
        final MockMultipartFile file = new MockMultipartFile("file", "orig", null, random);

        SoftwareModule sm = entityFactory.generateSoftwareModule(osType, "name 1", "version 1", null, null);
        sm = softwareManagement.createSoftwareModule(sm);

        // no artifact available
        mvc.perform(get("/rest/v1/softwaremodules/{smId}/artifacts/1234567/download", sm.getId()))
                .andDo(MockMvcResultPrinter.print()).andExpect(status().isNotFound());

        mvc.perform(delete("/rest/v1/softwaremodules/{smId}/artifacts/1234567", sm.getId()))
                .andDo(MockMvcResultPrinter.print()).andExpect(status().isNotFound());

        // SM does not exist
        artifactManagement.createArtifact(new ByteArrayInputStream(random), sm.getId(), "file1", false);
        mvc.perform(get("/rest/v1/softwaremodules/1234567890/artifacts")).andDo(MockMvcResultPrinter.print())
                .andExpect(status().isNotFound());

        mvc.perform(fileUpload("/rest/v1/softwaremodules/1234567890/artifacts").file(file))
                .andDo(MockMvcResultPrinter.print()).andExpect(status().isNotFound());

        // bad request - no content
        mvc.perform(fileUpload("/rest/v1/softwaremodules/{smId}/artifacts", sm.getId()))
                .andDo(MockMvcResultPrinter.print()).andExpect(status().isBadRequest());

        // not allowed methods
        mvc.perform(put("/rest/v1/softwaremodules/{smId}/artifacts", sm.getId())).andDo(MockMvcResultPrinter.print())
                .andExpect(status().isMethodNotAllowed());

        mvc.perform(delete("/rest/v1/softwaremodules/{smId}/artifacts", sm.getId())).andDo(MockMvcResultPrinter.print())
                .andExpect(status().isMethodNotAllowed());
    }

    @Test
    @Description("Verfies that the system refuses unsupported request types and answers as defined to them, e.g. NOT FOUND on a non existing resource. Or a HTTP POST for updating a resource results in METHOD NOT ALLOWED etc.")
    public void invalidRequestsOnSoftwaremodulesResource() throws Exception {
        SoftwareModule sm = entityFactory.generateSoftwareModule(osType, "name 1", "version 1", null, null);
        sm = softwareManagement.createSoftwareModule(sm);

        final List<SoftwareModule> modules = Lists.newArrayList(sm);

        // SM does not exist
        mvc.perform(get("/rest/v1/softwaremodules/12345678")).andDo(MockMvcResultPrinter.print())
                .andExpect(status().isNotFound());

        mvc.perform(delete("/rest/v1/softwaremodules/12345678")).andDo(MockMvcResultPrinter.print())
                .andExpect(status().isNotFound());

        // bad request - no content
        mvc.perform(post("/rest/v1/softwaremodules").contentType(MediaType.APPLICATION_JSON))
                .andDo(MockMvcResultPrinter.print()).andExpect(status().isBadRequest());

        // bad request - bad content
        mvc.perform(post("/rest/v1/softwaremodules").content("sdfjsdlkjfskdjf".getBytes())
                .contentType(MediaType.APPLICATION_JSON)).andDo(MockMvcResultPrinter.print())
                .andExpect(status().isBadRequest());

        mvc.perform(post("/rest/v1/softwaremodules")
                .content("[{\"description\":\"Desc123\",\"key\":\"test123\", \"type\":\"os\"}]")
                .contentType(MediaType.APPLICATION_JSON)).andDo(MockMvcResultPrinter.print())
                .andExpect(status().isBadRequest());

        final SoftwareModule toLongName = entityFactory.generateSoftwareModule(osType,
                RandomStringUtils.randomAscii(80), "version 1", null, null);
        mvc.perform(
                post("/rest/v1/softwaremodules").content(JsonBuilder.softwareModules(Lists.newArrayList(toLongName)))
                        .contentType(MediaType.APPLICATION_JSON))
                .andDo(MockMvcResultPrinter.print()).andExpect(status().isBadRequest());

        // unsupported media type
        mvc.perform(post("/rest/v1/softwaremodules").content(JsonBuilder.softwareModules(modules))
                .contentType(MediaType.APPLICATION_OCTET_STREAM)).andDo(MockMvcResultPrinter.print())
                .andExpect(status().isUnsupportedMediaType());

        // not allowed methods
        mvc.perform(put("/rest/v1/softwaremodules")).andDo(MockMvcResultPrinter.print())
                .andExpect(status().isMethodNotAllowed());

        mvc.perform(delete("/rest/v1/softwaremodules")).andDo(MockMvcResultPrinter.print())
                .andExpect(status().isMethodNotAllowed());

    }

    @Test
    @Description("Test of modules retrieval without any parameters. Will return all modules in the system as defined by standard page size.")
    public void getSoftwareModulesWithoutAddtionalRequestParameters() throws Exception {
        final int modules = 5;
        createSoftwareModulesAlphabetical(modules);
        mvc.perform(get(MgmtRestConstants.SOFTWAREMODULE_V1_REQUEST_MAPPING)).andDo(MockMvcResultPrinter.print())
                .andExpect(status().isOk())
                .andExpect(jsonPath(MgmtTargetResourceTest.JSON_PATH_PAGED_LIST_TOTAL, equalTo(modules)))
                .andExpect(jsonPath(MgmtTargetResourceTest.JSON_PATH_PAGED_LIST_SIZE, equalTo(modules)))
                .andExpect(jsonPath(MgmtTargetResourceTest.JSON_PATH_PAGED_LIST_CONTENT, hasSize(modules)));
    }

    @Test
    @Description("Test of modules retrieval with paging limit parameter. Will return all modules in the system as defined by given page size.")
    public void detSoftwareModulesWithPagingLimitRequestParameter() throws Exception {
        final int modules = 5;
        final int limitSize = 1;
        createSoftwareModulesAlphabetical(modules);
        mvc.perform(get(MgmtRestConstants.SOFTWAREMODULE_V1_REQUEST_MAPPING)
                .param(MgmtRestConstants.REQUEST_PARAMETER_PAGING_LIMIT, String.valueOf(limitSize)))
                .andDo(MockMvcResultPrinter.print()).andExpect(status().isOk())
                .andExpect(jsonPath(MgmtTargetResourceTest.JSON_PATH_PAGED_LIST_TOTAL, equalTo(modules)))
                .andExpect(jsonPath(MgmtTargetResourceTest.JSON_PATH_PAGED_LIST_SIZE, equalTo(limitSize)))
                .andExpect(jsonPath(MgmtTargetResourceTest.JSON_PATH_PAGED_LIST_CONTENT, hasSize(limitSize)));
    }

    @Test
    @Description("Test of modules retrieval with paging limit offset parameters. Will return all modules in the system as defined by given page size starting from given offset.")
    public void getSoftwareModulesWithPagingLimitAndOffsetRequestParameter() throws Exception {
        final int modules = 5;
        final int offsetParam = 2;
        final int expectedSize = modules - offsetParam;
        createSoftwareModulesAlphabetical(modules);
        mvc.perform(get(MgmtRestConstants.SOFTWAREMODULE_V1_REQUEST_MAPPING)
                .param(MgmtRestConstants.REQUEST_PARAMETER_PAGING_OFFSET, String.valueOf(offsetParam))
                .param(MgmtRestConstants.REQUEST_PARAMETER_PAGING_LIMIT, String.valueOf(modules)))
                .andDo(MockMvcResultPrinter.print()).andExpect(status().isOk())
                .andExpect(jsonPath(MgmtTargetResourceTest.JSON_PATH_PAGED_LIST_TOTAL, equalTo(modules)))
                .andExpect(jsonPath(MgmtTargetResourceTest.JSON_PATH_PAGED_LIST_SIZE, equalTo(expectedSize)))
                .andExpect(jsonPath(MgmtTargetResourceTest.JSON_PATH_PAGED_LIST_CONTENT, hasSize(expectedSize)));
    }

    @Test
    @WithUser(principal = "uploadTester", allSpPermissions = true)
    @Description("Test retrieval of all software modules the user has access to.")
    public void getSoftwareModules() throws Exception {
        SoftwareModule os = entityFactory.generateSoftwareModule(osType, "name1", "version1", "description1",
                "vendor1");
        os = softwareManagement.createSoftwareModule(os);

        SoftwareModule jvm = entityFactory.generateSoftwareModule(runtimeType, "name1", "version1", "description1",
                "vendor1");
        jvm = softwareManagement.createSoftwareModule(jvm);

        SoftwareModule ah = entityFactory.generateSoftwareModule(appType, "name1", "version1", "description1",
                "vendor1");
        ah = softwareManagement.createSoftwareModule(ah);

        mvc.perform(get("/rest/v1/softwaremodules").accept(MediaType.APPLICATION_JSON))
                .andDo(MockMvcResultPrinter.print()).andExpect(status().isOk())
                .andExpect(content().contentType(MediaType.APPLICATION_JSON_UTF8_VALUE))
                .andExpect(jsonPath("$.content.[?(@.id==" + os.getId() + ")].name", contains("name1")))
                .andExpect(jsonPath("$.content.[?(@.id==" + os.getId() + ")].version", contains("version1")))
                .andExpect(jsonPath("$.content.[?(@.id==" + os.getId() + ")].description", contains("description1")))
                .andExpect(jsonPath("$.content.[?(@.id==" + os.getId() + ")].vendor", contains("vendor1")))
                .andExpect(jsonPath("$.content.[?(@.id==" + os.getId() + ")].type", contains("os")))
                .andExpect(jsonPath("$.content.[?(@.id==" + os.getId() + ")].createdBy", contains("uploadTester")))
                .andExpect(jsonPath("$.content.[?(@.id==" + os.getId() + ")].createdAt", contains(os.getCreatedAt())))
                .andExpect(jsonPath("$.content.[?(@.id==" + os.getId() + ")]._links.type.href",
                        contains("http://localhost/rest/v1/softwaremoduletypes/" + osType.getId())))
                .andExpect(jsonPath("$.content.[?(@.id==" + os.getId() + ")]._links.self.href",
                        contains("http://localhost/rest/v1/softwaremodules/" + os.getId())))
                .andExpect(jsonPath("$.content.[?(@.id==" + os.getId() + ")]._links.artifacts.href",
                        contains("http://localhost/rest/v1/softwaremodules/" + os.getId() + "/artifacts")))
                .andExpect(jsonPath("$.content.[?(@.id==" + os.getId() + ")]._links.metadata.href",
                        contains("http://localhost/rest/v1/softwaremodules/" + os.getId()
                                + "/metadata?offset=0&limit=50")))
                .andExpect(jsonPath("$.content.[?(@.id==" + jvm.getId() + ")].name", contains("name1")))
                .andExpect(jsonPath("$.content.[?(@.id==" + jvm.getId() + ")].version", contains("version1")))
                .andExpect(jsonPath("$.content.[?(@.id==" + jvm.getId() + ")].description", contains("description1")))
                .andExpect(jsonPath("$.content.[?(@.id==" + jvm.getId() + ")].vendor", contains("vendor1")))
                .andExpect(jsonPath("$.content.[?(@.id==" + jvm.getId() + ")].type", contains("runtime")))
                .andExpect(jsonPath("$.content.[?(@.id==" + jvm.getId() + ")].createdBy", contains("uploadTester")))
                .andExpect(jsonPath("$.content.[?(@.id==" + jvm.getId() + ")].createdAt", contains(jvm.getCreatedAt())))
                .andExpect(jsonPath("$.content.[?(@.id==" + jvm.getId() + ")]._links.type.href",
                        contains("http://localhost/rest/v1/softwaremoduletypes/" + runtimeType.getId())))
                .andExpect(jsonPath("$.content.[?(@.id==" + jvm.getId() + ")]._links.self.href",
                        contains("http://localhost/rest/v1/softwaremodules/" + jvm.getId())))
                .andExpect(jsonPath("$.content.[?(@.id==" + jvm.getId() + ")]._links.artifacts.href",
                        contains("http://localhost/rest/v1/softwaremodules/" + jvm.getId() + "/artifacts")))
                .andExpect(jsonPath("$.content.[?(@.id==" + jvm.getId() + ")]._links.metadata.href",
                        contains("http://localhost/rest/v1/softwaremodules/" + jvm.getId()
                                + "/metadata?offset=0&limit=50")))
                .andExpect(jsonPath("$.content.[?(@.id==" + ah.getId() + ")].name", contains("name1")))
                .andExpect(jsonPath("$.content.[?(@.id==" + ah.getId() + ")].version", contains("version1")))
                .andExpect(jsonPath("$.content.[?(@.id==" + ah.getId() + ")].description", contains("description1")))
                .andExpect(jsonPath("$.content.[?(@.id==" + ah.getId() + ")].vendor", contains("vendor1")))
                .andExpect(jsonPath("$.content.[?(@.id==" + ah.getId() + ")].type", contains("application")))
                .andExpect(jsonPath("$.content.[?(@.id==" + ah.getId() + ")].createdBy", contains("uploadTester")))
                .andExpect(jsonPath("$.content.[?(@.id==" + ah.getId() + ")].createdAt", contains(ah.getCreatedAt())))
                .andExpect(jsonPath("$.content.[?(@.id==" + ah.getId() + ")]._links.artifacts.href",
                        contains("http://localhost/rest/v1/softwaremodules/" + ah.getId() + "/artifacts")))
                .andExpect(jsonPath("$.content.[?(@.id==" + ah.getId() + ")]._links.metadata.href",
                        contains("http://localhost/rest/v1/softwaremodules/" + ah.getId()
                                + "/metadata?offset=0&limit=50")))
                .andExpect(jsonPath("$.content.[?(@.id==" + ah.getId() + ")]._links.type.href",
                        contains("http://localhost/rest/v1/softwaremoduletypes/" + appType.getId())))
                .andExpect(jsonPath("$.content.[?(@.id==" + ah.getId() + ")]._links.self.href",
                        contains("http://localhost/rest/v1/softwaremodules/" + ah.getId())));

        assertThat(softwareManagement.findSoftwareModulesAll(pageReq)).as("Softwaremodule size is wrong").hasSize(3);
    }

    @Test
    @Description("Test the various filter parameters, e.g. filter by name or type of the module.")
    public void getSoftwareModulesWithFilterParameters() throws Exception {
        SoftwareModule os1 = entityFactory.generateSoftwareModule(osType, "osName1", "1.0.0", "description1",
                "vendor1");
        os1 = softwareManagement.createSoftwareModule(os1);

        SoftwareModule jvm1 = entityFactory.generateSoftwareModule(runtimeType, "runtimeName1", "2.0.0", "description1",
                "vendor1");
        jvm1 = softwareManagement.createSoftwareModule(jvm1);

        SoftwareModule ah1 = entityFactory.generateSoftwareModule(appType, "appName1", "3.0.0", "description1",
                "vendor1");
        ah1 = softwareManagement.createSoftwareModule(ah1);

        SoftwareModule os2 = entityFactory.generateSoftwareModule(osType, "osName2", "1.0.1", "description2",
                "vendor2");
        os2 = softwareManagement.createSoftwareModule(os2);

        SoftwareModule jvm2 = entityFactory.generateSoftwareModule(runtimeType, "runtimeName2", "2.0.1", "description2",
                "vendor2");
        jvm2 = softwareManagement.createSoftwareModule(jvm2);

        SoftwareModule ah2 = entityFactory.generateSoftwareModule(appType, "appName2", "3.0.1", "description2",
                "vendor2");
        ah2 = softwareManagement.createSoftwareModule(ah2);

        assertThat(softwareManagement.findSoftwareModulesAll(pageReq)).hasSize(6);

        // only by name, only one exists per name
        mvc.perform(get("/rest/v1/softwaremodules?q=name==osName1").accept(MediaType.APPLICATION_JSON))
                .andDo(MockMvcResultPrinter.print()).andExpect(status().isOk())
                .andExpect(content().contentType(MediaType.APPLICATION_JSON_UTF8_VALUE))
                .andExpect(jsonPath("$.content.[?(@.id==" + os1.getId() + ")].name", contains("osName1")))
                .andExpect(jsonPath("$.content.[?(@.id==" + os1.getId() + ")].version", contains("1.0.0")))
                .andExpect(jsonPath("$.content.[?(@.id==" + os1.getId() + ")].description", contains("description1")))
                .andExpect(jsonPath("$.content.[?(@.id==" + os1.getId() + ")].vendor", contains("vendor1")))
                .andExpect(jsonPath("$.content.[?(@.id==" + os1.getId() + ")].type", contains("os")))
                .andExpect(jsonPath("$.content", hasSize(1))).andExpect(jsonPath("$.total", equalTo(1)));

        // by type, 2 software modules per type exists
        mvc.perform(get("/rest/v1/softwaremodules?q=type==application").accept(MediaType.APPLICATION_JSON))
                .andDo(MockMvcResultPrinter.print()).andExpect(status().isOk())
                .andExpect(content().contentType(MediaType.APPLICATION_JSON_UTF8_VALUE))
                .andExpect(jsonPath("$.content.[?(@.id==" + ah1.getId() + ")].name", contains("appName1")))
                .andExpect(jsonPath("$.content.[?(@.id==" + ah1.getId() + ")].version", contains("3.0.0")))
                .andExpect(jsonPath("$.content.[?(@.id==" + ah1.getId() + ")].description", contains("description1")))
                .andExpect(jsonPath("$.content.[?(@.id==" + ah1.getId() + ")].vendor", contains("vendor1")))
                .andExpect(jsonPath("$.content.[?(@.id==" + ah1.getId() + ")].type", contains("application")))
                .andExpect(jsonPath("$.content.[?(@.id==" + ah2.getId() + ")].name", contains("appName2")))
                .andExpect(jsonPath("$.content.[?(@.id==" + ah2.getId() + ")].version", contains("3.0.1")))
                .andExpect(jsonPath("$.content.[?(@.id==" + ah2.getId() + ")].description", contains("description2")))
                .andExpect(jsonPath("$.content.[?(@.id==" + ah2.getId() + ")].vendor", contains("vendor2")))
                .andExpect(jsonPath("$.content.[?(@.id==" + ah2.getId() + ")].type", contains("application")))
                .andExpect(jsonPath("$.content", hasSize(2))).andExpect(jsonPath("$.total", equalTo(2)));

        // by type and version=2.0.0 -> only one result
        mvc.perform(get("/rest/v1/softwaremodules?q=type==runtime;version==2.0.0").accept(MediaType.APPLICATION_JSON))
                .andDo(MockMvcResultPrinter.print()).andExpect(status().isOk())
                .andExpect(content().contentType(MediaType.APPLICATION_JSON_UTF8_VALUE))
                .andExpect(jsonPath("$.content.[?(@.id==" + jvm1.getId() + ")].name", contains("runtimeName1")))
                .andExpect(jsonPath("$.content.[?(@.id==" + jvm1.getId() + ")].version", contains("2.0.0")))
                .andExpect(jsonPath("$.content.[?(@.id==" + jvm1.getId() + ")].description", contains("description1")))
                .andExpect(jsonPath("$.content.[?(@.id==" + jvm1.getId() + ")].vendor", contains("vendor1")))
                .andExpect(jsonPath("$.content", hasSize(1))).andExpect(jsonPath("$.total", equalTo(1)));

        // by type and version range >=2.0.0 -> 2 result
        mvc.perform(get("/rest/v1/softwaremodules?q=type==runtime;version=ge=2.0.0").accept(MediaType.APPLICATION_JSON))
                .andDo(MockMvcResultPrinter.print()).andExpect(status().isOk())
                .andExpect(content().contentType(MediaType.APPLICATION_JSON_UTF8_VALUE))
                .andExpect(jsonPath("$.content.[?(@.id==" + jvm1.getId() + ")].name", contains("runtimeName1")))
                .andExpect(jsonPath("$.content.[?(@.id==" + jvm1.getId() + ")].version", contains("2.0.0")))
                .andExpect(jsonPath("$.content.[?(@.id==" + jvm1.getId() + ")].description", contains("description1")))
                .andExpect(jsonPath("$.content.[?(@.id==" + jvm1.getId() + ")].vendor", contains("vendor1")))
                .andExpect(jsonPath("$.content.[?(@.id==" + jvm2.getId() + ")].name", contains("runtimeName2")))
                .andExpect(jsonPath("$.content.[?(@.id==" + jvm2.getId() + ")].version", contains("2.0.1")))
                .andExpect(jsonPath("$.content.[?(@.id==" + jvm2.getId() + ")].description", contains("description2")))
                .andExpect(jsonPath("$.content.[?(@.id==" + jvm2.getId() + ")].vendor", contains("vendor2")))
                .andExpect(jsonPath("$.content", hasSize(2))).andExpect(jsonPath("$.total", equalTo(2)));
    }

    @Test
    @Description("Verfies that the system answers as defined in case of a wrong filter parameter syntax. Expected result: BAD REQUEST with error description.")
    public void getSoftwareModulesWithSyntaxErrorFilterParameter() throws Exception {
        mvc.perform(get("/rest/v1/softwaremodules?q=wrongFIQLSyntax").accept(MediaType.APPLICATION_JSON))
                .andDo(MockMvcResultPrinter.print()).andExpect(status().isBadRequest())
                .andExpect(jsonPath("$.errorCode", equalTo("hawkbit.server.error.rest.param.rsqlParamSyntax")));
    }

    @Test
    @Description("Verfies that the system answers as defined in case of a wnon extsing field used in filter. Expected result: BAD REQUEST with error description.")
    public void getSoftwareModulesWithUnknownFieldErrorFilterParameter() throws Exception {
        mvc.perform(get("/rest/v1/softwaremodules?q=wrongField==abc").accept(MediaType.APPLICATION_JSON))
                .andDo(MockMvcResultPrinter.print()).andExpect(status().isBadRequest())
                .andExpect(jsonPath("$.errorCode", equalTo("hawkbit.server.error.rest.param.rsqlInvalidField")));
    }

    @Test
    @WithUser(principal = "uploadTester", allSpPermissions = true)
    @Description("Tests GET request on /rest/v1/softwaremodules/{smId}.")
    public void getSoftwareModule() throws Exception {
        SoftwareModule os = entityFactory.generateSoftwareModule(osType, "name1", "version1", "description1",
                "vendor1");
        os = softwareManagement.createSoftwareModule(os);

        mvc.perform(get("/rest/v1/softwaremodules/{smId}", os.getId()).accept(MediaType.APPLICATION_JSON))
                .andDo(MockMvcResultPrinter.print()).andExpect(status().isOk())
                .andExpect(content().contentType(MediaType.APPLICATION_JSON_UTF8_VALUE))
                .andExpect(jsonPath("$.name", equalTo("name1"))).andExpect(jsonPath("$.version", equalTo("version1")))
                .andExpect(jsonPath("$.description", equalTo("description1")))
                .andExpect(jsonPath("$.vendor", equalTo("vendor1"))).andExpect(jsonPath("$.type", equalTo("os")))
                .andExpect(jsonPath("$.createdBy", equalTo("uploadTester")))
                .andExpect(jsonPath("$.createdAt", equalTo(os.getCreatedAt())))
                .andExpect(jsonPath("$._links.metadata.href",
                        equalTo("http://localhost/rest/v1/softwaremodules/" + os.getId()
                                + "/metadata?offset=0&limit=50")))
                .andExpect(jsonPath("$._links.type.href",
                        equalTo("http://localhost/rest/v1/softwaremoduletypes/" + osType.getId())))
                .andExpect(jsonPath("$._links.artifacts.href",
                        equalTo("http://localhost/rest/v1/softwaremodules/" + os.getId() + "/artifacts")));

        SoftwareModule jvm = entityFactory.generateSoftwareModule(runtimeType, "name1", "version1", "description1",
                "vendor1");
        jvm = softwareManagement.createSoftwareModule(jvm);

        mvc.perform(get("/rest/v1/softwaremodules/{smId}", jvm.getId()).accept(MediaType.APPLICATION_JSON))
                .andDo(MockMvcResultPrinter.print()).andExpect(status().isOk())
                .andExpect(content().contentType(MediaType.APPLICATION_JSON_UTF8_VALUE))
                .andExpect(jsonPath("$.name", equalTo("name1"))).andExpect(jsonPath("$.version", equalTo("version1")))
                .andExpect(jsonPath("$.description", equalTo("description1")))
                .andExpect(jsonPath("$.vendor", equalTo("vendor1"))).andExpect(jsonPath("$.type", equalTo("runtime")))
                .andExpect(jsonPath("$.createdBy", equalTo("uploadTester")))
                .andExpect(jsonPath("$.createdAt", equalTo(jvm.getCreatedAt())))
                .andExpect(jsonPath("$._links.metadata.href",
                        equalTo("http://localhost/rest/v1/softwaremodules/" + jvm.getId()
                                + "/metadata?offset=0&limit=50")))
                .andExpect(jsonPath("$._links.type.href",
                        equalTo("http://localhost/rest/v1/softwaremoduletypes/" + runtimeType.getId())))
                .andExpect(jsonPath("$._links.artifacts.href",
                        equalTo("http://localhost/rest/v1/softwaremodules/" + jvm.getId() + "/artifacts")));

        SoftwareModule ah = entityFactory.generateSoftwareModule(appType, "name1", "version1", "description1",
                "vendor1");
        ah = softwareManagement.createSoftwareModule(ah);

        mvc.perform(get("/rest/v1/softwaremodules/{smId}", ah.getId()).accept(MediaType.APPLICATION_JSON))
                .andDo(MockMvcResultPrinter.print()).andExpect(status().isOk())
                .andExpect(content().contentType(MediaType.APPLICATION_JSON_UTF8_VALUE))
                .andExpect(jsonPath("$.name", equalTo("name1"))).andExpect(jsonPath("$.version", equalTo("version1")))
                .andExpect(jsonPath("$.description", equalTo("description1")))
                .andExpect(jsonPath("$.vendor", equalTo("vendor1")))
                .andExpect(jsonPath("$.type", equalTo("application")))
                .andExpect(jsonPath("$.createdBy", equalTo("uploadTester")))
                .andExpect(jsonPath("$.createdAt", equalTo(ah.getCreatedAt())))
                .andExpect(jsonPath("$._links.metadata.href",
                        equalTo("http://localhost/rest/v1/softwaremodules/" + ah.getId()
                                + "/metadata?offset=0&limit=50")))
                .andExpect(jsonPath("$._links.type.href",
                        equalTo("http://localhost/rest/v1/softwaremoduletypes/" + appType.getId())))
                .andExpect(jsonPath("$._links.artifacts.href",
                        equalTo("http://localhost/rest/v1/softwaremodules/" + ah.getId() + "/artifacts")));

        assertThat(softwareManagement.findSoftwareModulesAll(pageReq)).as("Softwaremodule size is wrong").hasSize(3);
    }

    @Test
    @WithUser(principal = "uploadTester", allSpPermissions = true)
    @Description("Verfies that the create request actually results in the creation of the modules in the repository.")
    public void createSoftwareModules() throws JSONException, Exception {
        final SoftwareModule os = entityFactory.generateSoftwareModule(osType, "name1", "version1", "description1",
                "vendor1");
        final SoftwareModule jvm = entityFactory.generateSoftwareModule(runtimeType, "name2", "version1",
                "description1", "vendor1");
        final SoftwareModule ah = entityFactory.generateSoftwareModule(appType, "name3", "version1", "description1",
                "vendor1");

        final List<SoftwareModule> modules = new ArrayList<>();
        modules.add(os);
        modules.add(jvm);
        modules.add(ah);

        final long current = System.currentTimeMillis();

        final MvcResult mvcResult = mvc
                .perform(post("/rest/v1/softwaremodules/").content(JsonBuilder.softwareModules(modules))
                        .contentType(MediaType.APPLICATION_JSON).accept(MediaType.APPLICATION_JSON))
                .andDo(MockMvcResultPrinter.print()).andExpect(status().isCreated())
                .andExpect(content().contentType(MediaType.APPLICATION_JSON_UTF8_VALUE))
                .andExpect(jsonPath("[0].name", equalTo("name1")))
                .andExpect(jsonPath("[0].version", equalTo("version1")))
                .andExpect(jsonPath("[0].description", equalTo("description1")))
                .andExpect(jsonPath("[0].vendor", equalTo("vendor1"))).andExpect(jsonPath("[0].type", equalTo("os")))
                .andExpect(jsonPath("[0].createdBy", equalTo("uploadTester")))
                .andExpect(jsonPath("[1].name", equalTo("name2")))
                .andExpect(jsonPath("[1].version", equalTo("version1")))
                .andExpect(jsonPath("[1].description", equalTo("description1")))
                .andExpect(jsonPath("[1].vendor", equalTo("vendor1")))
                .andExpect(jsonPath("[1].type", equalTo("runtime")))
                .andExpect(jsonPath("[1].createdBy", equalTo("uploadTester")))
                .andExpect(jsonPath("[2].name", equalTo("name3")))
                .andExpect(jsonPath("[2].version", equalTo("version1")))
                .andExpect(jsonPath("[2].description", equalTo("description1")))
                .andExpect(jsonPath("[2].vendor", equalTo("vendor1")))
                .andExpect(jsonPath("[2].type", equalTo("application")))
                .andExpect(jsonPath("[2].createdBy", equalTo("uploadTester")))
                .andExpect(jsonPath("[2].createdAt", not(equalTo(0)))).andReturn();

        final SoftwareModule osCreated = softwareManagement.findSoftwareModuleByNameAndVersion("name1", "version1",
                osType);
        final SoftwareModule jvmCreated = softwareManagement.findSoftwareModuleByNameAndVersion("name2", "version1",
                runtimeType);
        final SoftwareModule ahCreated = softwareManagement.findSoftwareModuleByNameAndVersion("name3", "version1",
                appType);

        assertThat(
                JsonPath.compile("[0]_links.self.href").read(mvcResult.getResponse().getContentAsString()).toString())
                        .as("Response contains invalid self href")
                        .isEqualTo("http://localhost/rest/v1/softwaremodules/" + osCreated.getId());
        assertThat(JsonPath.compile("[0]_links.artifacts.href").read(mvcResult.getResponse().getContentAsString())
                .toString()).as("Response contains invalid artifacts href")
                        .isEqualTo("http://localhost/rest/v1/softwaremodules/" + osCreated.getId() + "/artifacts");

        assertThat(
                JsonPath.compile("[1]_links.self.href").read(mvcResult.getResponse().getContentAsString()).toString())
                        .as("Response contains invalid self href")
                        .isEqualTo("http://localhost/rest/v1/softwaremodules/" + jvmCreated.getId());
        assertThat(JsonPath.compile("[1]_links.artifacts.href").read(mvcResult.getResponse().getContentAsString())
                .toString()).as("Response contains invalid artfacts href")
                        .isEqualTo("http://localhost/rest/v1/softwaremodules/" + jvmCreated.getId() + "/artifacts");

        assertThat(
                JsonPath.compile("[2]_links.self.href").read(mvcResult.getResponse().getContentAsString()).toString())
                        .as("Response contains links self href")
                        .isEqualTo("http://localhost/rest/v1/softwaremodules/" + ahCreated.getId());
        assertThat(JsonPath.compile("[2]_links.artifacts.href").read(mvcResult.getResponse().getContentAsString())
                .toString()).as("Response contains invalid artifacts href")
                        .isEqualTo("http://localhost/rest/v1/softwaremodules/" + ahCreated.getId() + "/artifacts");

        assertThat(softwareManagement.findSoftwareModulesAll(pageReq)).as("Wrong softwaremodule size").hasSize(3);
        assertThat(softwareManagement.findSoftwareModulesByType(pageReq, osType.getId()).getContent().get(0).getName())
                .as("Softwaremoudle name is wrong").isEqualTo(os.getName());
        assertThat(softwareManagement.findSoftwareModulesByType(pageReq, osType.getId()).getContent().get(0)
                .getCreatedBy()).as("Softwaremoudle created by is wrong").isEqualTo("uploadTester");
        assertThat(softwareManagement.findSoftwareModulesByType(pageReq, osType.getId()).getContent().get(0)
                .getCreatedAt()).as("Softwaremoudle created at is wrong").isGreaterThanOrEqualTo(current);
        assertThat(softwareManagement.findSoftwareModulesByType(pageReq, runtimeType.getId()).getContent().get(0)
                .getName()).as("Softwaremoudle name is wrong").isEqualTo(jvm.getName());
        assertThat(softwareManagement.findSoftwareModulesByType(pageReq, appType.getId()).getContent().get(0).getName())
                .as("Softwaremoudle name is wrong").isEqualTo(ah.getName());
    }

    @Test
    @Description("Verifies successfull deletion of software modules that are not in use, i.e. assigned to a DS.")
    public void deleteUnassignedSoftwareModule() throws Exception {

        SoftwareModule sm = entityFactory.generateSoftwareModule(osType, "name 1", "version 1", null, null);
        sm = softwareManagement.createSoftwareModule(sm);

        final byte random[] = RandomStringUtils.random(5 * 1024).getBytes();

        artifactManagement.createArtifact(new ByteArrayInputStream(random), sm.getId(), "file1", false);

        assertThat(softwareManagement.findSoftwareModulesAll(pageReq)).as("Softwaremoudle size is wrong").hasSize(1);
        assertThat(artifactManagement.countArtifactsAll()).isEqualTo(1);

        mvc.perform(delete("/rest/v1/softwaremodules/{smId}", sm.getId())).andDo(MockMvcResultPrinter.print())
                .andExpect(status().isOk());

        assertThat(softwareManagement.findSoftwareModulesAll(pageReq))
                .as("After delete no softwarmodule should be available").isEmpty();
        assertThat(artifactManagement.countArtifactsAll()).isEqualTo(0);
    }

    @Test
    @Description("Verifies successfull deletion of software modules that are in use, i.e. assigned to a DS which should result in movinf the module to the archive.")
    public void deleteAssignedSoftwareModule() throws Exception {
        final DistributionSet ds1 = testdataFactory.createDistributionSet("a");

        final byte random[] = RandomStringUtils.random(5 * 1024).getBytes();

        artifactManagement.createArtifact(new ByteArrayInputStream(random), ds1.findFirstModuleByType(appType).getId(),
                "file1", false);

        assertThat(softwareManagement.findSoftwareModulesAll(pageReq)).hasSize(3);
        assertThat(artifactManagement.countArtifactsAll()).isEqualTo(1);

        mvc.perform(delete("/rest/v1/softwaremodules/{smId}", ds1.findFirstModuleByType(appType).getId()))
                .andDo(MockMvcResultPrinter.print()).andExpect(status().isOk());
        mvc.perform(delete("/rest/v1/softwaremodules/{smId}", ds1.findFirstModuleByType(runtimeType).getId()))
                .andDo(MockMvcResultPrinter.print()).andExpect(status().isOk());
        mvc.perform(delete("/rest/v1/softwaremodules/{smId}", ds1.findFirstModuleByType(osType).getId()))
                .andDo(MockMvcResultPrinter.print()).andExpect(status().isOk());

        // all 3 are now marked as deleted
        assertThat(softwareManagement.findSoftwareModulesAll(pageReq).getNumber())
                .as("After delete no softwarmodule should be available").isEqualTo(0);
        assertThat(artifactManagement.countArtifactsAll()).isEqualTo(1);
    }

    @Test
    @Description("Tests the deletion of an artifact including verfication that the artifact is actually erased in the repository and removed from the software module.")
    public void deleteArtifact() throws Exception {
        // Create 1 SM
        SoftwareModule sm = entityFactory.generateSoftwareModule(osType, "name 1", "version 1", null, null);
        sm = softwareManagement.createSoftwareModule(sm);

        final byte random[] = RandomStringUtils.random(5 * 1024).getBytes();

        // Create 2 artifacts
        final Artifact artifact = artifactManagement.createArtifact(new ByteArrayInputStream(random), sm.getId(),
                "file1", false);
        artifactManagement.createArtifact(new ByteArrayInputStream(random), sm.getId(), "file2", false);

        // check repo before delete
        assertThat(softwareManagement.findSoftwareModulesAll(pageReq)).hasSize(1);

        assertThat(softwareManagement.findSoftwareModuleById(sm.getId()).getArtifacts()).hasSize(2);
        assertThat(artifactManagement.countArtifactsAll()).isEqualTo(2);

        // delete
        mvc.perform(delete("/rest/v1/softwaremodules/{smId}/artifacts/{artId}", sm.getId(), artifact.getId()))
                .andDo(MockMvcResultPrinter.print()).andExpect(status().isOk());

        // check that only one artifact is still alive and still assigned
        assertThat(softwareManagement.findSoftwareModulesAll(pageReq)).as("After the sm should be marked as deleted")
                .hasSize(1);
        assertThat(artifactManagement.countArtifactsAll()).isEqualTo(1);
        assertThat(softwareManagement.findSoftwareModuleById(sm.getId()).getArtifacts())
                .as("After delete artifact should available for marked as deleted sm's").hasSize(1);

    }

    @Test
    @Description("Verfies the successfull creation of metadata.")
    public void createMetadata() throws Exception {

        final String knownKey1 = "knownKey1";
        final String knownValue1 = "knownValue1";
        final String knownKey2 = "knownKey1";
        final String knownValue2 = "knownValue1";

        final SoftwareModule sm = softwareManagement
                .createSoftwareModule(entityFactory.generateSoftwareModule(osType, "name 1", "version 1", null, null));

        final JSONArray jsonArray = new JSONArray();
        jsonArray.put(new JSONObject().put("key", knownKey1).put("value", knownValue1));
        jsonArray.put(new JSONObject().put("key", knownKey2).put("value", knownValue2));

        mvc.perform(post("/rest/v1/softwaremodules/{swId}/metadata", sm.getId()).contentType(MediaType.APPLICATION_JSON)
                .content(jsonArray.toString())).andDo(MockMvcResultPrinter.print()).andExpect(status().isCreated())
                .andExpect(content().contentType(MediaType.APPLICATION_JSON_UTF8_VALUE))
                .andExpect(jsonPath("[0]key", equalTo(knownKey1))).andExpect(jsonPath("[0]value", equalTo(knownValue1)))
                .andExpect(jsonPath("[1]key", equalTo(knownKey2)))
                .andExpect(jsonPath("[1]value", equalTo(knownValue2)));

        final SoftwareModuleMetadata metaKey1 = softwareManagement.findSoftwareModuleMetadata(sm.getId(), knownKey1);
        final SoftwareModuleMetadata metaKey2 = softwareManagement.findSoftwareModuleMetadata(sm.getId(), knownKey2);

        assertThat(metaKey1.getValue()).as("Metadata key is wrong").isEqualTo(knownValue1);
        assertThat(metaKey2.getValue()).as("Metadata key is wrong").isEqualTo(knownValue2);
    }

    @Test
    @Description("Verfies the successfull update of metadata based on given key.")
    public void updateMetadata() throws Exception {
        // prepare and create metadata for update
        final String knownKey = "knownKey";
        final String knownValue = "knownValue";
        final String updateValue = "valueForUpdate";

        final SoftwareModule sm = softwareManagement
                .createSoftwareModule(entityFactory.generateSoftwareModule(osType, "name 1", "version 1", null, null));
        softwareManagement
                .createSoftwareModuleMetadata(entityFactory.generateSoftwareModuleMetadata(sm, knownKey, knownValue));

        final JSONObject jsonObject = new JSONObject().put("key", knownKey).put("value", updateValue);

        mvc.perform(put("/rest/v1/softwaremodules/{swId}/metadata/{key}", sm.getId(), knownKey)
                .contentType(MediaType.APPLICATION_JSON).content(jsonObject.toString()))
                .andDo(MockMvcResultPrinter.print()).andExpect(status().isOk())
                .andExpect(content().contentType(MediaType.APPLICATION_JSON_UTF8_VALUE))
                .andExpect(jsonPath("key", equalTo(knownKey))).andExpect(jsonPath("value", equalTo(updateValue)));

        final SoftwareModuleMetadata assertDS = softwareManagement.findSoftwareModuleMetadata(sm.getId(), knownKey);
        assertThat(assertDS.getValue()).as("Metadata is wrong").isEqualTo(updateValue);
    }

    @Test
    @Description("Verfies the successfull deletion of metadata entry.")
    public void deleteMetadata() throws Exception {
        // prepare and create metadata for deletion
        final String knownKey = "knownKey";
        final String knownValue = "knownValue";

        final SoftwareModule sm = softwareManagement
                .createSoftwareModule(entityFactory.generateSoftwareModule(osType, "name 1", "version 1", null, null));
        softwareManagement
                .createSoftwareModuleMetadata(entityFactory.generateSoftwareModuleMetadata(sm, knownKey, knownValue));

        mvc.perform(delete("/rest/v1/softwaremodules/{swId}/metadata/{key}", sm.getId(), knownKey))
                .andDo(MockMvcResultPrinter.print()).andExpect(status().isOk());

        try {
            softwareManagement.findSoftwareModuleMetadata(sm.getId(), knownKey);
            fail("expected EntityNotFoundException but didn't throw");
        } catch (final EntityNotFoundException e) {
            // ok as expected
        }
    }

    @Test
    @Description("Verfies the successfull search of a metadata entry based on value.")
    public void searchSoftwareModuleMetadataRsql() throws Exception {
        final int totalMetadata = 10;
        final String knownKeyPrefix = "knownKey";
        final String knownValuePrefix = "knownValue";
        final SoftwareModule sm = softwareManagement
                .createSoftwareModule(entityFactory.generateSoftwareModule(osType, "name 1", "version 1", null, null));

        for (int index = 0; index < totalMetadata; index++) {
            softwareManagement.createSoftwareModuleMetadata(
                    entityFactory.generateSoftwareModuleMetadata(softwareManagement.findSoftwareModuleById(sm.getId()),
                            knownKeyPrefix + index, knownValuePrefix + index));
        }

        final String rsqlSearchValue1 = "value==knownValue1";

        mvc.perform(get("/rest/v1/softwaremodules/{swId}/metadata?q=" + rsqlSearchValue1, sm.getId()))
                .andDo(MockMvcResultPrinter.print()).andExpect(status().isOk()).andExpect(jsonPath("size", equalTo(1)))
                .andExpect(jsonPath("total", equalTo(1))).andExpect(jsonPath("content[0].key", equalTo("knownKey1")))
                .andExpect(jsonPath("content[0].value", equalTo("knownValue1")));
    }

    private void createSoftwareModulesAlphabetical(final int amount) {
        char character = 'a';
        for (int index = 0; index < amount; index++) {
            final String str = String.valueOf(character);
            final SoftwareModule softwareModule = entityFactory.generateSoftwareModule(osType, str, str, str, str);

            softwareManagement.createSoftwareModule(softwareModule);
            character++;
        }
    }
}<|MERGE_RESOLUTION|>--- conflicted
+++ resolved
@@ -138,13 +138,8 @@
                 .perform(fileUpload("/rest/v1/softwaremodules/{smId}/artifacts", sm.getId()).file(file)
                         .accept(MediaType.APPLICATION_JSON))
                 .andDo(MockMvcResultPrinter.print()).andExpect(status().isCreated())
-<<<<<<< HEAD
-                .andExpect(content().contentType(MediaType.APPLICATION_JSON_UTF8_VALUE))
-                .andExpect(jsonPath("$.type", equalTo("local"))).andExpect(jsonPath("$.hashes.md5", equalTo(md5sum)))
-=======
-                .andExpect(content().contentType(MediaType.APPLICATION_JSON))
+                .andExpect(content().contentType(MediaType.APPLICATION_JSON_UTF8_VALUE))
                 .andExpect(jsonPath("$.hashes.md5", equalTo(md5sum)))
->>>>>>> b7f5bf3d
                 .andExpect(jsonPath("$.hashes.sha1", equalTo(sha1sum)))
                 .andExpect(jsonPath("$.size", equalTo(random.length)))
                 .andExpect(jsonPath("$.providedFilename", equalTo("origFilename"))).andReturn();
@@ -218,13 +213,8 @@
 
         mvc.perform(fileUpload("/rest/v1/softwaremodules/{smId}/artifacts", sm.getId()).file(file)
                 .accept(MediaType.APPLICATION_JSON)).andDo(MockMvcResultPrinter.print()).andExpect(status().isCreated())
-<<<<<<< HEAD
-                .andExpect(content().contentType(MediaType.APPLICATION_JSON_UTF8_VALUE))
-                .andExpect(jsonPath("$.type", equalTo("local"))).andExpect(jsonPath("$.hashes.md5", equalTo(md5sum)))
-=======
-                .andExpect(content().contentType(MediaType.APPLICATION_JSON))
+                .andExpect(content().contentType(MediaType.APPLICATION_JSON_UTF8_VALUE))
                 .andExpect(jsonPath("$.hashes.md5", equalTo(md5sum)))
->>>>>>> b7f5bf3d
                 .andExpect(jsonPath("$.hashes.sha1", equalTo(sha1sum)))
                 .andExpect(jsonPath("$.providedFilename", equalTo("orig"))).andExpect(status().isCreated());
 
