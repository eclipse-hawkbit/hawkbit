/**
 * Copyright (c) 2015 Bosch Software Innovations GmbH and others.
 *
 * All rights reserved. This program and the accompanying materials
 * are made available under the terms of the Eclipse Public License v1.0
 * which accompanies this distribution, and is available at
 * http://www.eclipse.org/legal/epl-v10.html
 */
package org.eclipse.hawkbit.mgmt.rest.resource;

import static org.springframework.hateoas.mvc.ControllerLinkBuilder.linkTo;
import static org.springframework.hateoas.mvc.ControllerLinkBuilder.methodOn;

import java.net.URI;
import java.time.ZoneId;
import java.util.Collection;
import java.util.Collections;
import java.util.Date;
import java.util.List;
import java.util.stream.Collectors;

import org.eclipse.hawkbit.mgmt.json.model.MgmtPollStatus;
import org.eclipse.hawkbit.mgmt.json.model.action.MgmtAction;
import org.eclipse.hawkbit.mgmt.json.model.action.MgmtActionStatus;
import org.eclipse.hawkbit.mgmt.json.model.target.MgmtTarget;
import org.eclipse.hawkbit.mgmt.json.model.target.MgmtTargetRequestBody;
import org.eclipse.hawkbit.mgmt.rest.api.MgmtRestConstants;
import org.eclipse.hawkbit.mgmt.rest.api.MgmtTargetRestApi;
import org.eclipse.hawkbit.repository.ActionFields;
import org.eclipse.hawkbit.repository.EntityFactory;
import org.eclipse.hawkbit.repository.builder.TargetCreate;
import org.eclipse.hawkbit.repository.model.Action;
import org.eclipse.hawkbit.repository.model.ActionStatus;
import org.eclipse.hawkbit.repository.model.PollStatus;
import org.eclipse.hawkbit.repository.model.Target;
import org.eclipse.hawkbit.repository.model.TargetUpdateStatus;
import org.eclipse.hawkbit.rest.data.ResponseList;
import org.eclipse.hawkbit.rest.data.SortDirection;
import org.eclipse.hawkbit.util.IpUtil;

/**
 * A mapper which maps repository model to RESTful model representation and
 * back.
 *
 */
public final class MgmtTargetMapper {

    private MgmtTargetMapper() {
        // Utility class
    }

    /**
     * Add links to a target response.
     *
     * @param response
     *            the target response
     */
    public static void addTargetLinks(final MgmtTarget response) {
        response.add(linkTo(methodOn(MgmtTargetRestApi.class).getAssignedDistributionSet(response.getControllerId()))
                .withRel(MgmtRestConstants.TARGET_V1_ASSIGNED_DISTRIBUTION_SET));
        response.add(linkTo(methodOn(MgmtTargetRestApi.class).getInstalledDistributionSet(response.getControllerId()))
                .withRel(MgmtRestConstants.TARGET_V1_INSTALLED_DISTRIBUTION_SET));
        response.add(linkTo(methodOn(MgmtTargetRestApi.class).getAttributes(response.getControllerId()))
                .withRel(MgmtRestConstants.TARGET_V1_ATTRIBUTES));
        response.add(linkTo(methodOn(MgmtTargetRestApi.class).getActionHistory(response.getControllerId(), 0,
                MgmtRestConstants.REQUEST_PARAMETER_PAGING_DEFAULT_LIMIT_VALUE,
                ActionFields.ID.getFieldName() + ":" + SortDirection.DESC, null))
                        .withRel(MgmtRestConstants.TARGET_V1_ACTIONS));
    }

    static void addPollStatus(final Target target, final MgmtTarget targetRest) {
        final PollStatus pollStatus = target.getTargetInfo().getPollStatus();
        if (pollStatus != null) {
            final MgmtPollStatus pollStatusRest = new MgmtPollStatus();
            pollStatusRest.setLastRequestAt(
                    Date.from(pollStatus.getLastPollDate().atZone(ZoneId.systemDefault()).toInstant()).getTime());
            pollStatusRest.setNextExpectedRequestAt(
                    Date.from(pollStatus.getNextPollDate().atZone(ZoneId.systemDefault()).toInstant()).getTime());
            pollStatusRest.setOverdue(pollStatus.isOverdue());
            targetRest.setPollStatus(pollStatusRest);
        }
    }

<<<<<<< HEAD
    /**
     * Create a response for targets.
     *
     * @param targets
     *            list of targets
     * @return the response
     */
    public static List<MgmtTarget> toResponse(final Collection<Target> targets) {
=======
    static List<MgmtTarget> toResponseWithLinksAndPollStatus(final Collection<Target> targets) {
        if (targets == null) {
            return Collections.emptyList();
        }

        return new ResponseList<>(targets.stream().map(target -> {
            final MgmtTarget response = toResponse(target);
            addPollStatus(target, response);
            addTargetLinks(response);
            return response;
        }).collect(Collectors.toList()));
    }

    static List<MgmtTarget> toResponse(final Collection<Target> targets) {
>>>>>>> 9980fd56
        if (targets == null) {
            return Collections.emptyList();
        }

        return new ResponseList<>(targets.stream().map(MgmtTargetMapper::toResponse).collect(Collectors.toList()));
    }

    /**
     * Create a response for target.
     *
     * @param target
     *            the target
     * @return the response
     */
    public static MgmtTarget toResponse(final Target target) {
        if (target == null) {
            return null;
        }
        final MgmtTarget targetRest = new MgmtTarget();
        targetRest.setControllerId(target.getControllerId());
        targetRest.setDescription(target.getDescription());
        targetRest.setName(target.getName());
        targetRest.setUpdateStatus(getUpdateStatusName(target.getTargetInfo().getUpdateStatus()));

        final URI address = target.getTargetInfo().getAddress();
        if (address != null) {
            if (IpUtil.isIpAddresKnown(address)) {
                targetRest.setIpAddress(address.getHost());
            }
            targetRest.setAddress(address.toString());
        }

        targetRest.setCreatedBy(target.getCreatedBy());
        targetRest.setLastModifiedBy(target.getLastModifiedBy());

        targetRest.setCreatedAt(target.getCreatedAt());
        targetRest.setLastModifiedAt(target.getLastModifiedAt());

        targetRest.setSecurityToken(target.getSecurityToken());

        // last target query is the last controller request date
        final Long lastTargetQuery = target.getTargetInfo().getLastTargetQuery();
        final Long installationDate = target.getTargetInfo().getInstallationDate();

        if (lastTargetQuery != null) {
            targetRest.setLastControllerRequestAt(lastTargetQuery);
        }
        if (installationDate != null) {
            targetRest.setInstalledAt(installationDate);
        }

        targetRest.add(linkTo(methodOn(MgmtTargetResource.class).getTarget(target.getControllerId())).withSelfRel());

        return targetRest;
    }

    static List<TargetCreate> fromRequest(final EntityFactory entityFactory,
            final Collection<MgmtTargetRequestBody> targetsRest) {
        if (targetsRest == null) {
            return Collections.emptyList();
        }

        return targetsRest.stream().map(targetRest -> fromRequest(entityFactory, targetRest))
                .collect(Collectors.toList());
    }

    private static TargetCreate fromRequest(final EntityFactory entityFactory, final MgmtTargetRequestBody targetRest) {
        return entityFactory.target().create().controllerId(targetRest.getControllerId()).name(targetRest.getName())
                .description(targetRest.getDescription()).securityToken(targetRest.getSecurityToken())
                .address(targetRest.getAddress());
    }

    static List<MgmtActionStatus> toActionStatusRestResponse(final Collection<ActionStatus> actionStatus) {
        if (actionStatus == null) {
            return Collections.emptyList();
        }

        return actionStatus.stream().map(MgmtTargetMapper::toResponse).collect(Collectors.toList());
    }

    static MgmtAction toResponse(final String targetId, final Action action, final boolean isActive) {
        final MgmtAction result = new MgmtAction();

        result.setActionId(action.getId());
        result.setType(getType(action));

        if (isActive) {
            result.setStatus(MgmtAction.ACTION_PENDING);
        } else {
            result.setStatus(MgmtAction.ACTION_FINISHED);
        }

        MgmtRestModelMapper.mapBaseToBase(result, action);

        result.add(linkTo(methodOn(MgmtTargetRestApi.class).getAction(targetId, action.getId())).withSelfRel());

        return result;
    }

    static List<MgmtAction> toResponse(final String targetId, final Collection<Action> actions) {
        if (actions == null) {
            return Collections.emptyList();
        }

        return actions.stream().map(action -> toResponse(targetId, action, action.isActive()))
                .collect(Collectors.toList());
    }

    private static String getNameOfActionStatusType(final Action.Status type) {
        String result;

        switch (type) {
        case CANCELED:
            result = MgmtActionStatus.AS_CANCELED;
            break;
        case ERROR:
            result = MgmtActionStatus.AS_ERROR;
            break;
        case FINISHED:
            result = MgmtActionStatus.AS_FINISHED;
            break;
        case RETRIEVED:
            result = MgmtActionStatus.AS_RETRIEVED;
            break;
        case RUNNING:
            result = MgmtActionStatus.AS_RUNNING;
            break;
        case WARNING:
            result = MgmtActionStatus.AS_WARNING;
            break;
        default:
            return type.name().toLowerCase();

        }

        return result;

    }

    private static String getType(final Action action) {
        if (!action.isCancelingOrCanceled()) {
            return MgmtAction.ACTION_UPDATE;
        } else if (action.isCancelingOrCanceled()) {
            return MgmtAction.ACTION_CANCEL;
        }

        return null;
    }

    private static String getUpdateStatusName(final TargetUpdateStatus updatestatus) {
        String result;

        switch (updatestatus) {
        case ERROR:
            result = "error";
            break;
        case IN_SYNC:
            result = "in_sync";
            break;
        case PENDING:
            result = "pending";
            break;
        case REGISTERED:
            result = "registered";
            break;
        case UNKNOWN:
            result = "unknown";
            break;
        default:
            return updatestatus.name().toLowerCase();
        }

        return result;
    }

    private static MgmtActionStatus toResponse(final ActionStatus actionStatus) {
        final MgmtActionStatus result = new MgmtActionStatus();

        result.setMessages(actionStatus.getMessages());
        result.setReportedAt(actionStatus.getCreatedAt());
        result.setStatusId(actionStatus.getId());
        result.setType(getNameOfActionStatusType(actionStatus.getStatus()));

        return result;
    }

}<|MERGE_RESOLUTION|>--- conflicted
+++ resolved
@@ -81,7 +81,6 @@
         }
     }
 
-<<<<<<< HEAD
     /**
      * Create a response for targets.
      *
@@ -90,22 +89,6 @@
      * @return the response
      */
     public static List<MgmtTarget> toResponse(final Collection<Target> targets) {
-=======
-    static List<MgmtTarget> toResponseWithLinksAndPollStatus(final Collection<Target> targets) {
-        if (targets == null) {
-            return Collections.emptyList();
-        }
-
-        return new ResponseList<>(targets.stream().map(target -> {
-            final MgmtTarget response = toResponse(target);
-            addPollStatus(target, response);
-            addTargetLinks(response);
-            return response;
-        }).collect(Collectors.toList()));
-    }
-
-    static List<MgmtTarget> toResponse(final Collection<Target> targets) {
->>>>>>> 9980fd56
         if (targets == null) {
             return Collections.emptyList();
         }
