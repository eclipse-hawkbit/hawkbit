/**
 * Copyright (c) 2015 Bosch Software Innovations GmbH and others.
 *
 * All rights reserved. This program and the accompanying materials
 * are made available under the terms of the Eclipse Public License v1.0
 * which accompanies this distribution, and is available at
 * http://www.eclipse.org/legal/epl-v10.html
 */
package org.eclipse.hawkbit.mgmt.rest.resource;

import org.eclipse.hawkbit.mgmt.json.model.MgmtBaseEntity;
import org.eclipse.hawkbit.mgmt.json.model.MgmtNamedEntity;
import org.eclipse.hawkbit.mgmt.json.model.distributionset.MgmtActionType;
import org.eclipse.hawkbit.repository.model.Action.ActionType;
import org.eclipse.hawkbit.repository.model.NamedEntity;
import org.eclipse.hawkbit.repository.model.TenantAwareBaseEntity;

/**
 * A mapper which maps repository model to RESTful model representation and
 * back.
<<<<<<< HEAD
=======
 *
>>>>>>> 67a4677e
 */
final class MgmtRestModelMapper {

    // private constructor, utility class
    private MgmtRestModelMapper() {

    }

    static void mapBaseToBase(final MgmtBaseEntity response, final TenantAwareBaseEntity base) {
        response.setCreatedBy(base.getCreatedBy());
        response.setLastModifiedBy(base.getLastModifiedBy());
        if (base.getCreatedAt() != null) {
            response.setCreatedAt(base.getCreatedAt());
        }
        if (base.getLastModifiedAt() != null) {
            response.setLastModifiedAt(base.getLastModifiedAt());
        }
    }

    static void mapNamedToNamed(final MgmtNamedEntity response, final NamedEntity base) {
        mapBaseToBase(response, base);

        response.setName(base.getName());
        response.setDescription(base.getDescription());
    }

    /**
     * Convert a action rest type to a action repository type.
     * 
     * @param actionTypeRest
     *            the rest type
     * @return <null> or the action repository type
     */
    public static ActionType convertActionType(final MgmtActionType actionTypeRest) {
        if (actionTypeRest == null) {
            return null;
        }

        switch (actionTypeRest) {
        case SOFT:
            return ActionType.SOFT;
        case FORCED:
            return ActionType.FORCED;
        case TIMEFORCED:
            return ActionType.TIMEFORCED;
        default:
            throw new IllegalStateException("Action Type is not supported");
        }
    }

    /**
     * Convert a action repository type to rest type.
     * 
     * @param actionType
     *            the rest type
     * @return <null> or the action repository type
     */
    public static MgmtActionType convertActionType(final ActionType actionType) {
        if (actionType == null) {
            return null;
        }

        switch (actionType) {
        case SOFT:
            return MgmtActionType.SOFT;
        case FORCED:
            return MgmtActionType.FORCED;
        case TIMEFORCED:
            return MgmtActionType.TIMEFORCED;
        default:
            throw new IllegalStateException("Action Type is not supported");
        }
    }
}<|MERGE_RESOLUTION|>--- conflicted
+++ resolved
@@ -18,10 +18,7 @@
 /**
  * A mapper which maps repository model to RESTful model representation and
  * back.
-<<<<<<< HEAD
-=======
  *
->>>>>>> 67a4677e
  */
 final class MgmtRestModelMapper {
 
