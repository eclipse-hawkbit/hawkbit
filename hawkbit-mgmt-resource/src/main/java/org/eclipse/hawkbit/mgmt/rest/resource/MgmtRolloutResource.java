--- conflicted
+++ resolved
@@ -218,26 +218,6 @@
         return new ResponseEntity<>(new PagedList<>(rest, rolloutGroupTargets.getTotalElements()), HttpStatus.OK);
     }
 
-<<<<<<< HEAD
-    private Rollout findRolloutOrThrowException(final Long rolloutId) {
-        final Rollout rollout = this.rolloutManagement.findRolloutWithDetailedStatus(rolloutId, false);
-        if (rollout == null) {
-            throw new EntityNotFoundException("Rollout with Id {" + rolloutId + DOES_NOT_EXIST);
-        }
-        return rollout;
-    }
-
-    private RolloutGroup findRolloutGroupOrThrowException(final Long rolloutGroupId) {
-        final RolloutGroup rolloutGroup = this.rolloutGroupManagement
-                .findRolloutGroupWithDetailedStatus(rolloutGroupId);
-        if (rolloutGroup == null) {
-            throw new EntityNotFoundException("Group with Id {" + rolloutGroupId + DOES_NOT_EXIST);
-        }
-        return rolloutGroup;
-    }
-
-=======
->>>>>>> 804522f9
     private DistributionSet findDistributionSetOrThrowException(final MgmtRolloutRestRequestBody rolloutRequestBody) {
         return this.distributionSetManagement.findDistributionSetById(rolloutRequestBody.getDistributionSetId())
                 .orElseThrow(() -> new EntityNotFoundException(DistributionSet.class,
