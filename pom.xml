--- conflicted
+++ resolved
@@ -66,14 +66,8 @@
       <!-- Spring boot version overrides (should be reviewed with every boot upgrade) - START -->
       <!-- Newer versions needed than defined in Boot-->
       <spring-cloud-connectors.version>1.2.0.RELEASE</spring-cloud-connectors.version>
-<<<<<<< HEAD
-      <spring-amqp.version>1.6.0.RELEASE</spring-amqp.version>
-      <rabbitmq.version>3.6.2</rabbitmq.version>
+      <spring-amqp.version>1.6.1.RELEASE</spring-amqp.version>
       <spring-security.version>4.1.1.RELEASE</spring-security.version>
-=======
-      <spring-amqp.version>1.6.1.RELEASE</spring-amqp.version>
-      <spring-hateoas.version>0.18.0.RELEASE</spring-hateoas.version>
->>>>>>> a9786628
       <!--  Support for MongoDB 3 -->
       <mongodb.version>3.2.2</mongodb.version>
       <!-- Spring boot version overrides - END -->
