<!--

    Copyright (c) 2015 Bosch Software Innovations GmbH and others.

    All rights reserved. This program and the accompanying materials
    are made available under the terms of the Eclipse Public License v1.0
    which accompanies this distribution, and is available at
    http://www.eclipse.org/legal/epl-v10.html

-->
<project xmlns="http://maven.apache.org/POM/4.0.0" xmlns:xsi="http://www.w3.org/2001/XMLSchema-instance" xsi:schemaLocation="http://maven.apache.org/POM/4.0.0 http://maven.apache.org/xsd/maven-4.0.0.xsd">
   <modelVersion>4.0.0</modelVersion>

   <parent>
      <groupId>org.springframework.boot</groupId>
      <artifactId>spring-boot-starter-parent</artifactId>
      <version>1.4.7.RELEASE</version>
   </parent>

   <groupId>org.eclipse.hawkbit</groupId>
   <artifactId>hawkbit-parent</artifactId>
   <version>0.2.0-SNAPSHOT</version>
   <packaging>pom</packaging>
   <name>hawkBit :: Parent</name>

   <licenses>
      <license>
         <name>Eclipse Public License - Version 1.0</name>
         <url>http://www.eclipse.org/org/documents/epl-v10.php</url>
      </license>
   </licenses>

   <modules>
      <module>hawkbit-core</module>
      <module>hawkbit-security-core</module>
      <module>hawkbit-rest-core</module>
      <module>hawkbit-mgmt-api</module>
      <module>hawkbit-mgmt-resource</module>
      <module>hawkbit-ddi-api</module>
      <module>hawkbit-ddi-resource</module>
      <module>hawkbit-dmf</module>
      <module>hawkbit-repository</module>
      <module>hawkbit-security-integration</module>
      <module>hawkbit-http-security</module>
      <module>hawkbit-ui</module>
      <module>hawkbit-artifact-repository-filesystem</module>
      <module>hawkbit-autoconfigure</module>
      <module>hawkbit-test-report</module>
      <module>hawkbit-runtime</module>
      <module>hawkbit-starters</module>
   </modules>

   <scm>
      <connection>${release.scm.connection}</connection>
      <developerConnection>${release.scm.developerConnection}</developerConnection>
      <url>${release.scm.url}</url>
   </scm>

   <ciManagement>
      <system>Jenkins</system>
      <url>https://hudson.eclipse.org/hawkbit/</url>
   </ciManagement>

   <developers>
      <developer>
         <id>kaizimmerm</id>
         <email>kai.zimmermann@bosch-si.com</email>
         <organization>Bosch Software Innovations GmbH</organization>
         <organizationUrl>https://www.bosch-si.com</organizationUrl>
         <roles>
            <role>Lead</role>
            <role>Committer</role>
         </roles>
      </developer>
      <developer>
         <id>michahirsch</id>
         <roles>
            <role>Committer</role>
         </roles>
      </developer>
      <developer>
         <id>schabdo</id>
         <email>Dominic.Schabel@bosch-si.com</email>
         <organization>Bosch Software Innovations GmbH</organization>
         <organizationUrl>https://www.bosch-si.com</organizationUrl>
         <roles>
            <role>Committer</role>
         </roles>
      </developer>
   </developers>

   <distributionManagement>
      <repository>
         <id>ossrh</id>
         <name>hawkBit Repository - Release</name>
         <url>https://oss.sonatype.org/service/local/staging/deploy/maven2</url>
      </repository>
      <snapshotRepository>
         <id>ossrh</id>
         <name>hawkBit Repository - Snapshots</name>
         <url>https://oss.sonatype.org/content/repositories/snapshots</url>
      </snapshotRepository>
   </distributionManagement>

   <repositories>
      <repository>
         <id>vaadin-addons</id>
         <url>http://maven.vaadin.com/vaadin-addons</url>
      </repository>
   </repositories>

   <properties>
      <java.version>1.8</java.version>
      <spring.boot.version>1.4.7.RELEASE</spring.boot.version>
      <spring.cloud.version>Camden.SR6</spring.cloud.version>      
      <snapshotDependencyAllowed>true</snapshotDependencyAllowed>

      <!-- Spring boot version overrides (should be reviewed with every boot upgrade) - START -->
      <!-- Newer versions needed than defined in Boot -->
      <!-- Deserializer security vulnerability fixed -->
      <jackson.version>2.8.9</jackson.version>
      <!-- Performance fixes -->
      <spring-hateoas.version>0.23.0.RELEASE</spring-hateoas.version>      
      <!-- Java 8 support -->
      <assertj.version>3.6.2</assertj.version>
      <!-- Java 9 support -->
      <mockito.version>2.13.0</mockito.version>
      <!-- Repeatable migrations, Disabling clean etc. -->
      <flyway.version>4.0.3</flyway.version>
      <!-- Improved integration test capabilities -->
      <spring-amqp.version>1.7.6.RELEASE</spring-amqp.version>
      <!-- Compatability with RabbitMQ >= 3.7.3 -->
      <rabbitmq.http-client.version>1.3.1.RELEASE</rabbitmq.http-client.version>
      <!-- Older versions needed than defined in Boot -->
      <!-- Incompatible changes in 2.2 -->
      <json-path.version>2.0.0</json-path.version>
      <!-- Otherwise breaks management UI -->
      <jetty.version>9.3.14.v20161028</jetty.version>
      <!-- Avoid extra CQs through transitive dependencies -->
      <jboss-logging.version>3.2.1.Final</jboss-logging.version>
      <tomcat.version>8.0.28</tomcat.version>
      
      <hibernate-validator.version>6.0.7.Final</hibernate-validator.version>
      <!-- Spring boot version overrides - END -->

      <!-- Vaadin versions - START -->
      <vaadin.spring.version>1.1.1</vaadin.spring.version>
      <vaadin.spring.addon.version>0.0.6.RELEASE</vaadin.spring.addon.version>
      <vaadin.version>7.7.13</vaadin.version>
      <vaadin.plugin.version>${vaadin.version}</vaadin.plugin.version>
      <vaadin.addon.vaadin-lazyquerycontainer.version>7.6.1.3</vaadin.addon.vaadin-lazyquerycontainer.version>
      <vaadin.addon.flexibleoptiongroup.version>2.2.0</vaadin.addon.flexibleoptiongroup.version>
      <vaadin.addon.tokenfield.version>7.0.1</vaadin.addon.tokenfield.version>
      <vaadin.addon.dbar-addon.version>2.0.0</vaadin.addon.dbar-addon.version>
      <!-- Vaadin versions - END -->

      <maven.processor.plugin.version>3.1.0</maven.processor.plugin.version>
      <maven.surefire.plugin.version>2.17</maven.surefire.plugin.version>
      <maven.scm.plugin.version>1.9.4</maven.scm.plugin.version>
      <!-- Java 9 support -->
      <maven.compiler.plugin.version>3.7.0</maven.compiler.plugin.version>

      <!-- Misc libraries versions - START -->
<<<<<<< HEAD
      <javax.annotation.version>1.3.1</javax.annotation.version>
      <validation-api.version>1.1.0.Final</validation-api.version>
      <allure.version>1.5.4</allure.version>
      <eclipselink.version>2.6.4</eclipselink.version>
=======
      <cron-utils.version>5.0.5</cron-utils.version>
      <jsoup.version>1.8.3</jsoup.version>
      <validation-api.version>2.0.1.Final</validation-api.version>
      <allure.version>1.5.4</allure.version>
      <eclipselink.version>2.7.1</eclipselink.version>
      <org.powermock.version>1.6.5</org.powermock.version>
>>>>>>> 8fd601f8
      <gwtmockito.version>1.1.6</gwtmockito.version>
      <pl.pragmatists.version>1.0.2</pl.pragmatists.version>
      <guava.version>19.0</guava.version>
      <mariadb-java-client.version>2.0.2</mariadb-java-client.version>
      <mssql-jdbc.version>6.4.0.jre8</mssql-jdbc.version>
      <embedded-mongo.version>1.50.5</embedded-mongo.version>
      <javax.el-api.version>2.2.4</javax.el-api.version>
      <corn-cps.version>1.1.7</corn-cps.version>
      <jlorem.version>1.1</jlorem.version>
      <json-simple.version>1.1.1</json-simple.version>
      <commons-lang3.version>3.4</commons-lang3.version>
      <json.version>20141113</json.version>
      <rsql-parser.version>2.1.0</rsql-parser.version>
      <jayway.awaitility.version>1.7.0</jayway.awaitility.version>
      <io-protostuff.version>1.5.6</io-protostuff.version>
      <!-- Misc libraries versions - END -->

      <!-- Release - START -->
      <release.scm.connection>scm:git:git@github.com:eclipse/hawkbit.git</release.scm.connection>
      <release.scm.developerConnection>scm:git:https://github.com/eclipse/hawkbit.git</release.scm.developerConnection>
      <release.scm.url>https://github.com/eclipse/hawkbit.git</release.scm.url>
      <!-- Release - END -->

      <!-- Sonar - START -->
      <sonar.host.url>https://sonar.ops.bosch-iot-rollouts.com</sonar.host.url>
      <sonar.github.repository>eclipse/hawkbit</sonar.github.repository>
      <sonar.links.homepage>https://www.eclipse.org/hawkbit</sonar.links.homepage>
      <sonar.links.ci>https://circleci.com/gh/eclipse/hawkbit</sonar.links.ci>
      <sonar.exclusions>**/target/generated-sources/apt/**,**/src/test/**,**/src/main/java/org/eclipse/hawkbit/repository/test/**</sonar.exclusions>
      <sonar.coverage.exclusions>**/src/main/java/org/eclipse/hawkbit/ui/**,**/target/generated-sources/apt/**,**/src/main/java/org/eclipse/hawkbit/repository/test/**,**/examples/**</sonar.coverage.exclusions>
      <jacoco.version>0.7.9</jacoco.version>
      <jacoco.outputDir>${project.basedir}/../target/</jacoco.outputDir>
      <jacoco.reportPath>${jacoco.outputDir}/jacoco-ut.exec</jacoco.reportPath>
      <jacoco.itReportPath>${jacoco.outputDir}/jacoco-it.exec</jacoco.itReportPath>
      <sonar.jacoco.reportPaths>${jacoco.reportPath},${jacoco.itReportPath}</sonar.jacoco.reportPaths>
      <!-- Sonar - END -->
      
      <!-- ************************ -->
      <!-- Maven Surefire settings  -->
      <!-- ************************ -->
      <surefire.forkcount>1</surefire.forkcount>
   </properties>

   <build>
      <plugins>
         <plugin>
            <groupId>org.apache.maven.plugins</groupId>
            <artifactId>maven-compiler-plugin</artifactId>
            <configuration>
               <compilerArgument>-Xlint:all</compilerArgument>
               <showWarnings>true</showWarnings>
               <showDeprecation>true</showDeprecation>
            </configuration>
         </plugin>
         <plugin>
            <groupId>com.mycila</groupId>
            <artifactId>license-maven-plugin</artifactId>
         </plugin>
         <plugin>
            <groupId>org.apache.maven.plugins</groupId>
            <artifactId>maven-enforcer-plugin</artifactId>
            <version>1.4.1</version>
            <executions>
               <execution>
                  <!-- Make sure that only non-snapshot versions are used for the dependencies. Only active when property 'snapshotDependencyAllowed' is
                     false. -->
                  <id>enforce-no-snapshots</id>
                  <goals>
                     <goal>enforce</goal>
                  </goals>
                  <configuration>
                     <skip>${snapshotDependencyAllowed}</skip>
                     <rules>
                        <requireReleaseDeps>
                           <message>No Snapshots Allowed!</message>
                        </requireReleaseDeps>
                        <requireReleaseVersion>
                           <message>No Snapshots Allowed!</message>
                        </requireReleaseVersion>
                     </rules>
                  </configuration>
               </execution>
            </executions>
         </plugin>
         <plugin>
            <groupId>org.codehaus.mojo</groupId>
            <artifactId>versions-maven-plugin</artifactId>
         </plugin>
         <plugin>
            <artifactId>maven-scm-plugin</artifactId>
            <version>${maven.scm.plugin.version}</version>
            <configuration>
               <tag>${project.version}</tag>
            </configuration>
         </plugin>
         <plugin>
            <groupId>org.jacoco</groupId>
            <artifactId>jacoco-maven-plugin</artifactId>
            <executions>
               <execution>
                  <id>prepare-ut-agent</id>
                  <phase>process-test-classes</phase>
                  <goals>
                     <goal>prepare-agent</goal>
                  </goals>
                  <configuration>
                     <destFile>${jacoco.reportPath}</destFile>
                     <propertyName>jacoco.agent.ut.arg</propertyName>
                     <append>true</append>
                  </configuration>
               </execution>
               <execution>
                  <id>prepare-it-agent</id>
                  <phase>pre-integration-test</phase>
                  <goals>
                     <goal>prepare-agent</goal>
                  </goals>
                  <configuration>
                     <destFile>${jacoco.itReportPath}</destFile>
                     <propertyName>jacoco.agent.it.arg</propertyName>
                     <append>true</append>
                  </configuration>
               </execution>
            </executions>
         </plugin>
         <plugin>
            <groupId>org.apache.maven.plugins</groupId>
            <artifactId>maven-source-plugin</artifactId>
            <executions>
               <execution>
                  <id>attach-sources</id>
                  <goals>
                     <goal>jar</goal>
                  </goals>
               </execution>
            </executions>
         </plugin>
      </plugins>

      <pluginManagement>
         <plugins>
            <plugin>
               <groupId>com.mycila</groupId>
               <artifactId>license-maven-plugin</artifactId>
               <version>2.11</version>
               <configuration>
                  <header>licenses/LICENSE_HEADER_TEMPLATE_BOSCH_18.txt</header>
                  <validHeaders>
                      <validHeader>licenses/LICENSE_HEADER_TEMPLATE_SIEMENS.txt</validHeader>
                      <validHeader>licenses/LICENSE_HEADER_TEMPLATE_SIEMENS_18.txt</validHeader>
                      <validHeader>licenses/LICENSE_HEADER_TEMPLATE_BOSCH.txt</validHeader>
                  </validHeaders>
                  <excludes>
                     <exclude>**/README</exclude>
                     <exclude>3rd-dependencies/**</exclude>
                     <exclude>**/.git*</exclude>
                     <exclude>.git*</exclude>
                     <exclude>**/*.sql</exclude>
                     <exclude>**/*.sql</exclude>
                     <exclude>eclipse_codeformatter.xml</exclude>
                     <exclude>**/addons.scss</exclude>
                     <exclude>**/VAADIN/widgetsets/**</exclude>
                     <exclude>.sonar</exclude>
                     <exclude>**/Dockerfile</exclude>
                     <exclude>**/docker-compose.yml</exclude>
                     <exclude>**/.sonar/**</exclude>
                     <exclude>docs/src/main/resources/**</exclude>
                     <exclude>**/LICENSE*</exclude>
                  </excludes>
                  <mapping>
                     <scss>JAVADOC_STYLE</scss>
                  </mapping>
               </configuration>
            </plugin>
            <plugin>
               <groupId>org.eclipse.m2e</groupId>
               <artifactId>lifecycle-mapping</artifactId>
               <version>1.0.0</version>
               <configuration>
                  <lifecycleMappingMetadata>
                     <pluginExecutions>
                        <pluginExecution>
                           <pluginExecutionFilter>
                              <groupId>org.apache.maven.plugins</groupId>
                              <artifactId>maven-dependency-plugin</artifactId>
                              <versionRange>[2.8,)</versionRange>
                              <goals>
                                 <goal>copy-dependencies</goal>
                              </goals>
                           </pluginExecutionFilter>
                           <action>
                              <ignore />
                           </action>
                        </pluginExecution>
                        <pluginExecution>
                           <pluginExecutionFilter>
                              <groupId>com.vaadin</groupId>
                              <artifactId>vaadin-maven-plugin</artifactId>
                              <versionRange>[7.3.0,)</versionRange>
                              <goals>
                                 <goal>resources</goal>
                                 <goal>update-widgetset</goal>
                              </goals>
                           </pluginExecutionFilter>
                           <action>
                              <ignore />
                           </action>
                        </pluginExecution>
                     </pluginExecutions>
                  </lifecycleMappingMetadata>
               </configuration>
            </plugin>
            <plugin>
               <groupId>org.apache.maven.plugins</groupId>
               <artifactId>maven-surefire-plugin</artifactId>
               <version>${maven.surefire.plugin.version}</version>
               <configuration>
                  <reuseForks>true</reuseForks>
                  <forkCount>${surefire.forkcount}</forkCount>
                  <argLine>
                     ${jacoco.agent.ut.arg}
                  </argLine>
                  <properties>
                     <property>
                        <name>listener</name>
                        <value>ru.yandex.qatools.allure.junit.AllureRunListener</value>
                     </property>
                  </properties>
                  <includes>
                     <include>**/*Tests.java</include>
                     <include>**/*Test.java</include>
                     <include>**/*IT.java</include>
                  </includes>
                  <excludes>
                     <exclude>**/Abstract*.java</exclude>
                  </excludes>
               </configuration>
            </plugin>
            <plugin>
               <groupId>org.apache.maven.plugins</groupId>
               <artifactId>maven-failsafe-plugin</artifactId>
               <configuration>
                  <reuseForks>true</reuseForks>
                  <forkCount>3</forkCount>
                  <argLine>-Xmx1024m ${jacoco.agent.ut.arg}</argLine>
                  <properties>
                     <property>
                        <name>listener</name>
                        <value>ru.yandex.qatools.allure.junit.AllureRunListener</value>
                     </property>
                  </properties>
               </configuration>
               <executions>
                  <execution>
                     <id>integration-test</id>
                     <phase>integration-test</phase>
                     <goals>
                        <goal>integration-test</goal>
                     </goals>
                  </execution>
               </executions>
            </plugin>
            <plugin>
               <groupId>org.apache.maven.plugins</groupId>
               <artifactId>maven-site-plugin</artifactId>
               <configuration>
                  <skip>true</skip>
                  <skipDeploy>true</skipDeploy>
               </configuration>
            </plugin>
            <plugin>
               <groupId>org.jacoco</groupId>
               <artifactId>jacoco-maven-plugin</artifactId>
               <version>${jacoco.version}</version>
            </plugin>
            <plugin>
               <groupId>org.bsc.maven</groupId>
               <artifactId>maven-processor-plugin</artifactId>
               <version>${maven.processor.plugin.version}</version>
            </plugin>
         </plugins>
      </pluginManagement>
   </build>
   <profiles>
    <profile>
        <id>java-9</id>
        <activation>
            <jdk>9</jdk>
        </activation>
        <build>
            <pluginManagement>
                <plugins>
                   <plugin>
                        <artifactId>maven-compiler-plugin</artifactId>
                        <version>${maven.compiler.plugin.version}</version>
                   </plugin>  
                   <plugin>    
                       <artifactId>maven-surefire-plugin</artifactId>
                       <configuration>
                           <argLine>
                               --illegal-access=warn --add-modules=java.xml.bind
                           </argLine>
                       </configuration>
                   </plugin>
                </plugins>
            </pluginManagement>
        </build>
    </profile>
      <profile>
         <id>nexus_staging</id>
         <activation>
            <property>
               <name>!skipNexusStaging</name>
            </property>
         </activation>
         <build>
            <plugins>
               <plugin>
                  <!-- Use the Nexus Staging plugin as a full replacement for the standard Maven Deploy plugin. See https://github.com/sonatype/nexus-maven-plugins/tree/master/staging/maven-plugin
                     why this makes sense :-) We can control whether we want to deploy to the Eclipse repo or Maven Central by a combination of the version being a SNAPSHOT
                     or RELEASE version and property skipStaging=true/false. In any case we can take advantage of the plugin's "deferred deploy" feature which makes sure that
                     all artifacts of a multi-module project are deployed as a whole at the end of the build process instead of deploying each module's artifacts individually
                     as part of building the module. -->
                  <groupId>org.sonatype.plugins</groupId>
                  <artifactId>nexus-staging-maven-plugin</artifactId>
                  <version>1.6.7</version>
                  <extensions>true</extensions>
                  <configuration>
                     <serverId>ossrh</serverId>
                     <nexusUrl>https://oss.sonatype.org/</nexusUrl>
                     <autoReleaseAfterClose>false</autoReleaseAfterClose>
                  </configuration>
               </plugin>
            </plugins>
         </build>
      </profile>
      <profile>
         <!-- this profile generates GPG signatures -->
         <id>create_gpg_signature</id>
         <activation>
            <activeByDefault>false</activeByDefault>
            <property>
               <name>createGPGSignature</name>
            </property>
         </activation>
         <build>
            <plugins>
               <plugin>
                  <groupId>org.apache.maven.plugins</groupId>
                  <artifactId>maven-gpg-plugin</artifactId>
                  <version>1.6</version>
                  <executions>
                     <execution>
                        <id>sign-artifacts</id>
                        <phase>verify</phase>
                        <goals>
                           <goal>sign</goal>
                        </goals>
                     </execution>
                  </executions>
               </plugin>
            </plugins>
         </build>
      </profile>
   </profiles>

   <dependencyManagement>
      <dependencies>
         <!-- Vaadin -->
         <dependency>
            <groupId>com.vaadin</groupId>
            <artifactId>vaadin-bom</artifactId>
            <version>${vaadin.version}</version>
            <type>pom</type>
            <scope>import</scope>
         </dependency>
         <dependency>
            <groupId>com.vaadin</groupId>
            <artifactId>vaadin-spring-boot</artifactId>
            <version>${vaadin.spring.version}</version>
         </dependency>
         <dependency>
            <groupId>org.vaadin.spring.addons</groupId>
            <artifactId>vaadin-spring-addon-eventbus</artifactId>
            <version>${vaadin.spring.addon.version}</version>
            <exclusions>
               <exclusion>
                  <groupId>com.vaadin</groupId>
                  <artifactId>vaadin-spring</artifactId>
               </exclusion>
            </exclusions>
         </dependency>
         <dependency>
            <groupId>org.vaadin.spring.extensions</groupId>
            <artifactId>vaadin-spring-ext-security</artifactId>
            <version>${vaadin.spring.addon.version}</version>
            <exclusions>
               <exclusion>
                  <groupId>com.vaadin</groupId>
                  <artifactId>vaadin-spring</artifactId>
               </exclusion>
            </exclusions>
         </dependency>
         <dependency>
            <groupId>org.vaadin.addons.lazyquerycontainer</groupId>
            <artifactId>vaadin-lazyquerycontainer</artifactId>
            <version>${vaadin.addon.vaadin-lazyquerycontainer.version}</version>
            <exclusions>
               <exclusion>
                  <groupId>org.eclipse.persistence</groupId>
                  <artifactId>javax.persistence</artifactId>
               </exclusion>
               <exclusion>
                  <groupId>com.vaadin</groupId>
                  <artifactId>vaadin-client-compiled</artifactId>
               </exclusion>
               <exclusion>
                  <groupId>com.vaadin</groupId>
                  <artifactId>vaadin-themes</artifactId>
               </exclusion>
            </exclusions>
         </dependency>
         <dependency>
            <groupId>org.vaadin.addons</groupId>
            <artifactId>flexibleoptiongroup</artifactId>
            <version>${vaadin.addon.flexibleoptiongroup.version}</version>
         </dependency>
         <dependency>
            <groupId>org.vaadin.addons</groupId>
            <artifactId>tokenfield</artifactId>
            <version>${vaadin.addon.tokenfield.version}</version>
         </dependency>
         <dependency>
            <groupId>org.vaadin.alump.distributionbar</groupId>
            <artifactId>dbar-addon</artifactId>
            <version>${vaadin.addon.dbar-addon.version}</version>
         </dependency>

         <!-- Misc -->
         
         <dependency>
            <groupId>com.rabbitmq</groupId>
            <artifactId>http-client</artifactId>
            <version>${rabbitmq.http-client.version}</version>
            <scope>compile</scope>
            <exclusions>
              <exclusion>
                <artifactId>spring-web</artifactId>
                <groupId>org.springframework</groupId>
              </exclusion>
            </exclusions>
         </dependency>
         <dependency>
            <groupId>com.cronutils</groupId>
            <artifactId>cron-utils</artifactId>
            <version>${cron-utils.version}</version>
         </dependency>
         <dependency>
            <groupId>org.jsoup</groupId>
            <artifactId>jsoup</artifactId>
            <version>${jsoup.version}</version>
         </dependency>
         <dependency>
            <groupId>javax.validation</groupId>
            <artifactId>validation-api</artifactId>
            <version>${validation-api.version}</version>
         </dependency>
         <dependency>
            <groupId>javax.annotation</groupId>
            <artifactId>javax.annotation-api</artifactId>
            <version>${javax.annotation.version}</version>
         </dependency>
         <dependency>
            <groupId>javax.el</groupId>
            <artifactId>javax.el-api</artifactId>
            <version>${javax.el-api.version}</version>
         </dependency>
         <dependency>
            <groupId>net.sf.corn</groupId>
            <artifactId>corn-cps</artifactId>
            <version>${corn-cps.version}</version>
         </dependency>
         <dependency>
            <groupId>net._01001111</groupId>
            <artifactId>jlorem</artifactId>
            <version>${jlorem.version}</version>
         </dependency>
         <dependency>
            <groupId>com.github.gwtd3</groupId>
            <artifactId>gwt-d3-api</artifactId>
            <version>1.2.0</version>
            <exclusions>
               <exclusion>
                  <groupId>com.google.gwt</groupId>
                  <artifactId>gwt-user</artifactId>
               </exclusion>
               <exclusion>
                  <groupId>junit</groupId>
                  <artifactId>junit</artifactId>
               </exclusion>
            </exclusions>
         </dependency>
         <!-- Spring -->
         <dependency>
            <groupId>org.springframework.cloud</groupId>
            <artifactId>spring-cloud-dependencies</artifactId>
            <version>${spring.cloud.version}</version>
            <type>pom</type>
            <scope>import</scope>
        </dependency>
         <dependency>
            <groupId>org.springframework.boot</groupId>
            <artifactId>spring-boot-starter-web</artifactId>
            <version>${spring.boot.version}</version>
            <exclusions>
               <exclusion>
                  <groupId>org.springframework.boot</groupId>
                  <artifactId>spring-boot-starter-tomcat</artifactId>
               </exclusion>
            </exclusions>
         </dependency>
         <dependency>
            <groupId>org.springframework.boot</groupId>
            <artifactId>spring-boot-starter</artifactId>
            <version>${spring.boot.version}</version>
         </dependency>
         <dependency>
            <groupId>org.springframework.boot</groupId>
            <artifactId>spring-boot-starter-websocket</artifactId>
            <version>${spring.boot.version}</version>
         </dependency>
         <dependency>
            <groupId>org.springframework.boot</groupId>
            <artifactId>spring-boot-starter-aop</artifactId>
            <version>${spring.boot.version}</version>
         </dependency>
         <dependency>
            <groupId>org.springframework.boot</groupId>
            <artifactId>spring-boot-starter-data-mongodb</artifactId>
            <version>${spring.boot.version}</version>
         </dependency>
         <dependency>
            <groupId>org.springframework.boot</groupId>
            <artifactId>spring-boot-starter-tomcat</artifactId>
            <version>${spring.boot.version}</version>
            <scope>provided</scope>
         </dependency>
         <dependency>
            <groupId>org.springframework.boot</groupId>
            <artifactId>spring-boot-starter-data-jpa</artifactId>
            <version>${spring.boot.version}</version>
            <exclusions>
               <exclusion>
                  <groupId>org.hibernate</groupId>
                  <artifactId>hibernate-entitymanager</artifactId>
               </exclusion>
                <exclusion>
                  <groupId>org.hibernate</groupId>
                  <artifactId>hibernate-core</artifactId>
               </exclusion>
               <exclusion>
                  <groupId>org.springframework.boot</groupId>
                  <artifactId>spring-boot-starter-logging</artifactId>
               </exclusion>
            </exclusions>
         </dependency>
         <dependency>
            <groupId>org.eclipse.persistence</groupId>
            <artifactId>org.eclipse.persistence.jpa</artifactId>
            <version>${eclipselink.version}</version>
         </dependency>

        <!-- Protostuff Io -->
      <dependency>
         <groupId>io.protostuff</groupId>
         <artifactId>protostuff-core</artifactId>
         <version>${io-protostuff.version}</version>
      </dependency>
      <dependency>
         <groupId>io.protostuff</groupId>
         <artifactId>protostuff-runtime</artifactId>
         <version>${io-protostuff.version}</version>
      </dependency>

         <!-- RSQL / FIQL parser -->
         <dependency>
            <groupId>cz.jirutka.rsql</groupId>
            <artifactId>rsql-parser</artifactId>
            <version>${rsql-parser.version}</version>
         </dependency>
         <dependency>
            <groupId>com.googlecode.json-simple</groupId>
            <artifactId>json-simple</artifactId>
            <version>${json-simple.version}</version>
            <exclusions>
               <exclusion>
                  <groupId>junit</groupId>
                  <artifactId>junit</artifactId>
               </exclusion>
            </exclusions>
         </dependency>
         <dependency>
            <groupId>org.apache.commons</groupId>
            <artifactId>commons-lang3</artifactId>
            <version>${commons-lang3.version}</version>
         </dependency>
         <dependency>
            <groupId>org.springframework.boot</groupId>
            <artifactId>spring-boot-starter-test</artifactId>
            <version>${spring.boot.version}</version>
            <exclusions>
               <exclusion>
                  <groupId>org.springframework.boot</groupId>
                  <artifactId>spring-boot-starter-logging</artifactId>
               </exclusion>
            </exclusions>
         </dependency>
         <dependency>
            <groupId>org.json</groupId>
            <artifactId>json</artifactId>
            <version>${json.version}</version>
         </dependency>
         <dependency>
            <groupId>ru.yandex.qatools.allure</groupId>
            <artifactId>allure-junit-adaptor</artifactId>
            <version>${allure.version}</version>
            <scope>test</scope>
         </dependency>
         <dependency>
            <groupId>pl.pragmatists</groupId>
            <artifactId>JUnitParams</artifactId>
            <version>${pl.pragmatists.version}</version>
            <scope>test</scope>
         </dependency>
         <dependency>
            <groupId>com.google.gwt.gwtmockito</groupId>
            <artifactId>gwtmockito</artifactId>
            <version>${gwtmockito.version}</version>
            <scope>test</scope>
         </dependency>
         <dependency>
            <groupId>org.mariadb.jdbc</groupId>
            <artifactId>mariadb-java-client</artifactId>
            <version>${mariadb-java-client.version}</version>
        </dependency>
        <dependency>
           <groupId>com.microsoft.sqlserver</groupId>
           <artifactId>mssql-jdbc</artifactId>
           <version>${mssql-jdbc.version}</version>
        </dependency>
        <dependency>
            <groupId>org.springframework.amqp</groupId>
            <artifactId>spring-rabbit-junit</artifactId>
            <version>${spring-amqp.version}</version>
            <scope>test</scope>
        </dependency>
        <dependency>
            <groupId>org.springframework.amqp</groupId>
            <artifactId>spring-rabbit-test</artifactId>
            <version>${spring-amqp.version}</version>
            <scope>test</scope>
        </dependency>
        <dependency>
            <groupId>com.google.guava</groupId>
            <artifactId>guava</artifactId>
            <version>${guava.version}</version>
         </dependency>
         <dependency>
            <groupId>com.jayway.awaitility</groupId>
            <artifactId>awaitility</artifactId>
            <version>${jayway.awaitility.version}</version>
         </dependency>
      </dependencies>
   </dependencyManagement>
</project><|MERGE_RESOLUTION|>--- conflicted
+++ resolved
@@ -161,19 +161,12 @@
       <maven.compiler.plugin.version>3.7.0</maven.compiler.plugin.version>
 
       <!-- Misc libraries versions - START -->
-<<<<<<< HEAD
       <javax.annotation.version>1.3.1</javax.annotation.version>
-      <validation-api.version>1.1.0.Final</validation-api.version>
-      <allure.version>1.5.4</allure.version>
-      <eclipselink.version>2.6.4</eclipselink.version>
-=======
       <cron-utils.version>5.0.5</cron-utils.version>
       <jsoup.version>1.8.3</jsoup.version>
       <validation-api.version>2.0.1.Final</validation-api.version>
       <allure.version>1.5.4</allure.version>
       <eclipselink.version>2.7.1</eclipselink.version>
-      <org.powermock.version>1.6.5</org.powermock.version>
->>>>>>> 8fd601f8
       <gwtmockito.version>1.1.6</gwtmockito.version>
       <pl.pragmatists.version>1.0.2</pl.pragmatists.version>
       <guava.version>19.0</guava.version>
