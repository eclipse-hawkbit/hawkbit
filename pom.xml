<!--

    Copyright (c) 2015 Bosch Software Innovations GmbH and others.

    All rights reserved. This program and the accompanying materials
    are made available under the terms of the Eclipse Public License v1.0
    which accompanies this distribution, and is available at
    http://www.eclipse.org/legal/epl-v10.html

-->
<project xmlns="http://maven.apache.org/POM/4.0.0"
   xmlns:xsi="http://www.w3.org/2001/XMLSchema-instance"
   xsi:schemaLocation="http://maven.apache.org/POM/4.0.0 http://maven.apache.org/xsd/maven-4.0.0.xsd">
   <modelVersion>4.0.0</modelVersion>

   <parent>
      <groupId>org.springframework.boot</groupId>
      <artifactId>spring-boot-starter-parent</artifactId>
      <version>2.1.1.RELEASE</version>
   </parent>

   <groupId>org.eclipse.hawkbit</groupId>
   <artifactId>hawkbit-parent</artifactId>
   <version>0.3.0-SNAPSHOT</version>
   <packaging>pom</packaging>
   <name>hawkBit :: Parent</name>

   <licenses>
      <license>
         <name>Eclipse Public License - Version 1.0</name>
         <url>http://www.eclipse.org/org/documents/epl-v10.php</url>
      </license>
   </licenses>

   <modules>
      <module>hawkbit-core</module>
      <module>hawkbit-security-core</module>
      <module>hawkbit-security-integration</module>
      <module>hawkbit-http-security</module>
      <module>hawkbit-repository</module>
      <module>hawkbit-artifact-repository-filesystem</module>
      <module>hawkbit-autoconfigure</module>
      <module>hawkbit-ui</module>
      <module>hawkbit-rest</module>
      <module>hawkbit-dmf</module>
      <module>hawkbit-test-report</module>
      <module>hawkbit-runtime</module>
      <module>hawkbit-starters</module>
   </modules>

   <scm>
      <connection>${release.scm.connection}</connection>
      <developerConnection>${release.scm.developerConnection}</developerConnection>
      <url>${release.scm.url}</url>
   </scm>

   <ciManagement>
      <system>Jenkins</system>
      <url>https://hudson.eclipse.org/hawkbit/</url>
   </ciManagement>

   <developers>
      <developer>
         <id>kaizimmerm</id>
         <email>kai.zimmermann@microsoft.com</email>
         <organization>Microsoft</organization>
         <organizationUrl>https://www.microsoft.com</organizationUrl>
         <roles>
            <role>Lead</role>
            <role>Committer</role>
         </roles>
      </developer>
      <developer>
         <id>laverman</id>
         <email>Jeroen.Laverman@bosch-si.com</email>
         <organization>Bosch Software Innovations GmbH</organization>
         <organizationUrl>https://www.bosch-si.com</organizationUrl>
         <roles>
            <role>Lead</role>
            <role>Committer</role>
         </roles>
      </developer>
      <developer>
         <id>michahirsch</id>
         <roles>
            <role>Committer</role>
         </roles>
      </developer>
      <developer>
         <id>schabdo</id>
         <email>Dominic.Schabel@bosch-si.com</email>
         <organization>Bosch Software Innovations GmbH</organization>
         <organizationUrl>https://www.bosch-si.com</organizationUrl>
         <roles>
            <role>Committer</role>
         </roles>
      </developer>
      <developer>
         <id>stefbehl</id>
         <email>Stefan.Behl@bosch-si.com</email>
         <organization>Bosch Software Innovations GmbH</organization>
         <organizationUrl>https://www.bosch-si.com</organizationUrl>
         <roles>
            <role>Committer</role>
         </roles>
      </developer>
   </developers>

   <distributionManagement>
      <repository>
         <id>ossrh</id>
         <name>hawkBit Repository - Release</name>
         <url>https://oss.sonatype.org/service/local/staging/deploy/maven2</url>
      </repository>
      <snapshotRepository>
         <id>ossrh</id>
         <name>hawkBit Repository - Snapshots</name>
         <url>https://oss.sonatype.org/content/repositories/snapshots</url>
      </snapshotRepository>
   </distributionManagement>

   <repositories>
      <repository>
         <id>vaadin-addons</id>
         <url>http://maven.vaadin.com/vaadin-addons</url>
      </repository>
      <repository>
         <id>spring-milestones</id>
         <name>Spring Milestones</name>
         <url>https://repo.spring.io/milestone</url>
         <snapshots>
            <enabled>false</enabled>
         </snapshots>
      </repository>
   </repositories>

   <properties>
      <project.build.sourceEncoding>UTF-8</project.build.sourceEncoding>
      <project.reporting.outputEncoding>UTF-8</project.reporting.outputEncoding>
      <java.version>1.8</java.version>
      <spring.boot.version>2.1.1.RELEASE</spring.boot.version>
      <spring.cloud.version>Greenwich.RC2</spring.cloud.version>

      <snapshotDependencyAllowed>true</snapshotDependencyAllowed>

      <!-- Spring boot version overrides (should be reviewed with every boot 
         upgrade) - START -->
      <!-- Newer versions needed than defined in Boot -->
      <!-- Fixed dependencies -->
      <rabbitmq.http-client.version>2.1.0.RELEASE</rabbitmq.http-client.version>
      <!-- Older versions needed than defined in Boot -->
      <!-- Piggy back existing Eclipse CQs -->
      <commons-lang3.version>3.7</commons-lang3.version>
      <classmate.version>1.3.4</classmate.version>
      <!-- Spring boot version overrides - END -->

      <!-- Vaadin versions - START -->
      <vaadin.spring.version>1.2.0</vaadin.spring.version>
      <vaadin.spring.addon.version>0.0.6.RELEASE</vaadin.spring.addon.version>
      <vaadin.version>7.7.15</vaadin.version>
      <vaadin.plugin.version>${vaadin.version}</vaadin.plugin.version>
      <vaadin.addon.vaadin-lazyquerycontainer.version>7.6.1.3</vaadin.addon.vaadin-lazyquerycontainer.version>
      <vaadin.addon.flexibleoptiongroup.version>2.2.0</vaadin.addon.flexibleoptiongroup.version>
      <vaadin.addon.tokenfield.version>7.0.1</vaadin.addon.tokenfield.version>
      <vaadin.addon.dbar-addon.version>2.0.0</vaadin.addon.dbar-addon.version>
      <!-- Vaadin versions - END -->

      <maven.processor.plugin.version>3.3.3</maven.processor.plugin.version>
      <maven.scm.plugin.version>1.11.1</maven.scm.plugin.version>

      <!-- Misc libraries versions - START -->
      <cron-utils.version>5.0.5</cron-utils.version>
      <jsoup.version>1.8.3</jsoup.version>
      <allure.version>2.7.0</allure.version>
      <eclipselink.version>2.7.3</eclipselink.version>
      <gwtmockito.version>1.1.8</gwtmockito.version>
      <pl.pragmatists.version>1.0.2</pl.pragmatists.version>
      <guava.version>25.0-jre</guava.version>
      <javax.el-api.version>2.2.4</javax.el-api.version>
      <corn-cps.version>1.1.7</corn-cps.version>
      <jlorem.version>1.1</jlorem.version>
      <commons-io.version>2.5</commons-io.version>
      <rsql-parser.version>2.1.0</rsql-parser.version>
      <awaitility.version>3.1.2</awaitility.version>
      <io-protostuff.version>1.5.6</io-protostuff.version>
      <!-- Misc libraries versions - END -->

      <!-- Release - START -->
      <release.scm.connection>scm:git:git@github.com:eclipse/hawkbit.git</release.scm.connection>
      <release.scm.developerConnection>scm:git:https://github.com/eclipse/hawkbit.git</release.scm.developerConnection>
      <release.scm.url>https://github.com/eclipse/hawkbit.git</release.scm.url>
      <!-- Release - END -->

      <!-- Sonar - START -->
      <sonar.host.url>https://sonar.ops.bosch-iot-rollouts.com</sonar.host.url>
      <sonar.github.repository>eclipse/hawkbit</sonar.github.repository>
      <sonar.links.homepage>https://www.eclipse.org/hawkbit</sonar.links.homepage>
      <sonar.links.ci>https://circleci.com/gh/eclipse/hawkbit</sonar.links.ci>
      <sonar.exclusions>**/target/generated-sources/apt/**,**/src/test/**,**/src/main/java/org/eclipse/hawkbit/repository/test/**</sonar.exclusions>
      <sonar.coverage.exclusions>**/src/main/java/org/eclipse/hawkbit/ui/**,**/target/generated-sources/apt/**,**/src/main/java/org/eclipse/hawkbit/repository/test/**,**/examples/**</sonar.coverage.exclusions>
      <jacoco.version>0.8.2</jacoco.version>
      <jacoco.outputDir>${project.basedir}/../target/</jacoco.outputDir>
      <jacoco.reportPath>${jacoco.outputDir}/jacoco-ut.exec</jacoco.reportPath>
      <jacoco.itReportPath>${jacoco.outputDir}/jacoco-it.exec</jacoco.itReportPath>
      <sonar.jacoco.reportPaths>${jacoco.reportPath},${jacoco.itReportPath}</sonar.jacoco.reportPaths>
      <!-- Sonar - END -->

      <!-- ************************ -->
      <!-- Maven Surefire settings -->
      <!-- ************************ -->
      <surefire.forkcount>1</surefire.forkcount>
   </properties>

   <build>
      <plugins>
         <plugin>
            <groupId>org.apache.maven.plugins</groupId>
            <artifactId>maven-compiler-plugin</artifactId>
            <configuration>
               <compilerArgument>-Xlint:all</compilerArgument>
               <showWarnings>true</showWarnings>
               <showDeprecation>true</showDeprecation>
            </configuration>
         </plugin>
         <plugin>
            <groupId>com.mycila</groupId>
            <artifactId>license-maven-plugin</artifactId>
         </plugin>
         <plugin>
            <groupId>org.apache.maven.plugins</groupId>
            <artifactId>maven-enforcer-plugin</artifactId>
            <executions>
               <execution>
                  <!-- Make sure that only non-snapshot versions are used 
                     for the dependencies. Only active when property 'snapshotDependencyAllowed' 
                     is false. -->
                  <id>enforce-no-snapshots</id>
                  <goals>
                     <goal>enforce</goal>
                  </goals>
                  <configuration>
                     <skip>${snapshotDependencyAllowed}</skip>
                     <rules>
                        <requireReleaseDeps>
                           <message>No Snapshots Allowed!</message>
                        </requireReleaseDeps>
                        <requireReleaseVersion>
                           <message>No Snapshots Allowed!</message>
                        </requireReleaseVersion>
                        <requireMavenVersion>
                           <version>3.5</version>
                        </requireMavenVersion>
                     </rules>
                  </configuration>
               </execution>
            </executions>
         </plugin>
         <plugin>
            <groupId>org.codehaus.mojo</groupId>
            <artifactId>versions-maven-plugin</artifactId>
         </plugin>
         <plugin>
            <artifactId>maven-scm-plugin</artifactId>
            <configuration>
               <tag>${project.version}</tag>
            </configuration>
         </plugin>
         <plugin>
            <groupId>org.jacoco</groupId>
            <artifactId>jacoco-maven-plugin</artifactId>
            <executions>
               <execution>
                  <id>prepare-ut-agent</id>
                  <phase>process-test-classes</phase>
                  <goals>
                     <goal>prepare-agent</goal>
                  </goals>
                  <configuration>
                     <destFile>${jacoco.reportPath}</destFile>
                     <propertyName>jacoco.agent.ut.arg</propertyName>
                     <append>true</append>
                  </configuration>
               </execution>
               <execution>
                  <id>prepare-it-agent</id>
                  <phase>pre-integration-test</phase>
                  <goals>
                     <goal>prepare-agent</goal>
                  </goals>
                  <configuration>
                     <destFile>${jacoco.itReportPath}</destFile>
                     <propertyName>jacoco.agent.it.arg</propertyName>
                     <append>true</append>
                  </configuration>
               </execution>
            </executions>
         </plugin>
         <plugin>
            <groupId>org.apache.maven.plugins</groupId>
            <artifactId>maven-source-plugin</artifactId>
            <executions>
               <execution>
                  <id>attach-sources</id>
                  <goals>
                     <goal>jar</goal>
                  </goals>
               </execution>
            </executions>
         </plugin>
      </plugins>

      <pluginManagement>
         <plugins>
            <plugin>
               <groupId>com.mycila</groupId>
               <artifactId>license-maven-plugin</artifactId>
               <version>2.11</version>
               <configuration>
                  <header>licenses/LICENSE_HEADER_TEMPLATE_BOSCH_18.txt</header>
                  <validHeaders>
                     <validHeader>licenses/LICENSE_HEADER_TEMPLATE_SIEMENS.txt</validHeader>
                     <validHeader>licenses/LICENSE_HEADER_TEMPLATE_SIEMENS_18.txt</validHeader>
                     <validHeader>licenses/LICENSE_HEADER_TEMPLATE_BOSCH.txt</validHeader>
                     <validHeader>licenses/LICENSE_HEADER_TEMPLATE_MICROSOFT_18.txt</validHeader>
                  </validHeaders>
                  <excludes>
                     <exclude>**/README</exclude>
                     <exclude>.3rd-party/**</exclude>
                     <exclude>.github/**</exclude>
                     <exclude>**/.git*</exclude>
                     <exclude>.git*</exclude>
                     <exclude>**/*.sql</exclude>
                     <exclude>eclipse_codeformatter.xml</exclude>
                     <exclude>**/addons.scss</exclude>
                     <exclude>**/VAADIN/widgetsets/**</exclude>
                     <exclude>.sonar</exclude>
                     <exclude>**/Dockerfile</exclude>
                     <exclude>**/docker-compose.yml</exclude>
                     <exclude>**/docker-compose-stack.yml</exclude>
                     <exclude>**/.sonar/**</exclude>
                     <exclude>docs/content/**</exclude>
                     <exclude>docs/layouts/**</exclude>
                     <exclude>docs/static/**</exclude>
                     <exclude>docs/*.toml</exclude>
                     <exclude>**/LICENSE*</exclude>
                  </excludes>
                  <mapping>
                     <scss>JAVADOC_STYLE</scss>
                  </mapping>
               </configuration>
            </plugin>
            <plugin>
               <groupId>org.eclipse.m2e</groupId>
               <artifactId>lifecycle-mapping</artifactId>
               <version>1.0.0</version>
               <configuration>
                  <lifecycleMappingMetadata>
                     <pluginExecutions>
                        <pluginExecution>
                           <pluginExecutionFilter>
                              <groupId>org.apache.maven.plugins</groupId>
                              <artifactId>maven-dependency-plugin</artifactId>
                              <versionRange>[2.8,)</versionRange>
                              <goals>
                                 <goal>copy-dependencies</goal>
                              </goals>
                           </pluginExecutionFilter>
                           <action>
                              <ignore />
                           </action>
                        </pluginExecution>
                        <pluginExecution>
                           <pluginExecutionFilter>
                              <groupId>com.vaadin</groupId>
                              <artifactId>vaadin-maven-plugin</artifactId>
                              <versionRange>[7.3.0,)</versionRange>
                              <goals>
                                 <goal>resources</goal>
                                 <goal>update-widgetset</goal>
                              </goals>
                           </pluginExecutionFilter>
                           <action>
                              <ignore />
                           </action>
                        </pluginExecution>
                     </pluginExecutions>
                  </lifecycleMappingMetadata>
               </configuration>
            </plugin>
            <plugin>
               <groupId>org.apache.maven.plugins</groupId>
               <artifactId>maven-surefire-plugin</artifactId>
               <configuration>
                  <systemPropertyVariables>
                     <!-- Set output directory according to allure-framework 
                        recommendation -->
                     <allure.results.directory>${project.build.directory}/allure-results</allure.results.directory>
                     <!-- Bugfix for timeout. See https://github.com/allure-framework/allure-maven/issues/59 -->
                     <allure.serve.timeout>650</allure.serve.timeout>
                  </systemPropertyVariables>
                  <!-- Bugfix for OpenJDK 8u181, see https://issues.apache.org/jira/browse/SUREFIRE-1588 -->
                  <useSystemClassLoader>false</useSystemClassLoader>
                  <reuseForks>true</reuseForks>
                  <forkCount>${surefire.forkcount}</forkCount>
                  <argLine>
                     ${jacoco.agent.ut.arg} --illegal-access=warn --add-modules=java.xml.bind
                  </argLine>
                  <properties>
                     <property>
                        <name>listener</name>
                        <value>io.qameta.allure.junit4.AllureJunit4</value>
                     </property>
                  </properties>
                  <includes>
                     <include>**/*Tests.java</include>
                     <include>**/*Test.java</include>
                     <include>**/*IT.java</include>
                  </includes>
                  <excludes>
                     <exclude>**/Abstract*.java</exclude>
                  </excludes>
               </configuration>
            </plugin>
            <plugin>
               <groupId>org.apache.maven.plugins</groupId>
               <artifactId>maven-failsafe-plugin</artifactId>
               <configuration>
                  <reuseForks>false</reuseForks>
                  <forkCount>${surefire.forkcount}</forkCount>
                  <argLine>-Xmx1024m ${jacoco.agent.ut.arg}</argLine>
                  <properties>
                     <property>
                        <name>listener</name>
                        <value>io.qameta.allure.junit4.AllureJunit4</value>
                     </property>
                  </properties>
               </configuration>
               <executions>
                  <execution>
                     <id>integration-test</id>
                     <phase>integration-test</phase>
                     <goals>
                        <goal>integration-test</goal>
                     </goals>
                  </execution>
               </executions>
            </plugin>
            <plugin>
               <groupId>org.apache.maven.plugins</groupId>
               <artifactId>maven-site-plugin</artifactId>
               <configuration>
                  <skip>true</skip>
                  <skipDeploy>true</skipDeploy>
               </configuration>
            </plugin>
            <plugin>
               <groupId>org.jacoco</groupId>
               <artifactId>jacoco-maven-plugin</artifactId>
               <version>${jacoco.version}</version>
            </plugin>
            <plugin>
               <groupId>org.bsc.maven</groupId>
               <artifactId>maven-processor-plugin</artifactId>
               <version>${maven.processor.plugin.version}</version>
            </plugin>
         </plugins>
      </pluginManagement>
   </build>
   <profiles>
      <profile>
         <id>jdk-8</id>
         <activation>
            <jdk>1.8</jdk>
         </activation>
         <build>
            <pluginManagement>
               <plugins>
                  <plugin>
                     <groupId>org.apache.maven.plugins</groupId>
                     <artifactId>maven-surefire-plugin</artifactId>
                     <configuration>
                        <argLine>
                           ${jacoco.agent.ut.arg}
                        </argLine>
                     </configuration>
                  </plugin>
               </plugins>
            </pluginManagement>
         </build>
      </profile>
      <profile>
         <id>nexus_staging</id>
         <activation>
            <property>
               <name>!skipNexusStaging</name>
            </property>
         </activation>
         <build>
            <plugins>
               <plugin>
<<<<<<< HEAD
                  <!-- Use the Nexus Staging plugin as a full replacement 
                     for the standard Maven Deploy plugin. See https://github.com/sonatype/nexus-maven-plugins/tree/master/staging/maven-plugin 
                     why this makes sense :-) We can control whether we want to deploy to the 
                     Eclipse repo or Maven Central by a combination of the version being a SNAPSHOT 
                     or RELEASE version and property skipStaging=true/false. In any case we can 
                     take advantage of the plugin's "deferred deploy" feature which makes sure 
                     that all artifacts of a multi-module project are deployed as a whole at the 
                     end of the build process instead of deploying each module's artifacts individually 
=======
                  <!-- Use the Nexus Staging plugin as a full replacement for the standard Maven Deploy plugin. See https://github.com/sonatype/nexus-maven-plugins/tree/master/staging/maven-plugin
                     why this makes sense :-) We can control whether we want to deploy to the Eclipse repo or Maven Central by a combination of the version being a SNAPSHOT
                     or RELEASE version and property skipNexusStaging=true/false. In any case we can take advantage of the plugin's "deferred deploy" feature which makes sure that
                     all artifacts of a multi-module project are deployed as a whole at the end of the build process instead of deploying each module's artifacts individually
>>>>>>> eada7cdd
                     as part of building the module. -->
                  <groupId>org.sonatype.plugins</groupId>
                  <artifactId>nexus-staging-maven-plugin</artifactId>
                  <version>1.6.7</version>
                  <extensions>true</extensions>
                  <configuration>
                     <serverId>ossrh</serverId>
                     <nexusUrl>https://oss.sonatype.org/</nexusUrl>
                     <autoReleaseAfterClose>false</autoReleaseAfterClose>
                  </configuration>
               </plugin>
            </plugins>
         </build>
      </profile>
      <profile>
         <!-- this profile generates GPG signatures -->
         <id>create_gpg_signature</id>
         <activation>
            <activeByDefault>false</activeByDefault>
            <property>
               <name>createGPGSignature</name>
            </property>
         </activation>
         <build>
            <plugins>
               <plugin>
                  <groupId>org.apache.maven.plugins</groupId>
                  <artifactId>maven-gpg-plugin</artifactId>
                  <version>1.6</version>
                  <executions>
                     <execution>
                        <id>sign-artifacts</id>
                        <phase>verify</phase>
                        <goals>
                           <goal>sign</goal>
                        </goals>
                     </execution>
                  </executions>
               </plugin>
            </plugins>
         </build>
      </profile>
   </profiles>

   <dependencyManagement>
      <dependencies>
         <!-- Vaadin -->
         <dependency>
            <groupId>com.vaadin</groupId>
            <artifactId>vaadin-bom</artifactId>
            <version>${vaadin.version}</version>
            <type>pom</type>
            <scope>import</scope>
         </dependency>
         <dependency>
            <groupId>com.vaadin</groupId>
            <artifactId>vaadin-spring-boot</artifactId>
            <version>${vaadin.spring.version}</version>
         </dependency>
         <dependency>
            <groupId>org.vaadin.spring.addons</groupId>
            <artifactId>vaadin-spring-addon-eventbus</artifactId>
            <version>${vaadin.spring.addon.version}</version>
            <exclusions>
               <exclusion>
                  <groupId>com.vaadin</groupId>
                  <artifactId>vaadin-spring</artifactId>
               </exclusion>
            </exclusions>
         </dependency>
         <dependency>
            <groupId>org.vaadin.spring.extensions</groupId>
            <artifactId>vaadin-spring-ext-security</artifactId>
            <version>${vaadin.spring.addon.version}</version>
            <exclusions>
               <exclusion>
                  <groupId>com.vaadin</groupId>
                  <artifactId>vaadin-spring</artifactId>
               </exclusion>
            </exclusions>
         </dependency>
         <dependency>
            <groupId>org.vaadin.addons.lazyquerycontainer</groupId>
            <artifactId>vaadin-lazyquerycontainer</artifactId>
            <version>${vaadin.addon.vaadin-lazyquerycontainer.version}</version>
            <exclusions>
               <exclusion>
                  <groupId>org.eclipse.persistence</groupId>
                  <artifactId>javax.persistence</artifactId>
               </exclusion>
               <exclusion>
                  <groupId>com.vaadin</groupId>
                  <artifactId>vaadin-client-compiled</artifactId>
               </exclusion>
               <exclusion>
                  <groupId>com.vaadin</groupId>
                  <artifactId>vaadin-themes</artifactId>
               </exclusion>
            </exclusions>
         </dependency>
         <dependency>
            <groupId>org.vaadin.addons</groupId>
            <artifactId>flexibleoptiongroup</artifactId>
            <version>${vaadin.addon.flexibleoptiongroup.version}</version>
         </dependency>
         <dependency>
            <groupId>org.vaadin.addons</groupId>
            <artifactId>tokenfield</artifactId>
            <version>${vaadin.addon.tokenfield.version}</version>
         </dependency>
         <dependency>
            <groupId>org.vaadin.alump.distributionbar</groupId>
            <artifactId>dbar-addon</artifactId>
            <version>${vaadin.addon.dbar-addon.version}</version>
         </dependency>

         <!-- Misc -->
         <dependency>
            <groupId>com.rabbitmq</groupId>
            <artifactId>http-client</artifactId>
            <version>${rabbitmq.http-client.version}</version>
         </dependency>
         <dependency>
            <groupId>com.cronutils</groupId>
            <artifactId>cron-utils</artifactId>
            <version>${cron-utils.version}</version>
         </dependency>
         <dependency>
            <groupId>org.jsoup</groupId>
            <artifactId>jsoup</artifactId>
            <version>${jsoup.version}</version>
         </dependency>
         <dependency>
            <groupId>javax.el</groupId>
            <artifactId>javax.el-api</artifactId>
            <version>${javax.el-api.version}</version>
         </dependency>
         <dependency>
            <groupId>net.sf.corn</groupId>
            <artifactId>corn-cps</artifactId>
            <version>${corn-cps.version}</version>
         </dependency>
         <dependency>
            <groupId>net._01001111</groupId>
            <artifactId>jlorem</artifactId>
            <version>${jlorem.version}</version>
         </dependency>
         <dependency>
            <groupId>com.github.gwtd3</groupId>
            <artifactId>gwt-d3-api</artifactId>
            <version>1.2.0</version>
            <exclusions>
               <exclusion>
                  <groupId>com.google.gwt</groupId>
                  <artifactId>gwt-user</artifactId>
               </exclusion>
               <exclusion>
                  <groupId>junit</groupId>
                  <artifactId>junit</artifactId>
               </exclusion>
            </exclusions>
         </dependency>
         <!-- Spring -->
         <dependency>
            <groupId>org.springframework.cloud</groupId>
            <artifactId>spring-cloud-dependencies</artifactId>
            <version>${spring.cloud.version}</version>
            <type>pom</type>
            <scope>import</scope>
         </dependency>
         <dependency>
            <groupId>org.springframework.boot</groupId>
            <artifactId>spring-boot-starter-web</artifactId>
            <version>${spring.boot.version}</version>
            <exclusions>
               <exclusion>
                  <groupId>org.springframework.boot</groupId>
                  <artifactId>spring-boot-starter-tomcat</artifactId>
               </exclusion>
               <exclusion>
                  <groupId>com.fasterxml.jackson.datatype</groupId>
                  <artifactId>jackson-datatype-jdk8</artifactId>
               </exclusion>
               <exclusion>
                  <groupId>com.fasterxml.jackson.datatype</groupId>
                  <artifactId>jackson-datatype-jsr310</artifactId>
               </exclusion>
               <exclusion>
                  <groupId>com.fasterxml.jackson.module</groupId>
                  <artifactId>jackson-module-parameter-names</artifactId>
               </exclusion>
            </exclusions>
         </dependency>
         <dependency>
            <groupId>org.springframework.boot</groupId>
            <artifactId>spring-boot-starter-tomcat</artifactId>
            <version>${spring.boot.version}</version>
            <scope>provided</scope>
         </dependency>
         <dependency>
            <groupId>org.springframework.boot</groupId>
            <artifactId>spring-boot-starter</artifactId>
            <version>${spring.boot.version}</version>
            <exclusions>
               <exclusion>
                  <groupId>org.apache.logging.log4j</groupId>
                  <artifactId>log4j-to-slf4j</artifactId>
               </exclusion>
            </exclusions>
         </dependency>

         <dependency>
            <groupId>org.springframework.boot</groupId>
            <artifactId>spring-boot-starter-data-jpa</artifactId>
            <version>${spring.boot.version}</version>
            <exclusions>
               <exclusion>
                  <groupId>org.hibernate</groupId>
                  <artifactId>hibernate-entitymanager</artifactId>
               </exclusion>
               <exclusion>
                  <groupId>org.hibernate</groupId>
                  <artifactId>hibernate-core</artifactId>
               </exclusion>
               <exclusion>
                  <groupId>org.springframework.boot</groupId>
                  <artifactId>spring-boot-starter-logging</artifactId>
               </exclusion>
               <exclusion>
                  <groupId>javax.xml.bind</groupId>
                  <artifactId>jaxb-api</artifactId>
               </exclusion>
            </exclusions>
         </dependency>
         <dependency>
            <groupId>org.eclipse.persistence</groupId>
            <artifactId>org.eclipse.persistence.jpa</artifactId>
            <version>${eclipselink.version}</version>
         </dependency>

         <!-- Protostuff Io -->
         <dependency>
            <groupId>io.protostuff</groupId>
            <artifactId>protostuff-core</artifactId>
            <version>${io-protostuff.version}</version>
         </dependency>
         <dependency>
            <groupId>io.protostuff</groupId>
            <artifactId>protostuff-runtime</artifactId>
            <version>${io-protostuff.version}</version>
         </dependency>

         <!-- RSQL / FIQL parser -->
         <dependency>
            <groupId>cz.jirutka.rsql</groupId>
            <artifactId>rsql-parser</artifactId>
            <version>${rsql-parser.version}</version>
         </dependency>
         <dependency>
            <groupId>commons-io</groupId>
            <artifactId>commons-io</artifactId>
            <version>${commons-io.version}</version>
         </dependency>
         <dependency>
            <groupId>org.springframework.boot</groupId>
            <artifactId>spring-boot-starter-test</artifactId>
            <version>${spring.boot.version}</version>
            <exclusions>
               <exclusion>
                  <groupId>org.springframework.boot</groupId>
                  <artifactId>spring-boot-starter-logging</artifactId>
               </exclusion>
            </exclusions>
         </dependency>
         <dependency>
            <groupId>io.qameta.allure</groupId>
            <artifactId>allure-junit4</artifactId>
            <version>${allure.version}</version>
            <scope>test</scope>
         </dependency>
         <dependency>
            <groupId>pl.pragmatists</groupId>
            <artifactId>JUnitParams</artifactId>
            <version>${pl.pragmatists.version}</version>
            <scope>test</scope>
         </dependency>
         <dependency>
            <groupId>com.google.gwt.gwtmockito</groupId>
            <artifactId>gwtmockito</artifactId>
            <version>${gwtmockito.version}</version>
            <scope>test</scope>
         </dependency>
         <dependency>
            <groupId>org.springframework.amqp</groupId>
            <artifactId>spring-rabbit-junit</artifactId>
            <version>${spring-amqp.version}</version>
            <scope>test</scope>
         </dependency>
         <dependency>
            <groupId>org.springframework.amqp</groupId>
            <artifactId>spring-rabbit-test</artifactId>
            <version>${spring-amqp.version}</version>
            <scope>test</scope>
         </dependency>
         <dependency>
            <groupId>com.google.guava</groupId>
            <artifactId>guava</artifactId>
            <version>${guava.version}</version>
            <!-- https://github.com/google/guava/issues/2824 -->
            <exclusions>
               <exclusion>
                  <groupId>com.google.j2objc</groupId>
                  <artifactId>j2objc-annotations</artifactId>
               </exclusion>
               <exclusion>
                  <groupId>com.google.code.findbugs</groupId>
                  <artifactId>jsr305</artifactId>
               </exclusion>
               <exclusion>
                  <groupId>org.checkerframework</groupId>
                  <artifactId>checker-compat-qual</artifactId>
               </exclusion>
               <exclusion>
                  <groupId>com.google.errorprone</groupId>
                  <artifactId>error_prone_annotations</artifactId>
               </exclusion>
               <exclusion>
                  <groupId>com.google.j2objc</groupId>
                  <artifactId>j2objc-annotations</artifactId>
               </exclusion>
               <exclusion>
                  <groupId>org.codehaus.mojo</groupId>
                  <artifactId>animal-sniffer-annotations</artifactId>
               </exclusion>
            </exclusions>
         </dependency>
         <dependency>
            <groupId>org.awaitility</groupId>
            <artifactId>awaitility</artifactId>
            <version>${awaitility.version}</version>
         </dependency>
      </dependencies>
   </dependencyManagement>
</project><|MERGE_RESOLUTION|>--- conflicted
+++ resolved
@@ -498,21 +498,10 @@
          <build>
             <plugins>
                <plugin>
-<<<<<<< HEAD
-                  <!-- Use the Nexus Staging plugin as a full replacement 
-                     for the standard Maven Deploy plugin. See https://github.com/sonatype/nexus-maven-plugins/tree/master/staging/maven-plugin 
-                     why this makes sense :-) We can control whether we want to deploy to the 
-                     Eclipse repo or Maven Central by a combination of the version being a SNAPSHOT 
-                     or RELEASE version and property skipStaging=true/false. In any case we can 
-                     take advantage of the plugin's "deferred deploy" feature which makes sure 
-                     that all artifacts of a multi-module project are deployed as a whole at the 
-                     end of the build process instead of deploying each module's artifacts individually 
-=======
                   <!-- Use the Nexus Staging plugin as a full replacement for the standard Maven Deploy plugin. See https://github.com/sonatype/nexus-maven-plugins/tree/master/staging/maven-plugin
                      why this makes sense :-) We can control whether we want to deploy to the Eclipse repo or Maven Central by a combination of the version being a SNAPSHOT
                      or RELEASE version and property skipNexusStaging=true/false. In any case we can take advantage of the plugin's "deferred deploy" feature which makes sure that
                      all artifacts of a multi-module project are deployed as a whole at the end of the build process instead of deploying each module's artifacts individually
->>>>>>> eada7cdd
                      as part of building the module. -->
                   <groupId>org.sonatype.plugins</groupId>
                   <artifactId>nexus-staging-maven-plugin</artifactId>
