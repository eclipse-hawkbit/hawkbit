<!--

    Copyright (c) 2015 Bosch Software Innovations GmbH and others.

    All rights reserved. This program and the accompanying materials
    are made available under the terms of the Eclipse Public License v1.0
    which accompanies this distribution, and is available at
    http://www.eclipse.org/legal/epl-v10.html

-->
<project xmlns="http://maven.apache.org/POM/4.0.0"
         xmlns:xsi="http://www.w3.org/2001/XMLSchema-instance"
         xsi:schemaLocation="http://maven.apache.org/POM/4.0.0 http://maven.apache.org/xsd/maven-4.0.0.xsd">
   <modelVersion>4.0.0</modelVersion>

   <parent>
      <groupId>org.springframework.boot</groupId>
      <artifactId>spring-boot-starter-parent</artifactId>
      <version>2.3.7.RELEASE</version>
   </parent>

   <groupId>org.eclipse.hawkbit</groupId>
   <artifactId>hawkbit-parent</artifactId>
   <version>0.3.0-SNAPSHOT</version>
   <packaging>pom</packaging>
   <name>hawkBit :: Parent</name>

   <licenses>
      <license>
         <name>Eclipse Public License - Version 1.0</name>
         <url>http://www.eclipse.org/org/documents/epl-v10.php</url>
      </license>
   </licenses>

   <modules>
      <module>hawkbit-core</module>
      <module>hawkbit-security-core</module>
      <module>hawkbit-security-integration</module>
      <module>hawkbit-http-security</module>
      <module>hawkbit-repository</module>
      <module>hawkbit-artifact-repository-filesystem</module>
      <module>hawkbit-autoconfigure</module>
      <module>hawkbit-ui</module>
      <module>hawkbit-rest</module>
      <module>hawkbit-dmf</module>
      <module>hawkbit-test-report</module>
      <module>hawkbit-runtime</module>
      <module>hawkbit-starters</module>
   </modules>

   <scm>
      <connection>${release.scm.connection}</connection>
      <developerConnection>${release.scm.developerConnection}</developerConnection>
      <url>${release.scm.url}</url>
   </scm>

   <ciManagement>
      <system>Jenkins</system>
      <url>https://hudson.eclipse.org/hawkbit/</url>
   </ciManagement>

   <developers>
      <developer>
         <id>kaizimmerm</id>
         <email>kai.zimmermann@microsoft.com</email>
         <organization>Microsoft</organization>
         <organizationUrl>https://www.microsoft.com</organizationUrl>
         <roles>
            <role>Lead</role>
            <role>Committer</role>
         </roles>
      </developer>
      <developer>
         <id>laverman</id>
         <email>Jeroen.Laverman@bosch.io</email>
         <organization>Bosch.IO GmbH</organization>
         <organizationUrl>https://www.bosch.io</organizationUrl>
         <roles>
            <role>Lead</role>
            <role>Committer</role>
         </roles>
      </developer>
      <developer>
         <id>michahirsch</id>
         <roles>
            <role>Committer</role>
         </roles>
      </developer>
      <developer>
         <id>schabdo</id>
         <email>Dominic.Schabel@bosch.io</email>
         <organization>Bosch.IO GmbH</organization>
         <organizationUrl>https://www.bosch.io</organizationUrl>
         <roles>
            <role>Committer</role>
         </roles>
      </developer>
      <developer>
         <id>stefbehl</id>
         <email>Stefan.Behl@bosch.io</email>
         <organization>Bosch.IO GmbH</organization>
         <organizationUrl>https://www.bosch.io</organizationUrl>
         <roles>
            <role>Committer</role>
         </roles>
      </developer>
   </developers>

   <distributionManagement>
      <repository>
         <id>ossrh</id>
         <name>hawkBit Repository - Release</name>
         <url>https://oss.sonatype.org/service/local/staging/deploy/maven2</url>
      </repository>
      <snapshotRepository>
         <id>ossrh</id>
         <name>hawkBit Repository - Snapshots</name>
         <url>https://oss.sonatype.org/content/repositories/snapshots</url>
      </snapshotRepository>
   </distributionManagement>

   <repositories>
      <repository>
         <id>vaadin-addons</id>
         <url>https://maven.vaadin.com/vaadin-addons</url>
      </repository>
   </repositories>

   <properties>

      <java.version>1.8</java.version>
      <!--       Developer preview         -->
      <!-- <java.version>11</java.version> -->

      <spring.boot.version>2.3.7.RELEASE</spring.boot.version>
      <spring.cloud.version>Hoxton.SR7</spring.cloud.version>
      <spring.plugin.core.version>2.0.0.RELEASE</spring.plugin.core.version>

      <snapshotDependencyAllowed>true</snapshotDependencyAllowed>

      <!-- Spring boot version overrides (should be reviewed with every boot
         upgrade) - START -->
      <!-- Newer versions needed than defined in Boot -->
      <!-- Fixed dependencies -->
      <rabbitmq.http-client.version>3.5.0.RELEASE</rabbitmq.http-client.version>
      <!-- Newer version contains new rule that we violate. Needs to be fixed first -->
      <hibernate-validator.version>6.0.20.Final</hibernate-validator.version>
      <!-- Newer community version does not support MySQL 5.6 anymore -->
      <flyway.version>5.2.4</flyway.version>
      <!-- Spring boot version overrides - END -->

      <!-- Vaadin versions - START -->
      <vaadin.version>8.11.3</vaadin.version>
      <vaadin.spring.version>3.2.1</vaadin.spring.version>
      <vaadin.spring.addon.version>2.0.0.RELEASE</vaadin.spring.addon.version>
      <vaadin.plugin.version>${vaadin.version}</vaadin.plugin.version>
      <vaadin.addon.dbar-addon.version>3.0.1</vaadin.addon.dbar-addon.version>
      <vaadin.gwt-api.version>1.3.0</vaadin.gwt-api.version>
      <vaadin.gwt-user.version>2.8.2</vaadin.gwt-user.version>
      <!-- Vaadin versions - END -->

      <maven.processor.plugin.version>3.3.3</maven.processor.plugin.version>
      <maven.scm.plugin.version>1.11.1</maven.scm.plugin.version>
      <maven.site.plugin.version>3.9.0</maven.site.plugin.version>

      <!-- Misc libraries versions - START -->      
      <cron-utils.version>9.1.3</cron-utils.version>
      <jsoup.version>1.11.2</jsoup.version>
      <allure.version>2.13.6</allure.version>
      <eclipselink.version>2.7.3</eclipselink.version>
      <gwtmockito.version>1.1.8</gwtmockito.version>
      <guava.version>25.0-jre</guava.version>
      <javax.el-api.version>2.2.4</javax.el-api.version>
      <corn-cps.version>1.1.7</corn-cps.version>
      <jlorem.version>1.1</jlorem.version>
      <commons-io.version>2.5</commons-io.version>
      <rsql-parser.version>2.1.0</rsql-parser.version>
      <awaitility.version>3.1.2</awaitility.version>
      <io-protostuff.version>1.5.6</io-protostuff.version>
      <!-- Misc libraries versions - END -->

      <!-- Release - START -->
      <release.scm.connection>scm:git:git@github.com:eclipse/hawkbit.git</release.scm.connection>
      <release.scm.developerConnection>scm:git:https://github.com/eclipse/hawkbit.git</release.scm.developerConnection>
      <release.scm.url>https://github.com/eclipse/hawkbit.git</release.scm.url>
      <!-- Release - END -->

      <!-- Sonar - START -->
      <sonar.host.url>https://sonar.ops.bosch-iot-rollouts.com</sonar.host.url>
      <sonar.github.repository>eclipse/hawkbit</sonar.github.repository>
      <sonar.links.homepage>https://www.eclipse.org/hawkbit</sonar.links.homepage>
      <sonar.links.ci>https://circleci.com/gh/eclipse/hawkbit</sonar.links.ci>
      <sonar.exclusions>
         **/target/generated-sources/apt/**,**/src/test/**,**/src/main/java/org/eclipse/hawkbit/repository/test/**
      </sonar.exclusions>
      <sonar.coverage.exclusions>
         **/src/main/java/org/eclipse/hawkbit/ui/**,**/target/generated-sources/apt/**,**/src/main/java/org/eclipse/hawkbit/repository/test/**,**/examples/**
      </sonar.coverage.exclusions>
      <jacoco.version>0.8.4</jacoco.version>
      <jacoco.outputDir>${project.build.directory}</jacoco.outputDir>
      <sonar.coverage.jacoco.xmlReportPaths>
         ${project.basedir}/../hawkbit-test-report/target/jacoco-aggregate/jacoco.xml,
         ${project.basedir}/../../hawkbit-test-report/target/jacoco-aggregate/jacoco.xml
      </sonar.coverage.jacoco.xmlReportPaths>

      <!-- Sonar - END -->

      <!-- ************************ -->
      <!-- Maven Surefire settings -->
      <!-- ************************ -->
      <surefire.forkcount>1</surefire.forkcount>
   </properties>

   <build>
      <plugins>
         <plugin>
            <groupId>org.apache.maven.plugins</groupId>
            <artifactId>maven-compiler-plugin</artifactId>
            <configuration>
               <compilerArgument>-Xlint:all</compilerArgument>
               <showWarnings>true</showWarnings>
               <showDeprecation>true</showDeprecation>
            </configuration>
         </plugin>
         <plugin>
            <groupId>com.mycila</groupId>
            <artifactId>license-maven-plugin</artifactId>
         </plugin>
         <plugin>
            <groupId>org.apache.maven.plugins</groupId>
            <artifactId>maven-enforcer-plugin</artifactId>
            <executions>
               <execution>
                  <!-- Make sure that only non-snapshot versions are used
                     for the dependencies. Only active when property 'snapshotDependencyAllowed'
                     is false. -->
                  <id>enforce-no-snapshots</id>
                  <goals>
                     <goal>enforce</goal>
                  </goals>
                  <configuration>
                     <skip>${snapshotDependencyAllowed}</skip>
                     <rules>
                        <requireReleaseDeps>
                           <message>No Snapshots Allowed!</message>
                        </requireReleaseDeps>
                        <requireReleaseVersion>
                           <message>No Snapshots Allowed!</message>
                        </requireReleaseVersion>
                        <requireMavenVersion>
                           <version>3.5</version>
                        </requireMavenVersion>
                     </rules>
                  </configuration>
               </execution>
            </executions>
         </plugin>
         <plugin>
            <groupId>org.codehaus.mojo</groupId>
            <artifactId>versions-maven-plugin</artifactId>
         </plugin>
         <plugin>
            <artifactId>maven-scm-plugin</artifactId>
            <version>${maven.scm.plugin.version}</version>
            <configuration>
               <tag>${project.version}</tag>
            </configuration>
         </plugin>
         <plugin>
            <groupId>org.jacoco</groupId>
            <artifactId>jacoco-maven-plugin</artifactId>
            <version>${jacoco.version}</version>
            <executions>
               <execution>
                  <id>prepare-ut-agent</id>
                  <phase>process-test-classes</phase>
                  <goals>
                     <goal>prepare-agent</goal>
                  </goals>
                  <configuration>
                     <propertyName>jacoco.agent.ut.arg</propertyName>
                  </configuration>
               </execution>
               <execution>
                  <id>prepare-it-agent</id>
                  <phase>pre-integration-test</phase>
                  <goals>
                     <goal>prepare-agent-integration</goal>
                  </goals>
                  <configuration>
                     <propertyName>jacoco.agent.it.arg</propertyName>
                  </configuration>
               </execution>
            </executions>
         </plugin>
         <plugin>
            <groupId>org.apache.maven.plugins</groupId>
            <artifactId>maven-source-plugin</artifactId>
            <executions>
               <execution>
                  <id>attach-sources</id>
                  <goals>
                     <goal>jar</goal>
                  </goals>
               </execution>
            </executions>
         </plugin>
      </plugins>

      <pluginManagement>
         <plugins>
            <plugin>
               <groupId>org.apache.maven.plugins</groupId>
               <artifactId>maven-javadoc-plugin</artifactId>
               <configuration>
                  <doclint>syntax</doclint>
               </configuration>
            </plugin>

            <plugin>
               <groupId>com.mycila</groupId>
               <artifactId>license-maven-plugin</artifactId>
               <version>2.11</version>
               <configuration>
                  <header>licenses/LICENSE_HEADER_TEMPLATE_BOSCH_20.txt</header>
                  <validHeaders>
                     <validHeader>licenses/LICENSE_HEADER_TEMPLATE_SIEMENS.txt</validHeader>
                     <validHeader>licenses/LICENSE_HEADER_TEMPLATE_SIEMENS_18.txt</validHeader>
                     <validHeader>licenses/LICENSE_HEADER_TEMPLATE_BOSCH.txt</validHeader>
                     <validHeader>licenses/LICENSE_HEADER_TEMPLATE_BOSCH_18.txt</validHeader>
                     <validHeader>licenses/LICENSE_HEADER_TEMPLATE_BOSCH_19.txt</validHeader>
                     <validHeader>licenses/LICENSE_HEADER_TEMPLATE_BOSCH_20.txt</validHeader>
                     <validHeader>licenses/LICENSE_HEADER_TEMPLATE_BOSCH_21.txt</validHeader>
                     <validHeader>licenses/LICENSE_HEADER_TEMPLATE_MICROSOFT_18.txt</validHeader>
                     <validHeader>licenses/LICENSE_HEADER_TEMPLATE_MICROSOFT_20.txt</validHeader>
                     <validHeader>licenses/LICENSE_HEADER_TEMPLATE_DEVOLO_19.txt</validHeader>
                     <validHeader>licenses/LICENSE_HEADER_TEMPLATE_KIWIGRID_19.txt</validHeader>
                     <validHeader>licenses/LICENSE_HEADER_TEMPLATE_ENAPTER.txt</validHeader>
                  </validHeaders>
                  <excludes>
                     <exclude>.azure-pipelines/*</exclude>
                     <exclude>.devcontainer/*</exclude>
                     <exclude>**/banner.txt</exclude>
                     <exclude>**/helm/**</exclude>
                     <exclude>**/README</exclude>
                     <exclude>.3rd-party/**</exclude>
                     <exclude>.github/**</exclude>
                     <exclude>**/.git*</exclude>
                     <exclude>.git*</exclude>
                     <exclude>**/*.sql</exclude>
                     <exclude>eclipse_codeformatter.xml</exclude>
                     <exclude>**/addons.scss</exclude>
                     <exclude>**/VAADIN/widgetsets/**</exclude>
                     <exclude>.sonar</exclude>
                     <exclude>**/docker/**</exclude>
                     <exclude>**/.sonar/**</exclude>
                     <exclude>docs/content/**</exclude>
                     <exclude>docs/layouts/**</exclude>
                     <exclude>docs/static/**</exclude>
                     <exclude>docs/*.toml</exclude>
                     <exclude>**/LICENSE*</exclude>
                  </excludes>
                  <mapping>
                     <scss>JAVADOC_STYLE</scss>
                  </mapping>
               </configuration>
            </plugin>
            <plugin>
               <groupId>org.eclipse.m2e</groupId>
               <artifactId>lifecycle-mapping</artifactId>
               <version>1.0.0</version>
               <configuration>
                  <lifecycleMappingMetadata>
                     <pluginExecutions>
                        <pluginExecution>
                           <pluginExecutionFilter>
                              <groupId>org.apache.maven.plugins</groupId>
                              <artifactId>maven-dependency-plugin</artifactId>
                              <versionRange>[2.8,)</versionRange>
                              <goals>
                                 <goal>copy-dependencies</goal>
                              </goals>
                           </pluginExecutionFilter>
                           <action>
                              <ignore />
                           </action>
                        </pluginExecution>
                        <pluginExecution>
                           <pluginExecutionFilter>
                              <groupId>com.vaadin</groupId>
                              <artifactId>vaadin-maven-plugin</artifactId>
                              <versionRange>${vaadin.plugin.version}</versionRange>
                              <goals>
                                 <goal>resources</goal>
                                 <goal>update-widgetset</goal>
                              </goals>
                           </pluginExecutionFilter>
                           <action>
                              <ignore/>
                           </action>
                        </pluginExecution>
                     </pluginExecutions>
                  </lifecycleMappingMetadata>
               </configuration>
            </plugin>
            <plugin>
               <groupId>org.apache.maven.plugins</groupId>
               <artifactId>maven-surefire-plugin</artifactId>
               <configuration>
                  <systemPropertyVariables>
                     <!-- Set output directory according to allure-framework recommendation -->
                     <allure.results.directory>${project.build.directory}/allure-results</allure.results.directory>
                     <!-- Bugfix for timeout. See https://github.com/allure-framework/allure-maven/issues/59 -->
                     <allure.serve.timeout>650</allure.serve.timeout>
                  </systemPropertyVariables>
                  <!-- Bugfix for OpenJDK 8u181, see https://issues.apache.org/jira/browse/SUREFIRE-1588 -->
                  <useSystemClassLoader>false</useSystemClassLoader>
                  <reuseForks>true</reuseForks>
                  <forkCount>${surefire.forkcount}</forkCount>
                  <argLine>
                     ${jacoco.agent.ut.arg}
                  </argLine>
                  <properties>
                     <property>
                        <name>listener</name>
                        <value>io.qameta.allure.junit5.AllureJunit5</value>
                     </property>
                  </properties>
                  <includes>
                     <include>**/*Tests.java</include>
                     <include>**/*Test.java</include>
                     <include>**/*IT.java</include>
                  </includes>
                  <excludes>
                     <exclude>**/Abstract*.java</exclude>
                  </excludes>
               </configuration>
            </plugin>
            <plugin>
               <groupId>org.apache.maven.plugins</groupId>
               <artifactId>maven-failsafe-plugin</artifactId>
               <configuration>
                  <reuseForks>false</reuseForks>
                  <forkCount>${surefire.forkcount}</forkCount>
                  <argLine>-Xmx1024m ${jacoco.agent.ut.arg}</argLine>
                  <properties>
                     <property>
                        <name>listener</name>
                        <value>io.qameta.allure.junit5.AllureJunit5</value>
                     </property>
                  </properties>
               </configuration>
               <executions>
                  <execution>
                     <id>integration-test</id>
                     <phase>integration-test</phase>
                     <goals>
                        <goal>integration-test</goal>
                     </goals>
                  </execution>
               </executions>
            </plugin>
            <plugin>
               <groupId>org.apache.maven.plugins</groupId>
               <artifactId>maven-site-plugin</artifactId>
               <version>${maven.site.plugin.version}</version>
               <configuration>
                  <skip>true</skip>
                  <skipDeploy>true</skipDeploy>
               </configuration>
            </plugin>
            <plugin>
               <groupId>org.jacoco</groupId>
               <artifactId>jacoco-maven-plugin</artifactId>
               <version>${jacoco.version}</version>
            </plugin>
            <plugin>
               <groupId>org.bsc.maven</groupId>
               <artifactId>maven-processor-plugin</artifactId>
               <version>${maven.processor.plugin.version}</version>
            </plugin>
         </plugins>
      </pluginManagement>
   </build>
   <profiles>
      <profile>
         <id>nexus_staging</id>
         <activation>
            <property>
               <name>!skipNexusStaging</name>
            </property>
         </activation>
         <build>
            <plugins>
               <plugin>
                  <!-- Use the Nexus Staging plugin as a full replacement
                     for the standard Maven Deploy plugin. See https://github.com/sonatype/nexus-maven-plugins/tree/master/staging/maven-plugin
                     why this makes sense :-) We can control whether we want to deploy to the
                     Eclipse repo or Maven Central by a combination of the version being a SNAPSHOT
                     or RELEASE version and property skipNexusStaging=true/false. In any case
                     we can take advantage of the plugin's "deferred deploy" feature which makes
                     sure that all artifacts of a multi-module project are deployed as a whole
                     at the end of the build process instead of deploying each module's artifacts
                     individually as part of building the module. -->
                  <groupId>org.sonatype.plugins</groupId>
                  <artifactId>nexus-staging-maven-plugin</artifactId>
                  <version>1.6.7</version>
                  <extensions>true</extensions>
                  <configuration>
                     <serverId>ossrh</serverId>
                     <nexusUrl>https://oss.sonatype.org/</nexusUrl>
                     <autoReleaseAfterClose>false</autoReleaseAfterClose>
                  </configuration>
               </plugin>
            </plugins>
         </build>
      </profile>
      <profile>
         <!-- this profile generates GPG signatures -->
         <id>create_gpg_signature</id>
         <activation>
            <activeByDefault>false</activeByDefault>
            <property>
               <name>createGPGSignature</name>
            </property>
         </activation>
         <build>
            <plugins>
               <plugin>
                  <groupId>org.apache.maven.plugins</groupId>
                  <artifactId>maven-gpg-plugin</artifactId>
                  <version>1.6</version>
                  <executions>
                     <execution>
                        <id>sign-artifacts</id>
                        <phase>verify</phase>
                        <goals>
                           <goal>sign</goal>
                        </goals>
                     </execution>
                  </executions>
               </plugin>
            </plugins>
         </build>
      </profile>
   </profiles>

   <dependencyManagement>
      <dependencies>
         <!-- Vaadin -->
         <dependency>
            <groupId>com.vaadin</groupId>
            <artifactId>vaadin-bom</artifactId>
            <version>${vaadin.version}</version>
            <type>pom</type>
            <scope>import</scope>
         </dependency>
         <dependency>
            <groupId>com.vaadin</groupId>
            <artifactId>vaadin-spring-boot</artifactId>
            <version>${vaadin.spring.version}</version>
            <exclusions>
               <exclusion>
                  <groupId>com.vaadin</groupId>
                  <artifactId>vaadin-server</artifactId>
               </exclusion>
            </exclusions>            
         </dependency>
         <dependency>
            <groupId>org.vaadin.spring.addons</groupId>
            <artifactId>vaadin-spring-addon-eventbus</artifactId>
            <version>${vaadin.spring.addon.version}</version>
            <exclusions>
               <exclusion>
                  <groupId>com.vaadin</groupId>
                  <artifactId>vaadin-spring</artifactId>
               </exclusion>
            </exclusions>
         </dependency>
         <dependency>
            <groupId>org.vaadin.spring.extensions</groupId>
            <artifactId>vaadin-spring-ext-security</artifactId>
            <version>${vaadin.spring.addon.version}</version>
            <exclusions>
               <exclusion>
                  <groupId>com.vaadin</groupId>
                  <artifactId>vaadin-spring</artifactId>
               </exclusion>            
            </exclusions>
         </dependency>
         <dependency>
            <groupId>org.vaadin.alump.distributionbar</groupId>
            <artifactId>dbar-addon</artifactId>
            <version>${vaadin.addon.dbar-addon.version}</version>
            <exclusions>
               <exclusion>
                  <groupId>com.vaadin</groupId>
                  <artifactId>vaadin-server</artifactId>
               </exclusion>
            </exclusions>
         </dependency>

         <!-- Misc -->
         <dependency>
            <groupId>com.rabbitmq</groupId>
            <artifactId>http-client</artifactId>
            <version>${rabbitmq.http-client.version}</version>
         </dependency>
         <dependency>
            <groupId>com.cronutils</groupId>
            <artifactId>cron-utils</artifactId>
            <version>${cron-utils.version}</version>
         </dependency>
         <dependency>
            <groupId>org.jsoup</groupId>
            <artifactId>jsoup</artifactId>
            <version>${jsoup.version}</version>
         </dependency>
         <dependency>
            <groupId>javax.el</groupId>
            <artifactId>javax.el-api</artifactId>
            <version>${javax.el-api.version}</version>
         </dependency>
         <dependency>
            <groupId>net.sf.corn</groupId>
            <artifactId>corn-cps</artifactId>
            <version>${corn-cps.version}</version>
         </dependency>
         <dependency>
            <groupId>net._01001111</groupId>
            <artifactId>jlorem</artifactId>
            <version>${jlorem.version}</version>
         </dependency>
         <dependency>
            <groupId>com.github.gwtd3</groupId>
            <artifactId>gwt-d3-api</artifactId>
            <version>${vaadin.gwt-api.version}</version>
            <exclusions>
               <exclusion>
                  <groupId>com.google.gwt</groupId>
                  <artifactId>gwt-user</artifactId>
               </exclusion>
               <exclusion>
                  <groupId>junit</groupId>
                  <artifactId>junit</artifactId>
               </exclusion>
            </exclusions>
         </dependency>
         <dependency>
            <groupId>com.google.gwt</groupId>
            <artifactId>gwt-user</artifactId>
            <version>${vaadin.gwt-user.version}</version>
            <exclusions>
               <!-- Exclude javax.validation because a very old source.jar is referenced by this gwt-user dependency -->
               <exclusion>
                  <groupId>javax.validation</groupId>
                  <artifactId>validation-api</artifactId>
               </exclusion>               
            </exclusions>
          </dependency>           
         <!-- Spring -->
         <dependency>
            <groupId>org.springframework.cloud</groupId>
            <artifactId>spring-cloud-dependencies</artifactId>
            <version>${spring.cloud.version}</version>
            <type>pom</type>
            <scope>import</scope>
         </dependency>
         <dependency>
            <groupId>org.springframework.boot</groupId>
            <artifactId>spring-boot-starter-web</artifactId>
            <version>${spring.boot.version}</version>
            <exclusions>
               <exclusion>
                  <groupId>org.springframework.boot</groupId>
                  <artifactId>spring-boot-starter-tomcat</artifactId>
               </exclusion>
               <exclusion>
                  <groupId>com.fasterxml.jackson.datatype</groupId>
                  <artifactId>jackson-datatype-jdk8</artifactId>
               </exclusion>
               <exclusion>
                  <groupId>com.fasterxml.jackson.datatype</groupId>
                  <artifactId>jackson-datatype-jsr310</artifactId>
               </exclusion>
               <exclusion>
                  <groupId>com.fasterxml.jackson.module</groupId>
                  <artifactId>jackson-module-parameter-names</artifactId>
               </exclusion>
            </exclusions>
         </dependency>
         <dependency>
            <groupId>org.springframework.boot</groupId>
            <artifactId>spring-boot-starter-tomcat</artifactId>
            <version>${spring.boot.version}</version>
            <scope>provided</scope>
         </dependency>
         <dependency>
            <groupId>org.springframework.boot</groupId>
            <artifactId>spring-boot-starter</artifactId>
            <version>${spring.boot.version}</version>
            <exclusions>
               <exclusion>
                  <groupId>org.apache.logging.log4j</groupId>
                  <artifactId>log4j-to-slf4j</artifactId>
               </exclusion>
            </exclusions>
         </dependency>
         <dependency>
            <groupId>org.springframework.boot</groupId>
            <artifactId>spring-boot-starter-data-jpa</artifactId>
            <version>${spring.boot.version}</version>
            <exclusions>
               <exclusion>
                  <groupId>org.hibernate</groupId>
                  <artifactId>hibernate-entitymanager</artifactId>
               </exclusion>
               <exclusion>
                  <groupId>org.hibernate</groupId>
                  <artifactId>hibernate-core</artifactId>
               </exclusion>
               <exclusion>
                  <groupId>org.springframework.boot</groupId>
                  <artifactId>spring-boot-starter-logging</artifactId>
               </exclusion>
               <exclusion>
                  <groupId>javax.xml.bind</groupId>
                  <artifactId>jaxb-api</artifactId>
               </exclusion>
            </exclusions>
         </dependency>
         <dependency>
            <groupId>org.eclipse.persistence</groupId>
            <artifactId>org.eclipse.persistence.jpa</artifactId>
            <version>${eclipselink.version}</version>
         </dependency>
         <dependency>
            <groupId>org.springframework.plugin</groupId>
            <artifactId>spring-plugin-core</artifactId>
            <version>${spring.plugin.core.version}</version>
         </dependency>

         <!-- Protostuff Io -->
         <dependency>
            <groupId>io.protostuff</groupId>
            <artifactId>protostuff-core</artifactId>
            <version>${io-protostuff.version}</version>
         </dependency>
         <dependency>
            <groupId>io.protostuff</groupId>
            <artifactId>protostuff-runtime</artifactId>
            <version>${io-protostuff.version}</version>
         </dependency>

         <!-- RSQL / FIQL parser -->
         <dependency>
            <groupId>cz.jirutka.rsql</groupId>
            <artifactId>rsql-parser</artifactId>
            <version>${rsql-parser.version}</version>
         </dependency>
         <dependency>
            <groupId>commons-io</groupId>
            <artifactId>commons-io</artifactId>
            <version>${commons-io.version}</version>
         </dependency>
         <dependency>
<<<<<<< HEAD
            <groupId>org.springframework.boot</groupId>
            <artifactId>spring-boot-starter-test</artifactId>
            <version>${spring.boot.version}</version>
            <exclusions>
               <exclusion>
                  <groupId>org.springframework.boot</groupId>
                  <artifactId>spring-boot-starter-logging</artifactId>
               </exclusion>
               <!-- As long as JUnit 5 is not used, these dependencies can be excluded -->

            </exclusions>
         </dependency>
         <dependency>
=======
>>>>>>> 9f16d151
            <groupId>io.qameta.allure</groupId>
            <artifactId>allure-junit5</artifactId>
            <version>${allure.version}</version>
            <scope>test</scope>
         </dependency>
         <dependency>
            <groupId>org.springframework.amqp</groupId>
            <artifactId>spring-rabbit-junit</artifactId>
            <version>${spring-amqp.version}</version>
            <scope>test</scope>
         </dependency>
         <dependency>
            <groupId>org.springframework.amqp</groupId>
            <artifactId>spring-rabbit-test</artifactId>
            <version>${spring-amqp.version}</version>
            <scope>test</scope>
         </dependency>
         <dependency>
            <groupId>com.google.guava</groupId>
            <artifactId>guava</artifactId>
            <version>${guava.version}</version>
            <!-- https://github.com/google/guava/issues/2824 -->
            <exclusions>
               <exclusion>
                  <groupId>com.google.j2objc</groupId>
                  <artifactId>j2objc-annotations</artifactId>
               </exclusion>
               <exclusion>
                  <groupId>com.google.code.findbugs</groupId>
                  <artifactId>jsr305</artifactId>
               </exclusion>
               <exclusion>
                  <groupId>org.checkerframework</groupId>
                  <artifactId>checker-compat-qual</artifactId>
               </exclusion>
               <exclusion>
                  <groupId>com.google.errorprone</groupId>
                  <artifactId>error_prone_annotations</artifactId>
               </exclusion>
               <exclusion>
                  <groupId>com.google.j2objc</groupId>
                  <artifactId>j2objc-annotations</artifactId>
               </exclusion>
               <exclusion>
                  <groupId>org.codehaus.mojo</groupId>
                  <artifactId>animal-sniffer-annotations</artifactId>
               </exclusion>
            </exclusions>
         </dependency>
         <dependency>
            <groupId>org.awaitility</groupId>
            <artifactId>awaitility</artifactId>
            <version>${awaitility.version}</version>
         </dependency>
      </dependencies>
   </dependencyManagement>
</project><|MERGE_RESOLUTION|>--- conflicted
+++ resolved
@@ -764,22 +764,6 @@
             <version>${commons-io.version}</version>
          </dependency>
          <dependency>
-<<<<<<< HEAD
-            <groupId>org.springframework.boot</groupId>
-            <artifactId>spring-boot-starter-test</artifactId>
-            <version>${spring.boot.version}</version>
-            <exclusions>
-               <exclusion>
-                  <groupId>org.springframework.boot</groupId>
-                  <artifactId>spring-boot-starter-logging</artifactId>
-               </exclusion>
-               <!-- As long as JUnit 5 is not used, these dependencies can be excluded -->
-
-            </exclusions>
-         </dependency>
-         <dependency>
-=======
->>>>>>> 9f16d151
             <groupId>io.qameta.allure</groupId>
             <artifactId>allure-junit5</artifactId>
             <version>${allure.version}</version>
