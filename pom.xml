<!--

    Copyright (c) 2015 Bosch Software Innovations GmbH and others

    This program and the accompanying materials are made
    available under the terms of the Eclipse Public License 2.0
    which is available at https://www.eclipse.org/legal/epl-2.0/

    SPDX-License-Identifier: EPL-2.0

-->
<project xmlns="http://maven.apache.org/POM/4.0.0"
         xmlns:xsi="http://www.w3.org/2001/XMLSchema-instance"
         xsi:schemaLocation="http://maven.apache.org/POM/4.0.0 http://maven.apache.org/xsd/maven-4.0.0.xsd">
   <modelVersion>4.0.0</modelVersion>

   <parent>
      <groupId>org.springframework.boot</groupId>
      <artifactId>spring-boot-starter-parent</artifactId>
      <version>2.7.15</version>
   </parent>

   <groupId>org.eclipse.hawkbit</groupId>
   <artifactId>hawkbit-parent</artifactId>
   <version>0.3.0-SNAPSHOT</version>
   <packaging>pom</packaging>
   <name>hawkBit :: Parent</name>

   <licenses>
      <license>
         <name>Eclipse Public License - v 2.0</name>
         <url>https://www.eclipse.org/org/documents/epl-2.0/EPL-2.0.txt</url>
      </license>
   </licenses>

   <modules>
      <module>hawkbit-core</module>
      <module>hawkbit-security-core</module>
      <module>hawkbit-security-integration</module>
      <module>hawkbit-http-security</module>
      <module>hawkbit-repository</module>
      <module>hawkbit-artifact-repository-filesystem</module>
      <module>hawkbit-autoconfigure</module>
      <module>hawkbit-ui</module>
      <module>hawkbit-rest</module>
      <module>hawkbit-dmf</module>
      <module>hawkbit-test-report</module>
      <module>hawkbit-runtime</module>
      <module>hawkbit-starters</module>
   </modules>

   <scm>
      <connection>${release.scm.connection}</connection>
      <developerConnection>${release.scm.developerConnection}</developerConnection>
      <url>${release.scm.url}</url>
   </scm>

   <ciManagement>
      <system>Jenkins</system>
      <url>https://hudson.eclipse.org/hawkbit/</url>
   </ciManagement>

   <developers>
      <developer>
         <id>kaizimmerm</id>
         <email>kai.zimmermann@microsoft.com</email>
         <organization>Microsoft</organization>
         <organizationUrl>https://www.microsoft.com</organizationUrl>
         <roles>
            <role>Lead</role>
            <role>Committer</role>
         </roles>
      </developer>
      <developer>
         <id>laverman</id>
         <email>Jeroen.Laverman@bosch.io</email>
         <organization>Bosch.IO GmbH</organization>
         <organizationUrl>https://www.bosch.io</organizationUrl>
         <roles>
            <role>Lead</role>
            <role>Committer</role>
         </roles>
      </developer>
      <developer>
         <id>michahirsch</id>
         <roles>
            <role>Committer</role>
         </roles>
      </developer>
      <developer>
         <id>schabdo</id>
         <email>Dominic.Schabel@bosch.io</email>
         <organization>Bosch.IO GmbH</organization>
         <organizationUrl>https://www.bosch.io</organizationUrl>
         <roles>
            <role>Committer</role>
         </roles>
      </developer>
      <developer>
         <id>stefbehl</id>
         <email>Stefan.Behl@bosch.io</email>
         <organization>Bosch.IO GmbH</organization>
         <organizationUrl>https://www.bosch.io</organizationUrl>
         <roles>
            <role>Committer</role>
         </roles>
      </developer>
      <developer>
         <id>avgustinmm</id>
         <email>Avgustin.Marinov@bosch.com</email>
         <organization>Bosch</organization>
         <organizationUrl>https://www.bosch.io</organizationUrl>
         <roles>
            <role>Committer</role>
         </roles>
      </developer>
   </developers>

   <distributionManagement>
      <repository>
         <id>ossrh</id>
         <name>hawkBit Repository - Release</name>
         <url>https://oss.sonatype.org/service/local/staging/deploy/maven2</url>
      </repository>
      <snapshotRepository>
         <id>ossrh</id>
         <name>hawkBit Repository - Snapshots</name>
         <url>https://oss.sonatype.org/content/repositories/snapshots</url>
      </snapshotRepository>
   </distributionManagement>

   <repositories>
      <repository>
         <id>vaadin-addons</id>
         <url>https://maven.vaadin.com/vaadin-addons</url>
      </repository>
   </repositories>

   <properties>
      <snapshotDependencyAllowed>true</snapshotDependencyAllowed>

      <java.version>17</java.version>
      <test.jvm.args/>

      <spring.boot.version>2.7.15</spring.boot.version>
      <spring.cloud.version>2021.0.5</spring.cloud.version>
      <spring.plugin.core.version>2.0.0.RELEASE</spring.plugin.core.version>

      <!-- Swagger Support -->
      <springdoc-openapi.version>1.7.0</springdoc-openapi.version>

      <!-- Swagger Support -->
      <springdoc-openapi.version>1.7.0</springdoc-openapi.version>

      <!-- Spring boot version overrides (should be reviewed with every boot upgrade) - START -->
      <!-- Newer versions needed than defined in Boot -->
      <!-- Fixed dependencies -->
      <!-- CVE-2022-25857 -->
      <snakeyaml.version>1.33</snakeyaml.version>
      <!-- Spring boot version overrides - END -->

      <!-- CVE-2022-45868, fixed in 2.2.200 -->
      <h2.version>2.2.222</h2.version>

      <rabbitmq.http-client.version>5.1.0</rabbitmq.http-client.version>

      <!-- Eclipselink - START -->
      <eclipselink.version>2.7.13</eclipselink.version>
      <eclipselink.maven.plugin.version>2.7.9.1</eclipselink.maven.plugin.version>
      <!-- Eclipselink - END -->

      <!-- Vaadin versions - START -->
      <!-- Vaadin version 8.14.3 is the last version running under an Apache 2.0 license -->
      <vaadin.version>8.14.3</vaadin.version>
      <vaadin.spring.version>3.2.1</vaadin.spring.version>
      <vaadin.spring.addon.version>2.0.0.RELEASE</vaadin.spring.addon.version>
      <vaadin.plugin.version>${vaadin.version}</vaadin.plugin.version>
      <vaadin.addon.dbar-addon.version>3.0.1</vaadin.addon.dbar-addon.version>
      <vaadin.gwt-api.version>1.3.0</vaadin.gwt-api.version>
      <vaadin.gwt-user.version>2.9.0</vaadin.gwt-user.version>
      <!-- Vaadin versions - END -->

      <!-- ************************ -->
      <!-- Maven Plugins -->
      <!-- ************************ -->
      <!-- Docker image build - START -->
      <docker.repository.name>${project.artifactId}</docker.repository.name>
      <docker.host>unix:///var/run/docker.sock</docker.host>
      <docker.maven.plugin.version>0.40.3</docker.maven.plugin.version>
      <docker.memory.size>-Xms600m -Xmx600m -XX:MaxMetaspaceSize=250m -XX:MetaspaceSize=250m -Xss300K
      </docker.memory.size>
      <docker.base.image.platform>linux/amd64</docker.base.image.platform>
      <docker.gc.settings>-XX:+UseG1GC -XX:+UseStringDeduplication -XX:+UseCompressedOops</docker.gc.settings>
      <docker.jvm.args>${docker.memory.size} ${docker.gc.settings} -XX:+HeapDumpOnOutOfMemoryError
         -XX:+ExitOnOutOfMemoryError -Djava.security.egd=file:/dev/./urandom
      </docker.jvm.args>
      <docker.jre.version>17.0.8_7-jre-alpine</docker.jre.version>
      <!-- Docker image build - END -->

      <maven.scm.plugin.version>2.0.1</maven.scm.plugin.version>
      <maven.site.plugin.version>3.12.1</maven.site.plugin.version>
      <maven.surefire.plugin.version>3.1.2</maven.surefire.plugin.version>
      <maven.failsafe.plugin.version>3.1.2</maven.failsafe.plugin.version>
      <maven.enforcer.plugin.version>3.3.0</maven.enforcer.plugin.version>
      <!-- ************************ -->
      <!-- Maven Surefire settings -->
      <!-- ************************ -->
      <surefire.forkcount>1</surefire.forkcount>

      <!-- Misc libraries versions - START -->
      <cron-utils.version>9.2.1</cron-utils.version>
      <jsoup.version>1.16.1</jsoup.version>
      <jaxb-api.version>2.3.1</jaxb-api.version>
      <guava.version>32.1.2-jre</guava.version>
      <javax.el-api.version>3.0.0</javax.el-api.version>
      <commons-io.version>2.13.0</commons-io.version>
      <rsql-parser.version>2.1.0</rsql-parser.version>
      <io-protostuff.version>1.8.0</io-protostuff.version>

      <!-- test -->
      <allure.version>2.24.0</allure.version>
      <awaitility.version>4.2.0</awaitility.version>

      <!-- Misc libraries versions - END -->

      <!-- Release - START -->
      <release.scm.connection>scm:git:git@github.com:eclipse/hawkbit.git</release.scm.connection>
      <release.scm.developerConnection>scm:git:https://github.com/eclipse/hawkbit.git</release.scm.developerConnection>
      <release.scm.url>https://github.com/eclipse/hawkbit.git</release.scm.url>
      <!-- Release - END -->

      <!-- Sonar - START -->
      <sonar.host.url>https://sonarcloud.io</sonar.host.url>
      <sonar.organization>bosch-iot-rollouts</sonar.organization>
      <sonar.projectKey>${project.groupId}:${project.artifactId}</sonar.projectKey>
      <sonar.branch.name>LOCAL_SCAN</sonar.branch.name>
      <sonar.qualitygate.wait>true</sonar.qualitygate.wait>
      <sonar.qualitygate.timeout>600</sonar.qualitygate.timeout>
      <sonar.links.homepage>https://www.eclipse.org/hawkbit</sonar.links.homepage>
      <sonar.links.ci>https://circleci.com/gh/eclipse/hawkbit</sonar.links.ci>
      <sonar.exclusions>
         **/target/generated-sources/apt/**,**/src/test/**,**/src/main/java/org/eclipse/hawkbit/repository/test/**
      </sonar.exclusions>
      <sonar.coverage.exclusions>
         **/src/main/java/org/eclipse/hawkbit/ui/**,**/target/generated-sources/apt/**,**/src/main/java/org/eclipse/hawkbit/repository/test/**,**/examples/**
      </sonar.coverage.exclusions>
      <jacoco.version>0.8.8</jacoco.version>
      <jacoco.outputDir>${project.build.directory}</jacoco.outputDir>
      <sonar.coverage.jacoco.xmlReportPaths>
         ${project.basedir}/../hawkbit-test-report/target/jacoco-aggregate/jacoco.xml,
         ${project.basedir}/../../hawkbit-test-report/target/jacoco-aggregate/jacoco.xml
      </sonar.coverage.jacoco.xmlReportPaths>
      <!-- Sonar - END -->
   </properties>

   <build>
      <plugins>
         <plugin>
            <groupId>org.apache.maven.plugins</groupId>
            <artifactId>maven-compiler-plugin</artifactId>
            <configuration>
               <compilerArgument>-Xlint:all</compilerArgument>
               <showWarnings>true</showWarnings>
               <showDeprecation>true</showDeprecation>
            </configuration>
         </plugin>
         <plugin>
            <groupId>com.mycila</groupId>
            <artifactId>license-maven-plugin</artifactId>
         </plugin>
         <plugin>
            <groupId>org.apache.maven.plugins</groupId>
            <artifactId>maven-enforcer-plugin</artifactId>
            <version>${maven.enforcer.plugin.version}</version>
            <executions>
               <execution>
                  <!-- Make sure that only non-snapshot versions are used
                     for the dependencies. Only active when property 'snapshotDependencyAllowed'
                     is false. -->
                  <id>enforce-no-snapshots</id>
                  <goals>
                     <goal>enforce</goal>
                  </goals>
                  <configuration>
                     <skip>${snapshotDependencyAllowed}</skip>
                     <rules>
                        <requireReleaseDeps>
                           <message>No Snapshots Allowed!</message>
                        </requireReleaseDeps>
                        <requireReleaseVersion>
                           <message>No Snapshots Allowed!</message>
                        </requireReleaseVersion>
                        <requireMavenVersion>
                           <version>3.5</version>
                        </requireMavenVersion>
                     </rules>
                  </configuration>
               </execution>
            </executions>
         </plugin>
         <plugin>
            <groupId>org.codehaus.mojo</groupId>
            <artifactId>versions-maven-plugin</artifactId>
         </plugin>
         <plugin>
            <artifactId>maven-scm-plugin</artifactId>
            <version>${maven.scm.plugin.version}</version>
            <configuration>
               <tag>${project.version}</tag>
            </configuration>
         </plugin>
         <plugin>
            <groupId>org.jacoco</groupId>
            <artifactId>jacoco-maven-plugin</artifactId>
            <version>${jacoco.version}</version>
            <executions>
               <execution>
                  <id>prepare-ut-agent</id>
                  <phase>process-test-classes</phase>
                  <goals>
                     <goal>prepare-agent</goal>
                  </goals>
                  <configuration>
                     <propertyName>jacoco.agent.ut.arg</propertyName>
                  </configuration>
               </execution>
               <execution>
                  <id>prepare-it-agent</id>
                  <phase>pre-integration-test</phase>
                  <goals>
                     <goal>prepare-agent-integration</goal>
                  </goals>
                  <configuration>
                     <propertyName>jacoco.agent.it.arg</propertyName>
                  </configuration>
               </execution>
            </executions>
         </plugin>
         <plugin>
            <groupId>org.apache.maven.plugins</groupId>
            <artifactId>maven-source-plugin</artifactId>
            <executions>
               <execution>
                  <id>attach-sources</id>
                  <goals>
                     <goal>jar</goal>
                  </goals>
               </execution>
            </executions>
         </plugin>
      </plugins>

      <pluginManagement>
         <plugins>
            <plugin>
               <groupId>io.fabric8</groupId>
               <artifactId>docker-maven-plugin</artifactId>
               <version>${docker.maven.plugin.version}</version>
               <configuration>
                  <verbose>true</verbose>
                  <dockerHost>${docker.host}</dockerHost>
                  <images>
                     <image>
                        <alias>${docker.repository.name}</alias>
                        <name>
                           ${docker.repository.name}:${project.version}
                        </name>
                        <build>
                           <from>eclipse-temurin:${docker.jre.version}</from>
                           <createImageOptions>
                              <platform>${docker.base.image.platform}</platform>
                           </createImageOptions>
                           <tags>
                              <tag>latest</tag>
                           </tags>
                           <env>
                              <SPRING_PROFILES_ACTIVE>docker</SPRING_PROFILES_ACTIVE>
                              <JAVA_OPTS>${docker.jvm.args}</JAVA_OPTS>
                           </env>
                           <ports>
                              <port>8080</port>
                           </ports>
                           <assembly>
                              <inline>
                                 <fileSets>
                                    <fileSet>
                                       <directory>target</directory>
                                       <outputDirectory>.</outputDirectory>
                                       <includes>
                                          <include>${project.build.finalName}.jar</include>
                                       </includes>
                                       <fileMode>0644</fileMode>
                                       <directoryMode>0755</directoryMode>
                                       <filtered>false</filtered>
                                    </fileSet>
                                 </fileSets>
                              </inline>
                           </assembly>
                           <entryPoint>
                              <shell>java $JAVA_OPTS -jar maven/${project.build.finalName}.jar</shell>
                           </entryPoint>
                        </build>
                     </image>
                  </images>
               </configuration>
               <executions>
                  <execution>
                     <phase>package</phase>
                     <goals>
                        <goal>remove</goal>
                        <goal>build</goal>
                     </goals>
                  </execution>
               </executions>
            </plugin>
            <plugin>
               <groupId>org.apache.maven.plugins</groupId>
               <artifactId>maven-javadoc-plugin</artifactId>
               <configuration>
                  <doclint>syntax</doclint>
               </configuration>
            </plugin>

            <plugin>
               <groupId>com.mycila</groupId>
               <artifactId>license-maven-plugin</artifactId>
               <version>2.11</version>
               <configuration>
                  <header>licenses/LICENSE_HEADER_TEMPLATE_BOSCH_23.txt</header>
                  <validHeaders>
                     <validHeader>licenses/LICENSE_HEADER_TEMPLATE_SIEMENS.txt</validHeader>
                     <validHeader>licenses/LICENSE_HEADER_TEMPLATE_SIEMENS_18.txt</validHeader>
                     <validHeader>licenses/LICENSE_HEADER_TEMPLATE_BOSCH_15.txt</validHeader>
                     <validHeader>licenses/LICENSE_HEADER_TEMPLATE_BOSCH_18.txt</validHeader>
                     <validHeader>licenses/LICENSE_HEADER_TEMPLATE_BOSCH_19.txt</validHeader>
                     <validHeader>licenses/LICENSE_HEADER_TEMPLATE_BOSCH_20.txt</validHeader>
                     <validHeader>licenses/LICENSE_HEADER_TEMPLATE_BOSCH_21.txt</validHeader>
                     <validHeader>licenses/LICENSE_HEADER_TEMPLATE_BOSCH_22.txt</validHeader>
                     <validHeader>licenses/LICENSE_HEADER_TEMPLATE_BOSCH_23.txt</validHeader>
                     <validHeader>licenses/LICENSE_HEADER_TEMPLATE_MICROSOFT_18.txt</validHeader>
                     <validHeader>licenses/LICENSE_HEADER_TEMPLATE_MICROSOFT_20.txt</validHeader>
                     <validHeader>licenses/LICENSE_HEADER_TEMPLATE_DEVOLO_19.txt</validHeader>
                     <validHeader>licenses/LICENSE_HEADER_TEMPLATE_DEVOLO_20.txt</validHeader>
                     <validHeader>licenses/LICENSE_HEADER_TEMPLATE_KIWIGRID_19.txt</validHeader>
                     <validHeader>licenses/LICENSE_HEADER_TEMPLATE_ENAPTER.txt</validHeader>
                  </validHeaders>
                  <excludes>
                     <exclude>.azure-pipelines/*</exclude>
                     <exclude>.devcontainer/*</exclude>
                     <exclude>**/banner.txt</exclude>
                     <exclude>**/helm/**</exclude>
                     <exclude>**/README</exclude>
                     <exclude>.3rd-party/**</exclude>
                     <exclude>.github/**</exclude>
                     <exclude>**/.git*</exclude>
                     <exclude>.git*</exclude>
                     <exclude>**/*.sql</exclude>
                     <exclude>eclipse_codeformatter.xml</exclude>
                     <exclude>**/addons.scss</exclude>
                     <exclude>**/VAADIN/widgetsets/**</exclude>
                     <exclude>.sonar</exclude>
                     <exclude>**/docker/**</exclude>
                     <exclude>**/.sonar/**</exclude>
                     <exclude>docs/content/**</exclude>
                     <exclude>docs/layouts/**</exclude>
                     <exclude>docs/static/**</exclude>
                     <exclude>docs/*.toml</exclude>
                     <exclude>**/spring.factories</exclude>
                     <exclude>**/LICENSE*</exclude>
                  </excludes>
                  <mapping>
                     <scss>JAVADOC_STYLE</scss>
                  </mapping>
               </configuration>
            </plugin>
            <plugin>
               <groupId>org.eclipse.m2e</groupId>
               <artifactId>lifecycle-mapping</artifactId>
               <version>1.0.0</version>
               <configuration>
                  <lifecycleMappingMetadata>
                     <pluginExecutions>
                        <pluginExecution>
                           <pluginExecutionFilter>
                              <groupId>org.apache.maven.plugins</groupId>
                              <artifactId>maven-dependency-plugin</artifactId>
                              <versionRange>[2.8,)</versionRange>
                              <goals>
                                 <goal>copy-dependencies</goal>
                              </goals>
                           </pluginExecutionFilter>
                           <action>
                              <ignore />
                           </action>
                        </pluginExecution>
                        <pluginExecution>
                           <pluginExecutionFilter>
                              <groupId>com.vaadin</groupId>
                              <artifactId>vaadin-maven-plugin</artifactId>
                              <versionRange>${vaadin.plugin.version}</versionRange>
                              <goals>
                                 <goal>resources</goal>
                                 <goal>update-widgetset</goal>
                              </goals>
                           </pluginExecutionFilter>
                           <action>
                              <ignore/>
                           </action>
                        </pluginExecution>
                     </pluginExecutions>
                  </lifecycleMappingMetadata>
               </configuration>
            </plugin>
            <plugin>
               <groupId>org.apache.maven.plugins</groupId>
               <artifactId>maven-surefire-plugin</artifactId>
               <version>${maven.surefire.plugin.version}</version>
               <configuration>
                  <systemPropertyVariables>
                     <!-- Set output directory according to allure-framework recommendation -->
                     <allure.results.directory>${project.build.directory}/allure-results</allure.results.directory>
                     <!-- Bugfix for timeout. See https://github.com/allure-framework/allure-maven/issues/59 -->
                     <allure.serve.timeout>650</allure.serve.timeout>
                  </systemPropertyVariables>
                  <!-- Bugfix for OpenJDK 8u181, see https://issues.apache.org/jira/browse/SUREFIRE-1588 -->
                  <useSystemClassLoader>false</useSystemClassLoader>
                  <reuseForks>true</reuseForks>
                  <forkCount>${surefire.forkcount}</forkCount>
                  <argLine>${jacoco.agent.ut.arg} ${test.jvm.args}</argLine>
                  <properties>
                     <property>
                        <name>listener</name>
                        <value>io.qameta.allure.junit5.AllureJunit5</value>
                     </property>
                  </properties>
                  <includes>
                     <include>**/*Tests.java</include>
                     <include>**/*Test.java</include>
                     <include>**/*IT.java</include>
                  </includes>
                  <excludes>
                     <exclude>**/Abstract*.java</exclude>
                  </excludes>
               </configuration>
            </plugin>
            <plugin>
               <groupId>org.apache.maven.plugins</groupId>
               <artifactId>maven-failsafe-plugin</artifactId>
               <version>${maven.failsafe.plugin.version}</version>
               <configuration>
                  <reuseForks>false</reuseForks>
                  <forkCount>${surefire.forkcount}</forkCount>
                  <argLine>-Xmx1024m ${jacoco.agent.ut.arg}</argLine>
                  <properties>
                     <property>
                        <name>listener</name>
                        <value>io.qameta.allure.junit5.AllureJunit5</value>
                     </property>
                  </properties>
               </configuration>
               <executions>
                  <execution>
                     <id>integration-test</id>
                     <phase>integration-test</phase>
                     <goals>
                        <goal>integration-test</goal>
                     </goals>
                  </execution>
               </executions>
            </plugin>
            <plugin>
               <groupId>org.apache.maven.plugins</groupId>
               <artifactId>maven-site-plugin</artifactId>
               <version>${maven.site.plugin.version}</version>
               <configuration>
                  <skip>true</skip>
                  <skipDeploy>true</skipDeploy>
               </configuration>
            </plugin>
            <plugin>
               <groupId>org.jacoco</groupId>
               <artifactId>jacoco-maven-plugin</artifactId>
               <version>${jacoco.version}</version>
            </plugin>
            <plugin>
               <groupId>org.bsc.maven</groupId>
               <artifactId>maven-processor-plugin</artifactId>
               <version>${maven.processor.plugin.version}</version>
            </plugin>
            <plugin>
               <groupId>com.ethlo.persistence.tools</groupId>
               <artifactId>eclipselink-maven-plugin</artifactId>
               <version>${eclipselink.maven.plugin.version}</version>
            </plugin>
         </plugins>
      </pluginManagement>
   </build>
   <profiles>
      <profile>
         <id>nexus_staging</id>
         <activation>
            <property>
               <name>!skipNexusStaging</name>
            </property>
         </activation>
         <build>
            <plugins>
               <plugin>
                  <!-- Use the Nexus Staging plugin as a full replacement
                     for the standard Maven Deploy plugin. See https://github.com/sonatype/nexus-maven-plugins/tree/master/staging/maven-plugin
                     why this makes sense :-) We can control whether we want to deploy to the
                     Eclipse repo or Maven Central by a combination of the version being a SNAPSHOT
                     or RELEASE version and property skipNexusStaging=true/false. In any case
                     we can take advantage of the plugin's "deferred deploy" feature which makes
                     sure that all artifacts of a multi-module project are deployed as a whole
                     at the end of the build process instead of deploying each module's artifacts
                     individually as part of building the module. -->
                  <groupId>org.sonatype.plugins</groupId>
                  <artifactId>nexus-staging-maven-plugin</artifactId>
                  <version>1.6.13</version>
                  <extensions>true</extensions>
                  <configuration>
                     <serverId>ossrh</serverId>
                     <nexusUrl>https://oss.sonatype.org/</nexusUrl>
                     <autoReleaseAfterClose>false</autoReleaseAfterClose>
                  </configuration>
               </plugin>
            </plugins>
         </build>
      </profile>
      <profile>
         <!-- this profile generates GPG signatures -->
         <id>create_gpg_signature</id>
         <activation>
            <activeByDefault>false</activeByDefault>
            <property>
               <name>createGPGSignature</name>
            </property>
         </activation>
         <build>
            <plugins>
               <plugin>
                  <groupId>org.apache.maven.plugins</groupId>
                  <artifactId>maven-gpg-plugin</artifactId>
                  <version>1.6</version>
                  <executions>
                     <execution>
                        <id>sign-artifacts</id>
                        <phase>verify</phase>
                        <goals>
                           <goal>sign</goal>
                        </goals>
                        <configuration>
                           <gpgArguments>
                              <arg>--pinentry-mode</arg>
                              <arg>loopback</arg>
                           </gpgArguments>
                        </configuration>
                     </execution>
                  </executions>
               </plugin>
            </plugins>
         </build>
      </profile>
   </profiles>

   <dependencyManagement>
      <dependencies>
         <!-- Vaadin -->
         <dependency>
            <groupId>com.vaadin</groupId>
            <artifactId>vaadin-bom</artifactId>
            <version>${vaadin.version}</version>
            <type>pom</type>
            <scope>import</scope>
         </dependency>
         <dependency>
            <groupId>com.vaadin</groupId>
            <artifactId>vaadin-spring-boot</artifactId>
            <version>${vaadin.spring.version}</version>
            <exclusions>
               <exclusion>
                  <groupId>com.vaadin</groupId>
                  <artifactId>vaadin-server</artifactId>
               </exclusion>
            </exclusions>            
         </dependency>
         <dependency>
            <groupId>org.vaadin.spring.addons</groupId>
            <artifactId>vaadin-spring-addon-eventbus</artifactId>
            <version>${vaadin.spring.addon.version}</version>
            <exclusions>
               <exclusion>
                  <groupId>com.vaadin</groupId>
                  <artifactId>vaadin-spring</artifactId>
               </exclusion>
            </exclusions>
         </dependency>
         <dependency>
            <groupId>org.vaadin.spring.extensions</groupId>
            <artifactId>vaadin-spring-ext-security</artifactId>
            <version>${vaadin.spring.addon.version}</version>
            <exclusions>
               <exclusion>
                  <groupId>com.vaadin</groupId>
                  <artifactId>vaadin-spring</artifactId>
               </exclusion>            
            </exclusions>
         </dependency>
         <dependency>
            <groupId>org.vaadin.alump.distributionbar</groupId>
            <artifactId>dbar-addon</artifactId>
            <version>${vaadin.addon.dbar-addon.version}</version>
            <exclusions>
               <exclusion>
                  <groupId>com.vaadin</groupId>
                  <artifactId>vaadin-server</artifactId>
               </exclusion>
            </exclusions>
         </dependency>

         <!-- Misc -->
         <dependency>
            <groupId>com.rabbitmq</groupId>
            <artifactId>http-client</artifactId>
            <version>${rabbitmq.http-client.version}</version>
         </dependency>
         <dependency>
            <groupId>com.cronutils</groupId>
            <artifactId>cron-utils</artifactId>
            <version>${cron-utils.version}</version>
         </dependency>
         <dependency>
            <groupId>org.jsoup</groupId>
            <artifactId>jsoup</artifactId>
            <version>${jsoup.version}</version>
         </dependency>
         <dependency>
            <groupId>javax.el</groupId>
            <artifactId>javax.el-api</artifactId>
            <version>${javax.el-api.version}</version>
         </dependency>
         <dependency>
            <groupId>com.github.gwtd3</groupId>
            <artifactId>gwt-d3-api</artifactId>
            <version>${vaadin.gwt-api.version}</version>
            <exclusions>
               <exclusion>
                  <groupId>com.google.gwt</groupId>
                  <artifactId>gwt-user</artifactId>
               </exclusion>
               <exclusion>
                  <groupId>junit</groupId>
                  <artifactId>junit</artifactId>
               </exclusion>
            </exclusions>
         </dependency>
         <dependency>
            <groupId>com.google.gwt</groupId>
            <artifactId>gwt-user</artifactId>
            <version>${vaadin.gwt-user.version}</version>
            <exclusions>
               <!-- Exclude javax.validation because a very old source.jar is referenced by this gwt-user dependency -->
               <exclusion>
                  <groupId>javax.validation</groupId>
                  <artifactId>validation-api</artifactId>
               </exclusion>
            </exclusions>
         </dependency>
         <dependency>
            <groupId>javax.xml.bind</groupId>
            <artifactId>jaxb-api</artifactId>
            <version>${jaxb-api.version}</version>
         </dependency>

         <!-- Spring -->
         <dependency>
            <groupId>org.springframework.cloud</groupId>
            <artifactId>spring-cloud-dependencies</artifactId>
            <version>${spring.cloud.version}</version>
            <type>pom</type>
            <scope>import</scope>
         </dependency>
         <dependency>
            <groupId>org.springframework.boot</groupId>
            <artifactId>spring-boot-starter-web</artifactId>
            <version>${spring.boot.version}</version>
            <exclusions>
               <exclusion>
                  <groupId>com.fasterxml.jackson.datatype</groupId>
                  <artifactId>jackson-datatype-jdk8</artifactId>
               </exclusion>
               <exclusion>
                  <groupId>com.fasterxml.jackson.datatype</groupId>
                  <artifactId>jackson-datatype-jsr310</artifactId>
               </exclusion>
               <exclusion>
                  <groupId>com.fasterxml.jackson.module</groupId>
                  <artifactId>jackson-module-parameter-names</artifactId>
               </exclusion>
            </exclusions>
         </dependency>
         <dependency>
            <groupId>org.springframework.boot</groupId>
            <artifactId>spring-boot-starter-tomcat</artifactId>
            <version>${spring.boot.version}</version>
            <scope>provided</scope>
         </dependency>
         <dependency>
            <groupId>org.springframework.boot</groupId>
            <artifactId>spring-boot-starter</artifactId>
            <version>${spring.boot.version}</version>
            <exclusions>
               <exclusion>
                  <groupId>org.apache.logging.log4j</groupId>
                  <artifactId>log4j-to-slf4j</artifactId>
               </exclusion>
            </exclusions>
         </dependency>
         <dependency>
            <groupId>org.springframework.boot</groupId>
            <artifactId>spring-boot-starter-data-jpa</artifactId>
            <version>${spring.boot.version}</version>
            <exclusions>
               <exclusion>
                  <groupId>org.hibernate</groupId>
                  <artifactId>hibernate-entitymanager</artifactId>
               </exclusion>
               <exclusion>
                  <groupId>org.hibernate</groupId>
                  <artifactId>hibernate-core</artifactId>
               </exclusion>
               <exclusion>
                  <groupId>org.springframework.boot</groupId>
                  <artifactId>spring-boot-starter-logging</artifactId>
               </exclusion>
               <exclusion>
                  <groupId>javax.xml.bind</groupId>
                  <artifactId>jaxb-api</artifactId>
               </exclusion>
            </exclusions>
         </dependency>
         <dependency>
            <groupId>org.springframework.boot</groupId>
            <artifactId>spring-boot-starter-test</artifactId>
            <version>${spring.boot.version}</version>
         </dependency>
         <dependency>
            <groupId>org.eclipse.persistence</groupId>
            <artifactId>org.eclipse.persistence.jpa</artifactId>
            <version>${eclipselink.version}</version>
         </dependency>
         <dependency>
            <groupId>org.springframework.plugin</groupId>
            <artifactId>spring-plugin-core</artifactId>
            <version>${spring.plugin.core.version}</version>
         </dependency>

         <!-- Swagger Support -->
         <dependency>
            <groupId>org.springdoc</groupId>
            <artifactId>springdoc-openapi-ui</artifactId>
            <version>${springdoc-openapi.version}</version>
         </dependency>
<<<<<<< HEAD
         <dependency>
            <groupId>org.springdoc</groupId>
            <artifactId>springdoc-openapi-security</artifactId>
            <version>${springdoc-openapi.version}</version>
         </dependency>

         <!-- CVE-2022-31690 Remove after Spring 3.0.0 migration-->
=======
>>>>>>> 87107ef7
         <dependency>
            <groupId>org.springdoc</groupId>
            <artifactId>springdoc-openapi-security</artifactId>
            <version>${springdoc-openapi.version}</version>
         </dependency>

         <!-- Protostuff Io -->
         <dependency>
            <groupId>io.protostuff</groupId>
            <artifactId>protostuff-core</artifactId>
            <version>${io-protostuff.version}</version>
         </dependency>
         <dependency>
            <groupId>io.protostuff</groupId>
            <artifactId>protostuff-runtime</artifactId>
            <version>${io-protostuff.version}</version>
         </dependency>

         <!-- RSQL / FIQL parser -->
         <dependency>
            <groupId>cz.jirutka.rsql</groupId>
            <artifactId>rsql-parser</artifactId>
            <version>${rsql-parser.version}</version>
         </dependency>
         <dependency>
            <groupId>commons-io</groupId>
            <artifactId>commons-io</artifactId>
            <version>${commons-io.version}</version>
         </dependency>
         <dependency>
            <groupId>io.qameta.allure</groupId>
            <artifactId>allure-junit5</artifactId>
            <version>${allure.version}</version>
            <scope>test</scope>
         </dependency>
         <dependency>
            <groupId>org.springframework.amqp</groupId>
            <artifactId>spring-rabbit-junit</artifactId>
            <version>${spring-amqp.version}</version>
            <scope>test</scope>
         </dependency>
         <dependency>
            <groupId>org.springframework.amqp</groupId>
            <artifactId>spring-rabbit-test</artifactId>
            <version>${spring-amqp.version}</version>
            <scope>test</scope>
         </dependency>
         <dependency>
            <groupId>com.google.guava</groupId>
            <artifactId>guava</artifactId>
            <version>${guava.version}</version>
            <!-- https://github.com/google/guava/issues/2824 -->
            <exclusions>
               <exclusion>
                  <groupId>com.google.j2objc</groupId>
                  <artifactId>j2objc-annotations</artifactId>
               </exclusion>
               <exclusion>
                  <groupId>com.google.code.findbugs</groupId>
                  <artifactId>jsr305</artifactId>
               </exclusion>
               <exclusion>
                  <groupId>org.checkerframework</groupId>
                  <artifactId>checker-compat-qual</artifactId>
               </exclusion>
               <exclusion>
                  <groupId>com.google.errorprone</groupId>
                  <artifactId>error_prone_annotations</artifactId>
               </exclusion>
               <exclusion>
                  <groupId>com.google.j2objc</groupId>
                  <artifactId>j2objc-annotations</artifactId>
               </exclusion>
               <exclusion>
                  <groupId>org.codehaus.mojo</groupId>
                  <artifactId>animal-sniffer-annotations</artifactId>
               </exclusion>
            </exclusions>
         </dependency>
         <dependency>
            <groupId>org.awaitility</groupId>
            <artifactId>awaitility</artifactId>
            <version>${awaitility.version}</version>
         </dependency>
      </dependencies>
   </dependencyManagement>
</project><|MERGE_RESOLUTION|>--- conflicted
+++ resolved
@@ -17,7 +17,7 @@
    <parent>
       <groupId>org.springframework.boot</groupId>
       <artifactId>spring-boot-starter-parent</artifactId>
-      <version>2.7.15</version>
+      <version>2.7.14</version>
    </parent>
 
    <groupId>org.eclipse.hawkbit</groupId>
@@ -28,8 +28,8 @@
 
    <licenses>
       <license>
-         <name>Eclipse Public License - v 2.0</name>
-         <url>https://www.eclipse.org/org/documents/epl-2.0/EPL-2.0.txt</url>
+         <name>Eclipse Public License - Version 1.0</name>
+         <url>http://www.eclipse.org/org/documents/epl-v10.php</url>
       </license>
    </licenses>
 
@@ -105,15 +105,6 @@
             <role>Committer</role>
          </roles>
       </developer>
-      <developer>
-         <id>avgustinmm</id>
-         <email>Avgustin.Marinov@bosch.com</email>
-         <organization>Bosch</organization>
-         <organizationUrl>https://www.bosch.io</organizationUrl>
-         <roles>
-            <role>Committer</role>
-         </roles>
-      </developer>
    </developers>
 
    <distributionManagement>
@@ -142,15 +133,11 @@
       <java.version>17</java.version>
       <test.jvm.args/>
 
-      <spring.boot.version>2.7.15</spring.boot.version>
+      <spring.boot.version>2.7.14</spring.boot.version>
       <spring.cloud.version>2021.0.5</spring.cloud.version>
       <spring.plugin.core.version>2.0.0.RELEASE</spring.plugin.core.version>
-
-      <!-- Swagger Support -->
-      <springdoc-openapi.version>1.7.0</springdoc-openapi.version>
-
-      <!-- Swagger Support -->
-      <springdoc-openapi.version>1.7.0</springdoc-openapi.version>
+      <!-- CVE-2022-31690 Remove after Spring 3.0.0 migration-->
+      <spring.security.oauth2.client.version>5.7.10</spring.security.oauth2.client.version>
 
       <!-- Spring boot version overrides (should be reviewed with every boot upgrade) - START -->
       <!-- Newer versions needed than defined in Boot -->
@@ -159,13 +146,13 @@
       <snakeyaml.version>1.33</snakeyaml.version>
       <!-- Spring boot version overrides - END -->
 
-      <!-- CVE-2022-45868, fixed in 2.2.200 -->
-      <h2.version>2.2.222</h2.version>
-
-      <rabbitmq.http-client.version>5.1.0</rabbitmq.http-client.version>
+      <!-- CVE-2022-45868 -->
+      <h2.version>2.2.220</h2.version>
+
+      <rabbitmq.http-client.version>5.0.0</rabbitmq.http-client.version>
 
       <!-- Eclipselink - START -->
-      <eclipselink.version>2.7.13</eclipselink.version>
+      <eclipselink.version>2.7.12</eclipselink.version>
       <eclipselink.maven.plugin.version>2.7.9.1</eclipselink.maven.plugin.version>
       <!-- Eclipselink - END -->
 
@@ -211,14 +198,14 @@
       <cron-utils.version>9.2.1</cron-utils.version>
       <jsoup.version>1.16.1</jsoup.version>
       <jaxb-api.version>2.3.1</jaxb-api.version>
-      <guava.version>32.1.2-jre</guava.version>
+      <guava.version>32.1.1-jre</guava.version>
       <javax.el-api.version>3.0.0</javax.el-api.version>
       <commons-io.version>2.13.0</commons-io.version>
       <rsql-parser.version>2.1.0</rsql-parser.version>
       <io-protostuff.version>1.8.0</io-protostuff.version>
 
       <!-- test -->
-      <allure.version>2.24.0</allure.version>
+      <allure.version>2.23.0</allure.version>
       <awaitility.version>4.2.0</awaitility.version>
 
       <!-- Misc libraries versions - END -->
@@ -430,7 +417,7 @@
                   <validHeaders>
                      <validHeader>licenses/LICENSE_HEADER_TEMPLATE_SIEMENS.txt</validHeader>
                      <validHeader>licenses/LICENSE_HEADER_TEMPLATE_SIEMENS_18.txt</validHeader>
-                     <validHeader>licenses/LICENSE_HEADER_TEMPLATE_BOSCH_15.txt</validHeader>
+                     <validHeader>licenses/LICENSE_HEADER_TEMPLATE_BOSCH.txt</validHeader>
                      <validHeader>licenses/LICENSE_HEADER_TEMPLATE_BOSCH_18.txt</validHeader>
                      <validHeader>licenses/LICENSE_HEADER_TEMPLATE_BOSCH_19.txt</validHeader>
                      <validHeader>licenses/LICENSE_HEADER_TEMPLATE_BOSCH_20.txt</validHeader>
@@ -465,7 +452,6 @@
                      <exclude>docs/layouts/**</exclude>
                      <exclude>docs/static/**</exclude>
                      <exclude>docs/*.toml</exclude>
-                     <exclude>**/spring.factories</exclude>
                      <exclude>**/LICENSE*</exclude>
                   </excludes>
                   <mapping>
@@ -862,7 +848,6 @@
             <artifactId>springdoc-openapi-ui</artifactId>
             <version>${springdoc-openapi.version}</version>
          </dependency>
-<<<<<<< HEAD
          <dependency>
             <groupId>org.springdoc</groupId>
             <artifactId>springdoc-openapi-security</artifactId>
@@ -870,12 +855,10 @@
          </dependency>
 
          <!-- CVE-2022-31690 Remove after Spring 3.0.0 migration-->
-=======
->>>>>>> 87107ef7
-         <dependency>
-            <groupId>org.springdoc</groupId>
-            <artifactId>springdoc-openapi-security</artifactId>
-            <version>${springdoc-openapi.version}</version>
+         <dependency>
+            <groupId>org.springframework.security</groupId>
+            <artifactId>spring-security-oauth2-client</artifactId>
+            <version>${spring.security.oauth2.client.version}</version>
          </dependency>
 
          <!-- Protostuff Io -->
