--- conflicted
+++ resolved
@@ -86,14 +86,8 @@
       <!-- Misc libraries versions - START -->
       <fest-assert.version>1.4</fest-assert.version>
       <org.easytesting.version>2.0M10</org.easytesting.version>
-<<<<<<< HEAD
-      <java.version>1.8</java.version>
       <allure.version>1.4.22</allure.version>
-      <eclipselink.version>2.6.0</eclipselink.version>
-=======
-      <allure.version>1.4.15</allure.version>
       <eclipselink.version>2.6.2</eclipselink.version>
->>>>>>> 0d81797e
       <org.powermock.version>1.5.4</org.powermock.version>
       <pl.pragmatists.version>1.0.2</pl.pragmatists.version>
       <json-path.version>0.9.1</json-path.version>
