--- conflicted
+++ resolved
@@ -121,11 +121,8 @@
       <flyway.version>4.0.3</flyway.version>
       <!-- Improved integration test capabilities -->
       <spring-amqp.version>1.7.6.RELEASE</spring-amqp.version>
-<<<<<<< HEAD
       <!-- Compatability with RabbitMQ >= 3.7.3 -->
       <rabbitmq.http-client.version>1.3.1.RELEASE</rabbitmq.http-client.version>
-=======
->>>>>>> b4414438
       <!-- Older versions needed than defined in Boot -->
       <!-- Incompatible changes in 2.2 -->
       <json-path.version>2.0.0</json-path.version>
