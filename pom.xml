<!--

    Copyright (c) 2015 Bosch Software Innovations GmbH and others.

    All rights reserved. This program and the accompanying materials
    are made available under the terms of the Eclipse Public License v1.0
    which accompanies this distribution, and is available at
    http://www.eclipse.org/legal/epl-v10.html

-->
<project xmlns="http://maven.apache.org/POM/4.0.0" xmlns:xsi="http://www.w3.org/2001/XMLSchema-instance" xsi:schemaLocation="http://maven.apache.org/POM/4.0.0 http://maven.apache.org/xsd/maven-4.0.0.xsd">
   <modelVersion>4.0.0</modelVersion>

   <parent>
      <groupId>org.springframework.boot</groupId>
      <artifactId>spring-boot-starter-parent</artifactId>
      <version>1.2.8.RELEASE</version>
   </parent>

   <groupId>org.eclipse.hawkbit</groupId>
   <artifactId>hawkbit-parent</artifactId>
   <version>0.2.0-SNAPSHOT</version>
   <packaging>pom</packaging>
   <name>hawkBit :: Parent</name>

   <modules>
      <module>hawkbit-core</module>
      <module>hawkbit-security-core</module>
      <module>hawkbit-rest-core</module>
      <module>hawkbit-mgmt-api</module>
      <module>hawkbit-mgmt-resource</module>
      <module>hawkbit-ddi-api</module>
      <module>hawkbit-ddi-dl-api</module>
      <module>hawkbit-ddi-resource</module>
      <module>hawkbit-dmf-api</module>
      <module>hawkbit-dmf-amqp</module>
      <module>hawkbit-repository</module>
      <module>hawkbit-security-integration</module>
      <module>hawkbit-http-security</module>
      <module>hawkbit-ui</module>
      <module>hawkbit-artifact-repository-mongo</module>
      <module>hawkbit-autoconfigure</module>
      <module>hawkbit-cache-redis</module>
      <module>hawkbit-test-report</module>
      <module>examples</module>
   </modules>


   <scm>
      <connection>${release.scm.connection}</connection>
      <developerConnection>${release.scm.developerConnection}</developerConnection>
      <url>${release.scm.url}</url>
   </scm>

   <repositories>
      <repository>
         <id>vaadin-addons</id>
         <url>http://maven.vaadin.com/vaadin-addons</url>
      </repository>
   </repositories>

   <properties>
      <java.version>1.8</java.version>
   
      <spring.boot.version>1.2.8.RELEASE</spring.boot.version>

      <!-- Spring boot version overrides (should be reviewed with every boot upgrade) - START -->
      <!-- Newer versions needed than defined in Boot-->
      <jackson.version>2.5.5</jackson.version>
      <hibernate-validator.version>5.2.4.Final</hibernate-validator.version>
      <spring-cloud-connectors.version>1.2.0.RELEASE</spring-cloud-connectors.version>
<<<<<<< HEAD
      <spring-amqp.version>1.6.0.RELEASE</spring-amqp.version>
=======
      <spring-hateoas.version>0.18.0.RELEASE</spring-hateoas.version>
>>>>>>> 8086a2c5
      <!--  Support for MongoDB 3 -->
      <spring-data-releasetrain.version>Fowler-SR1</spring-data-releasetrain.version>
      <mongodb.version>3.2.2</mongodb.version>
      <!-- Spring boot version overrides - END -->

      <!-- Vaadin versions - START -->
      <vaadin.spring.version>1.0.0</vaadin.spring.version>
      <vaadin.spring.addon.version>0.0.6.RELEASE</vaadin.spring.addon.version>
      <vaadin.version>7.6.5</vaadin.version>
      <vaadin.plugin.version>${vaadin.version}</vaadin.plugin.version>
      <vaadin.addon.vaadin-lazyquerycontainer.version>7.4.0.1</vaadin.addon.vaadin-lazyquerycontainer.version>
      <vaadin.addon.flexibleoptiongroup.version>2.2.0</vaadin.addon.flexibleoptiongroup.version>
      <vaadin.addon.tokenfield.version>7.0.1</vaadin.addon.tokenfield.version>
      <vaadin.addon.dbar-addon.version>1.2.0</vaadin.addon.dbar-addon.version>
      <vaadin.addon.contextmenu.version>4.5</vaadin.addon.contextmenu.version>
      <!-- Vaadin versions - END -->

      <!-- Misc libraries versions - START -->
      <validation-api.version>1.1.0.Final</validation-api.version>
      <fest-assert.version>1.4</fest-assert.version>
      <org.easytesting.version>2.0M10</org.easytesting.version>
      <allure.version>1.4.22</allure.version>
      <eclipselink.version>2.6.2</eclipselink.version>
      <org.powermock.version>1.5.4</org.powermock.version>
      <pl.pragmatists.version>1.0.2</pl.pragmatists.version>
      <json-path.version>0.9.1</json-path.version>
      <aspectj.version>1.8.5</aspectj.version>
      <guava.version>19.0</guava.version>
      <mariadb-java-client.version>1.4.3</mariadb-java-client.version>
      <embedded-mongo.version>1.50.2</embedded-mongo.version>
      <jersey-client.version>1.18.1</jersey-client.version>
      <javax.el-api.version>2.2.4</javax.el-api.version>
      <corn-cps.version>1.1.7</corn-cps.version>
      <jlorem.version>1.1</jlorem.version>
      <json-simple.version>1.1.1</json-simple.version>
      <commons-lang3.version>3.4</commons-lang3.version>
      <json.version>20141113</json.version>
      <rsql-parser.version>2.0.0</rsql-parser.version>
      <!-- Misc libraries versions - END -->

      <!-- Release - START -->
      <release.scm.connection>scm:git:https://github.com/eclipse/hawkbit.git</release.scm.connection>
      <release.scm.developerConnection>scm:git:https://github.com/eclipse/hawkbit.git</release.scm.developerConnection>
      <release.scm.url>https://github.com/eclipse/hawkbit.git</release.scm.url>
      <!-- Release - END -->

      <!-- Sonar - START-->
      <sonar.host.url>https://sonar.eu-gb.mybluemix.net</sonar.host.url>
      <sonar.github.repository>eclipse/hawkbit</sonar.github.repository>
      <sonar.java.coveragePlugin>jacoco</sonar.java.coveragePlugin>
      <sonar.links.homepage>https://projects.eclipse.org/projects/iot.hawkbit</sonar.links.homepage>
      <sonar.links.ci>https://circleci.com/gh/eclipse/hawkbit</sonar.links.ci>
      <!-- Jacoco version to use -->
      <jacoco.version>0.7.6.201602180812</jacoco.version>
      <!-- The Sonar Jacoco Listener for JUnit to extract coverage details
         per test -->
      <sonar-jacoco-listeners.version>1.4</sonar-jacoco-listeners.version>
      <!-- Don't let Sonar execute tests. We will ask it to Maven -->
      <sonar.dynamicAnalysis>reuseReports</sonar.dynamicAnalysis>
      <!-- The system property jacoco.outputDir needs to be override on the
         command line with an absolute path if you want to merge results from all
         modules. Example in a Jenkisn build where ${WORKSPACE} is defined and your
         project in the root directory of the workspace : mvn clean install -Prun-its,coverage
         -Djacoco.outputDir=${WORKSPACE}/target Note that unfortunately using the
         following does not work because of http://jira.codehaus.org/browse/SONAR-3427:
         <jacoco.outputDir>${session.executionRootDirectory}/target/</jacoco.outputDir> -->
      <jacoco.outputDir>${project.basedir}/../target/</jacoco.outputDir>
      <!-- Jacoco output file for UTs -->
      <jacoco.out.ut.file>jacoco-ut.exec</jacoco.out.ut.file>
      <!-- Tells Sonar where the Jacoco coverage result file is located for
         Unit Tests -->
      <sonar.jacoco.reportPath>${jacoco.outputDir}/${jacoco.out.ut.file}</sonar.jacoco.reportPath>
      <!-- Jacoco output file for ITs -->
      <jacoco.out.it.file>jacoco-it.exec</jacoco.out.it.file>
      <!-- Tells Sonar where the Jacoco coverage result file is located for
         Integration Tests -->
      <sonar.jacoco.itReportPath>${jacoco.outputDir}/${jacoco.out.it.file}</sonar.jacoco.itReportPath>
      <!-- Sonar - END-->
   </properties>


   <build>
      <plugins>
         <plugin>
            <groupId>com.mycila</groupId>
            <artifactId>license-maven-plugin</artifactId>
            <version>2.11</version>
            <configuration>
               <header>LICENCE_HEADER_TEMPLATE.txt</header>
               <excludes>
                  <exclude>**/README</exclude>
                  <exclude>3rd-dependencies/**</exclude>
                  <exclude>**/.git*</exclude>
                  <exclude>.git*</exclude>
                  <exclude>**/*.sql</exclude>
                  <exclude>**/*.sql</exclude>
                  <exclude>eclipse_codeformatter.xml</exclude>
                  <exclude>**/addons.scss</exclude>
                  <exclude>**/VAADIN/widgetsets/**</exclude>
                  <exclude>.sonar</exclude>
                  <exclude>**/.sonar/**</exclude>
               </excludes>
               <mapping>
                  <scss>JAVADOC_STYLE</scss>
               </mapping>
            </configuration>
         </plugin>
         <plugin>
            <groupId>org.codehaus.mojo</groupId>
            <artifactId>versions-maven-plugin</artifactId>
         </plugin>
         <plugin>
            <artifactId>maven-scm-plugin</artifactId>
            <version>1.9.4</version>
            <configuration>
               <tag>${project.version}</tag>
            </configuration>
         </plugin>
         <plugin>
            <groupId>org.jacoco</groupId>
            <artifactId>jacoco-maven-plugin</artifactId>
            <version>${jacoco.version}</version>
            <executions>
               <execution>
                  <id>prepare-ut-agent</id>
                  <phase>process-test-classes</phase>
                  <goals>
                     <goal>prepare-agent</goal>
                  </goals>
                  <configuration>
                     <destFile>${sonar.jacoco.reportPath}</destFile>
                     <propertyName>jacoco.agent.ut.arg</propertyName>
                     <append>true</append>
                  </configuration>
               </execution>
               <execution>
                  <id>prepare-it-agent</id>
                  <phase>pre-integration-test</phase>
                  <goals>
                     <goal>prepare-agent</goal>
                  </goals>
                  <configuration>
                     <destFile>${sonar.jacoco.itReportPath}</destFile>
                     <propertyName>jacoco.agent.it.arg</propertyName>
                     <append>true</append>
                  </configuration>
               </execution>
            </executions>
         </plugin>
         <plugin>
            <groupId>org.apache.maven.plugins</groupId>
            <artifactId>maven-source-plugin</artifactId>
            <executions>
               <execution>
                  <id>attach-sources</id>
                  <goals>
                     <goal>jar</goal>
                  </goals>
               </execution>
            </executions>
         </plugin>
      </plugins>
      <pluginManagement>
         <plugins>
            <plugin>
               <groupId>org.eclipse.m2e</groupId>
               <artifactId>lifecycle-mapping</artifactId>
               <version>1.0.0</version>
               <configuration>
                  <lifecycleMappingMetadata>
                     <pluginExecutions>
                        <pluginExecution>
                           <pluginExecutionFilter>
                              <groupId>org.apache.maven.plugins</groupId>
                              <artifactId>maven-dependency-plugin</artifactId>
                              <versionRange>[2.8,)</versionRange>
                              <goals>
                                 <goal>copy-dependencies</goal>
                              </goals>
                           </pluginExecutionFilter>
                           <action>
                              <ignore/>
                           </action>
                        </pluginExecution>
                        <pluginExecution>
                           <pluginExecutionFilter>
                              <groupId>com.vaadin</groupId>
                              <artifactId>vaadin-maven-plugin</artifactId>
                              <versionRange>[7.3.0,)</versionRange>
                              <goals>
                                 <goal>resources</goal>
                                 <goal>update-widgetset</goal>
                              </goals>
                           </pluginExecutionFilter>
                           <action>
                              <ignore/>
                           </action>
                        </pluginExecution>
                     </pluginExecutions>
                  </lifecycleMappingMetadata>
               </configuration>
            </plugin>
            <plugin>
               <groupId>org.apache.maven.plugins</groupId>
               <artifactId>maven-surefire-plugin</artifactId>
               <version>2.17</version>
               <configuration>
                  <reuseForks>true</reuseForks>
                  <forkCount>1</forkCount>
                  <argLine>
                     ${jacoco.agent.ut.arg}
                     -javaagent:"${settings.localRepository}/org/aspectj/aspectjweaver/${aspectj.version}/aspectjweaver-${aspectj.version}.jar"
                  </argLine>
                  <properties>
                     <property>
                        <name>listener</name>
                        <value>ru.yandex.qatools.allure.junit.AllureRunListener</value>
                     </property>
                  </properties>
                  <includes>
                     <include>**/*Tests.java</include>
                     <include>**/*Test.java</include>
                     <include>**/*IT.java</include>
                  </includes>
                  <excludes>
                     <exclude>**/Abstract*.java</exclude>
                  </excludes>
               </configuration>
               <dependencies>
                  <dependency>
                     <groupId>org.aspectj</groupId>
                     <artifactId>aspectjweaver</artifactId>
                     <version>${aspectj.version}</version>
                  </dependency>
               </dependencies>
            </plugin>
            <plugin>
               <groupId>org.apache.maven.plugins</groupId>
               <artifactId>maven-failsafe-plugin</artifactId>
               <configuration>
                  <reuseForks>true</reuseForks>
                  <forkCount>3</forkCount>
                  <argLine>-Xmx1024m ${jacoco.agent.ut.arg}
                     -javaagent:"${settings.localRepository}/org/aspectj/aspectjweaver/${aspectj.version}/aspectjweaver-${aspectj.version}.jar"</argLine>
                  <properties>
                     <property>
                        <name>listener</name>
                        <value>ru.yandex.qatools.allure.junit.AllureRunListener</value>
                     </property>
                  </properties>
               </configuration>
               <dependencies>
                  <dependency>
                     <groupId>org.aspectj</groupId>
                     <artifactId>aspectjweaver</artifactId>
                     <version>${aspectj.version}</version>
                  </dependency>
               </dependencies>
               <executions>
                  <execution>
                     <id>integration-test</id>
                     <phase>integration-test</phase>
                     <goals>
                        <goal>integration-test</goal>
                     </goals>
                  </execution>
               </executions>
            </plugin>
            <plugin>
               <groupId>org.apache.maven.plugins</groupId>
               <artifactId>maven-site-plugin</artifactId>
               <configuration>
                  <skip>true</skip>
                  <skipDeploy>true</skipDeploy>
               </configuration>
            </plugin>
            <plugin>
               <groupId>org.jacoco</groupId>
               <artifactId>jacoco-maven-plugin</artifactId>
               <version>${jacoco.maven.version}</version>
            </plugin>

         </plugins>
      </pluginManagement>
   </build>

   <dependencyManagement>
      <dependencies>
         <!-- Logging -->
         <dependency>
            <groupId>org.slf4j</groupId>
            <artifactId>slf4j-api</artifactId>
            <version>${slf4j.version}</version>
         </dependency>
         <!-- Vaadin -->
         <dependency>
            <groupId>com.vaadin</groupId>
            <artifactId>vaadin-spring-boot</artifactId>
            <version>${vaadin.spring.version}</version>
         </dependency>
         <dependency>
            <groupId>org.vaadin.spring.addons</groupId>
            <artifactId>vaadin-spring-addon-eventbus</artifactId>
            <version>${vaadin.spring.addon.version}</version>
         </dependency>
         <dependency>
            <groupId>org.vaadin.spring.extensions</groupId>
            <artifactId>vaadin-spring-ext-security</artifactId>
            <version>${vaadin.spring.addon.version}</version>
         </dependency>
         <dependency>
            <groupId>com.vaadin</groupId>
            <artifactId>vaadin-server</artifactId>
            <version>${vaadin.version}</version>
         </dependency>
         <dependency>
            <groupId>com.vaadin</groupId>
            <artifactId>vaadin-push</artifactId>
            <version>${vaadin.version}</version>
         </dependency>
         <dependency>
            <groupId>com.vaadin</groupId>
            <artifactId>vaadin-client</artifactId>
            <version>${vaadin.version}</version>
         </dependency>
         <dependency>
            <groupId>com.vaadin</groupId>
            <artifactId>vaadin-themes</artifactId>
            <version>${vaadin.version}</version>
         </dependency>
         <dependency>
            <groupId>org.vaadin.addons.lazyquerycontainer</groupId>
            <artifactId>vaadin-lazyquerycontainer</artifactId>
            <version>${vaadin.addon.vaadin-lazyquerycontainer.version}</version>
         </dependency>
         <dependency>
            <groupId>org.vaadin.addons</groupId>
            <artifactId>flexibleoptiongroup</artifactId>
            <version>${vaadin.addon.flexibleoptiongroup.version}</version>
         </dependency>
         <dependency>
            <groupId>org.vaadin.addons</groupId>
            <artifactId>tokenfield</artifactId>
            <version>${vaadin.addon.tokenfield.version}</version>
         </dependency>
         <dependency>
            <groupId>org.vaadin.alump.distributionbar</groupId>
            <artifactId>dbar-addon</artifactId>
            <version>${vaadin.addon.dbar-addon.version}</version>
         </dependency>
         <dependency>
            <groupId>org.vaadin.addons</groupId>
            <artifactId>contextmenu</artifactId>
            <version>${vaadin.addon.contextmenu.version}</version>
         </dependency>

         <!-- Misc -->
         <dependency>
            <groupId>javax.validation</groupId>
            <artifactId>validation-api</artifactId>
            <version>${validation-api.version}</version>
         </dependency>
         <dependency>
            <groupId>javax.el</groupId>
            <artifactId>javax.el-api</artifactId>
            <version>${javax.el-api.version}</version>
         </dependency>
         <dependency>
            <groupId>net.sf.corn</groupId>
            <artifactId>corn-cps</artifactId>
            <version>${corn-cps.version}</version>
         </dependency>
         <dependency>
            <groupId>net._01001111</groupId>
            <artifactId>jlorem</artifactId>
            <version>${jlorem.version}</version>
         </dependency>
         <!-- Spring -->
         <dependency>
            <groupId>org.springframework.boot</groupId>
            <artifactId>spring-boot-starter-actuator</artifactId>
            <version>${spring.boot.version}</version>
         </dependency>
         <dependency>
            <groupId>org.springframework.boot</groupId>
            <artifactId>spring-boot-starter-web</artifactId>
            <version>${spring.boot.version}</version>
         </dependency>
         <dependency>
            <groupId>org.springframework.boot</groupId>
            <artifactId>spring-boot-starter</artifactId>
            <version>${spring.boot.version}</version>
         </dependency>
         <dependency>
            <groupId>org.springframework.boot</groupId>
            <artifactId>spring-boot-starter-websocket</artifactId>
            <version>${spring.boot.version}</version>
         </dependency>
         <dependency>
            <groupId>org.springframework.boot</groupId>
            <artifactId>spring-boot-starter-cloud-connectors</artifactId>
            <version>${spring.boot.version}</version>
         </dependency>
         <dependency>
            <groupId>org.springframework.boot</groupId>
            <artifactId>spring-boot-starter-aop</artifactId>
            <version>${spring.boot.version}</version>
         </dependency>
         <dependency>
            <groupId>org.springframework.boot</groupId>
            <artifactId>spring-boot-starter-data-mongodb</artifactId>
            <version>${spring.boot.version}</version>
         </dependency>
         <dependency>
            <groupId>org.springframework.boot</groupId>
            <artifactId>spring-boot-starter-tomcat</artifactId>
            <version>${spring.boot.version}</version>
            <scope>provided</scope>
         </dependency>
         <dependency>
            <groupId>org.springframework.boot</groupId>
            <artifactId>spring-boot-starter-data-jpa</artifactId>
            <version>${spring.boot.version}</version>
            <exclusions>
               <exclusion>
                  <groupId>org.hibernate</groupId>
                  <artifactId>hibernate-entitymanager</artifactId>
               </exclusion>
               <exclusion>
                  <groupId>org.springframework.boot</groupId>
                  <artifactId>spring-boot-starter-logging</artifactId>
               </exclusion>
            </exclusions>
         </dependency>
         <dependency>
            <groupId>org.eclipse.persistence</groupId>
            <artifactId>org.eclipse.persistence.jpa</artifactId>
            <version>${eclipselink.version}</version>
         </dependency>
         <!-- RSQL / FIQL parser -->
         <dependency>
            <groupId>cz.jirutka.rsql</groupId>
            <artifactId>rsql-parser</artifactId>
            <version>${rsql-parser.version}</version>
         </dependency>
         <!-- JSON PATH, used to e.g. parse vcap services from environment -->
         <dependency>
            <groupId>com.jayway.jsonpath</groupId>
            <artifactId>json-path</artifactId>
            <version>${json-path.version}</version>
         </dependency>
         <dependency>
            <groupId>com.googlecode.json-simple</groupId>
            <artifactId>json-simple</artifactId>
            <version>${json-simple.version}</version>
            <exclusions>
               <exclusion>
                  <groupId>junit</groupId>
                  <artifactId>junit</artifactId>
               </exclusion>
            </exclusions>
         </dependency>
          <dependency>
            <groupId>org.apache.commons</groupId>
            <artifactId>commons-lang3</artifactId>
            <version>${commons-lang3.version}</version>
         </dependency>
         <dependency>
            <groupId>org.springframework.boot</groupId>
            <artifactId>spring-boot-starter-test</artifactId>
            <version>${spring.boot.version}</version>
            <exclusions>
               <exclusion>
                  <groupId>org.springframework.boot</groupId>
                  <artifactId>spring-boot-starter-logging</artifactId>
               </exclusion>
            </exclusions>
         </dependency>
         <dependency>
            <groupId>org.json</groupId>
            <artifactId>json</artifactId>
            <version>${json.version}</version>
         </dependency>
         <dependency>
            <groupId>de.flapdoodle.embed</groupId>
            <artifactId>de.flapdoodle.embed.mongo</artifactId>
            <version>${embedded-mongo.version}</version>
         </dependency>
         <dependency>
            <groupId>org.easytesting</groupId>
            <artifactId>fest-assert</artifactId>
            <version>${fest-assert.version}</version>
            <scope>test</scope>
         </dependency>
         <dependency>
            <groupId>org.easytesting</groupId>
            <artifactId>fest-assert-core</artifactId>
            <version>${org.easytesting.version}</version>
            <scope>test</scope>
         </dependency>
         <dependency>
            <groupId>ru.yandex.qatools.allure</groupId>
            <artifactId>allure-junit-adaptor</artifactId>
            <version>${allure.version}</version>
            <scope>test</scope>
         </dependency>
         <dependency>
            <groupId>com.sun.jersey</groupId>
            <artifactId>jersey-client</artifactId>
            <version>${jersey-client.version}</version>
            <scope>test</scope>
         </dependency>
         <dependency>
            <groupId>pl.pragmatists</groupId>
            <artifactId>JUnitParams</artifactId>
            <version>${pl.pragmatists.version}</version>
            <scope>test</scope>
         </dependency>
         <dependency>
            <groupId>com.jayway.jsonpath</groupId>
            <artifactId>json-path-assert</artifactId>
            <version>${json-path.version}</version>
            <scope>test</scope>
         </dependency>
         <dependency>
            <groupId>org.mariadb.jdbc</groupId>
            <artifactId>mariadb-java-client</artifactId>
            <version>${mariadb-java-client.version}</version>
            <scope>test</scope>
         </dependency>
         <dependency>
            <groupId>com.google.guava</groupId>
            <artifactId>guava</artifactId>
            <version>${guava.version}</version>
         </dependency>
      </dependencies>
   </dependencyManagement>
</project><|MERGE_RESOLUTION|>--- conflicted
+++ resolved
@@ -69,11 +69,8 @@
       <jackson.version>2.5.5</jackson.version>
       <hibernate-validator.version>5.2.4.Final</hibernate-validator.version>
       <spring-cloud-connectors.version>1.2.0.RELEASE</spring-cloud-connectors.version>
-<<<<<<< HEAD
       <spring-amqp.version>1.6.0.RELEASE</spring-amqp.version>
-=======
       <spring-hateoas.version>0.18.0.RELEASE</spring-hateoas.version>
->>>>>>> 8086a2c5
       <!--  Support for MongoDB 3 -->
       <spring-data-releasetrain.version>Fowler-SR1</spring-data-releasetrain.version>
       <mongodb.version>3.2.2</mongodb.version>
