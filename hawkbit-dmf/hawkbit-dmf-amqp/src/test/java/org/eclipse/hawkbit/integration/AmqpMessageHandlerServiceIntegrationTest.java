--- conflicted
+++ resolved
@@ -896,12 +896,7 @@
 
     private void verifyNumberOfDeadLetterMessages(final int numberOfInvocations) {
         assertEmptyReceiverQueueCount();
-<<<<<<< HEAD
         createConditionFactory().untilAsserted(() -> Mockito
                 .verify(getDeadletterListener(), Mockito.times(numberOfInvocations)).handleMessage(Mockito.any()));
-=======
-        createConditionFactory().until(() -> Mockito.verify(getDeadletterListener(), Mockito.times(numberOfInvocations))
-                .handleMessage(Mockito.any()));
->>>>>>> eada7cdd
     }
 }