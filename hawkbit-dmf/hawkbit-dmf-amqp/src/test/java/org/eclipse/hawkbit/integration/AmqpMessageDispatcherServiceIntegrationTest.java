--- conflicted
+++ resolved
@@ -8,11 +8,6 @@
  */
 package org.eclipse.hawkbit.integration;
 
-<<<<<<< HEAD
-import io.qameta.allure.Description;
-import io.qameta.allure.Feature;
-import io.qameta.allure.Story;
-=======
 import static org.assertj.core.api.Assertions.assertThat;
 import static org.eclipse.hawkbit.dmf.amqp.api.EventTopic.DOWNLOAD;
 import static org.eclipse.hawkbit.dmf.amqp.api.MessageType.EVENT;
@@ -30,7 +25,6 @@
 import java.util.concurrent.Callable;
 import java.util.stream.Collectors;
 
->>>>>>> b5f46b8b
 import org.eclipse.hawkbit.dmf.amqp.api.EventTopic;
 import org.eclipse.hawkbit.dmf.amqp.api.MessageHeaderKey;
 import org.eclipse.hawkbit.dmf.json.model.DmfActionRequest;
@@ -71,23 +65,10 @@
 import org.junit.Test;
 import org.mockito.Mockito;
 import org.springframework.amqp.core.Message;
-
-import java.util.AbstractMap.SimpleEntry;
-import java.util.Arrays;
-import java.util.Collections;
-import java.util.List;
-import java.util.Map;
-import java.util.Map.Entry;
-import java.util.Optional;
-import java.util.Set;
-import java.util.UUID;
-import java.util.concurrent.Callable;
-import java.util.stream.Collectors;
-
-import static org.assertj.core.api.Assertions.assertThat;
-import static org.eclipse.hawkbit.dmf.amqp.api.EventTopic.DOWNLOAD;
-import static org.eclipse.hawkbit.dmf.amqp.api.MessageType.EVENT;
-import static org.eclipse.hawkbit.repository.model.Action.ActionType.DOWNLOAD_ONLY;
+import org.springframework.context.annotation.Description;
+
+import io.qameta.allure.Feature;
+import io.qameta.allure.Story;
 
 @Feature("Component Tests - Device Management Federation API")
 @Story("Amqp Message Dispatcher Service")
@@ -209,11 +190,7 @@
     @Test
     @Description("Verify payload of multi action messages.")
     public void assertMultiActionMessagePayloads() {
-<<<<<<< HEAD
         final int tenantDefaultWeight = 432;
-=======
-        final int expectedWeightIfNotSet = 1000;
->>>>>>> b5f46b8b
         final int weight1 = 600;
         final String controllerId = UUID.randomUUID().toString();
         registerAndAssertTargetWithExistingTenant(controllerId);
@@ -223,10 +200,7 @@
         final Long installActionId = makeAssignment(DeploymentManagement.deploymentRequest(controllerId, ds.getId())
                 .setActionType(ActionType.FORCED).build()).getAssignedEntity().get(0).getId();
         enableMultiAssignments();
-<<<<<<< HEAD
         setTenantDefaultWeightValue(tenantDefaultWeight);
-=======
->>>>>>> b5f46b8b
         final Long downloadActionId = makeAssignment(DeploymentManagement.deploymentRequest(controllerId, ds.getId())
                 .setActionType(ActionType.DOWNLOAD_ONLY).setWeight(weight1).build()).getAssignedEntity().get(0).getId();
         final Long cancelActionId = makeAssignment(
@@ -247,11 +221,7 @@
                 .filter(message -> message.getTopic().equals(EventTopic.DOWNLOAD)).findFirst().get();
         final DmfMultiActionElement cancelMessage = multiActionMessages.stream()
                 .filter(message -> message.getTopic().equals(EventTopic.CANCEL_DOWNLOAD)).findFirst().get();
-<<<<<<< HEAD
         assertThat(installMessage.getWeight()).isEqualTo(tenantDefaultWeight);
-=======
-        assertThat(installMessage.getWeight()).isEqualTo(expectedWeightIfNotSet);
->>>>>>> b5f46b8b
         assertThat(downloadMessage.getWeight()).isEqualTo(weight1);
         assertThat(cancelMessage.getWeight()).isEqualTo(DEFAULT_TEST_WEIGHT);
 
