/**
 * Copyright (c) 2015 Bosch Software Innovations GmbH and others.
 *
 * All rights reserved. This program and the accompanying materials
 * are made available under the terms of the Eclipse Public License v1.0
 * which accompanies this distribution, and is available at
 * http://www.eclipse.org/legal/epl-v10.html
 */
package org.eclipse.hawkbit.amqp;

import static org.assertj.core.api.Assertions.*;
import static org.assertj.core.api.Assertions.assertThat;
import static org.mockito.ArgumentMatchers.any;
import static org.mockito.ArgumentMatchers.eq;
import static org.mockito.Mockito.when;

import java.io.File;
import java.net.URI;
import java.util.ArrayList;
import java.util.Collections;
import java.util.List;
import java.util.Optional;
import java.util.UUID;

import org.eclipse.hawkbit.api.ArtifactUrl;
import org.eclipse.hawkbit.api.ArtifactUrlHandler;
import org.eclipse.hawkbit.artifact.repository.ArtifactFilesystem;
import org.eclipse.hawkbit.artifact.repository.model.AbstractDbArtifact;
import org.eclipse.hawkbit.artifact.repository.model.DbArtifactHash;
import org.eclipse.hawkbit.dmf.amqp.api.EventTopic;
import org.eclipse.hawkbit.dmf.amqp.api.MessageHeaderKey;
import org.eclipse.hawkbit.dmf.amqp.api.MessageType;
import org.eclipse.hawkbit.dmf.json.model.DmfActionRequest;
import org.eclipse.hawkbit.dmf.json.model.DmfDownloadAndUpdateRequest;
import org.eclipse.hawkbit.dmf.json.model.DmfMetadata;
import org.eclipse.hawkbit.dmf.json.model.DmfSoftwareModule;
import org.eclipse.hawkbit.repository.SystemManagement;
import org.eclipse.hawkbit.repository.event.remote.TargetAssignDistributionSetEvent;
import org.eclipse.hawkbit.repository.event.remote.TargetAttributesRequestedEvent;
import org.eclipse.hawkbit.repository.event.remote.TargetDeletedEvent;
import org.eclipse.hawkbit.repository.event.remote.entity.CancelTargetAssignmentEvent;
import org.eclipse.hawkbit.repository.jpa.RepositoryApplicationConfiguration;
import org.eclipse.hawkbit.repository.model.Action;
import org.eclipse.hawkbit.repository.model.Artifact;
import org.eclipse.hawkbit.repository.model.DistributionSet;
import org.eclipse.hawkbit.repository.model.SoftwareModule;
import org.eclipse.hawkbit.repository.model.Target;
import org.eclipse.hawkbit.repository.model.TenantMetaData;
import org.eclipse.hawkbit.repository.test.util.AbstractIntegrationTest;
import org.eclipse.hawkbit.repository.test.util.TestdataFactory;
import org.eclipse.hawkbit.util.IpUtil;
import org.junit.jupiter.api.BeforeEach;
import org.junit.jupiter.api.Test;
import org.mockito.ArgumentCaptor;
import org.mockito.Mockito;
import org.springframework.amqp.core.Message;
import org.springframework.amqp.core.MessageProperties;
import org.springframework.amqp.rabbit.core.RabbitTemplate;
import org.springframework.amqp.support.converter.AbstractJavaTypeMapper;
import org.springframework.amqp.support.converter.Jackson2JsonMessageConverter;
import org.springframework.boot.test.context.SpringBootTest;
import org.springframework.test.context.ActiveProfiles;

import io.qameta.allure.Description;
import io.qameta.allure.Feature;
import io.qameta.allure.Story;

@ActiveProfiles({ "test" })
@Feature("Component Tests - Device Management Federation API")
@Story("AmqpMessage Dispatcher Service Test")
@SpringBootTest(classes = { RepositoryApplicationConfiguration.class })
public class AmqpMessageDispatcherServiceTest extends AbstractIntegrationTest {

    private static final String TENANT = "default";
    private static final Long TENANT_ID = 4711L;

    private static final URI AMQP_URI = IpUtil.createAmqpUri("vHost", "mytest");

    private static final String TEST_TOKEN = "testToken";

    private static final String CONTROLLER_ID = "1";

    private AmqpMessageDispatcherService amqpMessageDispatcherService;

    private RabbitTemplate rabbitTemplate;

    private DefaultAmqpMessageSenderService senderService;

    private Target testTarget;

    @BeforeEach
    public void beforeEach() throws Exception {

        testTarget = targetManagement.create(entityFactory.target().create().controllerId(CONTROLLER_ID)
                .securityToken(TEST_TOKEN).address(AMQP_URI.toString()));

        this.rabbitTemplate = Mockito.mock(RabbitTemplate.class);
        when(rabbitTemplate.getMessageConverter()).thenReturn(new Jackson2JsonMessageConverter());

        senderService = Mockito.mock(DefaultAmqpMessageSenderService.class);

        final ArtifactUrlHandler artifactUrlHandlerMock = Mockito.mock(ArtifactUrlHandler.class);
        when(artifactUrlHandlerMock.getUrls(any(), any()))
                .thenReturn(Collections.singletonList(new ArtifactUrl("http", "download", "http://mockurl")));

        systemManagement = Mockito.mock(SystemManagement.class);
        final TenantMetaData tenantMetaData = Mockito.mock(TenantMetaData.class);
        when(tenantMetaData.getId()).thenReturn(TENANT_ID);
        when(tenantMetaData.getTenant()).thenReturn(TENANT);

        when(systemManagement.getTenantMetadata()).thenReturn(tenantMetaData);

        amqpMessageDispatcherService = new AmqpMessageDispatcherService(rabbitTemplate, senderService,
                artifactUrlHandlerMock, systemSecurityContext, systemManagement, targetManagement, serviceMatcher,
                distributionSetManagement, softwareModuleManagement, deploymentManagement);

    }

    private Message getCaptureAddressEvent(final TargetAssignDistributionSetEvent targetAssignDistributionSetEvent) {
        final Target target = targetManagement
                .getByControllerID(targetAssignDistributionSetEvent.getActions().keySet().iterator().next()).get();
        return createArgumentCapture(target.getAddress());
    }

    private Action createAction(final DistributionSet testDs) {
        return getFirstAssignedAction(assignDistributionSet(testDs, testTarget));
    }

    @Test
    @Description("Verifies that download and install event with 3 software modules and no artifacts works")
    public void testSendDownloadRequestWithSoftwareModulesAndNoArtifacts() {
        final DistributionSet createDistributionSet = testdataFactory
                .createDistributionSet(UUID.randomUUID().toString());
        testdataFactory.addSoftwareModuleMetadata(createDistributionSet);

        final Action action = createAction(createDistributionSet);

        final TargetAssignDistributionSetEvent targetAssignDistributionSetEvent = new TargetAssignDistributionSetEvent(
                action, serviceMatcher.getServiceId());
        amqpMessageDispatcherService.targetAssignDistributionSet(targetAssignDistributionSetEvent);
        final Message sendMessage = getCaptureAddressEvent(targetAssignDistributionSetEvent);
        final DmfDownloadAndUpdateRequest downloadAndUpdateRequest = assertDownloadAndInstallMessage(sendMessage,
                action.getId());
        assertThat(createDistributionSet.getModules()).hasSameSizeAs(downloadAndUpdateRequest.getSoftwareModules());
        assertThat(downloadAndUpdateRequest.getTargetSecurityToken()).isEqualTo(TEST_TOKEN);
        for (final org.eclipse.hawkbit.dmf.json.model.DmfSoftwareModule softwareModule : downloadAndUpdateRequest
                .getSoftwareModules()) {
            assertThat(softwareModule.getArtifacts().isEmpty()).as("Artifact list for softwaremodule should be empty").isTrue();

            assertThat(softwareModule.getMetadata()).containsExactly(
                    new DmfMetadata(TestdataFactory.VISIBLE_SM_MD_KEY, TestdataFactory.VISIBLE_SM_MD_VALUE));

            for (final SoftwareModule softwareModule2 : action.getDistributionSet().getModules()) {
<<<<<<< HEAD
                assertThat(softwareModule.getModuleId()).as("Sofware module ID should be set").isNotNull();
=======
                assertNotNull("Software module ID should be set", softwareModule.getModuleId());
>>>>>>> 9f16d151
                if (!softwareModule.getModuleId().equals(softwareModule2.getId())) {
                    continue;
                }
                assertThat(softwareModule.getModuleType()).isEqualTo(softwareModule2.getType().getKey()).as(
                        "Software module type in event should be the same as the softwaremodule in the distribution set");
                assertThat(softwareModule.getModuleVersion()).isEqualTo(softwareModule2.getVersion()).as(
                        "Software module version in event should be the same as the softwaremodule in the distribution set");
            }
        }
    }

    @Test
    @Description("Verifies that download and install event with software modules and artifacts works")
    public void testSendDownloadRequest() {
        DistributionSet dsA = testdataFactory.createDistributionSet(UUID.randomUUID().toString());
        SoftwareModule module = dsA.getModules().iterator().next();
        final List<AbstractDbArtifact> receivedList = new ArrayList<>();
        for (final Artifact artifact : testdataFactory.createArtifacts(module.getId())) {
            receivedList.add(new ArtifactFilesystem(new File("./test"), artifact.getSha1Hash(),
                    new DbArtifactHash(artifact.getSha1Hash(), null, null), artifact.getSize(), null));
        }
        module = softwareModuleManagement.get(module.getId()).get();
        dsA = distributionSetManagement.get(dsA.getId()).get();

        final Action action = createAction(dsA);

        Mockito.when(rabbitTemplate.convertSendAndReceive(any())).thenReturn(receivedList);

        final TargetAssignDistributionSetEvent targetAssignDistributionSetEvent = new TargetAssignDistributionSetEvent(
                action, serviceMatcher.getServiceId());
        amqpMessageDispatcherService.targetAssignDistributionSet(targetAssignDistributionSetEvent);
        final Message sendMessage = getCaptureAddressEvent(targetAssignDistributionSetEvent);
        final DmfDownloadAndUpdateRequest downloadAndUpdateRequest = assertDownloadAndInstallMessage(sendMessage,
                action.getId());

        assertThat(downloadAndUpdateRequest.getSoftwareModules()).hasSize(3).as("DownloadAndUpdateRequest event should contains 3 software modules");
        assertThat(downloadAndUpdateRequest.getTargetSecurityToken()).isEqualTo(TEST_TOKEN);

        for (final DmfSoftwareModule softwareModule : downloadAndUpdateRequest.getSoftwareModules()) {
            if (!softwareModule.getModuleId().equals(module.getId())) {
                continue;
            }
            assertThat(softwareModule.getArtifacts().size()).isEqualTo(module.getArtifacts().size()).isGreaterThan(0);

            module.getArtifacts().forEach(dbArtifact -> {
                final Optional<org.eclipse.hawkbit.dmf.json.model.DmfArtifact> found = softwareModule.getArtifacts()
                        .stream().filter(dmfartifact -> dmfartifact.getFilename().equals(dbArtifact.getFilename()))
                        .findAny();

                assertThat(found).as("The artifact should exist in message").isPresent();
                assertThat(found.get().getSize()).isEqualTo(dbArtifact.getSize());
                assertThat(found.get().getHashes().getMd5()).isEqualTo(dbArtifact.getMd5Hash());
                assertThat(found.get().getHashes().getSha1()).isEqualTo(dbArtifact.getSha1Hash());
            });
        }
    }

    @Test
    @Description("Verifies that sending update controller attributes event works.")
    public void sendUpdateAttributesRequest() {
        final String amqpUri = "amqp://anyhost";
        final TargetAttributesRequestedEvent targetAttributesRequestedEvent = new TargetAttributesRequestedEvent(TENANT,
                1L, CONTROLLER_ID, amqpUri, Target.class.getName(), serviceMatcher.getServiceId());

        amqpMessageDispatcherService.targetTriggerUpdateAttributes(targetAttributesRequestedEvent);

        final Message sendMessage = createArgumentCapture(URI.create(amqpUri));
        assertUpdateAttributesMessage(sendMessage);
    }

    @Test
    @Description("Verifies that send cancel event works")
    public void testSendCancelRequest() {
        final CancelTargetAssignmentEvent cancelTargetAssignmentDistributionSetEvent = new CancelTargetAssignmentEvent(
                testTarget, 1L, serviceMatcher.getServiceId());
        amqpMessageDispatcherService
                .targetCancelAssignmentToDistributionSet(cancelTargetAssignmentDistributionSetEvent);
        final Message sendMessage = createArgumentCapture(
                cancelTargetAssignmentDistributionSetEvent.getEntity().getAddress());
        assertCancelMessage(sendMessage);

    }

    @Test
    @Description("Verifies that sending a delete message when receiving a delete event works.")
    public void sendDeleteRequest() {

        // setup
        final String amqpUri = "amqp://anyhost";
        final TargetDeletedEvent targetDeletedEvent = new TargetDeletedEvent(TENANT, 1L, CONTROLLER_ID, amqpUri,
                Target.class.getName(), serviceMatcher.getServiceId());

        // test
        amqpMessageDispatcherService.targetDelete(targetDeletedEvent);

        // verify
        final Message sendMessage = createArgumentCapture(URI.create(amqpUri));
        assertDeleteMessage(sendMessage);
    }

    @Test
    @Description("Verifies that a delete message is not send if the address is not an amqp address.")
    public void sendDeleteRequestWithNoAmqpAddress() {

        // setup
        final String noAmqpUri = "http://anyhost";
        final TargetDeletedEvent targetDeletedEvent = new TargetDeletedEvent(TENANT, 1L, CONTROLLER_ID, noAmqpUri,
                Target.class.getName(), serviceMatcher.getServiceId());

        // test
        amqpMessageDispatcherService.targetDelete(targetDeletedEvent);

        // verify
        Mockito.verifyZeroInteractions(senderService);
    }

    @Test
    @Description("Verifies that a delete message is not send if the address is null.")
    public void sendDeleteRequestWithNullAddress() {

        // setup
        final String noAmqpUri = null;
        final TargetDeletedEvent targetDeletedEvent = new TargetDeletedEvent(TENANT, 1L, CONTROLLER_ID, noAmqpUri,
                Target.class.getName(), serviceMatcher.getServiceId());

        // test
        amqpMessageDispatcherService.targetDelete(targetDeletedEvent);

        // verify
        Mockito.verifyZeroInteractions(senderService);
    }

    private void assertCancelMessage(final Message sendMessage) {
        assertEventMessage(sendMessage);
        final DmfActionRequest actionId = convertMessage(sendMessage, DmfActionRequest.class);
<<<<<<< HEAD
        assertThat( actionId.getActionId()).isEqualTo(Long.valueOf(1)).as("Action ID should be 1");
        assertThat(sendMessage.getMessageProperties().getHeaders().get(MessageHeaderKey.TOPIC)).isEqualTo(EventTopic.CANCEL_DOWNLOAD)
            .as("The topc in the message should be a CANCEL_DOWNLOAD value");
=======
        assertEquals("Action ID should be 1", actionId.getActionId(), Long.valueOf(1));
        assertEquals("The topic in the message should be a CANCEL_DOWNLOAD value", EventTopic.CANCEL_DOWNLOAD,
                sendMessage.getMessageProperties().getHeaders().get(MessageHeaderKey.TOPIC));
>>>>>>> 9f16d151
    }

    private void assertDeleteMessage(final Message sendMessage) {

        assertThat(sendMessage).isNotNull();
        assertThat(sendMessage.getMessageProperties().getHeaders().get(MessageHeaderKey.THING_ID))
                .isEqualTo(CONTROLLER_ID);
        assertThat(sendMessage.getMessageProperties().getHeaders().get(MessageHeaderKey.TENANT)).isEqualTo(TENANT);
        assertThat(sendMessage.getMessageProperties().getHeaders().get(MessageHeaderKey.TYPE))
                .isEqualTo(MessageType.THING_DELETED);
    }

    private DmfDownloadAndUpdateRequest assertDownloadAndInstallMessage(final Message sendMessage, final Long action) {
        assertEventMessage(sendMessage);
        final DmfDownloadAndUpdateRequest downloadAndUpdateRequest = convertMessage(sendMessage,
                DmfDownloadAndUpdateRequest.class);
        assertThat(downloadAndUpdateRequest.getActionId()).isEqualTo(action);
        assertThat(sendMessage.getMessageProperties().getHeaders().get(MessageHeaderKey.TOPIC)).isEqualTo( EventTopic.DOWNLOAD_AND_INSTALL)
                .as("The topic of the event should contain DOWNLOAD_AND_INSTALL");
        assertThat(downloadAndUpdateRequest.getTargetSecurityToken()).isEqualTo(TEST_TOKEN).as("Security token of target");

        return downloadAndUpdateRequest;
    }

    private void assertUpdateAttributesMessage(final Message sendMessage) {
        assertEventMessage(sendMessage);

        assertThat(sendMessage.getMessageProperties().getHeaders().get(MessageHeaderKey.TOPIC)).isEqualTo(EventTopic.REQUEST_ATTRIBUTES_UPDATE)
                .as("The topic of the event should contain REQUEST_ATTRIBUTES_UPDATE");
    }

    private void assertEventMessage(final Message sendMessage) {
        assertThat(sendMessage).isNotNull().as("The message should not be null");

        assertThat(sendMessage.getMessageProperties().getHeaders().get(MessageHeaderKey.THING_ID)).isEqualTo(CONTROLLER_ID)
            .as("The value of the message header THING_ID should be " + CONTROLLER_ID);
        assertThat(sendMessage.getMessageProperties().getHeaders().get(MessageHeaderKey.TYPE)).isEqualTo(MessageType.EVENT)
                .as("The value of the message header TYPE should be EVENT");
        assertThat(sendMessage.getMessageProperties().getContentType()).isEqualTo(MessageProperties.CONTENT_TYPE_JSON)
                .as("The content type message should be " + MessageProperties.CONTENT_TYPE_JSON);
    }

    protected Message createArgumentCapture(final URI uri) {
        final ArgumentCaptor<Message> argumentCaptor = ArgumentCaptor.forClass(Message.class);
        Mockito.verify(senderService).sendMessage(argumentCaptor.capture(), eq(uri));
        return argumentCaptor.getValue();
    }

    @SuppressWarnings("unchecked")
    private <T> T convertMessage(final Message message, final Class<T> clazz) {
        message.getMessageProperties().getHeaders().put(AbstractJavaTypeMapper.DEFAULT_CLASSID_FIELD_NAME,
                clazz.getTypeName());
        return (T) rabbitTemplate.getMessageConverter().fromMessage(message);
    }

}<|MERGE_RESOLUTION|>--- conflicted
+++ resolved
@@ -8,7 +8,6 @@
  */
 package org.eclipse.hawkbit.amqp;
 
-import static org.assertj.core.api.Assertions.*;
 import static org.assertj.core.api.Assertions.assertThat;
 import static org.mockito.ArgumentMatchers.any;
 import static org.mockito.ArgumentMatchers.eq;
@@ -151,11 +150,6 @@
                     new DmfMetadata(TestdataFactory.VISIBLE_SM_MD_KEY, TestdataFactory.VISIBLE_SM_MD_VALUE));
 
             for (final SoftwareModule softwareModule2 : action.getDistributionSet().getModules()) {
-<<<<<<< HEAD
-                assertThat(softwareModule.getModuleId()).as("Sofware module ID should be set").isNotNull();
-=======
-                assertNotNull("Software module ID should be set", softwareModule.getModuleId());
->>>>>>> 9f16d151
                 if (!softwareModule.getModuleId().equals(softwareModule2.getId())) {
                     continue;
                 }
@@ -291,15 +285,9 @@
     private void assertCancelMessage(final Message sendMessage) {
         assertEventMessage(sendMessage);
         final DmfActionRequest actionId = convertMessage(sendMessage, DmfActionRequest.class);
-<<<<<<< HEAD
         assertThat( actionId.getActionId()).isEqualTo(Long.valueOf(1)).as("Action ID should be 1");
         assertThat(sendMessage.getMessageProperties().getHeaders().get(MessageHeaderKey.TOPIC)).isEqualTo(EventTopic.CANCEL_DOWNLOAD)
             .as("The topc in the message should be a CANCEL_DOWNLOAD value");
-=======
-        assertEquals("Action ID should be 1", actionId.getActionId(), Long.valueOf(1));
-        assertEquals("The topic in the message should be a CANCEL_DOWNLOAD value", EventTopic.CANCEL_DOWNLOAD,
-                sendMessage.getMessageProperties().getHeaders().get(MessageHeaderKey.TOPIC));
->>>>>>> 9f16d151
     }
 
     private void assertDeleteMessage(final Message sendMessage) {
