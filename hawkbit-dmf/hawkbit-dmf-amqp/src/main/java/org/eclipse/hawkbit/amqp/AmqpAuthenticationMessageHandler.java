--- conflicted
+++ resolved
@@ -189,13 +189,8 @@
     private static DmfArtifact convertDbArtifact(final Artifact dbArtifact) {
         final DmfArtifact artifact = new DmfArtifact();
         artifact.setSize(dbArtifact.getSize());
-<<<<<<< HEAD
-        artifact.setLastModified(dbArtifact.getLastModified());
-        final DbArtifactHash dbArtifactHash = dbArtifact.getHashes();
-        artifact.setHashes(new DmfArtifactHash(dbArtifactHash.getSha1(), dbArtifactHash.getMd5()));
-=======
+        artifact.setLastModified(dbArtifact.getCreatedAt());
         artifact.setHashes(new DmfArtifactHash(dbArtifact.getSha1Hash(), dbArtifact.getMd5Hash()));
->>>>>>> b9f6fcea
         return artifact;
     }
 
