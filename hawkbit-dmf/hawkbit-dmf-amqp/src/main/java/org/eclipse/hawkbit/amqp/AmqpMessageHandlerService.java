--- conflicted
+++ resolved
@@ -65,9 +65,11 @@
 import org.springframework.util.StringUtils;
 
 /**
+ *
  * {@link AmqpMessageHandlerService} handles all incoming target interaction
  * AMQP messages (e.g. create target, check for updates etc.) for the queue
  * which is configured for the property hawkbit.dmf.rabbitmq.receiverQueue.
+ *
  */
 public class AmqpMessageHandlerService extends BaseAmqpService {
 
@@ -85,14 +87,11 @@
 
     private static final String THING_ID_NULL = "ThingId is null";
 
-<<<<<<< HEAD
     private static final String EMPTY_MESSAGE_BODY = "\"\"";
 
-=======
->>>>>>> ed0f56d0
     /**
      * Constructor.
-     *
+     * 
      * @param rabbitTemplate
      *            for converting messages
      * @param amqpMessageDispatcherService
@@ -139,7 +138,7 @@
 
     /**
      * * Executed if a amqp message arrives.
-     *
+     * 
      * @param message
      *            the message
      * @param type
