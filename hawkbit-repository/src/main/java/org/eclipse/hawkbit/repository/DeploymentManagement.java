--- conflicted
+++ resolved
@@ -23,7 +23,6 @@
 import javax.persistence.criteria.Join;
 import javax.persistence.criteria.JoinType;
 import javax.persistence.criteria.ListJoin;
-import javax.persistence.criteria.Predicate;
 import javax.persistence.criteria.Root;
 import javax.validation.constraints.NotNull;
 
@@ -260,8 +259,8 @@
             final List<TargetWithActionType> targets, final Rollout rollout, final RolloutGroup rolloutGroup) {
         final DistributionSet set = distributoinSetRepository.findOne(dsID);
         if (set == null) {
-            throw new EntityNotFoundException(String.format("no %s with id %d found",
-                    DistributionSet.class.getSimpleName(), dsID));
+            throw new EntityNotFoundException(
+                    String.format("no %s with id %d found", DistributionSet.class.getSimpleName(), dsID));
         }
 
         return assignDistributionSetToTargets(set, targets, rollout, rolloutGroup);
@@ -270,7 +269,7 @@
     /**
      * method assigns the {@link DistributionSet} to all {@link Target}s by
      * their IDs with a specific {@link ActionType} and {@code forcetime}.
-     * 
+     *
      * @param dsID
      *            the ID of the distribution set to assign
      * @param targets
@@ -393,18 +392,10 @@
         entityManager.detach(set);
 
         // send distribution set assignment event
-<<<<<<< HEAD
-        targets.stream()
-                .filter(t -> !!!targetIdsCancellList.contains(t.getId()))
-                .forEach(
-                        t -> assignDistributionSetEvent(t, targetIdsToActions.get(t.getControllerId()).getId(),
-                                softwareModules));
-=======
 
         targets.stream().filter(t -> !!!targetIdsCancellList.contains(t.getId()))
                 .forEach(t -> assignDistributionSetEvent(t, targetIdsToActions.get(t.getControllerId()).getId(),
                         softwareModules));
->>>>>>> 327516a5
 
         return result;
     }
@@ -412,7 +403,7 @@
     /**
      * Sends the {@link TargetAssignDistributionSetEvent} for a specific target
      * to the {@link EventBus}.
-     * 
+     *
      * @param target
      *            the Target which has been assigned to a distribution set
      * @param actionId
@@ -425,8 +416,8 @@
         target.getTargetInfo().setUpdateStatus(TargetUpdateStatus.PENDING);
         afterCommit.afterCommit(() -> {
             eventBus.post(new TargetInfoUpdateEvent(target.getTargetInfo()));
-            eventBus.post(new TargetAssignDistributionSetEvent(target.getOptLockRevision(), target.getTenant(), target
-                    .getControllerId(), actionId, softwareModules, target.getTargetInfo().getAddress()));
+            eventBus.post(new TargetAssignDistributionSetEvent(target.getOptLockRevision(), target.getTenant(),
+                    target.getControllerId(), actionId, softwareModules, target.getTargetInfo().getAddress()));
         });
     }
 
@@ -450,13 +441,7 @@
         activeActions.forEach(action -> {
             action.setStatus(Status.CANCELING);
             // document that the status has been retrieved
-<<<<<<< HEAD
-                actionStatusRepository.save(new ActionStatus(action, Status.CANCELING, System.currentTimeMillis(),
-                        "manual cancelation requested"));
-                cancelAssignDistributionSetEvent(action.getTarget(), action.getId());
-                cancelledTargetIds.add(action.getTarget().getId());
-            });
-=======
+
             actionStatusRepository.save(new ActionStatus(action, Status.CANCELING, System.currentTimeMillis(),
                     "manual cancelation requested"));
 
@@ -464,22 +449,20 @@
 
             cancelledTargetIds.add(action.getTarget().getId());
         });
->>>>>>> 327516a5
+
         actionRepository.save(activeActions);
 
         return cancelledTargetIds;
+
     }
 
     private DistributionSetAssignmentResult assignDistributionSetByTargetId(@NotNull final DistributionSet set,
             @NotEmpty final List<String> tIDs, final ActionType actionType, final long forcedTime) {
-<<<<<<< HEAD
-        return assignDistributionSetToTargets(set,
-                tIDs.stream().map(t -> new TargetWithActionType(t, actionType, forcedTime))
-                        .collect(Collectors.toList()), null, null);
-=======
+
         return assignDistributionSetToTargets(set, tIDs.stream()
-                .map(t -> new TargetWithActionType(t, actionType, forcedTime)).collect(Collectors.toList()));
->>>>>>> 327516a5
+                .map(t -> new TargetWithActionType(t, actionType, forcedTime)).collect(Collectors.toList()), null,
+                null);
+
     }
 
     /**
@@ -554,15 +537,15 @@
     /**
      * Sends the {@link CancelTargetAssignmentEvent} for a specific target to
      * the {@link EventBus}.
-     * 
+     *
      * @param target
      *            the Target which has been assigned to a distribution set
      * @param actionId
      *            the action id of the assignment
      */
     private void cancelAssignDistributionSetEvent(final Target target, final Long actionId) {
-        afterCommit.afterCommit(() -> eventBus.post(new CancelTargetAssignmentEvent(target.getOptLockRevision(), target
-                .getTenant(), target.getControllerId(), actionId, target.getTargetInfo().getAddress())));
+        afterCommit.afterCommit(() -> eventBus.post(new CancelTargetAssignmentEvent(target.getOptLockRevision(),
+                target.getTenant(), target.getControllerId(), actionId, target.getTargetInfo().getAddress())));
     }
 
     /**
@@ -612,7 +595,7 @@
      * Creates an action entry into the action repository. In case of existing
      * scheduled actions the scheduled actions gets canceled. A scheduled action
      * is created in-active.
-     * 
+     *
      * @param targets
      *            the targets to create scheduled actions for
      * @param distributionSet
@@ -630,7 +613,8 @@
     @Transactional
     @PreAuthorize(SpringEvalExpressions.HAS_AUTH_UPDATE_TARGET)
     public void createScheduledAction(final List<Target> targets, final DistributionSet distributionSet,
-            final ActionType actionType, final long forcedTime, final Rollout rollout, final RolloutGroup rolloutGroup) {
+            final ActionType actionType, final long forcedTime, final Rollout rollout,
+            final RolloutGroup rolloutGroup) {
         // cancel all current scheduled actions for this target. E.g. an action
         // is already scheduled and a next action is created then cancel the
         // current scheduled action to cancel. E.g. a new scheduled action is
@@ -654,7 +638,7 @@
     /**
      * Starting an action which is scheduled, e.g. in case of rollout a
      * scheduled action must be started now.
-     * 
+     *
      * @param action
      *            the action to start now.
      * @return the action which has been started
@@ -669,12 +653,13 @@
         final Target mergedTarget = entityManager.merge(action.getTarget());
 
         // check if we need to override running update actions
-        final Set<Long> overrideObsoleteUpdateActions = overrideObsoleteUpdateActions(Collections.singletonList(action
-                .getTarget().getId()));
+        final Set<Long> overrideObsoleteUpdateActions = overrideObsoleteUpdateActions(
+                Collections.singletonList(action.getTarget().getId()));
 
         final boolean hasDistributionSetAlreadyAssigned = targetRepository
                 .count(TargetSpecifications.hasControllerIdAndAssignedDistributionSetIdNot(
-                        Collections.singletonList(mergedTarget.getControllerId()), action.getDistributionSet().getId())) == 0;
+                        Collections.singletonList(mergedTarget.getControllerId()),
+                        action.getDistributionSet().getId())) == 0;
         if (hasDistributionSetAlreadyAssigned) {
             // the target has already the distribution set assigned, we don't
             // need to start the scheduled action, just finished it.
@@ -702,8 +687,8 @@
         // in case we canceled an action before for this target, then don't fire
         // assignment event
         if (!overrideObsoleteUpdateActions.contains(savedAction.getId())) {
-            final List<SoftwareModule> softwareModules = softwareModuleRepository.findByAssignedTo(action
-                    .getDistributionSet());
+            final List<SoftwareModule> softwareModules = softwareModuleRepository
+                    .findByAssignedTo(action.getDistributionSet());
             // send distribution set assignment event
 
             assignDistributionSetEvent(mergedAction.getTarget(), mergedAction.getId(), softwareModules);
@@ -810,20 +795,14 @@
     public Slice<Action> findActionsByTarget(final Specification<Action> specifiction, final Target target,
             final Pageable pageable) {
 
-        return actionRepository.findAll(new Specification<Action>() {
-
-            @Override
-            public Predicate toPredicate(final Root<Action> root, final CriteriaQuery<?> query,
-                    final CriteriaBuilder cb) {
-                return cb.and(specifiction.toPredicate(root, query, cb), cb.equal(root.get(Action_.target), target));
-            }
-        }, pageable);
+        return actionRepository.findAll((Specification<Action>) (root, query, cb) -> cb
+                .and(specifiction.toPredicate(root, query, cb), cb.equal(root.get(Action_.target), target)), pageable);
     }
 
     /**
      * Retrieves all {@link Action}s which are referring the given
      * {@link Target}.
-     * 
+     *
      * @param foundTarget
      *            the target to find actions for
      * @param pageable
@@ -914,13 +893,8 @@
      */
     @PreAuthorize(SpringEvalExpressions.HAS_AUTH_READ_TARGET)
     public Long countActionsByTarget(@NotNull final Specification<Action> spec, @NotNull final Target target) {
-        return actionRepository.count(new Specification<Action>() {
-            @Override
-            public Predicate toPredicate(final Root<Action> root, final CriteriaQuery<?> query,
-                    final CriteriaBuilder cb) {
-                return cb.and(spec.toPredicate(root, query, cb), cb.equal(root.get(Action_.target), target));
-            }
-        });
+        return actionRepository.count((root, query, cb) -> cb.and(spec.toPredicate(root, query, cb),
+                cb.equal(root.get(Action_.target), target)));
     }
 
     /**
@@ -972,7 +946,7 @@
      * This method is called, when cancellation has been successful. It sets the
      * action to canceled, resets the meta data of the target and in case there
      * is a new action this action is triggered.
-     * 
+     *
      * @param action
      *            the action which is set to canceled
      */
@@ -998,7 +972,7 @@
     /**
      * Retrieving all actions referring to a given rollout with a specific
      * action as parent reference and a specific status.
-     * 
+     *
      * Finding all actions of a specific rolloutgroup parent relation.
      *
      * @param rollout
@@ -1019,7 +993,7 @@
 
     /**
      * Retrieves all actions for a specific rollout and in a specific status.
-     * 
+     *
      * @param rollout
      *            the rollout the actions beglong to
      * @param actionStatus
