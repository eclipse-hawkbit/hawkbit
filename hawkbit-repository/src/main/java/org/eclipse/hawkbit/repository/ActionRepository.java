/**
 * Copyright (c) 2015 Bosch Software Innovations GmbH and others.
 *
 * All rights reserved. This program and the accompanying materials
 * are made available under the terms of the Eclipse Public License v1.0
 * which accompanies this distribution, and is available at
 * http://www.eclipse.org/legal/epl-v10.html
 */
package org.eclipse.hawkbit.repository;

import java.util.Collection;
import java.util.List;

import org.eclipse.hawkbit.repository.model.Action;
import org.eclipse.hawkbit.repository.model.Action.Status;
import org.eclipse.hawkbit.repository.model.DistributionSet;
import org.eclipse.hawkbit.repository.model.Rollout;
import org.eclipse.hawkbit.repository.model.RolloutGroup;
import org.eclipse.hawkbit.repository.model.SoftwareModule;
import org.eclipse.hawkbit.repository.model.Target;
import org.eclipse.hawkbit.repository.model.TotalTargetCountActionStatus;
import org.springframework.cache.annotation.CacheEvict;
import org.springframework.data.domain.Page;
import org.springframework.data.domain.Pageable;
import org.springframework.data.domain.Slice;
import org.springframework.data.jpa.repository.EntityGraph;
import org.springframework.data.jpa.repository.EntityGraph.EntityGraphType;
import org.springframework.data.jpa.repository.JpaSpecificationExecutor;
import org.springframework.data.jpa.repository.Modifying;
import org.springframework.data.jpa.repository.Query;
import org.springframework.data.repository.query.Param;
import org.springframework.transaction.annotation.Transactional;

/**
 * {@link Action} repository.
 *
 */
@Transactional(readOnly = true)
public interface ActionRepository extends BaseEntityRepository<Action, Long>, JpaSpecificationExecutor<Action> {

    /*
     * (non-Javadoc)
     * 
     * @see org.springframework.data.repository.CrudRepository#findAll()
     */
    @Override
    @EntityGraph(value = "Action.all", type = EntityGraphType.LOAD)
    Iterable<Action> findAll();

    /**
     * Retrieves an Action with all lazy attributes.
     * 
     * @param actionId
     *            the ID of the action
     * @return the found {@link Action}
     */
    @EntityGraph(value = "Action.all", type = EntityGraphType.LOAD)
    Action findById(Long actionId);

    /**
     * Retrieves all {@link Action}s which are referring the given
     * {@link DistributionSet}.
     *
     * @param pageable
     *            page parameters
     * @param ds
     *            the {@link DistributionSet} on which will be filtered
     * @return the found {@link Action}s
     */
    @EntityGraph(value = "Action.all", type = EntityGraphType.LOAD)
    Page<Action> findByDistributionSet(final Pageable pageable, final DistributionSet ds);

    /**
     * Retrieves all {@link Action}s which are referring the given
     * {@link Target}.
     * 
     * @param pageable
     *            page parameters
     * @param target
     *            the target to find assigned actions
     * @return the found {@link Action}s
     */
    Slice<Action> findByTarget(Pageable pageable, Target target);

    /**
     * Retrieves all {@link Action}s which are active and referring the given
     * {@link Target} in a specified order.
     * 
     * @param pageable
     *            page parameters
     * @param target
     *            the target to find assigned actions
     * @param active
     *            the action active flag
     * @return the found {@link Action}s
     */
    @EntityGraph(value = "Action.ds", type = EntityGraphType.LOAD)
    List<Action> findByTargetAndActiveOrderByIdAsc(final Target target, boolean active);

    /**
     * Retrieves latest {@link UpdateAction} for given target and
     * {@link SoftwareModule}.
     *
     * @param targetId
     *            to search for
     * @param module
     *            to search for
     * @return action if there is one with assigned target and module is part of
     *         assigned {@link DistributionSet}.
     */
    @Query("Select a from Action a join a.distributionSet ds join ds.modules modul where a.target.controllerId = :target and modul = :module order by a.id desc")
    List<Action> findActionByTargetAndSoftwareModule(@Param("target") final String targetId,
            @Param("module") SoftwareModule module);

    /**
     * Retrieves all {@link UpdateAction}s which are referring the given
     * {@link DistributionSet} and {@link Target}.
     *
     * @param pageable
     *            page parameters
     * @param target
     *            is the assigned target
     * @param ds
     *            the {@link DistributionSet} on which will be filtered
     * @return the found {@link UpdateAction}s
     */
    @Query("Select a from Action a where a.target = :target and a.distributionSet = :ds order by a.id")
    @EntityGraph(value = "Action.all", type = EntityGraphType.LOAD)
    Page<Action> findByTargetAndDistributionSet(final Pageable pageable, @Param("target") final Target target,
            @Param("ds") DistributionSet ds);

    /**
     * Retrieves all {@link Action}s of a specific target, without pagination
     * ordered by action ID.
     * 
     * @param target
     *            to search for
     * @return a list of actions according to the searched target
     */
    @Query("Select a from Action a where a.target = :target order by a.id")
    List<Action> findByTarget(@Param("target") final Target target);

    /**
     * Retrieves all {@link Action}s of a specific target and given active flag
     * ordered by action ID.
     * 
     * @param pageable
     *            the pagination parameter
     * @param target
     *            to search for
     * @param active
     *            {@code true} for all actions which are currently active,
     *            {@code false} for inactive
     * @return a paged list of actions ordered by action ID
     */
    @Query("Select a from Action a where a.target = :target and a.active= :active order by a.id")
    Page<Action> findByActiveAndTarget(Pageable pageable, @Param("target") Target target,
            @Param("active") boolean active);

    /**
     * Retrieves all {@link Action}s of a specific target and given active flag
     * ordered by action ID.
     * 
     * @param target
     *            to search for
     * @param active
     *            {@code true} for all actions which are currently active,
     *            {@code false} for inactive
     * @return a list of actions ordered by action ID
     */
    @EntityGraph(value = "Action.ds", type = EntityGraphType.LOAD)
    @Query("Select a from Action a where a.target = :target and a.active= :active order by a.id")
    List<Action> findByActiveAndTarget(@Param("target") Target target, @Param("active") boolean active);

    /**
     * Updates all {@link Action} to inactive for all targets with given ID.
     * 
     * @param keySet
     *            the list of actions to set inactive
     * @param targetsIds
     *            the IDs of the targets according to the action to set in
     *            active
     */
    @Modifying
    @Transactional
    @Query("UPDATE Action a SET a.active = false WHERE a IN :keySet AND a.target IN :targetsIds")
    void setToInactive(@Param("keySet") List<Action> keySet, @Param("targetsIds") List<Long> targetsIds);

    /**
     * Switches the status of actions from one specific status into another,
     * only if the actions are in a specific status. This should be a atomar
     * operation.
     * 
     * @param statusToSet
     *            the new status the actions should get
     * @param targetIds
     *            the IDs of the targets of the actions which are affected
     * @param active
     *            the active flag of the actions which should be affected
     * @param currentStatus
     *            the current status of the actions which are affected
     */
    @Modifying
    @Transactional
    @Query("UPDATE Action a SET a.status = :statusToSet WHERE a.target IN :targetsIds AND a.active = :active AND a.status = :currentStatus AND a.distributionSet.requiredMigrationStep = false")
    void switchStatus(@Param("statusToSet") Action.Status statusToSet, @Param("targetsIds") List<Long> targetIds,
            @Param("active") boolean active, @Param("currentStatus") Action.Status currentStatus);

    /**
     * Switches the status of actions from one specific status into another,
     * only if the actions are in a specific status. This should be a atomar
     * operation.
     * 
     * @param statusToSet
     *            the new status the actions should get
     * @param rollout
     *            the rollout of the actions which are affected
     * @param active
     *            the active flag of the actions which should be affected
     * @param currentStatus
     *            the current status of the actions which are affected
     */
    @Modifying
    @Transactional
    @Query("UPDATE Action a SET a.status = :statusToSet WHERE a.rollout = :rollout AND a.active = :active AND a.status = :currentStatus")
    void switchStatus(@Param("statusToSet") Action.Status statusToSet, @Param("rollout") Rollout rollout,
            @Param("active") boolean active, @Param("currentStatus") Action.Status currentStatus);

    /**
     * 
     * Retrieves all {@link Action}s which are active and referring to the given
     * target Ids and distribution set required migration step.
     *
     * @param targetIds
     *            the IDs of targets for the actions
     * @param notStatus
     *            the status which the actions should not have
     * @return the found list of {@link Action}s
     */
    @Query("SELECT a FROM Action a WHERE a.active = true AND a.distributionSet.requiredMigrationStep = false AND a.target IN ?1 AND a.status != ?2")
    List<Action> findByActiveAndTargetIdInAndActionStatusNotEqualToAndDistributionSetRequiredMigrationStep(
            Collection<Long> targetIds, Action.Status notStatus);

    /**
     * Counts all {@link Action}s referring to the given target.
     * 
     * @param target
     *            the target to count the {@link Action}s
     * @return the count of actions referring to the given target
     */
    Long countByTarget(Target target);

    /*
     * (non-Javadoc)
     * 
     * @see org.springframework.data.repository.CrudRepository#save(java.lang.
     * Iterable)
     */
    @Override
    @CacheEvict(value = "feedbackReceivedOverTime", allEntries = true)
    <S extends Action> List<S> save(Iterable<S> entities);

    /*
     * (non-Javadoc)
     * 
     * @see
     * org.springframework.data.repository.CrudRepository#save(java.lang.Object)
     */
    @Override
    @CacheEvict(value = "feedbackReceivedOverTime", allEntries = true)
    <S extends Action> S save(S entity);

    /**
     * Counts all {@link Action}s referring to the given DistributionSet.
     * 
     * @param distributionSet
     *            DistributionSet to count the {@link Action}s from
     * @return the count of actions referring to the given distributionSet
     */
    Long countByDistributionSet(DistributionSet distributionSet);

    /**
     * Counts all {@link Action}s referring to the given rollout.
     * 
     * @param rollout
     *            the rollout to count the {@link Action}s from
     * @return the count of actions referring to the given rollout
     */
    Long countByRollout(Rollout rollout);

    /**
     * Counts all actions referring to a given rollout and rolloutgroup which
     * are currently not in the given status. An in-clause statement does not
     * work with the spring-data, so this is specific usecase regarding to the
     * rollout-management to find out actions which are not in specific states.
     * 
     * @param rollout
     *            the rollout the actions are belong to
     * @param rolloutGroup
     *            the rolloutgroup the actions are belong to
     * @param notStatus1
     *            the status the action should not have
     * @param notStatus2
     *            the status the action should not have
     * @param notStatus3
     *            the status the action should not have
     * @return the count of actions referring the rollout and rolloutgroup and
     *         are not in given states
     */
    Long countByRolloutAndRolloutGroupAndStatusNotAndStatusNotAndStatusNot(Rollout rollout, RolloutGroup rolloutGroup,
            Status notStatus1, Status notStatus2, Status notStatus3);

    /**
     * Counts all actions referring to a given rollout and rolloutgroup.
     * 
     * @param rollout
     *            the rollout the actions belong to
     * @param rolloutGroup
     *            the rolloutgroup the actions belong to
     * @return the count of actions referring to a rollout and rolloutgroup
     */
    Long countByRolloutAndRolloutGroup(Rollout rollout, RolloutGroup rolloutGroup);

    /**
     * Counts all actions referring to a given rollout, rolloutgroup and status.
     * 
     * @param rollout
     *            the rollout the actions belong to
     * @param rolloutGroup
     *            the rolloutgroup the actions belong to
     * @param status
     *            the status the actions should have
     * @return the count of actions referring to a rollout, rolloutgroup and are
     *         in a given status
     */
    Long countByRolloutAndRolloutGroupAndStatus(Rollout rollout, RolloutGroup rolloutGroup, Action.Status status);

    /**
     * Retrieving all actions referring to a given rollout with a specific
     * action as parent reference and a specific status.
     * 
     * Finding all actions of a specific rolloutgroup parent relation.
     *
     * @param rollout
     *            the rollout the actions belong to
     * @param rolloutGroupParent
     *            the parent rolloutgroup the actions should reference
     * @param actionStatus
     *            the status the actions have
     * @return the actions referring a specific rollout and a specific parent
     *         rolloutgroup in a specific status
     */
    List<Action> findByRolloutAndRolloutGroupParentAndStatus(Rollout rollout, RolloutGroup rolloutGroupParent,
            Status actionStatus);

    /**
     * Retrieves all actions for a specific rollout and in a specific status.
     * 
     * @param rollout
     *            the rollout the actions beglong to
     * @param actionStatus
     *            the status of the actions
     * @return the actions referring a specific rollout an in a specific status
     */
    List<Action> findByRolloutAndStatus(Rollout rollout, Status actionStatus);

    /**
     * Get list of objects which has details of status and count of targets in
     * each status in specified rollout.
     * 
     * @param rolloutId
     *            id of {@link Rollout}
     * @return list of objects with status and target count
     */
    @Query("SELECT NEW org.eclipse.hawkbit.repository.model.TotalTargetCountActionStatus( a.rollout.id, a.status , COUNT(a.target)) FROM Action a WHERE a.rollout.id IN ?1 GROUP BY a.rollout.id,a.status")
    List<TotalTargetCountActionStatus> getStatusCountByRolloutId(List<Long> rolloutId);

    /**
     * Get list of objects which has details of status and count of targets in
     * each status in specified rollout.
     * 
     * @param rolloutId
     *            id of {@link Rollout}
     * @return list of objects with status and target count
     */
    @Query("SELECT NEW org.eclipse.hawkbit.repository.model.TotalTargetCountActionStatus( a.rollout.id, a.status , COUNT(a.target)) FROM Action a WHERE a.rollout.id = ?1 GROUP BY a.rollout.id,a.status")
    List<TotalTargetCountActionStatus> getStatusCountByRolloutId(Long rolloutId);

    /**
     * Get list of objects which has details of status and count of targets in
     * each status in specified rollout group.
     * 
     * @param rolloutGroupId
     *            id of {@link RolloutGroup}
     * @return list of objects with status and target count
     */
    @Query("SELECT NEW org.eclipse.hawkbit.repository.model.TotalTargetCountActionStatus(a.rolloutGroup.id, a.status , COUNT(a.target)) FROM Action a WHERE a.rolloutGroup.id = ?1 GROUP BY a.rolloutGroup.id, a.status")
    List<TotalTargetCountActionStatus> getStatusCountByRolloutGroupId(Long rolloutGroupId);

    /**
     * Get list of objects which has details of status and count of targets in
<<<<<<< HEAD
     * each status in specified rollout group.
     * 
     * @param rolloutGroupId
     *            id of {@link RolloutGroup}
     * @return list of objects with status and target count
     */
    @Query("SELECT NEW org.eclipse.hawkbit.repository.model.TotalTargetCountActionStatus(a.rolloutGroup.id, a.status , COUNT(a.target)) FROM Action a WHERE a.rolloutGroup.id IN ?1 GROUP BY a.rolloutGroup.id, a.status")
    List<TotalTargetCountActionStatus> getStatusCountByRolloutGroupId(List<Long> rolloutGroupIds);
=======
     * each status in specified rollout.
     * 
     * @param rolloutId
     *            id of {@link Rollout}
     * @return list of objects with status and target count
     */
    @Query("SELECT NEW org.eclipse.hawkbit.repository.model.TotalTargetCountActionStatus(a.rolloutGroup.id, a.status , COUNT(a.target)) FROM Action a WHERE a.rolloutGroup.id IN ?1 GROUP BY a.rolloutGroup.id, a.status")
    List<TotalTargetCountActionStatus> getStatusCountByRolloutGroupId(List<Long> rolloutGroupId);
>>>>>>> 56402ba7

    // Asha-ends here

}<|MERGE_RESOLUTION|>--- conflicted
+++ resolved
@@ -399,25 +399,14 @@
 
     /**
      * Get list of objects which has details of status and count of targets in
-<<<<<<< HEAD
      * each status in specified rollout group.
      * 
      * @param rolloutGroupId
-     *            id of {@link RolloutGroup}
-     * @return list of objects with status and target count
-     */
-    @Query("SELECT NEW org.eclipse.hawkbit.repository.model.TotalTargetCountActionStatus(a.rolloutGroup.id, a.status , COUNT(a.target)) FROM Action a WHERE a.rolloutGroup.id IN ?1 GROUP BY a.rolloutGroup.id, a.status")
-    List<TotalTargetCountActionStatus> getStatusCountByRolloutGroupId(List<Long> rolloutGroupIds);
-=======
-     * each status in specified rollout.
-     * 
-     * @param rolloutId
-     *            id of {@link Rollout}
+     *            list of id of {@link RolloutGroup}
      * @return list of objects with status and target count
      */
     @Query("SELECT NEW org.eclipse.hawkbit.repository.model.TotalTargetCountActionStatus(a.rolloutGroup.id, a.status , COUNT(a.target)) FROM Action a WHERE a.rolloutGroup.id IN ?1 GROUP BY a.rolloutGroup.id, a.status")
     List<TotalTargetCountActionStatus> getStatusCountByRolloutGroupId(List<Long> rolloutGroupId);
->>>>>>> 56402ba7
 
     // Asha-ends here
 
