--- conflicted
+++ resolved
@@ -258,15 +258,8 @@
     // @PreAuthorize(SpringEvalExpressions.HAS_AUTH_ROLLOUT_MANAGEMENT)
     public Rollout createRollout(final Rollout rollout, final int amountGroup,
             final RolloutGroupConditions conditions) {
-<<<<<<< HEAD
-        verifyRolloutGroupParameter(amountGroup);
-        final Rollout savedRollout = rolloutRepository.save(rollout);
-        final Long totalCount = targetManagement.countTargetByTargetFilterQuery(savedRollout.getTargetFilterQuery());
-        return createRolloutGroups(amountGroup, conditions, savedRollout, totalCount);
-=======
         final Rollout savedRollout = createRollout(rollout, amountGroup);
         return createRolloutGroups(amountGroup, conditions, savedRollout);
->>>>>>> 56402ba7
     }
 
     /**
@@ -883,25 +876,6 @@
         return rollout;
     }
 
-    @PreAuthorize(SpringEvalExpressions.HAS_AUTH_ROLLOUT_MANAGEMENT)
-    public Page<RolloutGroup> findAllRolloutGroupsWithDetailedStatus(final Pageable page) {
-        // TODO add test case
-        final Page<RolloutGroup> rolloutGroups = rolloutGroupRepository.findAll(page);
-        final List<Long> rolloutGroupIds = rolloutGroups.getContent().stream().map(rollout -> rollout.getId())
-                .collect(Collectors.toList());
-        final Map<Long, List<TotalTargetCountActionStatus>> allStatesForRollout = getStatusCountItemForRolloutGroup(
-                rolloutGroupIds);
-
-        for (final RolloutGroup rollout : rolloutGroups) {
-            final TotalTargetCountStatus totalTargetCountStatus = new TotalTargetCountStatus(
-                    allStatesForRollout.get(rollout.getId()), 0L);
-            rollout.setTotalTargetCountStatus(totalTargetCountStatus);
-        }
-
-        return rolloutGroups;
-
-    }
-
     /**
      * Get count of targets in different status in rollout group.
      *
@@ -922,6 +896,13 @@
 
         return rolloutGroup;
 
+    }
+
+    private Map<Long, List<TotalTargetCountActionStatus>> getStatusCountItemForRollout(final List<Long> rolloutIds) {
+        final List<TotalTargetCountActionStatus> resultList = actionRepository.getStatusCountByRolloutId(rolloutIds);
+        final Map<Long, List<TotalTargetCountActionStatus>> result = resultList.stream()
+                .collect(Collectors.groupingBy(TotalTargetCountActionStatus::getId));
+        return result;
     }
 
     private Map<Long, List<TotalTargetCountActionStatus>> getStatusCountItemForRolloutGroup(
@@ -930,25 +911,6 @@
                 .getStatusCountByRolloutGroupId(rolloutGroupIds);
         final Map<Long, List<TotalTargetCountActionStatus>> result = resultList.stream()
                 .collect(Collectors.groupingBy(TotalTargetCountActionStatus::getId));
-        return result;
-    }
-
-    private Map<Long, List<TotalTargetCountActionStatus>> getStatusCountItemForRollout(final List<Long> rolloutIds) {
-        final List<TotalTargetCountActionStatus> resultList = actionRepository.getStatusCountByRolloutId(rolloutIds);
-        final Map<Long, List<TotalTargetCountActionStatus>> result = resultList.stream()
-                .collect(Collectors.groupingBy(TotalTargetCountActionStatus::getId));
-<<<<<<< HEAD
-=======
-        return result;
-    }
-
-    private Map<Long, List<TotalTargetCountActionStatus>> getStatusCountItemForRolloutGroup(
-            final List<Long> rolloutGroupIds) {
-        final List<TotalTargetCountActionStatus> resultList = actionRepository
-                .getStatusCountByRolloutGroupId(rolloutGroupIds);
-        final Map<Long, List<TotalTargetCountActionStatus>> result = resultList.stream()
-                .collect(Collectors.groupingBy(TotalTargetCountActionStatus::getId));
->>>>>>> 56402ba7
         return result;
     }
 
