/**
 * Copyright (c) 2015 Bosch Software Innovations GmbH and others.
 *
 * All rights reserved. This program and the accompanying materials
 * are made available under the terms of the Eclipse Public License v1.0
 * which accompanies this distribution, and is available at
 * http://www.eclipse.org/legal/epl-v10.html
 */
package org.eclipse.hawkbit.repository;

import java.util.List;
import java.util.Map;
import java.util.concurrent.Executor;
import java.util.stream.Collectors;

import javax.persistence.EntityManager;
import javax.validation.constraints.NotNull;

import org.eclipse.hawkbit.cache.CacheWriteNotify;
import org.eclipse.hawkbit.eventbus.event.RolloutGroupCreatedEvent;
import org.eclipse.hawkbit.im.authentication.SpPermission.SpringEvalExpressions;
import org.eclipse.hawkbit.repository.exception.RolloutIllegalStateException;
import org.eclipse.hawkbit.repository.model.Action;
import org.eclipse.hawkbit.repository.model.Action.ActionType;
import org.eclipse.hawkbit.repository.model.DistributionSet;
import org.eclipse.hawkbit.repository.model.Rollout;
import org.eclipse.hawkbit.repository.model.Rollout.RolloutStatus;
import org.eclipse.hawkbit.repository.model.RolloutGroup;
import org.eclipse.hawkbit.repository.model.RolloutGroup.RolloutGroupConditions;
import org.eclipse.hawkbit.repository.model.RolloutGroup.RolloutGroupErrorCondition;
import org.eclipse.hawkbit.repository.model.RolloutGroup.RolloutGroupStatus;
import org.eclipse.hawkbit.repository.model.RolloutGroup.RolloutGroupSuccessCondition;
import org.eclipse.hawkbit.repository.model.RolloutTargetGroup;
import org.eclipse.hawkbit.repository.model.Rollout_;
import org.eclipse.hawkbit.repository.model.Target;
import org.eclipse.hawkbit.repository.model.TotalTargetCountActionStatus;
import org.eclipse.hawkbit.repository.model.TotalTargetCountStatus;
import org.eclipse.hawkbit.rollout.condition.RolloutGroupActionEvaluator;
import org.eclipse.hawkbit.rollout.condition.RolloutGroupConditionEvaluator;
import org.hibernate.validator.constraints.NotEmpty;
import org.slf4j.Logger;
import org.slf4j.LoggerFactory;
import org.springframework.beans.BeansException;
import org.springframework.beans.factory.annotation.Autowired;
import org.springframework.beans.factory.annotation.Qualifier;
import org.springframework.context.ApplicationContext;
import org.springframework.data.domain.Page;
import org.springframework.data.domain.Pageable;
import org.springframework.data.domain.Slice;
import org.springframework.data.domain.Sort;
import org.springframework.data.domain.Sort.Direction;
import org.springframework.data.jpa.domain.Specification;
import org.springframework.data.jpa.repository.Modifying;
import org.springframework.scheduling.annotation.EnableScheduling;
import org.springframework.security.access.prepost.PreAuthorize;
import org.springframework.stereotype.Service;
import org.springframework.transaction.PlatformTransactionManager;
import org.springframework.transaction.TransactionDefinition;
import org.springframework.transaction.annotation.Transactional;
import org.springframework.transaction.support.DefaultTransactionDefinition;
import org.springframework.transaction.support.TransactionTemplate;
import org.springframework.util.Assert;
import org.springframework.validation.annotation.Validated;

/**
 * RolloutManagement to control rollouts e.g. like creating, starting, resuming
 * and pausing rollouts. This service secures all the functionality based on the
 * {@link PreAuthorize} annotation on methods.
 */
@Validated
@Service
@EnableScheduling
@Transactional(readOnly = true)
public class RolloutManagement {
    private static final Logger LOGGER = LoggerFactory.getLogger(RolloutManagement.class);

    @Autowired
    private EntityManager entityManager;

    @Autowired
    private RolloutRepository rolloutRepository;

    @Autowired
    private TargetManagement targetManagement;

    @Autowired
    private TargetRepository targetRepository;

    @Autowired
    private RolloutGroupRepository rolloutGroupRepository;

    @Autowired
    private DeploymentManagement deploymentManagement;

    @Autowired
    private RolloutTargetGroupRepository rolloutTargetGroupRepository;

    @Autowired
    private ActionRepository actionRepository;

    @Autowired
    private ApplicationContext context;

    @Autowired
    private NoCountPagingRepository criteriaNoCountDao;

    @Autowired
    private PlatformTransactionManager txManager;

    @Autowired
    private CacheWriteNotify cacheWriteNotify;

    @Autowired
    @Qualifier("asyncExecutor")
    private Executor executor;

    /**
     * Retrieves all rollouts.
     * 
     * @param page
     *            the page request to sort and limit the result
     * @return a page of found rollouts
     */
    @PreAuthorize(SpringEvalExpressions.HAS_AUTH_ROLLOUT_MANAGEMENT_READ)
    public Page<Rollout> findAll(final Pageable page) {
        return rolloutRepository.findAll(page);
    }

    /**
     * Retrieves all rollouts found by the given specification.
     * 
     * @param specification
     *            the specification to filter rollouts
     * @param page
     *            the page request to sort and limit the result
     * @return a page of found rollouts
     */
    @PreAuthorize(SpringEvalExpressions.HAS_AUTH_ROLLOUT_MANAGEMENT_READ)
    public Page<Rollout> findAllByPredicate(final Specification<Rollout> specification, final Pageable page) {
        return rolloutRepository.findAll(specification, page);
    }

    /**
     * Retrieves a specific rollout by its ID.
     * 
     * @param rolloutId
     *            the ID of the rollout to retrieve
     * @return the founded rollout or {@code null} if rollout with given ID does
     *         not exists
     */
    @PreAuthorize(SpringEvalExpressions.HAS_AUTH_ROLLOUT_MANAGEMENT_READ)
    public Rollout findRolloutById(final Long rolloutId) {
        return rolloutRepository.findOne(rolloutId);
    }

    /**
     * Persists a new rollout entity. The filter within the
     * {@link Rollout#getTargetFilterQuery()} is used to retrieve the targets
     * which are effected by this rollout to create. The targets will then be
     * split up into groups. The size of the groups can be defined in the
     * {@code groupSize} parameter.
     * 
     * The rollout is not started. Only the preparation of the rollout is done,
     * persisting and creating all the necessary groups. The Rollout and the
     * groups are persisted in {@link RolloutStatus#READY} and
     * {@link RolloutGroupStatus#READY} so they can be started
     * {@link #startRollout(Rollout)}.
     * 
     * @param rollout
     *            the rollout entity to create
     * @param amountGroup
     *            the amount of groups to split the rollout into
     * @param conditions
     *            the rolloutgroup conditions and actions which should be
     *            applied for each {@link RolloutGroup}
     * @return the persisted rollout.
     * 
     * @throws IllegalArgumentException
     *             in case the given groupSize is zero or lower.
     */
    @Transactional
    @Modifying
<<<<<<< HEAD
    @PreAuthorize(SpringEvalExpressions.HAS_AUTH_ROLLOUT_MANAGEMENT_WRITE)
=======
>>>>>>> 1e420e36
    public Rollout createRollout(final Rollout rollout, final int amountGroup,
            final RolloutGroupConditions conditions) {
        final Rollout savedRollout = createRollout(rollout, amountGroup);
        createRolloutGroups(amountGroup, conditions, savedRollout);
        return savedRollout;
    }

    /**
     * Persists a new rollout entity. The filter within the
     * {@link Rollout#getTargetFilterQuery()} is used to retrieve the targets
     * which are effected by this rollout to create. The creation of the rollout
     * will be done synchronously and will be returned. The targets will then be
     * split up into groups. The size of the groups can be defined in the
     * {@code groupSize} parameter.
     * 
     * The creation of the rollout groups is executed asynchronously due it
     * might take some time to split up the targets into groups. The creation of
     * the {@link RolloutGroup} is published as event
     * {@link RolloutGroupCreatedEvent}.
     * 
     * The rollout is in status {@link RolloutStatus#CREATING} until all rollout
     * groups has been created and the targets are split up, then the rollout
     * will change the status to {@link RolloutStatus#READY}.
     * 
     * The rollout is not started. Only the preparation of the rollout is done,
     * persisting and creating all the necessary groups. The Rollout and the
     * groups are persisted in {@link RolloutStatus#READY} and
     * {@link RolloutGroupStatus#READY} so they can be started
     * {@link #startRollout(Rollout)}.
     * 
     * @param rollout
     *            the rollout to be created
     * @param amountGroup
     *            the number of groups should be created for the rollout and
     *            split up the targets
     * @param conditions
     *            the rolloutgroup conditions and actions which should be
     *            applied for each {@link RolloutGroup}
     * @return the created rollout entity in state
     *         {@link RolloutStatus#CREATING}
     */
    @Transactional
    @Modifying
    @PreAuthorize(SpringEvalExpressions.HAS_AUTH_ROLLOUT_MANAGEMENT_WRITE)
    public Rollout createRolloutAsync(final Rollout rollout, final int amountGroup,
            final RolloutGroupConditions conditions) {
        final Rollout savedRollout = createRollout(rollout, amountGroup);
        executor.execute(() -> {
            final DefaultTransactionDefinition def = new DefaultTransactionDefinition();
            def.setName("creatingRollout");
            def.setPropagationBehavior(TransactionDefinition.PROPAGATION_REQUIRES_NEW);
            new TransactionTemplate(txManager, def).execute(status -> {
                createRolloutGroups(amountGroup, conditions, savedRollout);
                return null;
            });
        });
        return savedRollout;
    }

    private Rollout createRollout(final Rollout rollout, final int amountGroup) {
        verifyRolloutGroupParameter(amountGroup);
        final Long totalTargets = targetManagement.countTargetByTargetFilterQuery(rollout.getTargetFilterQuery());
        rollout.setTotalTargets(totalTargets.longValue());
        return rolloutRepository.save(rollout);
    }

    private void verifyRolloutGroupParameter(final int amountGroup) {
        if (amountGroup <= 0) {
            throw new IllegalArgumentException("the amountGroup must be greater than zero");
        } else if (amountGroup > 500) {
            throw new IllegalArgumentException("the amountGroup must not be greater than 500");
        }
    }

    /**
     * Method for creating rollout groups and calculating group sizes. Group
     * sizes are calculated by dividing the total count of targets through the
     * amount of given groups. In same cases this will lead to less rollout
     * groups than given by client.
     * 
     * @param amountGroup
     *            the amount of groups
     * @param conditions
     *            the rollout group conditions
     * @param savedRollout
     *            the rollout
     * @return the rollout with created groups
     */
    private void createRolloutGroups(final int amountGroup, final RolloutGroupConditions conditions,
            final Rollout savedRollout) {
        int pageIndex = 0;
        int groupIndex = 0;
        final Long totalCount = savedRollout.getTotalTargets();
        final int groupSize = (int) Math.ceil((double) totalCount / (double) amountGroup);
        // validate if the amount of groups that will be created are the amount
        // of groups that the client what's to have created.
        int amountGroupValidated = amountGroup;
        if ((Math.ceil((double) totalCount / (double) groupSize)) != amountGroup) {
            amountGroupValidated--;
        }
        RolloutGroup lastSavedGroup = null;
        while (pageIndex < totalCount) {
            groupIndex++;
            final RolloutGroup group = new RolloutGroup();
            group.setName("group-" + groupIndex);
            group.setRollout(savedRollout);
            group.setParent(lastSavedGroup);
            group.setSuccessCondition(conditions.getSuccessCondition());
            group.setSuccessConditionExp(conditions.getSuccessConditionExp());
            group.setErrorCondition(conditions.getErrorCondition());
            group.setErrorConditionExp(conditions.getErrorConditionExp());
            group.setErrorAction(conditions.getErrorAction());
            group.setErrorActionExp(conditions.getErrorActionExp());

            final RolloutGroup savedGroup = rolloutGroupRepository.save(group);

            final Slice<Target> targetGroup = targetManagement.findTargetsAll(savedRollout.getTargetFilterQuery(),
                    new OffsetBasedPageRequest(pageIndex, groupSize, new Sort(Direction.ASC, "id")));
            savedGroup.setTotalTargets(targetGroup.getContent().size());

            lastSavedGroup = savedGroup;

            targetGroup
                    .forEach(target -> rolloutTargetGroupRepository.save(new RolloutTargetGroup(savedGroup, target)));
            cacheWriteNotify.rolloutGroupCreated(groupIndex, savedRollout.getId(), savedGroup.getId(),
                    amountGroupValidated, groupIndex);
            pageIndex += groupSize;
        }

        savedRollout.setStatus(RolloutStatus.READY);
    }

    /**
     * Starts a rollout which has been created. The rollout must be in
     * {@link RolloutStatus#READY} state. The according actions will be created
     * for each affected target in the rollout. The actions of the first group
     * will be started immediately {@link RolloutGroupStatus#RUNNING} as the
     * other groups will be {@link RolloutGroupStatus#SCHEDULED} state.
     * 
     * The rollout itself will be then also in {@link RolloutStatus#RUNNING}.
     * 
     * @param rollout
     *            the rollout to be started
     * 
     * @throws RolloutIllegalStateException
     *             if given rollout is not in {@link RolloutStatus#READY}. Only
     *             ready rollouts can be started.
     */
    @Transactional
    @Modifying
    @PreAuthorize(SpringEvalExpressions.HAS_AUTH_ROLLOUT_MANAGEMENT_WRITE + SpringEvalExpressions.HAS_AUTH_OR
            + SpringEvalExpressions.IS_SYSTEM_CODE)
    public Rollout startRollout(final Rollout rollout) {
        final Rollout mergedRollout = entityManager.merge(rollout);
        checkIfRolloutCanStarted(rollout, mergedRollout);
        return doStartRollout(mergedRollout);
    }

    /**
     * Starts a rollout asynchronously which has been created. The rollout must
     * be in {@link RolloutStatus#READY} state. The according actions will be
     * created asynchronously for each affected target in the rollout. The
     * actions of the first group will be started immediately
     * {@link RolloutGroupStatus#RUNNING} as the other groups will be
     * {@link RolloutGroupStatus#SCHEDULED} state.
     * 
     * The rollout itself will be then also in {@link RolloutStatus#RUNNING}.
     * 
     * @param rollout
     *            the rollout to be started
     * 
     * @throws RolloutIllegalStateException
     *             if given rollout is not in {@link RolloutStatus#READY}. Only
     *             ready rollouts can be started.
     */
    @Transactional
    @Modifying
    @PreAuthorize(SpringEvalExpressions.HAS_AUTH_ROLLOUT_MANAGEMENT_WRITE + SpringEvalExpressions.HAS_AUTH_OR
            + SpringEvalExpressions.IS_SYSTEM_CODE)
    public Rollout startRolloutAsync(final Rollout rollout) {
        final Rollout mergedRollout = entityManager.merge(rollout);
        checkIfRolloutCanStarted(rollout, mergedRollout);
        mergedRollout.setStatus(RolloutStatus.STARTING);
        final Rollout updatedRollout = rolloutRepository.save(mergedRollout);
        executor.execute(() -> {
            final DefaultTransactionDefinition def = new DefaultTransactionDefinition();
            def.setName("startingRollout");
            def.setPropagationBehavior(TransactionDefinition.PROPAGATION_REQUIRES_NEW);
            new TransactionTemplate(txManager, def).execute(status -> {
                doStartRollout(updatedRollout);
                return null;
            });
        });
        return updatedRollout;

    }

    private Rollout doStartRollout(final Rollout rollout) {
        final DistributionSet distributionSet = rollout.getDistributionSet();
        final ActionType actionType = rollout.getActionType();
        final long forceTime = rollout.getForcedTime();
        final List<RolloutGroup> rolloutGroups = rolloutGroupRepository.findByRolloutOrderByIdAsc(rollout);
        for (int iGroup = 0; iGroup < rolloutGroups.size(); iGroup++) {
            final RolloutGroup rolloutGroup = rolloutGroups.get(iGroup);
            final List<Target> targetGroup = targetRepository.findByRolloutTargetGroupRolloutGroup(rolloutGroup);
            // firstgroup can already be started
            if (iGroup == 0) {
                final List<TargetWithActionType> targetsWithActionType = targetGroup.stream()
                        .map(t -> new TargetWithActionType(t.getControllerId(), actionType, forceTime))
                        .collect(Collectors.toList());
                deploymentManagement.assignDistributionSet(distributionSet.getId(), targetsWithActionType, rollout,
                        rolloutGroup);
                rolloutGroup.setStatus(RolloutGroupStatus.RUNNING);
            } else {
                // create only not active actions with status scheduled so they
                // can be activated later
                deploymentManagement.createScheduledAction(targetGroup, distributionSet, actionType, forceTime, rollout,
                        rolloutGroup);
                rolloutGroup.setStatus(RolloutGroupStatus.SCHEDULED);
            }
            rolloutGroupRepository.save(rolloutGroup);
        }
        rollout.setStatus(RolloutStatus.RUNNING);
        return rolloutRepository.save(rollout);
    }

    /**
     * Pauses a rollout which is currently running. The Rollout switches
     * {@link RolloutStatus#PAUSED}. {@link RolloutGroup}s which are currently
     * running will be untouched. {@link RolloutGroup}s which are
     * {@link RolloutGroupStatus#SCHEDULED} will not be started and keep in
     * {@link RolloutGroupStatus#SCHEDULED} state until the rollout is
     * {@link RolloutManagement#resumeRollout(Rollout)}.
     * 
     * Switching the rollout status to {@link RolloutStatus#PAUSED} is
     * sufficient due the {@link #checkRunningRollouts(long)} will not check
     * this rollout anymore.
     * 
     * @param rollout
     *            the rollout to be paused.
     * 
     * @throws RolloutIllegalStateException
     *             if given rollout is not in {@link RolloutStatus#RUNNING}.
     *             Only running rollouts can be paused.
     */
    @Transactional
    @Modifying
    @PreAuthorize(SpringEvalExpressions.HAS_AUTH_ROLLOUT_MANAGEMENT_WRITE + SpringEvalExpressions.HAS_AUTH_OR
            + SpringEvalExpressions.IS_SYSTEM_CODE)
    public void pauseRollout(final Rollout rollout) {
        final Rollout mergedRollout = entityManager.merge(rollout);
        if (mergedRollout.getStatus() != RolloutStatus.RUNNING) {
            throw new RolloutIllegalStateException("Rollout can only be paused in state running but current state is "
                    + rollout.getStatus().name().toLowerCase());
        }
        // setting the complete rollout only in paused state. This is sufficient
        // due the currently running groups will be completed and new groups are
        // not started until rollout goes back to running state again. The
        // periodically check for running rollouts will skip rollouts in pause
        // state.
        mergedRollout.setStatus(RolloutStatus.PAUSED);
        rolloutRepository.save(mergedRollout);
    }

    /**
     * Resumes a paused rollout. The rollout switches back to
     * {@link RolloutStatus#RUNNING} state which is then picked up again by the
     * {@link #checkRunningRollouts(long)}.
     * 
     * @param rollout
     *            the rollout to be resumed
     * @throws RolloutIllegalStateException
     *             if given rollout is not in {@link RolloutStatus#PAUSED}. Only
     *             paused rollouts can be resumed.
     */
    @Transactional
    @Modifying
    @PreAuthorize(SpringEvalExpressions.HAS_AUTH_ROLLOUT_MANAGEMENT_WRITE + SpringEvalExpressions.HAS_AUTH_OR
            + SpringEvalExpressions.IS_SYSTEM_CODE)
    public void resumeRollout(final Rollout rollout) {
        final Rollout mergedRollout = entityManager.merge(rollout);
        if (!(RolloutStatus.PAUSED.equals(mergedRollout.getStatus()))) {
            throw new RolloutIllegalStateException("Rollout can only be resumed in state paused but current state is "
                    + rollout.getStatus().name().toLowerCase());
        }
        mergedRollout.setStatus(RolloutStatus.RUNNING);
        rolloutRepository.save(mergedRollout);
    }

    /**
     * Checking running rollouts. Rollouts which are checked updating the
     * {@link Rollout#setLastCheck(long)} to indicate that the current instance
     * is handling the specific rollout. This code should run as system-code.
     * 
     * <pre>
     * {@code
     *  SystemSecurityContext.runAsSystem(new Callable<Void>() {
     *     public Void call() throws Exception {
     *        //run system-code
     *     }
     * });
     *  }
     * </pre>
     * 
     * This method is attend to be called by a scheduler.
     * {@link RolloutScheduler}. And must be running in an transaction so it's
     * splitted from the scheduler.
     * 
     * Rollouts which are currently running are investigated, by means the
     * error- and finish condition of running groups in this rollout are
     * evaluated.
     * 
     * @param delayBetweenChecks
     *            the time in milliseconds of the delay between the further and
     *            this check. This check is only applied if the last check is
     *            less than (lastcheck-delay).
     */
    @Transactional
    @Modifying
    @PreAuthorize(SpringEvalExpressions.HAS_AUTH_ROLLOUT_MANAGEMENT_WRITE + SpringEvalExpressions.HAS_AUTH_OR
            + SpringEvalExpressions.IS_SYSTEM_CODE)
    public void checkRunningRollouts(final long delayBetweenChecks) {
        final long lastCheck = System.currentTimeMillis();
        final int updated = rolloutRepository.updateLastCheck(lastCheck, delayBetweenChecks, RolloutStatus.RUNNING);

        if (updated == 0) {
            // nothing to check, maybe another instance already checked in
            // between
            LOGGER.info("No rolloutcheck necessary for current scheduled check {}, next check at {}", lastCheck,
                    lastCheck + delayBetweenChecks);
            return;
        }

        final List<Rollout> rolloutsToCheck = rolloutRepository.findByLastCheckAndStatus(lastCheck,
                RolloutStatus.RUNNING);
        LOGGER.info("Found {} running rollouts to check", rolloutsToCheck.size());

        for (final Rollout rollout : rolloutsToCheck) {
            LOGGER.debug("Checking rollout {}", rollout);
            final List<RolloutGroup> rolloutGroups = rolloutGroupRepository.findByRolloutAndStatus(rollout,
                    RolloutGroupStatus.RUNNING);

            if (rolloutGroups.isEmpty()) {
                // no running rollouts, probably there was an error
                // somewhere at the latest group. And the latest group has
                // been switched from running into error state. So we need
                // to find the latest group which
                executeLatestRolloutGroup(rollout);
            } else {
                LOGGER.debug("Rollout {} has {} running groups", rollout.getId(), rolloutGroups.size());
                executeRolloutGroups(rollout, rolloutGroups);
            }

            if (isRolloutComplete(rollout)) {
                LOGGER.info("Rollout {} is finished, setting finished status", rollout);
                rollout.setStatus(RolloutStatus.FINISHED);
                rolloutRepository.save(rollout);
            }
        }
    }

    private void executeRolloutGroups(final Rollout rollout, final List<RolloutGroup> rolloutGroups) {
        for (final RolloutGroup rolloutGroup : rolloutGroups) {
            // error state check, do we need to stop the whole
            // rollout because of error?
            final RolloutGroupErrorCondition errorCondition = rolloutGroup.getErrorCondition();
            final boolean isError = checkErrorState(rollout, rolloutGroup, errorCondition);
            if (isError) {
                LOGGER.info("Rollout {} {} has error, calling error action", rollout.getName(), rollout.getId());
                callErrorAction(rollout, rolloutGroup);
            } else {
                // not in error so check finished state, do we need to
                // start the next group?
                final RolloutGroupSuccessCondition finishedCondition = rolloutGroup.getSuccessCondition();
                checkFinishCondition(rollout, rolloutGroup, finishedCondition);
                if (isRolloutGroupComplete(rollout, rolloutGroup)) {
                    rolloutGroup.setStatus(RolloutGroupStatus.FINISHED);
                    rolloutGroupRepository.save(rolloutGroup);
                }
            }
        }
    }

    private void executeLatestRolloutGroup(final Rollout rollout) {
        final List<RolloutGroup> latestRolloutGroup = rolloutGroupRepository
                .findByRolloutAndStatusNotOrderByIdDesc(rollout, RolloutGroupStatus.SCHEDULED);
        if (latestRolloutGroup.isEmpty()) {
            return;
        }
        executeRolloutGroupSuccessAction(rollout, latestRolloutGroup.get(0));
    }

    private void callErrorAction(final Rollout rollout, final RolloutGroup rolloutGroup) {
        try {
            context.getBean(rolloutGroup.getErrorAction().getBeanName(), RolloutGroupActionEvaluator.class)
                    .eval(rollout, rolloutGroup, rolloutGroup.getErrorActionExp());
        } catch (final BeansException e) {
            LOGGER.error("Something bad happend when accessing the error action bean {}",
                    rolloutGroup.getErrorAction().getBeanName(), e);
        }
    }

    private boolean isRolloutComplete(final Rollout rollout) {
        final Long groupsActiveLeft = rolloutGroupRepository.countByRolloutAndStatusOrStatus(rollout,
                RolloutGroupStatus.RUNNING, RolloutGroupStatus.SCHEDULED);
        return groupsActiveLeft == 0;
    }

    private boolean isRolloutGroupComplete(final Rollout rollout, final RolloutGroup rolloutGroup) {
        final Long actionsLeftForRollout = actionRepository
                .countByRolloutAndRolloutGroupAndStatusNotAndStatusNotAndStatusNot(rollout, rolloutGroup,
                        Action.Status.ERROR, Action.Status.FINISHED, Action.Status.CANCELED);
        return actionsLeftForRollout == 0;
    }

    private boolean checkErrorState(final Rollout rollout, final RolloutGroup rolloutGroup,
            final RolloutGroupErrorCondition errorCondition) {
        if (errorCondition == null) {
            // there is no error condition, so return false, don't have error.
            return false;
        }
        try {
            return context.getBean(errorCondition.getBeanName(), RolloutGroupConditionEvaluator.class).eval(rollout,
                    rolloutGroup, rolloutGroup.getErrorConditionExp());
        } catch (final BeansException e) {
            LOGGER.error("Something bad happend when accessing the error condition bean {}",
                    errorCondition.getBeanName(), e);
            return false;
        }
    }

    private boolean checkFinishCondition(final Rollout rollout, final RolloutGroup rolloutGroup,
            final RolloutGroupSuccessCondition finishCondition) {
        LOGGER.trace("Checking finish condition {} on rolloutgroup {}", finishCondition, rolloutGroup);
        try {
            final boolean isFinished = context
                    .getBean(finishCondition.getBeanName(), RolloutGroupConditionEvaluator.class)
                    .eval(rollout, rolloutGroup, rolloutGroup.getSuccessConditionExp());
            if (isFinished) {
                LOGGER.info("Rolloutgroup {} is finished, starting next group", rolloutGroup);
                executeRolloutGroupSuccessAction(rollout, rolloutGroup);
            } else {
                LOGGER.debug("Rolloutgroup {} is still running", rolloutGroup);
            }
            return isFinished;
        } catch (final BeansException e) {
            LOGGER.error("Something bad happend when accessing the finish condition bean {}",
                    finishCondition.getBeanName(), e);
            return false;
        }
    }

    private void executeRolloutGroupSuccessAction(final Rollout rollout, final RolloutGroup rolloutGroup) {
        context.getBean(rolloutGroup.getSuccessAction().getBeanName(), RolloutGroupActionEvaluator.class).eval(rollout,
                rolloutGroup, rolloutGroup.getSuccessActionExp());
    }

    /**
     * Counts all {@link Target}s in the repository.
     *
     * @return number of targets
     */
    @PreAuthorize(SpringEvalExpressions.HAS_AUTH_ROLLOUT_MANAGEMENT_READ)
    public Long countRolloutsAll() {
        return rolloutRepository.count();
    }

    /**
     * Count rollouts by specified filter text.
     * 
     * @param searchText
     *            name or description
     * @return total count rollouts for specified filter text.
     */
    @PreAuthorize(SpringEvalExpressions.HAS_AUTH_ROLLOUT_MANAGEMENT_READ)
    public Long countRolloutsAllByFilters(final String searchText) {
        return rolloutRepository.count(likeNameOrDescription(searchText));
    }

    private static Specification<Rollout> likeNameOrDescription(final String searchText) {
        return (rolloutRoot, query, criteriaBuilder) -> {
            final String searchTextToLower = searchText.toLowerCase();
            return criteriaBuilder.or(
                    criteriaBuilder.like(criteriaBuilder.lower(rolloutRoot.get(Rollout_.name)), searchTextToLower),
                    criteriaBuilder.like(criteriaBuilder.lower(rolloutRoot.get(Rollout_.description)),
                            searchTextToLower));
        };
    }

    /**
     * * Retrieves a specific rollout by its ID.
     * 
     * @param pageable
     *            the page request to sort and limit the result
     * @param searchText
     *            search text which matches name or description of rollout
     * @return the founded rollout or {@code null} if rollout with given ID does
     *         not exists
     */
    @PreAuthorize(SpringEvalExpressions.HAS_AUTH_ROLLOUT_MANAGEMENT_READ)
    public Slice<Rollout> findRolloutByFilters(final Pageable pageable, @NotEmpty final String searchText) {
        final Specification<Rollout> specs = likeNameOrDescription(searchText);
        final Slice<Rollout> findAll = criteriaNoCountDao.findAll(specs, pageable, Rollout.class);
        setRolloutStatusDetails(findAll);
        return findAll;
    }

    /**
     * Retrieves a specific rollout by its name.
     * 
     * @param rolloutName
     *            the name of the rollout to retrieve
     * @return the founded rollout or {@code null} if rollout with given name
     *         does not exists
     */
    @PreAuthorize(SpringEvalExpressions.HAS_AUTH_ROLLOUT_MANAGEMENT_READ)
    public Rollout findRolloutByName(final String rolloutName) {
        return rolloutRepository.findByName(rolloutName);
    }

    /**
     * Update rollout details.
     * 
     * @param rollout
     *            rollout to be updated
     * 
     * @return Rollout updated rollout
     */
    @NotNull
    @Transactional
    @Modifying
    @PreAuthorize(SpringEvalExpressions.HAS_AUTH_ROLLOUT_MANAGEMENT_WRITE)
    public Rollout updateRollout(@NotNull final Rollout rollout) {
        Assert.notNull(rollout.getId());
        return rolloutRepository.save(rollout);
    }

    /**
     * Get count of targets in different status in rollout.
     * 
     * @param page
     *            the page request to sort and limit the result
     * @return a list of rollouts with details of targets count for different
     *         statuses
     *
     */
    @PreAuthorize(SpringEvalExpressions.HAS_AUTH_ROLLOUT_MANAGEMENT_READ)
    public Page<Rollout> findAllRolloutsWithDetailedStatus(final Pageable page) {
        final Page<Rollout> rollouts = findAll(page);
        setRolloutStatusDetails(rollouts);
        return rollouts;

    }

    /**
     * Get count of targets in different status in rollout.
     *
     * @param rolloutId
     *            rollout id
     * @return rollout details of targets count for different statuses
     *
     */
    @PreAuthorize(SpringEvalExpressions.HAS_AUTH_ROLLOUT_MANAGEMENT_READ)
    public Rollout findRolloutWithDetailedStatus(final Long rolloutId) {
        final Rollout rollout = findRolloutById(rolloutId);
        final List<TotalTargetCountActionStatus> rolloutStatusCountItems = actionRepository
                .getStatusCountByRolloutId(rolloutId);
        final TotalTargetCountStatus totalTargetCountStatus = new TotalTargetCountStatus(rolloutStatusCountItems,
                rollout.getTotalTargets());
        rollout.setTotalTargetCountStatus(totalTargetCountStatus);
        return rollout;
    }

    private Map<Long, List<TotalTargetCountActionStatus>> getStatusCountItemForRollout(final List<Long> rolloutIds) {
        final List<TotalTargetCountActionStatus> resultList = actionRepository.getStatusCountByRolloutId(rolloutIds);
        return resultList.stream().collect(Collectors.groupingBy(TotalTargetCountActionStatus::getId));
    }

    private void setRolloutStatusDetails(final Slice<Rollout> rollouts) {
        final List<Long> rolloutIds = rollouts.getContent().stream().map(rollout -> rollout.getId())
                .collect(Collectors.toList());
        final Map<Long, List<TotalTargetCountActionStatus>> allStatesForRollout = getStatusCountItemForRollout(
                rolloutIds);

        for (final Rollout rollout : rollouts) {
            final TotalTargetCountStatus totalTargetCountStatus = new TotalTargetCountStatus(
                    allStatesForRollout.get(rollout.getId()), rollout.getTotalTargets());
            rollout.setTotalTargetCountStatus(totalTargetCountStatus);
        }
    }

    private void checkIfRolloutCanStarted(final Rollout rollout, final Rollout mergedRollout) {
        if (!(RolloutStatus.READY.equals(mergedRollout.getStatus()))) {
            throw new RolloutIllegalStateException("Rollout can only be started in state ready but current state is "
                    + rollout.getStatus().name().toLowerCase());
        }
    }

    /***
     * Get finished percentage details for a specified group which is in running
     * state.
     * 
     * @param rollout
     *            {@link Rollout}
     * @param rolloutGroup
     *            {@link RolloutGroup}
     * @return percentage finished
     */
    // TODO: Need to check with Michael on this
    public float getFinishedPercentForRunningGroup(final Rollout rollout, final RolloutGroup rolloutGroup) {
        final Long totalGroup = actionRepository.countByRolloutAndRolloutGroup(rollout, rolloutGroup);
        final Long finished = actionRepository.countByRolloutAndRolloutGroupAndStatus(rollout, rolloutGroup,
                Action.Status.FINISHED);
        if (totalGroup == 0) {
            // in case e.g. targets has been deleted we don't have any actions
            // left for this group, so the group is finished
            return 100;
        }
        // calculate threshold
        return ((float) finished / (float) totalGroup) * 100;
    }

    // ////////Rollout - changes ends here/////////////

}<|MERGE_RESOLUTION|>--- conflicted
+++ resolved
@@ -180,10 +180,7 @@
      */
     @Transactional
     @Modifying
-<<<<<<< HEAD
     @PreAuthorize(SpringEvalExpressions.HAS_AUTH_ROLLOUT_MANAGEMENT_WRITE)
-=======
->>>>>>> 1e420e36
     public Rollout createRollout(final Rollout rollout, final int amountGroup,
             final RolloutGroupConditions conditions) {
         final Rollout savedRollout = createRollout(rollout, amountGroup);
