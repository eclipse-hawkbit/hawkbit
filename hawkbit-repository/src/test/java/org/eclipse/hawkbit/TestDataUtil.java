--- conflicted
+++ resolved
@@ -18,13 +18,13 @@
 import java.util.UUID;
 
 import org.apache.commons.io.IOUtils;
-import org.eclipse.hawkbit.repository.ActionRepository;
 import org.eclipse.hawkbit.repository.ArtifactManagement;
 import org.eclipse.hawkbit.repository.ControllerManagement;
 import org.eclipse.hawkbit.repository.DistributionSetManagement;
 import org.eclipse.hawkbit.repository.SoftwareManagement;
 import org.eclipse.hawkbit.repository.TargetManagement;
-<<<<<<< HEAD
+import org.eclipse.hawkbit.repository.jpa.ActionRepository;
+import org.eclipse.hawkbit.repository.jpa.model.JpaActionStatus;
 import org.eclipse.hawkbit.repository.jpa.model.JpaArtifact;
 import org.eclipse.hawkbit.repository.jpa.model.JpaDistributionSet;
 import org.eclipse.hawkbit.repository.jpa.model.JpaDistributionSetTag;
@@ -33,11 +33,9 @@
 import org.eclipse.hawkbit.repository.jpa.model.JpaSoftwareModuleType;
 import org.eclipse.hawkbit.repository.jpa.model.JpaTarget;
 import org.eclipse.hawkbit.repository.jpa.model.JpaTargetTag;
-=======
 import org.eclipse.hawkbit.repository.model.Action;
 import org.eclipse.hawkbit.repository.model.Action.Status;
 import org.eclipse.hawkbit.repository.model.ActionStatus;
->>>>>>> f9ed3b30
 import org.eclipse.hawkbit.repository.model.DistributionSet;
 import org.eclipse.hawkbit.repository.model.DistributionSetTag;
 import org.eclipse.hawkbit.repository.model.DistributionSetType;
@@ -62,9 +60,6 @@
 public class TestDataUtil {
     private static final LoremIpsum LOREM = new LoremIpsum();
 
-<<<<<<< HEAD
-    public static List<JpaDistributionSet> generateDistributionSets(final String suffix, final int number,
-=======
     public static DistributionSet createTestDistributionSet(final SoftwareManagement softwareManagement,
             final DistributionSetManagement distributionSetManagement) {
         final Pageable pageReq = new PageRequest(0, 400);
@@ -88,9 +83,9 @@
     public static List<Target> sendUpdateActionStatusToTargets(final ControllerManagement controllerManagament,
             final TargetManagement targetManagement, final ActionRepository actionRepository, final DistributionSet dsA,
             final Iterable<Target> targs, final Status status, final String... msgs) {
-        final List<Target> result = new ArrayList<Target>();
+        final List<Target> result = new ArrayList<>();
         for (final Target t : targs) {
-            final List<Action> findByTarget = actionRepository.findByTarget(t);
+            final List<Action> findByTarget = actionRepository.findByTarget((JpaTarget) t);
             for (final Action action : findByTarget) {
                 result.add(sendUpdateActionStatusToTarget(controllerManagament, targetManagement, status, action, t,
                         msgs));
@@ -104,19 +99,18 @@
             final String... msgs) {
         updActA.setStatus(status);
 
-        final ActionStatus statusMessages = new ActionStatus();
+        final ActionStatus statusMessages = new JpaActionStatus();
         statusMessages.setAction(updActA);
         statusMessages.setOccurredAt(System.currentTimeMillis());
         statusMessages.setStatus(status);
         for (final String msg : msgs) {
             statusMessages.addMessage(msg);
         }
-        controllerManagament.addUpdateActionStatus(statusMessages, updActA);
+        controllerManagament.addUpdateActionStatus(statusMessages);
         return targetManagement.findTargetByControllerID(t.getControllerId());
     }
 
-    public static List<DistributionSet> generateDistributionSets(final String suffix, final int number,
->>>>>>> f9ed3b30
+    public static List<JpaDistributionSet> generateDistributionSets(final String suffix, final int number,
             final SoftwareManagement softwareManagement, final DistributionSetManagement distributionSetManagement) {
 
         final List<JpaDistributionSet> sets = new ArrayList<>();
