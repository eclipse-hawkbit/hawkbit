/**
 * Copyright (c) 2015 Bosch Software Innovations GmbH and others.
 *
 * All rights reserved. This program and the accompanying materials
 * are made available under the terms of the Eclipse Public License v1.0
 * which accompanies this distribution, and is available at
 * http://www.eclipse.org/legal/epl-v10.html
 */
package org.eclipse.hawkbit.repository;

import static org.fest.assertions.api.Assertions.assertThat;
import static org.junit.Assert.assertEquals;
import static org.junit.Assert.fail;

import java.util.ArrayList;
import java.util.Collections;
import java.util.LinkedList;
import java.util.List;
import java.util.concurrent.CountDownLatch;
import java.util.concurrent.TimeUnit;

import org.eclipse.hawkbit.AbstractIntegrationTest;
import org.eclipse.hawkbit.Constants;
import org.eclipse.hawkbit.TestDataUtil;
import org.eclipse.hawkbit.eventbus.event.CancelTargetAssignmentEvent;
import org.eclipse.hawkbit.eventbus.event.TargetAssignDistributionSetEvent;
import org.eclipse.hawkbit.repository.exception.ForceQuitActionNotAllowedException;
import org.eclipse.hawkbit.repository.exception.IncompleteDistributionSetException;
import org.eclipse.hawkbit.repository.model.Action;
import org.eclipse.hawkbit.repository.model.Action.ActionType;
import org.eclipse.hawkbit.repository.model.Action.Status;
import org.eclipse.hawkbit.repository.model.ActionStatus;
import org.eclipse.hawkbit.repository.model.ActionWithStatusCount;
import org.eclipse.hawkbit.repository.model.DistributionSet;
import org.eclipse.hawkbit.repository.model.DistributionSetTag;
import org.eclipse.hawkbit.repository.model.SoftwareModule;
import org.eclipse.hawkbit.repository.model.Target;
import org.eclipse.hawkbit.repository.model.TargetUpdateStatus;
import org.junit.Test;
import org.springframework.beans.factory.annotation.Autowired;
import org.springframework.data.domain.Page;
import org.springframework.data.domain.PageRequest;
import org.springframework.data.domain.Sort.Direction;

import com.google.common.collect.Iterables;
import com.google.common.collect.Lists;
import com.google.common.eventbus.EventBus;
import com.google.common.eventbus.Subscribe;

import ru.yandex.qatools.allure.annotations.Description;
import ru.yandex.qatools.allure.annotations.Features;
import ru.yandex.qatools.allure.annotations.Issue;
import ru.yandex.qatools.allure.annotations.Stories;

/**
 * Test class testing the functionality of triggering a deployment of
 * {@link DistributionSet}s to {@link Target}s.
 *
 */
@Features("Component Tests - Repository")
@Stories("Deployment Management")
public class DeploymentManagementTest extends AbstractIntegrationTest {

    @Autowired
    private EventBus eventBus;

    @Test
    @Description("Test verifies that the repistory retrieves the action including all defined (lazy) details.")
    public void findActionWithLazyDetails() {
        final DistributionSet testDs = TestDataUtil.generateDistributionSet("TestDs", "1.0", softwareManagement,
                distributionSetManagement, new ArrayList<DistributionSetTag>());
        final List<Target> testTarget = targetManagement.createTargets(TestDataUtil.generateTargets(1));
        // one action with one action status is generated
        final Long actionId = deploymentManagement.assignDistributionSet(testDs, testTarget).getActions().get(0);
        final Action action = deploymentManagement.findActionWithDetails(actionId);

        assertThat(action.getDistributionSet()).as("DistributionSet in action").isNotNull();
        assertThat(action.getTarget()).as("Target in action").isNotNull();
        assertThat(action.getTarget().getAssignedDistributionSet()).as("AssignedDistributionSet of target in action")
                .isNotNull();
    }

    @Test
    @Description("Test verifies that the custom query to find all actions include the count of action status is working correctly")
    public void findActionsWithStatusCountByTarget() {
        final DistributionSet testDs = TestDataUtil.generateDistributionSet("TestDs", "1.0", softwareManagement,
                distributionSetManagement, new ArrayList<DistributionSetTag>());
        final List<Target> testTarget = targetManagement.createTargets(TestDataUtil.generateTargets(1));
        // one action with one action status is generated
        final Action action = deploymentManagement.findActionWithDetails(
                deploymentManagement.assignDistributionSet(testDs, testTarget).getActions().get(0));
        // save 2 action status
        actionStatusRepository.save(new ActionStatus(action, Status.RETRIEVED, System.currentTimeMillis()));
        actionStatusRepository.save(new ActionStatus(action, Status.RUNNING, System.currentTimeMillis()));

        final List<ActionWithStatusCount> findActionsWithStatusCountByTarget = deploymentManagement
                .findActionsWithStatusCountByTargetOrderByIdDesc(testTarget.get(0));

        assertThat(findActionsWithStatusCountByTarget).as("wrong action size").hasSize(1);
        assertThat(findActionsWithStatusCountByTarget.get(0).getActionStatusCount()).as("wrong action status size")
                .isEqualTo(3L);
    }

    @Test
    @Description("Ensures that distribution sets can assigned and unassigned to a  distribution set tag. Not exists  distribution set will be ignored for the assignment.")
    public void assignAndUnassignDistributionSetToTag() {
        final List<Long> assignDS = new ArrayList<Long>();
        for (int i = 0; i < 4; i++) {
            assignDS.add(TestDataUtil.generateDistributionSet("DS" + i, "1.0", softwareManagement,
                    distributionSetManagement, new ArrayList<DistributionSetTag>()).getId());
        }
        // not exists
        assignDS.add(Long.valueOf(100));
        final DistributionSetTag tag = tagManagement.createDistributionSetTag(new DistributionSetTag("Tag1"));

        final List<DistributionSet> assignedDS = distributionSetManagement.assignTag(assignDS, tag);
        assertThat(assignedDS.size()).as("assigned ds has wrong size").isEqualTo(4);
        assignedDS.forEach(ds -> assertThat(ds.getTags().size()).as("ds has wrong tag size").isEqualTo(1));

        DistributionSetTag findDistributionSetTag = tagManagement.findDistributionSetTag("Tag1");
        assertThat(assignedDS.size()).as("assigned ds has wrong size")
                .isEqualTo(findDistributionSetTag.getAssignedToDistributionSet().size());

        assertThat(distributionSetManagement.unAssignTag(Long.valueOf(100), findDistributionSetTag))
                .as("unassign tag result should be null").isNull();

        final DistributionSet unAssignDS = distributionSetManagement.unAssignTag(assignDS.get(0),
                findDistributionSetTag);
        assertThat(unAssignDS.getId()).as("unassigned ds is wrong").isEqualTo(assignDS.get(0));
        assertThat(unAssignDS.getTags().size()).as("unassigned ds has wrong tag size").isEqualTo(0);
        findDistributionSetTag = tagManagement.findDistributionSetTag("Tag1");
        assertThat(findDistributionSetTag.getAssignedToDistributionSet().size()).as("ds tag ds has wrong ds size")
                .isEqualTo(3);

        final List<DistributionSet> unAssignTargets = distributionSetManagement
                .unAssignAllDistributionSetsByTag(findDistributionSetTag);
        findDistributionSetTag = tagManagement.findDistributionSetTag("Tag1");
        assertThat(findDistributionSetTag.getAssignedToDistributionSet().size()).as("ds tag has wrong ds size")
                .isEqualTo(0);
        assertThat(unAssignTargets.size()).as("unassigned target has wrong size").isEqualTo(3);
        unAssignTargets
                .forEach(target -> assertThat(target.getTags().size()).as("target has wrong tag size").isEqualTo(0));
    }

    @Test
    @Description("Test verifies that an assignment with automatic cancelation works correctly even if the update is split into multiple partitions on the database.")
    public void multiAssigmentHistoryOverMultiplePagesResultsInTwoActiveAction() {

        final DistributionSet cancelDs = TestDataUtil.generateDistributionSet("Canceled DS", "1.0", softwareManagement,
                distributionSetManagement, new ArrayList<DistributionSetTag>());

        final DistributionSet cancelDs2 = TestDataUtil.generateDistributionSet("Canceled DS", "1.2", softwareManagement,
                distributionSetManagement, new ArrayList<DistributionSetTag>());

        List<Target> targets = targetManagement
                .createTargets(TestDataUtil.generateTargets(Constants.MAX_ENTRIES_IN_STATEMENT + 10));

        targets = deploymentManagement.assignDistributionSet(cancelDs, targets).getAssignedTargets();
        targets = deploymentManagement.assignDistributionSet(cancelDs2, targets).getAssignedTargets();

        targetManagement.findAllTargetIds().forEach(targetIdName -> {
            assertThat(deploymentManagement.findActiveActionsByTarget(
                    targetManagement.findTargetByControllerID(targetIdName.getControllerId())))
                            .as("active action has wrong size").hasSize(2);
        });
    }

    @Test
    @Description("Cancels multiple active actions on a target. Expected behaviour is that with two active "
            + "actions after canceling the second active action the first one is still running as it is not touched by the cancelation. After canceling the first one "
            + "also the target goes back to IN_SYNC as no open action is left.")
    public void manualCancelWithMultipleAssignmentsCancelLastOneFirst() {
        Target target = new Target("4712");
        final DistributionSet dsFirst = TestDataUtil.generateDistributionSet("", softwareManagement,
                distributionSetManagement, true);
        dsFirst.setRequiredMigrationStep(true);
        final DistributionSet dsSecond = TestDataUtil.generateDistributionSet("2", softwareManagement,
                distributionSetManagement, true);
        final DistributionSet dsInstalled = TestDataUtil.generateDistributionSet("installed", softwareManagement,
                distributionSetManagement, true);

        target.getTargetInfo().setInstalledDistributionSet(dsInstalled);
        target = targetManagement.createTarget(target);

        // check initial status
        assertThat(targetManagement.findTargetByControllerID("4712").getTargetInfo().getUpdateStatus())
                .as("target has update status").isEqualTo(TargetUpdateStatus.UNKNOWN);

        // assign the two sets in a row
        Action firstAction = assignSet(target, dsFirst);
        Action secondAction = assignSet(target, dsSecond);

        assertThat(actionRepository.findAll()).as("wrong size of actions").hasSize(2);
        assertThat(actionStatusRepository.findAll()).as("wrong size of action status").hasSize(2);

        // we cancel second -> back to first
        deploymentManagement.cancelAction(secondAction,
                targetManagement.findTargetByControllerID(target.getControllerId()));
        secondAction = deploymentManagement.findActionWithDetails(secondAction.getId());
        // confirm cancellation
        secondAction.setStatus(Status.CANCELED);
        controllerManagement.addCancelActionStatus(
                new ActionStatus(secondAction, Status.CANCELED, System.currentTimeMillis()), secondAction);
        assertThat(actionStatusRepository.findAll()).as("wrong size of actions status").hasSize(4);
        assertThat(targetManagement.findTargetByControllerID("4712").getAssignedDistributionSet()).as("wrong ds")
                .isEqualTo(dsFirst);
        assertThat(targetManagement.findTargetByControllerID("4712").getTargetInfo().getUpdateStatus())
                .as("wrong update status").isEqualTo(TargetUpdateStatus.PENDING);

        // we cancel first -> back to installed
        deploymentManagement.cancelAction(firstAction,
                targetManagement.findTargetByControllerID(target.getControllerId()));
        firstAction = deploymentManagement.findActionWithDetails(firstAction.getId());
        // confirm cancellation
        firstAction.setStatus(Status.CANCELED);
        controllerManagement.addCancelActionStatus(
                new ActionStatus(firstAction, Status.CANCELED, System.currentTimeMillis()), firstAction);
        assertThat(actionStatusRepository.findAll()).as("wrong size of action status").hasSize(6);
        assertThat(targetManagement.findTargetByControllerID("4712").getAssignedDistributionSet())
                .as("wrong assigned ds").isEqualTo(dsInstalled);
        assertThat(targetManagement.findTargetByControllerID("4712").getTargetInfo().getUpdateStatus())
                .as("wrong update status").isEqualTo(TargetUpdateStatus.IN_SYNC);
    }

    @Test
    @Description("Cancels multiple active actions on a target. Expected behaviour is that with two active "
            + "actions after canceling the first active action the system switched to second one. After canceling this one "
            + "also the target goes back to IN_SYNC as no open action is left.")
    public void manualCancelWithMultipleAssignmentsCancelMiddleOneFirst() {
        Target target = new Target("4712");
        final DistributionSet dsFirst = TestDataUtil.generateDistributionSet("", softwareManagement,
                distributionSetManagement, true);
        dsFirst.setRequiredMigrationStep(true);
        final DistributionSet dsSecond = TestDataUtil.generateDistributionSet("2", softwareManagement,
                distributionSetManagement, true);
        final DistributionSet dsInstalled = TestDataUtil.generateDistributionSet("installed", softwareManagement,
                distributionSetManagement, true);

        target.getTargetInfo().setInstalledDistributionSet(dsInstalled);
        target = targetManagement.createTarget(target);

        // check initial status
        assertThat(targetManagement.findTargetByControllerID("4712").getTargetInfo().getUpdateStatus())
                .as("wrong update status").isEqualTo(TargetUpdateStatus.UNKNOWN);

        // assign the two sets in a row
        Action firstAction = assignSet(target, dsFirst);
        Action secondAction = assignSet(target, dsSecond);

        assertThat(actionRepository.findAll()).as("wrong size of actions").hasSize(2);
        assertThat(actionStatusRepository.findAll()).as("wrong size of action status").hasSize(2);

        // we cancel first -> second is left
        deploymentManagement.cancelAction(firstAction,
                targetManagement.findTargetByControllerID(target.getControllerId()));
        // confirm cancellation
        firstAction = deploymentManagement.findActionWithDetails(firstAction.getId());
        firstAction.setStatus(Status.CANCELED);
        controllerManagement.addCancelActionStatus(
                new ActionStatus(firstAction, Status.CANCELED, System.currentTimeMillis()), firstAction);
        assertThat(actionStatusRepository.findAll()).as("wrong size of action status").hasSize(4);
        assertThat(targetManagement.findTargetByControllerID("4712").getAssignedDistributionSet())
                .as("wrong assigned ds").isEqualTo(dsSecond);
        assertThat(targetManagement.findTargetByControllerID("4712").getTargetInfo().getUpdateStatus())
                .as("wrong target update status").isEqualTo(TargetUpdateStatus.PENDING);

        // we cancel second -> remain assigned until finished cancellation
        deploymentManagement.cancelAction(secondAction,
                targetManagement.findTargetByControllerID(target.getControllerId()));
        secondAction = deploymentManagement.findActionWithDetails(secondAction.getId());
        assertThat(actionStatusRepository.findAll()).as("wrong size of action status").hasSize(5);
        assertThat(targetManagement.findTargetByControllerID("4712").getAssignedDistributionSet())
                .as("wrong assigned ds").isEqualTo(dsSecond);
        // confirm cancellation
        secondAction.setStatus(Status.CANCELED);
        controllerManagement.addCancelActionStatus(
                new ActionStatus(secondAction, Status.CANCELED, System.currentTimeMillis()), secondAction);
        // cancelled success -> back to dsInstalled
        assertThat(targetManagement.findTargetByControllerID("4712").getAssignedDistributionSet())
                .as("wrong installed ds").isEqualTo(dsInstalled);
        assertThat(targetManagement.findTargetByControllerID("4712").getTargetInfo().getUpdateStatus())
                .as("wrong target info update status").isEqualTo(TargetUpdateStatus.IN_SYNC);
    }

    @Test
    @Description("Force Quit an Assignment. Expected behaviour is that the action is canceled and is marked as deleted. The assigned Software module")
    public void forceQuitSetActionToInactive() throws InterruptedException {

        Target target = new Target("4712");
        final DistributionSet dsInstalled = TestDataUtil.generateDistributionSet("installed", softwareManagement,
                distributionSetManagement, true);
        target.getTargetInfo().setInstalledDistributionSet(dsInstalled);
        target = targetManagement.createTarget(target);

        final DistributionSet ds = TestDataUtil
                .generateDistributionSet("newDS", softwareManagement, distributionSetManagement, true)
                .setRequiredMigrationStep(true);

        // verify initial status
        assertThat(targetManagement.findTargetByControllerID("4712").getTargetInfo().getUpdateStatus())
                .as("wrong target info update status").isEqualTo(TargetUpdateStatus.UNKNOWN);

        Action assigningAction = assignSet(target, ds);

        // verify assignment
        assertThat(actionRepository.findAll()).as("wrong size of action").hasSize(1);
        assertThat(actionStatusRepository.findAll()).as("wrong size of action status").hasSize(1);

        target = targetManagement.findTargetByControllerID(target.getControllerId());

        // force quit assignment
        deploymentManagement.cancelAction(assigningAction, target);
        assigningAction = deploymentManagement.findActionWithDetails(assigningAction.getId());

        deploymentManagement.forceQuitAction(assigningAction);

        assigningAction = deploymentManagement.findActionWithDetails(assigningAction.getId());

        // verify
        assertThat(assigningAction.getStatus()).as("wrong size of status").isEqualTo(Status.CANCELED);
        assertThat(targetManagement.findTargetByControllerID("4712").getAssignedDistributionSet())
                .as("wrong assigned ds").isEqualTo(dsInstalled);
        assertThat(targetManagement.findTargetByControllerID("4712").getTargetInfo().getUpdateStatus())
                .as("wrong target update status").isEqualTo(TargetUpdateStatus.IN_SYNC);
    }

    @Test
    @Description("Force Quit an not canceled Assignment. Expected behaviour is that the action can not be force quit and there is thrown an exception.")
    public void forceQuitNotAllowedThrowsException() {

        Target target = new Target("4712");
        final DistributionSet dsInstalled = TestDataUtil.generateDistributionSet("installed", softwareManagement,
                distributionSetManagement, true);
        target.getTargetInfo().setInstalledDistributionSet(dsInstalled);
        target = targetManagement.createTarget(target);

        final DistributionSet ds = TestDataUtil
                .generateDistributionSet("newDS", softwareManagement, distributionSetManagement, true)
                .setRequiredMigrationStep(true);

        // verify initial status
        assertThat(targetManagement.findTargetByControllerID("4712").getTargetInfo().getUpdateStatus())
                .as("wrong update status").isEqualTo(TargetUpdateStatus.UNKNOWN);

        final Action assigningAction = assignSet(target, ds);

        // verify assignment
        assertThat(actionRepository.findAll()).as("wrong size of action").hasSize(1);
        assertThat(actionStatusRepository.findAll()).as("wrong size of action status").hasSize(1);

        // force quit assignment
        try {
            deploymentManagement.forceQuitAction(assigningAction);
            fail("expected ForceQuitActionNotAllowedException");
        } catch (final ForceQuitActionNotAllowedException ex) {
        }
    }

    private Action assignSet(final Target target, final DistributionSet ds) {
        deploymentManagement.assignDistributionSet(ds.getId(), new String[] { target.getControllerId() });
        assertThat(
                targetManagement.findTargetByControllerID(target.getControllerId()).getTargetInfo().getUpdateStatus())
                        .as("wrong update status").isEqualTo(TargetUpdateStatus.PENDING);
        assertThat(targetManagement.findTargetByControllerID(target.getControllerId()).getAssignedDistributionSet())
                .as("wrong assigned ds").isEqualTo(ds);
        final Action action = actionRepository.findByTargetAndDistributionSet(pageReq, target, ds).getContent().get(0);
        assertThat(action).as("action should not be null").isNotNull();
        return action;
    }

    /**
     * test a simple deployment by calling the
     * {@link TargetRepository#assignDistributionSet(DistributionSet, Iterable)}
     * and checking the active action and the action history of the targets.
     *
     * @throws InterruptedException
     */
    @Test
    @Description("Simple deployment or distribution set to target assignment test.")
    public void assignDistributionSet2Targets() throws InterruptedException {

        final EventHandlerMock eventHandlerMock = new EventHandlerMock(20);
        eventBus.register(eventHandlerMock);

        final String myCtrlIDPref = "myCtrlID";
        final Iterable<Target> savedNakedTargets = targetManagement
                .createTargets(TestDataUtil.buildTargetFixtures(10, myCtrlIDPref, "first description"));

        final String myDeployedCtrlIDPref = "myDeployedCtrlID";
        final List<Target> savedDeployedTargets = targetManagement
                .createTargets(TestDataUtil.buildTargetFixtures(20, myDeployedCtrlIDPref, "first description"));

        final DistributionSet ds = TestDataUtil.generateDistributionSet("", softwareManagement,
                distributionSetManagement);

        deploymentManagement.assignDistributionSet(ds, savedDeployedTargets);

        // verify that one Action for each assignDistributionSet
        assertThat(actionRepository.findAll(pageReq).getNumberOfElements()).as("wrong size of actions").isEqualTo(20);

        final Iterable<Target> allFoundTargets = targetManagement.findTargetsAll(pageReq).getContent();

        assertThat(allFoundTargets).as("founded targets are wrong").containsAll(savedDeployedTargets)
                .containsAll(savedNakedTargets);
        assertThat(savedDeployedTargets).as("saved target are wrong")
                .doesNotContain(Iterables.toArray(savedNakedTargets, Target.class));
        assertThat(savedNakedTargets).as("saved target are wrong")
                .doesNotContain(Iterables.toArray(savedDeployedTargets, Target.class));

        for (final Target myt : savedNakedTargets) {
            final Target t = targetManagement.findTargetByControllerID(myt.getControllerId());
            assertThat(deploymentManagement.findActionsByTarget(t)).as("action should be empty").isEmpty();
        }

        for (final Target myt : savedDeployedTargets) {
            final Target t = targetManagement.findTargetByControllerID(myt.getControllerId());
            final List<Action> activeActionsByTarget = deploymentManagement.findActiveActionsByTarget(t);
            assertThat(activeActionsByTarget).as("action should not be empty").isNotEmpty();
            assertThat(t.getTargetInfo().getUpdateStatus()).as("wrong target update status")
                    .isEqualTo(TargetUpdateStatus.PENDING);
            for (final Action ua : activeActionsByTarget) {
                assertThat(ua.getDistributionSet()).as("action has wrong ds").isEqualTo(ds);
            }
        }

        final List<TargetAssignDistributionSetEvent> events = eventHandlerMock.getEvents(10, TimeUnit.SECONDS);

        assertTargetAssignDistributionSetEvents(savedDeployedTargets, ds, events);
    }

    @Test
    @Description("Test that it is not possible to assign a distribution set that is not complete.")
    public void failDistributionSetAssigmentThatIsNotComplete() throws InterruptedException {
        final EventHandlerMock eventHandlerMock = new EventHandlerMock(0);
        eventBus.register(eventHandlerMock);

        final List<Target> targets = targetManagement.createTargets(TestDataUtil.generateTargets(10));

        final SoftwareModule ah = softwareManagement
                .createSoftwareModule(new SoftwareModule(appType, "agent-hub", "1.0.1", null, ""));
        final SoftwareModule jvm = softwareManagement
                .createSoftwareModule(new SoftwareModule(runtimeType, "oracle-jre", "1.7.2", null, ""));
        final SoftwareModule os = softwareManagement
                .createSoftwareModule(new SoftwareModule(osType, "poky", "3.0.2", null, ""));

        final DistributionSet incomplete = distributionSetManagement.createDistributionSet(
                new DistributionSet("incomplete", "v1", "", standardDsType, Lists.newArrayList(ah, jvm)));

        try {
            deploymentManagement.assignDistributionSet(incomplete, targets);
            fail("expected IncompleteDistributionSetException");
        } catch (final IncompleteDistributionSetException ex) {
        }

        incomplete.addModule(os);
        final DistributionSet nowComplete = distributionSetManagement.updateDistributionSet(incomplete);

        // give some chance to receive events asynchronously
        Thread.sleep(300);
        final List<TargetAssignDistributionSetEvent> events = eventHandlerMock.getEvents(1, TimeUnit.MILLISECONDS);
        assertThat(events).as("events should be empty").isEmpty();

        final EventHandlerMock eventHandlerMockAfterCompletionOfDs = new EventHandlerMock(10);
        eventBus.register(eventHandlerMockAfterCompletionOfDs);

        assertThat(deploymentManagement.assignDistributionSet(nowComplete, targets).getAssigned())
                .as("assign ds doesn't work").isEqualTo(10);
        assertTargetAssignDistributionSetEvents(targets, nowComplete,
                eventHandlerMockAfterCompletionOfDs.getEvents(10, TimeUnit.SECONDS));
    }

    @Test
    @Description("Multiple deployments or distribution set to target assignment test. Expected behaviour is that a new deployment "
            + "overides unfinished old one which are canceled as part of the operation.")
    public void mutipleDeployments() throws InterruptedException {
        final String undeployedTargetPrefix = "undep-T";
        final int noOfUndeployedTargets = 5;

        final String deployedTargetPrefix = "dep-T";
        final int noOfDeployedTargets = 4;

        final int noOfDistributionSets = 3;

        // Each of the four targets get one assignment (4 * 1 = 4)
        final int expectedNumberOfEventsForAssignment = 4;
        final EventHandlerMock eventHandlerMock = new EventHandlerMock(expectedNumberOfEventsForAssignment);
        eventBus.register(eventHandlerMock);

        // Each of the four targets get two more assignment the which are
        // cancelled (4 * 2 = 8)
        final int expectedNumberOfEventsForCancel = 8;
        final CancelEventHandlerMock cancelEventHandlerMock = new CancelEventHandlerMock(
                expectedNumberOfEventsForCancel);
        eventBus.register(cancelEventHandlerMock);

        final DeploymentResult deploymentResult = prepareComplexRepo(undeployedTargetPrefix, noOfUndeployedTargets,
                deployedTargetPrefix, noOfDeployedTargets, noOfDistributionSets, "myTestDS");

        final List<Long> deployedTargetIDs = deploymentResult.getDeployedTargetIDs();
        final List<Long> undeployedTargetIDs = deploymentResult.getUndeployedTargetIDs();
        final List<Target> savedNakedTargets = deploymentResult.getUndeployedTargets();
        final List<Target> savedDeployedTargets = deploymentResult.getDeployedTargets();

        // retrieving all Actions created by the assignDistributionSet call
        final Page<Action> page = actionRepository.findAll(pageReq);
        // and verify the number
        assertThat(page.getTotalElements()).as("wrong size of actions")
                .isEqualTo(noOfDeployedTargets * noOfDistributionSets);

        // only records retrieved from the DB can be evaluated to be sure that
        // all fields are
        // populated;
        final Iterable<Target> allFoundTargets = targetRepository.findAll();

        final Iterable<Target> deployedTargetsFromDB = targetRepository.findAll(deployedTargetIDs);
        final Iterable<Target> undeployedTargetsFromDB = targetRepository.findAll(undeployedTargetIDs);

        // test that number of Targets
        assertThat(allFoundTargets.spliterator().getExactSizeIfKnown()).as("number of target is wrong")
                .isEqualTo(deployedTargetsFromDB.spliterator().getExactSizeIfKnown()
                        + undeployedTargetsFromDB.spliterator().getExactSizeIfKnown());
        assertThat(deployedTargetsFromDB.spliterator().getExactSizeIfKnown()).as("number of target is wrong")
                .isEqualTo(noOfDeployedTargets);
        assertThat(undeployedTargetsFromDB.spliterator().getExactSizeIfKnown()).as("number of target is wrong")
                .isEqualTo(noOfUndeployedTargets);

        // test the content of different lists
        assertThat(allFoundTargets).as("content of founded target is wrong").containsAll(deployedTargetsFromDB)
                .containsAll(undeployedTargetsFromDB);
        assertThat(deployedTargetsFromDB).as("content of deployed target is wrong").containsAll(savedDeployedTargets)
                .doesNotContain(Iterables.toArray(undeployedTargetsFromDB, Target.class));
        assertThat(undeployedTargetsFromDB).as("content of undeployed target is wrong").containsAll(savedNakedTargets)
                .doesNotContain(Iterables.toArray(deployedTargetsFromDB, Target.class));

        // For each of the 4 targets 1 distribution sets gets assigned
        eventHandlerMock.getEvents(10, TimeUnit.SECONDS);

        // For each of the 4 targets 2 distribution sets gets cancelled
        cancelEventHandlerMock.getEvents(10, TimeUnit.SECONDS);

    }

    @Test
    @Description("Multiple deployments or distribution set to target assignment test including finished response "
            + "from target/controller. Expected behaviour is that in case of OK finished update the target will go to "
            + "IN_SYNC status and installed DS is set to the assigned DS entry.")
    public void assignDistributionSetAndAddFinishedActionStatus() {
        final PageRequest pageRequest = new PageRequest(0, 100, Direction.ASC, ActionStatusFields.ID.getFieldName());

        final DeploymentResult deployResWithDsA = prepareComplexRepo("undep-A-T", 2, "dep-A-T", 4, 1, "dsA");
        final DeploymentResult deployResWithDsB = prepareComplexRepo("undep-B-T", 3, "dep-B-T", 5, 1, "dsB");
        final DeploymentResult deployResWithDsC = prepareComplexRepo("undep-C-T", 4, "dep-C-T", 6, 1, "dsC");

        // keep a reference to the created DistributionSets
        final DistributionSet dsA = deployResWithDsA.getDistributionSets().get(0);
        final DistributionSet dsB = deployResWithDsB.getDistributionSets().get(0);
        final DistributionSet dsC = deployResWithDsC.getDistributionSets().get(0);

        // retrieving the UpdateActions created by the assignments
        actionRepository.findByDistributionSet(pageRequest, dsA).getContent().get(0);
        actionRepository.findByDistributionSet(pageRequest, dsB).getContent().get(0);
        actionRepository.findByDistributionSet(pageRequest, dsC).getContent().get(0);

        // verifying the correctness of the assignments
        for (final Target t : deployResWithDsA.getDeployedTargets()) {
            assertThat(t.getAssignedDistributionSet().getId()).as("assignment is not correct").isEqualTo(dsA.getId());
            assertThat(targetManagement.findTargetByControllerID(t.getControllerId()).getTargetInfo()
                    .getInstalledDistributionSet()).as("installed ds should be null").isNull();
        }
        for (final Target t : deployResWithDsB.getDeployedTargets()) {
            assertThat(t.getAssignedDistributionSet().getId()).as("assigned ds is wrong").isEqualTo(dsB.getId());
            assertThat(targetManagement.findTargetByControllerID(t.getControllerId()).getTargetInfo()
                    .getInstalledDistributionSet()).as("installed ds should be null").isNull();
        }
        for (final Target t : deployResWithDsC.getDeployedTargets()) {
            assertThat(t.getAssignedDistributionSet().getId()).isEqualTo(dsC.getId());
            assertThat(targetManagement.findTargetByControllerID(t.getControllerId()).getTargetInfo()
                    .getInstalledDistributionSet()).as("installed ds should not be null").isNull();
            assertThat(targetManagement.findTargetByControllerID(t.getControllerId()).getTargetInfo().getUpdateStatus())
                    .as("wrong target info update status").isEqualTo(TargetUpdateStatus.PENDING);
        }

        final List<Target> updatedTsDsA = sendUpdateActionStatusToTargets(dsA, deployResWithDsA.getDeployedTargets(),
                Status.FINISHED, new String[] { "alles gut" });

        // verify, that dsA is deployed correctly
        assertThat(updatedTsDsA).as("ds is not deployed correctly").isEqualTo(deployResWithDsA.getDeployedTargets());
        for (final Target t_ : updatedTsDsA) {
            final Target t = targetManagement.findTargetByControllerID(t_.getControllerId());
            assertThat(t.getAssignedDistributionSet()).as("assigned ds is wrong").isEqualTo(dsA);
            assertThat(targetManagement.findTargetByControllerID(t.getControllerId()).getTargetInfo()
                    .getInstalledDistributionSet()).as("installed ds is wrong").isEqualTo(dsA);
            assertThat(targetManagement.findTargetByControllerID(t.getControllerId()).getTargetInfo().getUpdateStatus())
                    .as("wrong target info update status").isEqualTo(TargetUpdateStatus.IN_SYNC);
            assertThat(deploymentManagement.findActiveActionsByTarget(t)).as("no actions should be active").hasSize(0);
        }

        // deploy dsA to the target which already have dsB deployed -> must
        // remove updActB from
        // activeActions, add a corresponding cancelAction and another
        // UpdateAction for dsA
        final Iterable<Target> deployed2DS = deploymentManagement
                .assignDistributionSet(dsA, deployResWithDsB.getDeployedTargets()).getAssignedTargets();
        actionRepository.findByDistributionSet(pageRequest, dsA).getContent().get(1);

        assertThat(deployed2DS).as("deployed ds is wrong").containsAll(deployResWithDsB.getDeployedTargets());
        assertThat(deployed2DS).as("deployed ds is wrong").hasSameSizeAs(deployResWithDsB.getDeployedTargets());

        for (final Target t_ : deployed2DS) {
            final Target t = targetManagement.findTargetByControllerID(t_.getControllerId());
            assertThat(t.getAssignedDistributionSet()).as("assigned ds is wrong").isEqualTo(dsA);
            assertThat(targetManagement.findTargetByControllerID(t.getControllerId()).getTargetInfo()
                    .getInstalledDistributionSet()).as("installed ds should be null").isNull();
            assertThat(targetManagement.findTargetByControllerID(t.getControllerId()).getTargetInfo().getUpdateStatus())
                    .as("wrong target info update status").isEqualTo(TargetUpdateStatus.PENDING);

        }
    }

    /**
     * test the deletion of {@link DistributionSet}s including exception in case
     * of {@link Target}s are assigned by
     * {@link Target#getAssignedDistributionSet()} or
     * {@link Target#getInstalledDistributionSet()}
     */
    @Test
    @Description("Deletes distribution set. Expected behaviour is that a soft delete is performed "
            + "if the DS is assigned to a target and a hard delete if the DS is not in use at all.")
    public void deleteDistributionSet() {

        final PageRequest pageRequest = new PageRequest(0, 100, Direction.ASC, "id");

        final String undeployedTargetPrefix = "undep-T";
        final int noOfUndeployedTargets = 2;

        final String deployedTargetPrefix = "dep-T";
        final int noOfDeployedTargets = 4;

        final int noOfDistributionSets = 3;

        final DeploymentResult deploymentResult = prepareComplexRepo(undeployedTargetPrefix, noOfUndeployedTargets,
                deployedTargetPrefix, noOfDeployedTargets, noOfDistributionSets, "myTestDS");

        DistributionSet dsA = TestDataUtil.generateDistributionSet("", softwareManagement, distributionSetManagement);

        distributionSetManagement.deleteDistributionSet(dsA.getId());
        dsA = distributionSetManagement.findDistributionSetById(dsA.getId());
        assertThat(dsA).as("ds should be null").isNull();

        // // verify that the ds is not physically deleted
        for (final DistributionSet ds : deploymentResult.getDistributionSets()) {
            distributionSetManagement.deleteDistributionSet(ds.getId());
            final DistributionSet foundDS = distributionSetManagement.findDistributionSetById(ds.getId());
            assertThat(foundDS).as("founded should not be null").isNotNull();
            assertThat(foundDS.isDeleted()).as("founded ds should be deleted").isTrue();
        }

        // verify that deleted attribute is used correctly
        List<DistributionSet> allFoundDS = distributionSetManagement.findDistributionSetsAll(pageReq, false, true)
                .getContent();
        assertThat(allFoundDS.size()).as("no ds should be founded").isEqualTo(0);
        allFoundDS = distributionSetManagement.findDistributionSetsAll(pageRequest, true, true).getContent();
        assertThat(allFoundDS).as("wrong size of founded ds").hasSize(noOfDistributionSets);

        for (final DistributionSet ds : deploymentResult.getDistributionSets()) {
            sendUpdateActionStatusToTargets(ds, deploymentResult.getDeployedTargets(), Status.FINISHED,
                    "blabla alles gut");
        }
        // try to delete again
        distributionSetManagement.deleteDistributionSet(deploymentResult.getDistributionSetIDs()
                .toArray(new Long[deploymentResult.getDistributionSetIDs().size()]));
        // verify that the result is the same, even though distributionSet dsA
        // has been installed
        // successfully and no activeAction is referring to created distribution
        // sets
        allFoundDS = distributionSetManagement.findDistributionSetsAll(pageRequest, false, true).getContent();
        assertThat(allFoundDS.size()).as("no ds should be founded").isEqualTo(0);
        allFoundDS = distributionSetManagement.findDistributionSetsAll(pageRequest, true, true).getContent();
        assertThat(allFoundDS).as("size of founded ds is wrong").hasSize(noOfDistributionSets);

    }

    @Test
    @Description("Deletes multiple targets and verfies that all related metadat is also deleted.")
    public void deletesTargetsAndVerifyCascadeDeletes() {

        final String undeployedTargetPrefix = "undep-T";
        final int noOfUndeployedTargets = 2;

        final String deployedTargetPrefix = "dep-T";
        final int noOfDeployedTargets = 4;

        final int noOfDistributionSets = 3;

        final DeploymentResult deploymentResult = prepareComplexRepo(undeployedTargetPrefix, noOfUndeployedTargets,
                deployedTargetPrefix, noOfDeployedTargets, noOfDistributionSets, "myTestDS");

        for (final DistributionSet ds : deploymentResult.getDistributionSets()) {
            sendUpdateActionStatusToTargets(ds, deploymentResult.getDeployedTargets(), Status.FINISHED,
                    "blabla alles gut");
        }

        assertThat(targetManagement.countTargetsAll()).as("size of targets is wrong").isNotZero();
        assertThat(actionStatusRepository.count()).as("size of action status is wrong").isNotZero();

        targetManagement
                .deleteTargets(deploymentResult.getUndeployedTargetIDs().toArray(new Long[noOfUndeployedTargets]));
        targetManagement.deleteTargets(deploymentResult.getDeployedTargetIDs().toArray(new Long[noOfDeployedTargets]));

        assertThat(targetManagement.countTargetsAll()).as("size of targets should be zero").isZero();
        assertThat(actionStatusRepository.count()).as("size of action status is wrong").isZero();
    }

    private List<Target> sendUpdateActionStatusToTargets(final DistributionSet dsA, final Iterable<Target> targs,
            final Status status, final String... msgs) {
        final List<Target> result = new ArrayList<Target>();
        for (final Target t : targs) {
            final List<Action> findByTarget = actionRepository.findByTarget(t);
            for (final Action action : findByTarget) {
                result.add(sendUpdateActionStatusToTarget(status, action, t, msgs));
            }
        }
        return result;
    }

    private Target sendUpdateActionStatusToTarget(final Status status, final Action updActA, final Target t,
            final String... msgs) {
        updActA.setStatus(status);

        final ActionStatus statusMessages = new ActionStatus();
        statusMessages.setAction(updActA);
        statusMessages.setOccurredAt(System.currentTimeMillis());
        statusMessages.setStatus(status);
        for (final String msg : msgs) {
            statusMessages.addMessage(msg);
        }
        controllerManagament.addUpdateActionStatus(statusMessages, updActA);
        return targetManagement.findTargetByControllerID(t.getControllerId());
    }

    @Test
    @Description("Testing if changing target and the status without refreshing the entities from the DB (e.g. concurrent changes from UI and from controller) works")
    public void alternatingAssignmentAndAddUpdateActionStatus() {

        final DistributionSet dsA = TestDataUtil.generateDistributionSet("a", softwareManagement,
                distributionSetManagement);
        final DistributionSet dsB = TestDataUtil.generateDistributionSet("b", softwareManagement,
                distributionSetManagement);
        Target targ = targetManagement
                .createTarget(TestDataUtil.buildTargetFixture("target-id-A", "first description"));

        List<Target> targs = new ArrayList<Target>();
        targs.add(targ);

        // doing the assignment
        targs = deploymentManagement.assignDistributionSet(dsA, targs).getAssignedTargets();
        targ = targetManagement.findTargetByControllerID(targs.iterator().next().getControllerId());

        // checking the revisions of the created entities
        // verifying that the revision of the object and the revision within the
        // DB has not changed
        assertThat(dsA.getOptLockRevision()).as("lock revision is wrong").isEqualTo(
                distributionSetManagement.findDistributionSetByIdWithDetails(dsA.getId()).getOptLockRevision());

        // verifying that the assignment is correct
<<<<<<< HEAD
        assertThat(deploymentManagement.findActiveActionsByTarget(targ).size()).as("Active action of target")
                .isEqualTo(1);
        assertThat(deploymentManagement.findActionsByTarget(targ).size()).as("Action of target").isEqualTo(1);
        assertThat(targ.getTargetInfo().getUpdateStatus()).as("UpdateStatus of target")
                .isEqualTo(TargetUpdateStatus.PENDING);

        assertThat(targ.getAssignedDistributionSet()).as("Assigned distribution set of target").isEqualTo(dsA);
        assertThat(deploymentManagement.findActiveActionsByTarget(targ).get(0).getDistributionSet())
                .as("Distribution set of action").isEqualTo(dsA);
        assertThat(deploymentManagement.findActiveActionsByTarget(targ).get(0).getDistributionSet())
                .as("Installed distribution set of action").isNotNull();
=======
        assertEquals("Active target actions are wrong", 1, deploymentManagement.findActiveActionsByTarget(targ).size());
        assertEquals("Target actions are wrong", 1, deploymentManagement.findActionsByTarget(targ).size());
        assertEquals("Target status is wrong", TargetUpdateStatus.PENDING, targ.getTargetInfo().getUpdateStatus());
        assertEquals("Assigned ds is wrong", dsA, targ.getAssignedDistributionSet());
        assertEquals("Active ds is wrong", dsA,
                deploymentManagement.findActiveActionsByTarget(targ).get(0).getDistributionSet());
        assertNull("Installed ds should be null", targ.getTargetInfo().getInstalledDistributionSet());
>>>>>>> 52be35c7

        final Page<Action> updAct = actionRepository.findByDistributionSet(pageReq, dsA);
        final Action action = updAct.getContent().get(0);
        action.setStatus(Status.FINISHED);
        final ActionStatus statusMessage = new ActionStatus(action, Status.FINISHED, System.currentTimeMillis(), "");
        controllerManagament.addUpdateActionStatus(statusMessage, action);

        targ = targetManagement.findTargetByControllerID(targ.getControllerId());

<<<<<<< HEAD
        assertThat(deploymentManagement.findActiveActionsByTarget(targ).size()).as("Active action of target")
                .isEqualTo(0);
        assertThat(deploymentManagement.findInActiveActionsByTarget(targ).size()).as("Inactive action of target")
                .isEqualTo(1);
        assertThat(targ.getTargetInfo().getUpdateStatus()).as("UpdateStatus of target")
                .isEqualTo(TargetUpdateStatus.IN_SYNC);

        assertThat(targ.getAssignedDistributionSet()).as("Assigned distribution set of target").isEqualTo(dsA);
        assertThat(targ.getTargetInfo().getInstalledDistributionSet()).as("Installed distribution set of target")
                .isEqualTo(dsA);
=======
        assertEquals(0, deploymentManagement.findActiveActionsByTarget(targ).size());
        assertEquals(1, deploymentManagement.findInActiveActionsByTarget(targ).size());

        assertEquals(TargetUpdateStatus.IN_SYNC, targ.getTargetInfo().getUpdateStatus());
        assertEquals(dsA, targ.getAssignedDistributionSet());
        assertEquals(dsA, targ.getTargetInfo().getInstalledDistributionSet());
>>>>>>> 52be35c7

        targs = deploymentManagement.assignDistributionSet(dsB.getId(), new String[] { "target-id-A" })
                .getAssignedTargets();

        targ = targs.iterator().next();

        assertEquals("active actions are wrong", 1, deploymentManagement.findActiveActionsByTarget(targ).size());
        assertEquals("target status is wrong", TargetUpdateStatus.PENDING,
                targetManagement.findTargetByControllerID(targ.getControllerId()).getTargetInfo().getUpdateStatus());
        assertEquals(dsB, targ.getAssignedDistributionSet());
        assertEquals("Installed ds is wrong", dsA.getId(),
                targetManagement.findTargetByControllerIDWithDetails(targ.getControllerId()).getTargetInfo()
                        .getInstalledDistributionSet().getId());
        assertEquals("Active ds is wrong", dsB,
                deploymentManagement.findActiveActionsByTarget(targ).get(0).getDistributionSet());

    }

    @Test
    @Description("The test verfies that the DS itself is not changed because of an target assignment"
            + " which is a relationship but not a changed on the entity itself..")
    public void checkThatDsRevisionsIsNotChangedWithTargetAssignment() {
        final DistributionSet dsA = TestDataUtil.generateDistributionSet("a", softwareManagement,
                distributionSetManagement);
        TestDataUtil.generateDistributionSet("b", softwareManagement, distributionSetManagement);
        Target targ = targetManagement
                .createTarget(TestDataUtil.buildTargetFixture("target-id-A", "first description"));

        assertThat(dsA.getOptLockRevision()).as("lock revision is wrong").isEqualTo(
                distributionSetManagement.findDistributionSetByIdWithDetails(dsA.getId()).getOptLockRevision());

        final List<Target> targs = new ArrayList<Target>();
        targs.add(targ);
        final Iterable<Target> savedTargs = deploymentManagement.assignDistributionSet(dsA, targs).getAssignedTargets();
        targ = savedTargs.iterator().next();

        assertThat(dsA.getOptLockRevision()).as("lock revision is wrong").isEqualTo(
                distributionSetManagement.findDistributionSetByIdWithDetails(dsA.getId()).getOptLockRevision());
    }

    @Test
    @Description("Tests the switch from a soft to hard update by API")
    public void forceSoftAction() {
        // prepare
        final Target target = targetManagement.createTarget(new Target("knownControllerId"));
        final DistributionSet ds = TestDataUtil.generateDistributionSet("a", softwareManagement,
                distributionSetManagement);
        // assign ds to create an action
        final DistributionSetAssignmentResult assignDistributionSet = deploymentManagement
                .assignDistributionSet(ds.getId(), ActionType.SOFT, Action.NO_FORCE_TIME, target.getControllerId());
        final Action action = deploymentManagement.findActionWithDetails(assignDistributionSet.getActions().get(0));
        // verify preparation
        Action findAction = deploymentManagement.findAction(action.getId());
        assertThat(findAction.getActionType()).as("action type is wrong").isEqualTo(ActionType.SOFT);

        // test
        deploymentManagement.forceTargetAction(action.getId());

        // verify test
        findAction = deploymentManagement.findAction(action.getId());
        assertThat(findAction.getActionType()).as("action type is wrong").isEqualTo(ActionType.FORCED);
    }

    @Test
    @Description("Tests the switch from a hard to hard update by API, e.g. which in fact should not change anything.")
    public void forceAlreadyForcedActionNothingChanges() {
        // prepare
        final Target target = targetManagement.createTarget(new Target("knownControllerId"));
        final DistributionSet ds = TestDataUtil.generateDistributionSet("a", softwareManagement,
                distributionSetManagement);
        // assign ds to create an action
        final DistributionSetAssignmentResult assignDistributionSet = deploymentManagement
                .assignDistributionSet(ds.getId(), ActionType.FORCED, Action.NO_FORCE_TIME, target.getControllerId());
        final Action action = deploymentManagement.findActionWithDetails(assignDistributionSet.getActions().get(0));
        // verify perparation
        Action findAction = deploymentManagement.findAction(action.getId());
        assertThat(findAction.getActionType()).as("action type is wrong").isEqualTo(ActionType.FORCED);

        // test
        final Action forceTargetAction = deploymentManagement.forceTargetAction(action.getId());

        // verify test
        assertThat(forceTargetAction.getActionType()).as("action type is wrong").isEqualTo(ActionType.FORCED);
        findAction = deploymentManagement.findAction(action.getId());
        assertThat(findAction.getActionType()).as("action type is wrong").isEqualTo(ActionType.FORCED);
    }

    /**
     * Helper methods that creates 2 lists of targets and a list of distribution
     * sets.
     * <p>
     * <b>All created distribution sets are assigned to all targets of the
     * target list deployedTargets.</b>
     *
     * @param undeployedTargetPrefix
     *            prefix to be used as target controller prefix
     * @param noOfUndeployedTargets
     *            number of targets which remain undeployed
     * @param deployedTargetPrefix
     *            prefix to be used as target controller prefix
     * @param noOfDeployedTargets
     *            number of targets to which the created distribution sets
     *            assigned
     * @param noOfDistributionSets
     *            number of distribution sets
     * @param distributionSetPrefix
     *            prefix for the created distribution sets
     * @return the {@link DeploymentResult} containing all created targets, the
     *         distribution sets, the corresponding IDs for later evaluation in
     *         tests
     */
    private DeploymentResult prepareComplexRepo(final String undeployedTargetPrefix, final int noOfUndeployedTargets,
            final String deployedTargetPrefix, final int noOfDeployedTargets, final int noOfDistributionSets,
            final String distributionSetPrefix) {
        final Iterable<Target> nakedTargets = targetManagement.createTargets(
                TestDataUtil.buildTargetFixtures(noOfUndeployedTargets, undeployedTargetPrefix, "first description"));

        List<Target> deployedTargets = targetManagement.createTargets(
                TestDataUtil.buildTargetFixtures(noOfDeployedTargets, deployedTargetPrefix, "first description"));

        // creating 10 DistributionSets
        final List<DistributionSet> dsList = TestDataUtil.generateDistributionSets(distributionSetPrefix,
                noOfDistributionSets, softwareManagement, distributionSetManagement);
        String time = String.valueOf(System.currentTimeMillis());
        time = time.substring(time.length() - 5);

        // assigning all DistributionSet to the Target in the list
        // deployedTargets
        for (final DistributionSet ds : dsList) {
            deployedTargets = deploymentManagement.assignDistributionSet(ds, deployedTargets).getAssignedTargets();
        }

        final DeploymentResult deploymentResult = new DeploymentResult(deployedTargets, nakedTargets, dsList,
                deployedTargetPrefix, undeployedTargetPrefix, distributionSetPrefix);
        return deploymentResult;

    }

    private void assertTargetAssignDistributionSetEvents(final List<Target> targets, final DistributionSet ds,
            final List<TargetAssignDistributionSetEvent> events) {
        for (final Target myt : targets) {
            boolean found = false;
            for (final TargetAssignDistributionSetEvent event : events) {
                if (event.getControllerId().equals(myt.getControllerId())) {
                    found = true;
                    final List<Action> activeActionsByTarget = deploymentManagement.findActiveActionsByTarget(myt);
                    assertThat(activeActionsByTarget).as("size of active actions for target is wrong").isNotEmpty();
                    assertThat(event.getActionId()).as("Action id in database and event do not match")
                            .isEqualTo(activeActionsByTarget.get(0).getId());
                    assertThat(event.getSoftwareModules()).as("softwaremodule size is not correct")
                            .containsOnly(ds.getModules().toArray(new SoftwareModule[ds.getModules().size()]));
                }
            }
            assertThat(found).as("No event found for controller " + myt.getControllerId()).isTrue();
        }
    }

    /**
     *
     *
     */
    private class DeploymentResult

    {
        final List<Long> deployedTargetIDs = new ArrayList<Long>();
        final List<Long> undeployedTargetIDs = new ArrayList<Long>();
        final List<Long> distributionSetIDs = new ArrayList<Long>();

        private final List<Target> undeployedTargets = new ArrayList<Target>();
        private final List<Target> deployedTargets = new ArrayList<Target>();
        private final List<DistributionSet> distributionSets = new ArrayList<DistributionSet>();

        public DeploymentResult(final Iterable<Target> deployedTs, final Iterable<Target> undeployedTs,
                final Iterable<DistributionSet> dss, final String deployedTargetPrefix,
                final String undeployedTargetPrefix, final String distributionSetPrefix) {

            Iterables.addAll(deployedTargets, deployedTs);
            Iterables.addAll(undeployedTargets, undeployedTs);
            Iterables.addAll(distributionSets, dss);

            deployedTargets.forEach(t -> deployedTargetIDs.add(t.getId()));

            undeployedTargets.forEach(t -> undeployedTargetIDs.add(t.getId()));

            distributionSets.forEach(ds -> distributionSetIDs.add(ds.getId()));

        }

        /**
         * @return the distributionSetIDs
         */
        public List<Long> getDistributionSetIDs() {
            return distributionSetIDs;
        }

        /**
         * @return
         */
        public List<Long> getDeployedTargetIDs() {
            return deployedTargetIDs;
        }

        /**
         * @return
         */
        public List<Target> getUndeployedTargets() {
            return undeployedTargets;
        }

        /**
         * @return
         */
        public List<DistributionSet> getDistributionSets() {
            return distributionSets;
        }

        /**
         * @return
         */
        public List<Target> getDeployedTargets() {
            return deployedTargets;
        }

        /**
         * @return the undeployedTargetIDs
         */
        public List<Long> getUndeployedTargetIDs() {
            return undeployedTargetIDs;
        }

    }

    private static class EventHandlerMock {
        private final List<TargetAssignDistributionSetEvent> events = Collections
                .synchronizedList(new LinkedList<TargetAssignDistributionSetEvent>());
        private final CountDownLatch latch;
        private final int expectedNumberOfEvents;

        private EventHandlerMock(final int expectedNumberOfEvents) {
            this.expectedNumberOfEvents = expectedNumberOfEvents;
            this.latch = new CountDownLatch(expectedNumberOfEvents);
        }

        @Subscribe
        public void handleEvent(final TargetAssignDistributionSetEvent event) {
            events.add(event);
            latch.countDown();
        }

        public List<TargetAssignDistributionSetEvent> getEvents(final long timeout, final TimeUnit unit)
                throws InterruptedException {
            latch.await(timeout, unit);
            final List<TargetAssignDistributionSetEvent> handledEvents = new LinkedList<TargetAssignDistributionSetEvent>(
                    events);
            assertThat(handledEvents).as("Did not receive the expected amount of events (" + expectedNumberOfEvents
                    + ") within timeout. Received events are " + handledEvents).hasSize(expectedNumberOfEvents);

            return handledEvents;
        }
    }

    private static class CancelEventHandlerMock {
        private final List<CancelTargetAssignmentEvent> events = Collections
                .synchronizedList(new LinkedList<CancelTargetAssignmentEvent>());
        private final CountDownLatch latch;
        private final int expectedNumberOfEvents;

        private CancelEventHandlerMock(final int expectedNumberOfEvents) {
            this.expectedNumberOfEvents = expectedNumberOfEvents;
            this.latch = new CountDownLatch(expectedNumberOfEvents);
        }

        @Subscribe
        public void handleEvent(final CancelTargetAssignmentEvent event) {
            events.add(event);
            latch.countDown();
        }

        public List<CancelTargetAssignmentEvent> getEvents(final long timeout, final TimeUnit unit)
                throws InterruptedException {
            latch.await(timeout, unit);
            final List<CancelTargetAssignmentEvent> handledEvents = new LinkedList<CancelTargetAssignmentEvent>(events);
            assertThat(handledEvents).as("Did not receive the expected amount of events (" + expectedNumberOfEvents
                    + ") within timeout. Received events are " + handledEvents).hasSize(expectedNumberOfEvents);
            return handledEvents;
        }
    }

}<|MERGE_RESOLUTION|>--- conflicted
+++ resolved
@@ -763,27 +763,17 @@
                 distributionSetManagement.findDistributionSetByIdWithDetails(dsA.getId()).getOptLockRevision());
 
         // verifying that the assignment is correct
-<<<<<<< HEAD
-        assertThat(deploymentManagement.findActiveActionsByTarget(targ).size()).as("Active action of target")
+        assertThat(deploymentManagement.findActiveActionsByTarget(targ).size()).as("Active target actions are wrong")
                 .isEqualTo(1);
-        assertThat(deploymentManagement.findActionsByTarget(targ).size()).as("Action of target").isEqualTo(1);
-        assertThat(targ.getTargetInfo().getUpdateStatus()).as("UpdateStatus of target")
+        assertThat(deploymentManagement.findActionsByTarget(targ).size()).as("Target actions are wrong").isEqualTo(1);
+        assertThat(targ.getTargetInfo().getUpdateStatus()).as("UpdateStatus of target is wrong")
                 .isEqualTo(TargetUpdateStatus.PENDING);
 
-        assertThat(targ.getAssignedDistributionSet()).as("Assigned distribution set of target").isEqualTo(dsA);
+        assertThat(targ.getAssignedDistributionSet()).as("Assigned distribution set of target is wrong").isEqualTo(dsA);
         assertThat(deploymentManagement.findActiveActionsByTarget(targ).get(0).getDistributionSet())
-                .as("Distribution set of action").isEqualTo(dsA);
+                .as("Distribution set of actionn is wrong").isEqualTo(dsA);
         assertThat(deploymentManagement.findActiveActionsByTarget(targ).get(0).getDistributionSet())
-                .as("Installed distribution set of action").isNotNull();
-=======
-        assertEquals("Active target actions are wrong", 1, deploymentManagement.findActiveActionsByTarget(targ).size());
-        assertEquals("Target actions are wrong", 1, deploymentManagement.findActionsByTarget(targ).size());
-        assertEquals("Target status is wrong", TargetUpdateStatus.PENDING, targ.getTargetInfo().getUpdateStatus());
-        assertEquals("Assigned ds is wrong", dsA, targ.getAssignedDistributionSet());
-        assertEquals("Active ds is wrong", dsA,
-                deploymentManagement.findActiveActionsByTarget(targ).get(0).getDistributionSet());
-        assertNull("Installed ds should be null", targ.getTargetInfo().getInstalledDistributionSet());
->>>>>>> 52be35c7
+                .as("Installed distribution set of action should be null").isNotNull();
 
         final Page<Action> updAct = actionRepository.findByDistributionSet(pageReq, dsA);
         final Action action = updAct.getContent().get(0);
@@ -793,7 +783,6 @@
 
         targ = targetManagement.findTargetByControllerID(targ.getControllerId());
 
-<<<<<<< HEAD
         assertThat(deploymentManagement.findActiveActionsByTarget(targ).size()).as("Active action of target")
                 .isEqualTo(0);
         assertThat(deploymentManagement.findInActiveActionsByTarget(targ).size()).as("Inactive action of target")
@@ -804,14 +793,6 @@
         assertThat(targ.getAssignedDistributionSet()).as("Assigned distribution set of target").isEqualTo(dsA);
         assertThat(targ.getTargetInfo().getInstalledDistributionSet()).as("Installed distribution set of target")
                 .isEqualTo(dsA);
-=======
-        assertEquals(0, deploymentManagement.findActiveActionsByTarget(targ).size());
-        assertEquals(1, deploymentManagement.findInActiveActionsByTarget(targ).size());
-
-        assertEquals(TargetUpdateStatus.IN_SYNC, targ.getTargetInfo().getUpdateStatus());
-        assertEquals(dsA, targ.getAssignedDistributionSet());
-        assertEquals(dsA, targ.getTargetInfo().getInstalledDistributionSet());
->>>>>>> 52be35c7
 
         targs = deploymentManagement.assignDistributionSet(dsB.getId(), new String[] { "target-id-A" })
                 .getAssignedTargets();
