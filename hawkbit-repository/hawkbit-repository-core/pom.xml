<!--

    Copyright (c) 2015 Bosch Software Innovations GmbH and others.

    All rights reserved. This program and the accompanying materials
    are made available under the terms of the Eclipse Public License v1.0
    which accompanies this distribution, and is available at
    http://www.eclipse.org/legal/epl-v10.html

-->
<project xmlns="http://maven.apache.org/POM/4.0.0" xmlns:xsi="http://www.w3.org/2001/XMLSchema-instance" xsi:schemaLocation="http://maven.apache.org/POM/4.0.0 http://maven.apache.org/xsd/maven-4.0.0.xsd">
   <modelVersion>4.0.0</modelVersion>
   <parent>
      <groupId>org.eclipse.hawkbit</groupId>
      <artifactId>hawkbit-repository</artifactId>
      <version>0.2.0-SNAPSHOT</version>
   </parent>
   <artifactId>hawkbit-repository-core</artifactId>
   <name>hawkBit :: Repository :: Core Implementation Support</name>

   <dependencies>
      <dependency>
         <groupId>org.eclipse.hawkbit</groupId>
         <artifactId>hawkbit-repository-api</artifactId>
         <version>${project.version}</version>
      </dependency>
      <dependency>
<<<<<<< HEAD
         <groupId>org.apache.commons</groupId>
         <artifactId>commons-lang3</artifactId>
=======
         <groupId>com.google.guava</groupId>
         <artifactId>guava</artifactId>
      </dependency>      
      <dependency>
         <groupId>org.springframework</groupId>
         <artifactId>spring-context-support</artifactId>
>>>>>>> a4dd4ce1
      </dependency>
      <dependency>
         <groupId>io.protostuff</groupId>
         <artifactId>protostuff-core</artifactId>
         <optional>true</optional>
      </dependency>
      <dependency>
         <groupId>io.protostuff</groupId>
         <artifactId>protostuff-runtime</artifactId>
         <optional>true</optional>
      </dependency>

      <!-- TEST -->
      <dependency>
         <groupId>org.springframework.boot</groupId>
         <artifactId>spring-boot-starter-test</artifactId>
         <scope>test</scope>
      </dependency>
      <dependency>
         <groupId>ru.yandex.qatools.allure</groupId>
         <artifactId>allure-junit-adaptor</artifactId>
         <scope>test</scope>
      </dependency>
   </dependencies>

</project><|MERGE_RESOLUTION|>--- conflicted
+++ resolved
@@ -25,17 +25,16 @@
          <version>${project.version}</version>
       </dependency>
       <dependency>
-<<<<<<< HEAD
          <groupId>org.apache.commons</groupId>
          <artifactId>commons-lang3</artifactId>
-=======
+      </dependency>
+      <dependency>
          <groupId>com.google.guava</groupId>
          <artifactId>guava</artifactId>
       </dependency>      
       <dependency>
          <groupId>org.springframework</groupId>
          <artifactId>spring-context-support</artifactId>
->>>>>>> a4dd4ce1
       </dependency>
       <dependency>
          <groupId>io.protostuff</groupId>
