<!--

    Copyright (c) 2015 Bosch Software Innovations GmbH and others.

    All rights reserved. This program and the accompanying materials
    are made available under the terms of the Eclipse Public License v1.0
    which accompanies this distribution, and is available at
    http://www.eclipse.org/legal/epl-v10.html

-->
<project xmlns="http://maven.apache.org/POM/4.0.0" xmlns:xsi="http://www.w3.org/2001/XMLSchema-instance"
   xsi:schemaLocation="http://maven.apache.org/POM/4.0.0 http://maven.apache.org/xsd/maven-4.0.0.xsd">
   <modelVersion>4.0.0</modelVersion>
   <parent>
      <groupId>org.eclipse.hawkbit</groupId>
      <version>0.2.0-SNAPSHOT</version>
      <artifactId>hawkbit-repository</artifactId>
   </parent>
   <artifactId>hawkbit-repository-jpa</artifactId>
   <name>hawkBit :: Repository JPA Implementation</name>


   <repositories>
      <repository>
         <id>com.ethlo.eclipselink.tools</id>
         <url>http://ethlo.com/maven</url>
      </repository>
   </repositories>

   <pluginRepositories>
      <pluginRepository>
         <id>com.ethlo.eclipselink.tools</id>
         <url>http://ethlo.com/maven</url>
      </pluginRepository>
   </pluginRepositories>


   <dependencies>
      <!-- Hawkbit -->
      <dependency>
         <groupId>org.eclipse.hawkbit</groupId>
         <artifactId>hawkbit-repository-api</artifactId>
         <version>${project.version}</version>
      </dependency>
      <dependency>
         <groupId>org.eclipse.hawkbit</groupId>
         <artifactId>hawkbit-repository-core</artifactId>
         <version>${project.version}</version>
      </dependency>
      <dependency>
         <groupId>org.eclipse.hawkbit</groupId>
         <artifactId>hawkbit-artifact-repository-mongo</artifactId>
         <version>${project.version}</version>
      </dependency>
      <dependency>
         <groupId>com.google.guava</groupId>
         <artifactId>guava</artifactId>
      </dependency>
      <dependency>
         <groupId>org.springframework.boot</groupId>
         <artifactId>spring-boot</artifactId>
      </dependency>
      <dependency>
         <groupId>org.springframework.boot</groupId>
         <artifactId>spring-boot-starter-logging</artifactId>
      </dependency>
      <dependency>
         <groupId>org.springframework.boot</groupId>
         <artifactId>spring-boot-starter-data-jpa</artifactId>
      </dependency>
      <dependency>
         <groupId>org.eclipse.persistence</groupId>
         <artifactId>org.eclipse.persistence.jpa</artifactId>
      </dependency>
      <dependency>
         <groupId>org.springframework.security</groupId>
         <artifactId>spring-security-core</artifactId>
      </dependency>
      <dependency>
         <groupId>org.flywaydb</groupId>
         <artifactId>flyway-core</artifactId>
      </dependency>
      <dependency>
         <groupId>org.springframework.boot</groupId>
         <artifactId>spring-boot-configuration-processor</artifactId>
         <optional>true</optional>
      </dependency>
      <dependency>
         <groupId>cz.jirutka.rsql</groupId>
         <artifactId>rsql-parser</artifactId>
      </dependency>
      <dependency>
      	<groupId>org.apache.commons</groupId>
      	<artifactId>commons-collections4</artifactId>
      </dependency>

      <!-- Test -->
      <dependency>
         <groupId>org.eclipse.hawkbit</groupId>
         <artifactId>hawkbit-repository-test</artifactId>
         <version>${project.version}</version>
         <scope>test</scope>
      </dependency>
      <dependency>
         <groupId>com.h2database</groupId>
         <artifactId>h2</artifactId>
         <scope>test</scope>
      </dependency>
      <dependency>
         <groupId>org.mariadb.jdbc</groupId>
         <artifactId>mariadb-java-client</artifactId>
         <scope>test</scope>
      </dependency>
      <dependency>
         <groupId>javax.el</groupId>
         <artifactId>javax.el-api</artifactId>
         <scope>test</scope>
      </dependency>
      <dependency>
         <groupId>ru.yandex.qatools.allure</groupId>
         <artifactId>allure-junit-adaptor</artifactId>
         <scope>test</scope>
      </dependency>
      <dependency>
         <groupId>org.easytesting</groupId>
         <artifactId>fest-assert-core</artifactId>
         <scope>test</scope>
      </dependency>
      <dependency>
         <groupId>org.easytesting</groupId>
         <artifactId>fest-assert</artifactId>
         <scope>test</scope>
      </dependency>
<<<<<<< HEAD
        <dependency>
         <groupId>com.jayway.awaitility</groupId>
         <artifactId>awaitility</artifactId>
         <scope>test</scope>
      </dependency>
      <dependency>
         <groupId>io.protostuff</groupId>
         <artifactId>protostuff-core</artifactId>
         <scope>test</scope>
      </dependency>
      <dependency>
         <groupId>io.protostuff</groupId>
         <artifactId>protostuff-runtime</artifactId>
         <scope>test</scope>
      </dependency>
      
=======
      <dependency>
         <groupId>org.powermock</groupId>
         <artifactId>powermock-module-junit4</artifactId>
         <scope>test</scope>
      </dependency>
      <dependency>
         <groupId>org.powermock</groupId>
         <artifactId>powermock-api-mockito</artifactId>
         <scope>test</scope>
      </dependency>
>>>>>>> 10335870
   </dependencies>

   <build>
      <plugins>
         <!-- Static weaver for EclipseLink -->
         <plugin>
            <groupId>com.ethlo.persistence.tools</groupId>
            <artifactId>eclipselink-maven-plugin</artifactId>
            <version>2.6.2</version>
            <executions>
               <execution>
                  <id>modelgen</id>
                  <phase>generate-sources</phase>
                  <goals>
                     <goal>modelgen</goal>
                  </goals>
               </execution>
               <execution>
                  <phase>process-classes</phase>
                  <goals>
                     <goal>weave</goal>
                  </goals>
               </execution>
            </executions>
            <dependencies>
               <dependency>
                  <groupId>org.eclipse.persistence</groupId>
                  <artifactId>org.eclipse.persistence.jpa</artifactId>
                  <version>${eclipselink.version}</version>
               </dependency>
               <dependency>
                  <groupId>org.javassist</groupId>
                  <artifactId>javassist</artifactId>
                  <version>3.20.0-GA</version>
               </dependency>
            </dependencies>
         </plugin>
         <plugin>
            <groupId>org.apache.maven.plugins</groupId>
            <artifactId>maven-jar-plugin</artifactId>
            <executions>
               <execution>
                  <goals>
                     <goal>test-jar</goal>
                  </goals>
               </execution>
            </executions>
            </plugin>
            </plugins>
   </build>
   
</project><|MERGE_RESOLUTION|>--- conflicted
+++ resolved
@@ -131,24 +131,6 @@
          <artifactId>fest-assert</artifactId>
          <scope>test</scope>
       </dependency>
-<<<<<<< HEAD
-        <dependency>
-         <groupId>com.jayway.awaitility</groupId>
-         <artifactId>awaitility</artifactId>
-         <scope>test</scope>
-      </dependency>
-      <dependency>
-         <groupId>io.protostuff</groupId>
-         <artifactId>protostuff-core</artifactId>
-         <scope>test</scope>
-      </dependency>
-      <dependency>
-         <groupId>io.protostuff</groupId>
-         <artifactId>protostuff-runtime</artifactId>
-         <scope>test</scope>
-      </dependency>
-      
-=======
       <dependency>
          <groupId>org.powermock</groupId>
          <artifactId>powermock-module-junit4</artifactId>
@@ -159,7 +141,6 @@
          <artifactId>powermock-api-mockito</artifactId>
          <scope>test</scope>
       </dependency>
->>>>>>> 10335870
    </dependencies>
 
    <build>
