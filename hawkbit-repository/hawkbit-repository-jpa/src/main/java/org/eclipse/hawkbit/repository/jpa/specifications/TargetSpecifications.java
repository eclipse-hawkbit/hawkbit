/**
 * Copyright (c) 2015 Bosch Software Innovations GmbH and others.
 *
 * All rights reserved. This program and the accompanying materials
 * are made available under the terms of the Eclipse Public License v1.0
 * which accompanies this distribution, and is available at
 * http://www.eclipse.org/legal/epl-v10.html
 */
package org.eclipse.hawkbit.repository.jpa.specifications;

import java.util.ArrayList;
import java.util.Collection;
import java.util.List;

import javax.persistence.criteria.CriteriaBuilder;
<<<<<<< HEAD
import javax.persistence.criteria.Expression;
=======
import javax.persistence.criteria.Join;
>>>>>>> d80d0d63
import javax.persistence.criteria.JoinType;
import javax.persistence.criteria.ListJoin;
import javax.persistence.criteria.MapJoin;
import javax.persistence.criteria.Path;
import javax.persistence.criteria.Predicate;
import javax.persistence.criteria.Root;
import javax.persistence.criteria.SetJoin;
import javax.validation.constraints.NotNull;

import org.eclipse.hawkbit.repository.jpa.model.JpaAction;
import org.eclipse.hawkbit.repository.jpa.model.JpaAction_;
import org.eclipse.hawkbit.repository.jpa.model.JpaDistributionSet;
import org.eclipse.hawkbit.repository.jpa.model.JpaDistributionSetType;
import org.eclipse.hawkbit.repository.jpa.model.JpaDistributionSetType_;
import org.eclipse.hawkbit.repository.jpa.model.JpaDistributionSet_;
import org.eclipse.hawkbit.repository.jpa.model.JpaRolloutGroup_;
import org.eclipse.hawkbit.repository.jpa.model.JpaTarget;
import org.eclipse.hawkbit.repository.jpa.model.JpaTargetTag;
import org.eclipse.hawkbit.repository.jpa.model.JpaTargetTag_;
import org.eclipse.hawkbit.repository.jpa.model.JpaTargetType;
import org.eclipse.hawkbit.repository.jpa.model.JpaTargetType_;
import org.eclipse.hawkbit.repository.jpa.model.JpaTarget_;
import org.eclipse.hawkbit.repository.jpa.model.RolloutTargetGroup;
import org.eclipse.hawkbit.repository.jpa.model.RolloutTargetGroup_;
import org.eclipse.hawkbit.repository.model.DistributionSet;
import org.eclipse.hawkbit.repository.model.DistributionSetType;
import org.eclipse.hawkbit.repository.model.RolloutGroup;
import org.eclipse.hawkbit.repository.model.Target;
import org.eclipse.hawkbit.repository.model.TargetTag;
import org.eclipse.hawkbit.repository.model.TargetType;
import org.eclipse.hawkbit.repository.model.TargetUpdateStatus;
import org.springframework.data.jpa.domain.Specification;

/**
 * Specifications class for {@link Target}s. The class provides Spring Data JPQL
 * Specifications.
 *
 */
public final class TargetSpecifications {
    private TargetSpecifications() {
        // utility class
    }

    /**
     * {@link Specification} for retrieving {@link Target}s including
     * {@link TargetTag}s.
     *
     * @param controllerIDs
     *            to search for
     *
     * @return the {@link Target} {@link Specification}
     */
    public static Specification<JpaTarget> byControllerIdWithTagsInJoin(final Collection<String> controllerIDs) {
        return (targetRoot, query, cb) -> {
            final Predicate predicate = targetRoot.get(JpaTarget_.controllerId).in(controllerIDs);
            targetRoot.fetch(JpaTarget_.tags, JoinType.LEFT);
            query.distinct(true);
            return predicate;
        };
    }

    /**
     * Can be added to specification chain to order result by provided distribution
     * set
     * 
     * Order: 1. Targets with DS installed, 2. Targets with DS assigned, 3. Based on
     * target id
     *
     * NOTE: Other specs, pagables and sort objects may alter the queries orderBy
     * entry too, possibly invalidating the applied order, keep in mind when using
     * this
     * 
     * @param distributionSetIdForOrder
     *            distribution set to consider
     * @return specification that applies order by ds, may be overwritten
     */
    public static Specification<JpaTarget> orderedByLinkedDistributionSet(long distributionSetIdForOrder) {
        return (targetRoot, query, cb) -> {
            // Enhance query with custom select based sort
            final Expression<Object> selectCase = cb.selectCase()
                    .when(cb.equal(targetRoot.get(JpaTarget_.installedDistributionSet).get(JpaDistributionSet_.id),
                            distributionSetIdForOrder), 1)
                    .when(cb.equal(targetRoot.get(JpaTarget_.assignedDistributionSet).get(JpaDistributionSet_.id),
                            distributionSetIdForOrder), 2)
                    .otherwise(100);
            query.orderBy(cb.asc(selectCase), cb.desc(targetRoot.get(JpaTarget_.id)));

            // Spec only provides order, so no further filtering
            return query.getRestriction();
        };
    }

    /**
     * {@link Specification} for retrieving {@link Target}s by controllerId
     *
     * @param controllerID
     *            to search for
     *
     * @return the {@link Target} {@link Specification}
     */
    public static Specification<JpaTarget> hasControllerId(final String controllerID) {
        return (targetRoot, query, cb) -> cb.equal(targetRoot.get(JpaTarget_.controllerId), controllerID);
    }

    /**
     * {@link Specification} for retrieving {@link Target}s by controllerId
     *
     * @param controllerIDs
     *            to search for
     *
     * @return the {@link Target} {@link Specification}
     */
    public static Specification<JpaTarget> hasControllerIdIn(final Collection<String> controllerIDs) {
        return (targetRoot, query, cb) -> targetRoot.get(JpaTarget_.controllerId).in(controllerIDs);
    }

    /**
     * {@link Specification} for retrieving {@link Target}s by controllerId
     *
     * @param id
     *            to search for
     *
     * @return the {@link Target} {@link Specification}
     */
    public static Specification<JpaTarget> hasId(final Long id) {
        return (targetRoot, query, cb) -> cb.equal(targetRoot.get(JpaTarget_.id), id);
    }

    /**
     * {@link Specification} for retrieving {@link Target}s by controllerId
     *
     * @param ids
     *            to search for
     *
     * @return the {@link Target} {@link Specification}
     */
    public static Specification<JpaTarget> hasIdIn(final Collection<Long> ids) {
        return (targetRoot, query, cb) -> targetRoot.get(JpaTarget_.id).in(ids);
    }

    /**
     * {@link Specification} for retrieving {@link Target}s that have the request
     * controller attributes flag set
     *
     * @return the {@link Target} {@link Specification}
     */
    public static Specification<JpaTarget> hasRequestControllerAttributesTrue() {
        return (targetRoot, query, cb) -> cb.equal(targetRoot.get(JpaTarget_.requestControllerAttributes), true);
    }

    /**
     * {@link Specification} for retrieving {@link JpaTarget}s including
     * {@link JpaTarget#getAssignedDistributionSet()}.
     *
     * @param controllerIDs
     *            to search for
     *
     * @return the {@link Target} {@link Specification}
     */
    public static Specification<JpaTarget> byControllerIdWithAssignedDsInJoin(final Collection<String> controllerIDs) {
        return (targetRoot, query, cb) -> {

            final Predicate predicate = targetRoot.get(JpaTarget_.controllerId).in(controllerIDs);
            targetRoot.fetch(JpaTarget_.assignedDistributionSet);
            return predicate;
        };
    }

    /**
     * {@link Specification} for retrieving {@link Target}s by "equal to any given
     * {@link TargetUpdateStatus}".
     *
     * @param updateStatus
     *            to be filtered on
     *
     * @return the {@link Target} {@link Specification}
     */
    public static Specification<JpaTarget> hasTargetUpdateStatus(final Collection<TargetUpdateStatus> updateStatus) {
        return (targetRoot, query, cb) -> targetRoot.get(JpaTarget_.updateStatus).in(updateStatus);
    }

    /**
     * {@link Specification} for retrieving {@link Target}s by "equal to given
     * {@link TargetUpdateStatus}".
     *
     * @param updateStatus
     *            to be filtered on
     *
     * @return the {@link Target} {@link Specification}
     */
    public static Specification<JpaTarget> hasTargetUpdateStatus(final TargetUpdateStatus updateStatus) {
        return (targetRoot, query, cb) -> cb.equal(targetRoot.get(JpaTarget_.updateStatus), updateStatus);
    }

    /**
     * {@link Specification} for retrieving {@link Target}s by "not equal to given
     * {@link TargetUpdateStatus}".
     *
     * @param updateStatus
     *            to be filtered on
     *
     * @return the {@link Target} {@link Specification}
     */
    public static Specification<JpaTarget> notEqualToTargetUpdateStatus(final TargetUpdateStatus updateStatus) {
        return (targetRoot, query, cb) -> cb.not(cb.equal(targetRoot.get(JpaTarget_.updateStatus), updateStatus));
    }

    /**
     * {@link Specification} for retrieving {@link Target}s that are overdue. A
     * target is overdue if it did not respond during the configured intervals:<br>
     * <em>poll_itvl + overdue_itvl</em>
     *
     * @param overdueTimestamp
     *            the calculated timestamp to compare with the last respond of a
     *            target (lastTargetQuery).<br>
     *            The <code>overdueTimestamp</code> has to be calculated with the
     *            following expression:<br>
     *            <em>overdueTimestamp = nowTimestamp - poll_itvl -
     *            overdue_itvl</em>
     *
     * @return the {@link Target} {@link Specification}
     */
    public static Specification<JpaTarget> isOverdue(final long overdueTimestamp) {
        return (targetRoot, query, cb) -> cb.lessThanOrEqualTo(targetRoot.get(JpaTarget_.lastTargetQuery),
                overdueTimestamp);
    }

    /**
     * {@link Specification} for retrieving {@link Target}s by "like controllerId or
     * like name or like description".
     *
     * @param searchText
     *            to be filtered on
     * @return the {@link Target} {@link Specification}
     */
    public static Specification<JpaTarget> likeIdOrNameOrDescription(final String searchText) {
        return (targetRoot, query, cb) -> {
            final String searchTextToLower = searchText.toLowerCase();
            return cb.or(cb.like(cb.lower(targetRoot.get(JpaTarget_.controllerId)), searchTextToLower),
                    cb.like(cb.lower(targetRoot.get(JpaTarget_.name)), searchTextToLower),
                    cb.like(cb.lower(targetRoot.get(JpaTarget_.description)), searchTextToLower));
        };
    }

    /**
     * {@link Specification} for retrieving {@link Target}s by "like attribute
     * value".
     *
     * @param searchText
     *            to be filtered on
     * @return the {@link Target} {@link Specification}
     */
    public static Specification<JpaTarget> likeAttributeValue(final String searchText) {
        return (targetRoot, query, cb) -> {
            final String searchTextToLower = searchText.toLowerCase();
            final MapJoin<JpaTarget, String, String> attributeMap = targetRoot.join(JpaTarget_.controllerAttributes,
                    JoinType.LEFT);
            query.distinct(true);
            return cb.like(cb.lower(attributeMap.value()), searchTextToLower);
        };
    }

    /**
     * {@link Specification} for retrieving {@link Target}s by "like controllerId or
     * like name or like description or like attribute value".
     *
     * @param searchText
     *            to be filtered on
     * @return the {@link Target} {@link Specification}
     */
    public static Specification<JpaTarget> likeIdOrNameOrDescriptionOrAttributeValue(final String searchText) {
        return Specification.where(likeIdOrNameOrDescription(searchText)).or(likeAttributeValue(searchText));
    }

    /**
     * {@link Specification} for retrieving {@link Target}s by "like controllerId".
     *
     * @param distributionId
     *            to be filtered on
     * @return the {@link Target} {@link Specification}
     */
    public static Specification<JpaTarget> hasInstalledOrAssignedDistributionSet(@NotNull final Long distributionId) {
        return hasInstalledDistributionSet(distributionId).or(hasAssignedDistributionSet(distributionId));
    }

    /**
     * Finds all targets by given {@link Target#getControllerId()}s and which are
     * not yet assigned to given {@link DistributionSet}.
     *
     * @param tIDs
     *            to search for.
     * @param distributionId
     *            set that is not yet assigned
     * @return the {@link Target} {@link Specification}
     */
    public static Specification<JpaTarget> hasControllerIdAndAssignedDistributionSetIdNot(final List<String> tIDs,
            @NotNull final Long distributionId) {
        return (targetRoot, query, cb) -> cb.and(targetRoot.get(JpaTarget_.controllerId).in(tIDs),
                cb.or(cb.notEqual(targetRoot.<JpaDistributionSet> get(JpaTarget_.assignedDistributionSet)
                        .get(JpaDistributionSet_.id), distributionId),
                        cb.isNull(targetRoot.<JpaDistributionSet> get(JpaTarget_.assignedDistributionSet))));
    }

    /**
     * {@link Specification} for retrieving {@link Target}s based on a
     * {@link TargetTag} name.
     *
     * @param tagName
     *            to search for
     *
     * @return the {@link Target} {@link Specification}
     */
    public static Specification<JpaTarget> hasTagName(final String tagName) {
        return (targetRoot, query, cb) -> {
            final SetJoin<JpaTarget, JpaTargetTag> join = targetRoot.join(JpaTarget_.tags);
            return cb.equal(join.get(JpaTargetTag_.name), tagName);
        };
    }

    /**
     * {@link Specification} for retrieving {@link Target}s by "has no tag names"or
     * "has at least on of the given tag names".
     *
     * @param tagNames
     *            to be filtered on
     * @param selectTargetWithNoTag
     *            flag to get targets with no tag assigned
     * @return the {@link Target} {@link Specification}
     */
    public static Specification<JpaTarget> hasTags(final String[] tagNames, final Boolean selectTargetWithNoTag) {
        return (targetRoot, query, cb) -> {
            final Predicate predicate = getHasTagsPredicate(targetRoot, cb, selectTargetWithNoTag, tagNames);
            query.distinct(true);
            return predicate;
        };
    }

    private static Predicate getHasTagsPredicate(final Root<JpaTarget> targetRoot, final CriteriaBuilder cb,
            final Boolean selectTargetWithNoTag, final String[] tagNames) {
        final SetJoin<JpaTarget, JpaTargetTag> tags = targetRoot.join(JpaTarget_.tags, JoinType.LEFT);
        final Path<String> exp = tags.get(JpaTargetTag_.name);

        final List<Predicate> hasTagsPredicates = new ArrayList<>();
        if (isNoTagActive(selectTargetWithNoTag)) {
            hasTagsPredicates.add(exp.isNull());
        }
        if (isAtLeastOneTagActive(tagNames)) {
            hasTagsPredicates.add(exp.in(tagNames));
        }

        return hasTagsPredicates.stream().reduce(cb::or)
                .orElseThrow(() -> new RuntimeException("Neither NO_TAG, nor TAG target tag filter was provided!"));
    }

    private static boolean isNoTagActive(final Boolean selectTargetWithNoTag) {
        return Boolean.TRUE.equals(selectTargetWithNoTag);
    }

    private static boolean isAtLeastOneTagActive(final String[] tagNames) {
        return tagNames != null && tagNames.length > 0;
    }

    /**
     * {@link Specification} for retrieving {@link Target}s by assigned distribution
     * set.
     *
     * @param distributionSetId
     *            the ID of the distribution set which must be assigned
     * @return the {@link Target} {@link Specification}
     */
    public static Specification<JpaTarget> hasAssignedDistributionSet(final Long distributionSetId) {
        return (targetRoot, query, cb) -> cb.equal(
                targetRoot.<JpaDistributionSet> get(JpaTarget_.assignedDistributionSet).get(JpaDistributionSet_.id),
                distributionSetId);
    }

    /**
     * {@link Specification} for retrieving {@link Target}s that don't have the
     * given distribution set in their action history
     *
     * @param distributionSetId
     *            the ID of the distribution set which must not be assigned
     * @return the {@link Target} {@link Specification}
     */
    public static Specification<JpaTarget> hasNotDistributionSetInActions(final Long distributionSetId) {
        return (targetRoot, query, cb) -> {
            final ListJoin<JpaTarget, JpaAction> actionsJoin = targetRoot.join(JpaTarget_.actions, JoinType.LEFT);
            actionsJoin.on(cb.equal(actionsJoin.get(JpaAction_.distributionSet).get(JpaDistributionSet_.id),
                    distributionSetId));

            return cb.isNull(actionsJoin.get(JpaAction_.id));
        };
    }

    /**
     * {@link Specification} for retrieving {@link Target}s that are compatible with
     * given {@link DistributionSetType}. Compatibility is evaluated by checking the
     * {@link TargetType} of a target. Targets that don't have a {@link TargetType}
     * are compatible with all {@link DistributionSetType}
     *
     * @param distributionSetTypeId
     *            the ID of the distribution set type which must be compatible
     * @return the {@link Target} {@link Specification}
     */
    public static Specification<JpaTarget> isCompatibleWithDistributionSetType(final Long distributionSetTypeId) {
        return (targetRoot, query, cb) -> {
            // Since the targetRoot is changed by joining we need to get the
            // isNull predicate first
            final Predicate targetTypeIsNull = targetRoot.get(JpaTarget_.targetType).isNull();

            return cb.or(targetTypeIsNull, getDistSetTypeEqualPredicate(targetRoot, cb, distributionSetTypeId));
        };
    }

    /**
     * {@link Specification} for retrieving {@link Target}s that are NOT compatible
     * with given {@link DistributionSetType}. Compatibility is evaluated by
     * checking the {@link TargetType} of a target. Targets that don't have a
     * {@link TargetType} are compatible with all {@link DistributionSetType}
     *
     * @param distributionSetTypeId
     *            the ID of the distribution set type which must be incompatible
     * @return the {@link Target} {@link Specification}
     */
    public static Specification<JpaTarget> notCompatibleWithDistributionSetType(final Long distributionSetTypeId) {
        return (targetRoot, query, cb) -> {
            // Since the targetRoot is changed by joining we need to get the
            // isNotNull predicate first
            final Predicate targetTypeNotNull = targetRoot.get(JpaTarget_.targetType).isNotNull();

            return cb.and(targetTypeNotNull,
                    cb.isNull(getDistSetTypeEqualPredicate(targetRoot, cb, distributionSetTypeId)));
        };
    }

    private static Predicate getDistSetTypeEqualPredicate(final Root<JpaTarget> root, final CriteriaBuilder cb,
            final Long dsTypeId) {
        final Join<JpaTarget, JpaTargetType> targetTypeJoin = root.join(JpaTarget_.targetType, JoinType.LEFT);
        targetTypeJoin.fetch(JpaTargetType_.distributionSetTypes);
        final SetJoin<JpaTargetType, JpaDistributionSetType> dsTypeTargetTypeJoin = targetTypeJoin
                .join(JpaTargetType_.distributionSetTypes, JoinType.LEFT);

        return cb.equal(dsTypeTargetTypeJoin.get(JpaDistributionSetType_.id), dsTypeId);
    }

    /**
     * {@link Specification} for retrieving {@link Target}s that are in a given
     * {@link RolloutGroup}
     *
     * @param group
     *            the {@link RolloutGroup}
     * @return the {@link Target} {@link Specification}
     */
    public static Specification<JpaTarget> isInRolloutGroup(final Long group) {
        return (targetRoot, query, cb) -> {
            final ListJoin<JpaTarget, RolloutTargetGroup> targetGroupJoin = targetRoot
                    .join(JpaTarget_.rolloutTargetGroup);
            return cb.equal(targetGroupJoin.get(RolloutTargetGroup_.rolloutGroup).get(JpaRolloutGroup_.id), group);
        };
    }

    /**
     * {@link Specification} for retrieving {@link Target}s that are in an action
     * for a given {@link RolloutGroup}
     *
     * @param group
     *            the {@link RolloutGroup}
     * @return the {@link Target} {@link Specification}
     */
    public static Specification<JpaTarget> isInActionRolloutGroup(final Long group) {
        return (targetRoot, query, cb) -> {
            final ListJoin<JpaTarget, JpaAction> targetActionJoin = targetRoot.join(JpaTarget_.actions);
            return cb.equal(targetActionJoin.get(JpaAction_.rolloutGroup).get(JpaRolloutGroup_.id), group);
        };
    }

    /**
     * {@link Specification} for retrieving {@link Target}s that are not in the
     * given {@link RolloutGroup}s
     *
     * @param groups
     *            the {@link RolloutGroup}s
     * @return the {@link Target} {@link Specification}
     */
    public static Specification<JpaTarget> isNotInRolloutGroups(final Collection<Long> groups) {
        return (targetRoot, query, cb) -> {
            final ListJoin<JpaTarget, RolloutTargetGroup> rolloutTargetJoin = targetRoot
                    .join(JpaTarget_.rolloutTargetGroup, JoinType.LEFT);
            final Predicate inRolloutGroups = rolloutTargetJoin.get(RolloutTargetGroup_.rolloutGroup)
                    .get(JpaRolloutGroup_.id).in(groups);
            rolloutTargetJoin.on(inRolloutGroups);
            return cb.isNull(rolloutTargetJoin.get(RolloutTargetGroup_.target));
        };
    }

    /**
     * {@link Specification} for retrieving {@link Target}s that have no Action of
     * the {@link RolloutGroup}.
     *
     * @param group
     *            the {@link RolloutGroup}
     * @return the {@link Target} {@link Specification}
     */
    public static Specification<JpaTarget> hasNoActionInRolloutGroup(final Long group) {
        return (targetRoot, query, cb) -> {
            final ListJoin<JpaTarget, RolloutTargetGroup> rolloutTargetJoin = targetRoot
                    .join(JpaTarget_.rolloutTargetGroup, JoinType.INNER);
            rolloutTargetJoin.on(
                    cb.equal(rolloutTargetJoin.get(RolloutTargetGroup_.rolloutGroup).get(JpaRolloutGroup_.id), group));

            final ListJoin<JpaTarget, JpaAction> actionsJoin = targetRoot.join(JpaTarget_.actions, JoinType.LEFT);
            actionsJoin.on(cb.equal(actionsJoin.get(JpaAction_.rolloutGroup).get(JpaRolloutGroup_.id), group));

            return cb.isNull(actionsJoin.get(JpaAction_.id));
        };
    }

    /**
     * {@link Specification} for retrieving {@link Target}s by assigned distribution
     * set.
     *
     * @param distributionSetId
     *            the ID of the distribution set which must be assigned
     * @return the {@link Target} {@link Specification}
     */
    public static Specification<JpaTarget> hasInstalledDistributionSet(final Long distributionSetId) {
        return (targetRoot, query, cb) -> cb.equal(
                targetRoot.get(JpaTarget_.installedDistributionSet).get(JpaDistributionSet_.id), distributionSetId);
    }

    /**
     * {@link Specification} for retrieving {@link Target}s by tag.
     *
     * @param tagId
     *            the ID of the tag that should be to be assigned to target
     * @return the {@link Target} {@link Specification}
     */
    public static Specification<JpaTarget> hasTag(final Long tagId) {

        return (targetRoot, query, cb) -> {
            final SetJoin<JpaTarget, JpaTargetTag> tags = targetRoot.join(JpaTarget_.tags, JoinType.LEFT);
            return cb.equal(tags.get(JpaTargetTag_.id), tagId);
        };
    }

    /**
     * {@link Specification} for retrieving {@link Target}s that have a
     * {@link org.eclipse.hawkbit.repository.model.TargetType} assigned
     *
     * @return the {@link Target} {@link Specification}
     */
    public static Specification<JpaTarget> hasTargetType() {
        return (targetRoot, query, cb) -> cb.isNotNull(targetRoot.get(JpaTarget_.targetType));
    }
}<|MERGE_RESOLUTION|>--- conflicted
+++ resolved
@@ -13,11 +13,7 @@
 import java.util.List;
 
 import javax.persistence.criteria.CriteriaBuilder;
-<<<<<<< HEAD
-import javax.persistence.criteria.Expression;
-=======
 import javax.persistence.criteria.Join;
->>>>>>> d80d0d63
 import javax.persistence.criteria.JoinType;
 import javax.persistence.criteria.ListJoin;
 import javax.persistence.criteria.MapJoin;
@@ -80,37 +76,6 @@
     }
 
     /**
-     * Can be added to specification chain to order result by provided distribution
-     * set
-     * 
-     * Order: 1. Targets with DS installed, 2. Targets with DS assigned, 3. Based on
-     * target id
-     *
-     * NOTE: Other specs, pagables and sort objects may alter the queries orderBy
-     * entry too, possibly invalidating the applied order, keep in mind when using
-     * this
-     * 
-     * @param distributionSetIdForOrder
-     *            distribution set to consider
-     * @return specification that applies order by ds, may be overwritten
-     */
-    public static Specification<JpaTarget> orderedByLinkedDistributionSet(long distributionSetIdForOrder) {
-        return (targetRoot, query, cb) -> {
-            // Enhance query with custom select based sort
-            final Expression<Object> selectCase = cb.selectCase()
-                    .when(cb.equal(targetRoot.get(JpaTarget_.installedDistributionSet).get(JpaDistributionSet_.id),
-                            distributionSetIdForOrder), 1)
-                    .when(cb.equal(targetRoot.get(JpaTarget_.assignedDistributionSet).get(JpaDistributionSet_.id),
-                            distributionSetIdForOrder), 2)
-                    .otherwise(100);
-            query.orderBy(cb.asc(selectCase), cb.desc(targetRoot.get(JpaTarget_.id)));
-
-            // Spec only provides order, so no further filtering
-            return query.getRestriction();
-        };
-    }
-
-    /**
      * {@link Specification} for retrieving {@link Target}s by controllerId
      *
      * @param controllerID
