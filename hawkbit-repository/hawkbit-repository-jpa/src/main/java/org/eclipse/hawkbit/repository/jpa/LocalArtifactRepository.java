/**
 * Copyright (c) 2015 Bosch Software Innovations GmbH and others.
 *
 * All rights reserved. This program and the accompanying materials
 * are made available under the terms of the Eclipse Public License v1.0
 * which accompanies this distribution, and is available at
 * http://www.eclipse.org/legal/epl-v10.html
 */
package org.eclipse.hawkbit.repository.jpa;

import java.util.List;
import java.util.Optional;

import org.eclipse.hawkbit.repository.jpa.model.JpaArtifact;
import org.eclipse.hawkbit.repository.model.Artifact;
import org.springframework.data.domain.Page;
import org.springframework.data.domain.Pageable;
import org.springframework.data.jpa.repository.Query;
import org.springframework.transaction.annotation.Isolation;
import org.springframework.transaction.annotation.Transactional;

/**
 * {@link Artifact} repository.
 *
 */
@Transactional(readOnly = true, isolation = Isolation.READ_UNCOMMITTED)
public interface LocalArtifactRepository extends BaseEntityRepository<JpaArtifact, Long> {

    /**
     * Counts artifacts size where the related software module is not
     * deleted/archived.
     *
     * @return sum of artifacts size in bytes
     */
    @Query("SELECT SUM(la.size) FROM JpaArtifact la WHERE la.softwareModule.deleted = 0")
    Optional<Long> getSumOfUndeletedArtifactSize();

    /**
     * Counts artifacts where the related software module is deleted/archived.
     *
     * @param deleted
     *            to true for counting the deleted artifacts
     *
     * @return number of artifacts
     */
    Long countBySoftwareModuleDeleted(boolean deleted);

    /**
     * Searches for a {@link Artifact} based on given gridFsFileName.
     *
     * @param sha1Hash
     *            to search
     * @return list of {@link Artifact}s.
     */
    List<Artifact> findBySha1Hash(String sha1Hash);

    /**
     * Searches for a {@link Artifact} based on given gridFsFileName.
     *
     * @param sha1Hash
     *            to search
     * @return {@link Artifact} the first in the result list
     */
<<<<<<< HEAD
    Optional<Artifact> findFirstByGridFsFileName(String gridFsFileName);
=======
    JpaArtifact findFirstBySha1Hash(String sha1Hash);
>>>>>>> 5514658f

    /**
     * Searches for a {@link Artifact} based user provided filename at upload.
     *
     * @param filename
     *            to search
     * @return list of {@link Artifact}.
     */
    Optional<Artifact> findFirstByFilename(String filename);

    /**
     * Searches for local artifact for a base software module.
     *
     * @param pageReq
     *            Pageable
     * @param swId
     *            software module id
     *
     * @return Page<Artifact>
     */
    Page<Artifact> findBySoftwareModuleId(Pageable pageReq, final Long swId);

    /**
     * Searches for a {@link Artifact} based user provided filename at upload
     * and selected software module id.
     *
     * @param filename
     *            to search
     * @param softwareModuleId
     *            selected software module id
     * @return list of {@link Artifact}.
     */
    Optional<Artifact> findFirstByFilenameAndSoftwareModuleId(final String filename, final Long softwareModuleId);

}<|MERGE_RESOLUTION|>--- conflicted
+++ resolved
@@ -61,11 +61,7 @@
      *            to search
      * @return {@link Artifact} the first in the result list
      */
-<<<<<<< HEAD
-    Optional<Artifact> findFirstByGridFsFileName(String gridFsFileName);
-=======
-    JpaArtifact findFirstBySha1Hash(String sha1Hash);
->>>>>>> 5514658f
+    Optional<Artifact> findFirstBySha1Hash(String sha1Hash);
 
     /**
      * Searches for a {@link Artifact} based user provided filename at upload.
