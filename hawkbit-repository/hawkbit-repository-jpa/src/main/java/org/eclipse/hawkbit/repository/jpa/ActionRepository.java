--- conflicted
+++ resolved
@@ -108,7 +108,7 @@
     Optional<Action> findFirstByTargetAndActive(final Sort sort, final JpaTarget target, boolean active);
 
     /**
-     * Retrieves latest {@link UpdateAction} for given target and
+     * Retrieves latest {@link Action} for given target and
      * {@link SoftwareModule}.
      *
      * @param targetId
@@ -123,7 +123,7 @@
             @Param("module") JpaSoftwareModule module);
 
     /**
-     * Retrieves all {@link UpdateAction}s which are referring the given
+     * Retrieves all {@link Action}s which are referring the given
      * {@link DistributionSet} and {@link Target}.
      *
      * @param pageable
@@ -132,7 +132,7 @@
      *            is the assigned target
      * @param ds
      *            the {@link DistributionSet} on which will be filtered
-     * @return the found {@link UpdateAction}s
+     * @return the found {@link Action}s
      */
     @Query("Select a from JpaAction a where a.target = :target and a.distributionSet = :ds order by a.id")
     Page<JpaAction> findByTargetAndDistributionSet(final Pageable pageable, @Param("target") final JpaTarget target,
@@ -147,11 +147,7 @@
      * @return a list of actions according to the searched target
      */
     @Query("Select a from JpaAction a where a.target = :target order by a.id")
-<<<<<<< HEAD
-    List<JpaAction> findByTarget(@Param("target") final JpaTarget target);
-=======
-    List<Action> findByTarget(@Param("target") JpaTarget target);
->>>>>>> 64a0eb7a
+    List<JpaAction> findByTarget(@Param("target") JpaTarget target);
 
     /**
      * Retrieves all {@link Action}s of a specific target and given active flag
