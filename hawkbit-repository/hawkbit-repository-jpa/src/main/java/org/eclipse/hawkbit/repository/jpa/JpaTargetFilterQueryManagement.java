/**
 * Copyright (c) 2015 Bosch Software Innovations GmbH and others.
 *
 * All rights reserved. This program and the accompanying materials
 * are made available under the terms of the Eclipse Public License v1.0
 * which accompanies this distribution, and is available at
 * http://www.eclipse.org/legal/epl-v10.html
 */
package org.eclipse.hawkbit.repository.jpa;

import java.util.ArrayList;
import java.util.Collections;
import java.util.List;
import java.util.Optional;

import org.eclipse.hawkbit.repository.DistributionSetManagement;
import org.eclipse.hawkbit.repository.TargetFields;
import org.eclipse.hawkbit.repository.TargetFilterQueryFields;
import org.eclipse.hawkbit.repository.TargetFilterQueryManagement;
import org.eclipse.hawkbit.repository.builder.GenericTargetFilterQueryUpdate;
import org.eclipse.hawkbit.repository.builder.TargetFilterQueryCreate;
import org.eclipse.hawkbit.repository.builder.TargetFilterQueryUpdate;
import org.eclipse.hawkbit.repository.exception.EntityAlreadyExistsException;
import org.eclipse.hawkbit.repository.exception.EntityNotFoundException;
import org.eclipse.hawkbit.repository.jpa.builder.JpaTargetFilterQueryCreate;
import org.eclipse.hawkbit.repository.jpa.model.JpaDistributionSet;
import org.eclipse.hawkbit.repository.jpa.model.JpaTargetFilterQuery;
import org.eclipse.hawkbit.repository.jpa.rsql.RSQLUtility;
import org.eclipse.hawkbit.repository.jpa.specifications.SpecificationsBuilder;
import org.eclipse.hawkbit.repository.jpa.specifications.TargetFilterQuerySpecification;
import org.eclipse.hawkbit.repository.model.DistributionSet;
import org.eclipse.hawkbit.repository.model.TargetFilterQuery;
import org.eclipse.hawkbit.repository.rsql.VirtualPropertyReplacer;
import org.springframework.beans.factory.annotation.Autowired;
import org.springframework.data.domain.Page;
import org.springframework.data.domain.PageImpl;
import org.springframework.data.domain.Pageable;
import org.springframework.data.jpa.domain.Specification;
import org.springframework.data.jpa.domain.Specifications;
import org.springframework.data.jpa.repository.Modifying;
import org.springframework.transaction.annotation.Isolation;
import org.springframework.transaction.annotation.Transactional;
import org.springframework.validation.annotation.Validated;

import com.google.common.base.Strings;
import com.google.common.collect.Lists;

/**
 * JPA implementation of {@link TargetFilterQueryManagement}.
 *
 */
@Transactional(readOnly = true, isolation = Isolation.READ_UNCOMMITTED)
@Validated
public class JpaTargetFilterQueryManagement implements TargetFilterQueryManagement {

    private final TargetFilterQueryRepository targetFilterQueryRepository;

    private final VirtualPropertyReplacer virtualPropertyReplacer;

    private final DistributionSetManagement distributionSetManagement;

    @Autowired
    JpaTargetFilterQueryManagement(final TargetFilterQueryRepository targetFilterQueryRepository,
            final VirtualPropertyReplacer virtualPropertyReplacer,
            final DistributionSetManagement distributionSetManagement) {
        this.targetFilterQueryRepository = targetFilterQueryRepository;
        this.virtualPropertyReplacer = virtualPropertyReplacer;
        this.distributionSetManagement = distributionSetManagement;
    }

    @Modifying
    @Transactional(isolation = Isolation.READ_UNCOMMITTED)
    @Override
    public TargetFilterQuery createTargetFilterQuery(final TargetFilterQueryCreate c) {
        final JpaTargetFilterQueryCreate create = (JpaTargetFilterQueryCreate) c;

        final JpaTargetFilterQuery query = create.build();

        if (targetFilterQueryRepository.findByName(query.getName()) != null) {
            throw new EntityAlreadyExistsException(query.getName());
        }
        return targetFilterQueryRepository.save(query);
    }

    @Override
    @Modifying
    @Transactional(isolation = Isolation.READ_UNCOMMITTED)
    public void deleteTargetFilterQuery(final Long targetFilterQueryId) {
        targetFilterQueryRepository.delete(targetFilterQueryId);
    }

    @Override
    public Page<TargetFilterQuery> findAllTargetFilterQuery(final Pageable pageable) {
        return convertPage(targetFilterQueryRepository.findAll(pageable), pageable);
    }

    @Override
    public Long countAllTargetFilterQuery() {
        return targetFilterQueryRepository.count();
    }

    private static Page<TargetFilterQuery> convertPage(final Page<JpaTargetFilterQuery> findAll,
            final Pageable pageable) {
        return new PageImpl<>(new ArrayList<>(findAll.getContent()), pageable, findAll.getTotalElements());
    }

    @Override
    public Page<TargetFilterQuery> findTargetFilterQueryByName(final Pageable pageable, final String name) {
        List<Specification<JpaTargetFilterQuery>> specList = Collections.emptyList();
        if (!Strings.isNullOrEmpty(name)) {
            specList = Collections.singletonList(TargetFilterQuerySpecification.likeName(name));
        }
        return convertPage(findTargetFilterQueryByCriteriaAPI(pageable, specList), pageable);
    }

    @Override
    public Page<TargetFilterQuery> findTargetFilterQueryByFilter(final Pageable pageable, final String rsqlFilter) {
        List<Specification<JpaTargetFilterQuery>> specList = Collections.emptyList();
        if (!Strings.isNullOrEmpty(rsqlFilter)) {
            specList = Collections.singletonList(
                    RSQLUtility.parse(rsqlFilter, TargetFilterQueryFields.class, virtualPropertyReplacer));
        }
        return convertPage(findTargetFilterQueryByCriteriaAPI(pageable, specList), pageable);
    }

    @Override
<<<<<<< HEAD
    public Page<TargetFilterQuery> findTargetFilterQueryByQuery(final Pageable pageable, final String query) {
        List<Specification<JpaTargetFilterQuery>> specList = Collections.emptyList();
        if (!Strings.isNullOrEmpty(query)) {
            specList = Collections.singletonList(TargetFilterQuerySpecification.equalsQuery(query));
        }
        return convertPage(findTargetFilterQueryByCriteriaAPI(pageable, specList), pageable);
    }

    @Override
    public Page<TargetFilterQuery> findTargetFilterQueryByAutoAssignDS(@NotNull final Pageable pageable,
            final DistributionSet distributionSet) {
        return findTargetFilterQueryByAutoAssignDS(pageable, distributionSet, null);
    }
=======
    public Page<TargetFilterQuery> findTargetFilterQueryByAutoAssignDS(final Pageable pageable, final Long setId,
            final String rsqlFilter) {
        final List<Specification<JpaTargetFilterQuery>> specList = Lists.newArrayListWithExpectedSize(2);

        final DistributionSet distributionSet = findDistributionSetAndThrowExceptionIfNotFound(setId);

        specList.add(TargetFilterQuerySpecification.byAutoAssignDS(distributionSet));
>>>>>>> 889d1492

        if (!Strings.isNullOrEmpty(rsqlFilter)) {
            specList.add(RSQLUtility.parse(rsqlFilter, TargetFilterQueryFields.class, virtualPropertyReplacer));
        }
        return convertPage(findTargetFilterQueryByCriteriaAPI(pageable, specList), pageable);
    }

    @Override
    public Page<TargetFilterQuery> findTargetFilterQueryWithAutoAssignDS(final Pageable pageable) {
        final List<Specification<JpaTargetFilterQuery>> specList = Collections
                .singletonList(TargetFilterQuerySpecification.withAutoAssignDS());
        return convertPage(findTargetFilterQueryByCriteriaAPI(pageable, specList), pageable);
    }

    private Page<JpaTargetFilterQuery> findTargetFilterQueryByCriteriaAPI(final Pageable pageable,
            final List<Specification<JpaTargetFilterQuery>> specList) {
        if (specList == null || specList.isEmpty()) {
            return targetFilterQueryRepository.findAll(pageable);
        }

        final Specifications<JpaTargetFilterQuery> specs = SpecificationsBuilder.combineWithAnd(specList);
        return targetFilterQueryRepository.findAll(specs, pageable);
    }

    @Override
    public TargetFilterQuery findTargetFilterQueryByName(final String targetFilterQueryName) {
        return targetFilterQueryRepository.findByName(targetFilterQueryName);
    }

    @Override
    public TargetFilterQuery findTargetFilterQueryById(final Long targetFilterQueryId) {
        return targetFilterQueryRepository.findOne(targetFilterQueryId);
    }

    @Override
    @Modifying
    @Transactional(isolation = Isolation.READ_UNCOMMITTED)
    public TargetFilterQuery updateTargetFilterQuery(final TargetFilterQueryUpdate u) {
        final GenericTargetFilterQueryUpdate update = (GenericTargetFilterQueryUpdate) u;

        final JpaTargetFilterQuery targetFilterQuery = findTargetFilterQueryOrThrowExceptionIfNotFound(update.getId());

        update.getName().ifPresent(targetFilterQuery::setName);
        update.getQuery().ifPresent(targetFilterQuery::setQuery);

        return targetFilterQueryRepository.save(targetFilterQuery);
    }

    @Override
    @Modifying
    @Transactional(isolation = Isolation.READ_UNCOMMITTED)
    public TargetFilterQuery updateTargetFilterQueryAutoAssignDS(final Long queryId, final Long dsId) {
        final JpaTargetFilterQuery targetFilterQuery = findTargetFilterQueryOrThrowExceptionIfNotFound(queryId);

        targetFilterQuery.setAutoAssignDistributionSet(
                Optional.ofNullable(dsId).map(this::findDistributionSetAndThrowExceptionIfNotFound).orElse(null));

        return targetFilterQueryRepository.save(targetFilterQuery);
    }

    private JpaDistributionSet findDistributionSetAndThrowExceptionIfNotFound(final Long setId) {
        final JpaDistributionSet set = (JpaDistributionSet) distributionSetManagement
                .findDistributionSetByIdWithDetails(setId);

        if (set == null) {
            throw new EntityNotFoundException("Distribution set cannot be updated as it does not exixt" + setId);
        }
        return set;
    }

    private JpaTargetFilterQuery findTargetFilterQueryOrThrowExceptionIfNotFound(final Long queryId) {
        return Optional.ofNullable(targetFilterQueryRepository.findOne(queryId)).orElseThrow(
                () -> new EntityNotFoundException("TargetFilterQuery with given ID " + queryId + " not found!"));
    }

    @Override
    public boolean verifyTargetFilterQuerySyntax(final String query) {
        RSQLUtility.parse(query, TargetFields.class, virtualPropertyReplacer);
        return true;
    }

}<|MERGE_RESOLUTION|>--- conflicted
+++ resolved
@@ -124,7 +124,6 @@
     }
 
     @Override
-<<<<<<< HEAD
     public Page<TargetFilterQuery> findTargetFilterQueryByQuery(final Pageable pageable, final String query) {
         List<Specification<JpaTargetFilterQuery>> specList = Collections.emptyList();
         if (!Strings.isNullOrEmpty(query)) {
@@ -134,11 +133,6 @@
     }
 
     @Override
-    public Page<TargetFilterQuery> findTargetFilterQueryByAutoAssignDS(@NotNull final Pageable pageable,
-            final DistributionSet distributionSet) {
-        return findTargetFilterQueryByAutoAssignDS(pageable, distributionSet, null);
-    }
-=======
     public Page<TargetFilterQuery> findTargetFilterQueryByAutoAssignDS(final Pageable pageable, final Long setId,
             final String rsqlFilter) {
         final List<Specification<JpaTargetFilterQuery>> specList = Lists.newArrayListWithExpectedSize(2);
@@ -146,7 +140,6 @@
         final DistributionSet distributionSet = findDistributionSetAndThrowExceptionIfNotFound(setId);
 
         specList.add(TargetFilterQuerySpecification.byAutoAssignDS(distributionSet));
->>>>>>> 889d1492
 
         if (!Strings.isNullOrEmpty(rsqlFilter)) {
             specList.add(RSQLUtility.parse(rsqlFilter, TargetFilterQueryFields.class, virtualPropertyReplacer));
