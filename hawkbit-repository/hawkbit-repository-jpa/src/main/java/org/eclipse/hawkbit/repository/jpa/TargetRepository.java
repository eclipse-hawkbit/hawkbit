--- conflicted
+++ resolved
@@ -202,11 +202,7 @@
     }
 
     /**
-<<<<<<< HEAD
-     * Counts {@link TargetType} instances of given type in the repository.
-=======
      * Counts {@link Target} instances of given type in the repository.
->>>>>>> b25e118e
      *
      * @param targetTypeId
      *            to search for
