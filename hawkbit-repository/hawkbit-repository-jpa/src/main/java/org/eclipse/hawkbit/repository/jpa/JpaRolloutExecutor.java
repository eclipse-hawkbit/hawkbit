/**
 * Copyright (c) 2021 Bosch.IO GmbH and others
 *
 * This program and the accompanying materials are made
 * available under the terms of the Eclipse Public License 2.0
 * which is available at https://www.eclipse.org/legal/epl-2.0/
 *
 * SPDX-License-Identifier: EPL-2.0
 */
package org.eclipse.hawkbit.repository.jpa;

import java.util.Arrays;
import java.util.Collection;
import java.util.List;
import java.util.stream.Collectors;
import java.util.stream.StreamSupport;

import javax.persistence.EntityManager;

import org.eclipse.hawkbit.repository.DeploymentManagement;
import org.eclipse.hawkbit.repository.QuotaManagement;
import org.eclipse.hawkbit.repository.RolloutApprovalStrategy;
import org.eclipse.hawkbit.repository.RolloutExecutor;
import org.eclipse.hawkbit.repository.RolloutGroupManagement;
import org.eclipse.hawkbit.repository.RolloutHelper;
import org.eclipse.hawkbit.repository.RolloutManagement;
import org.eclipse.hawkbit.repository.TargetManagement;
import org.eclipse.hawkbit.repository.event.remote.RolloutGroupDeletedEvent;
import org.eclipse.hawkbit.repository.event.remote.RolloutStoppedEvent;
import org.eclipse.hawkbit.repository.event.remote.entity.RolloutUpdatedEvent;
import org.eclipse.hawkbit.repository.exception.EntityNotFoundException;
import org.eclipse.hawkbit.repository.exception.RolloutIllegalStateException;
import org.eclipse.hawkbit.repository.jpa.executor.AfterTransactionCommitExecutor;
import org.eclipse.hawkbit.repository.jpa.model.JpaAction;
import org.eclipse.hawkbit.repository.jpa.model.JpaRollout;
import org.eclipse.hawkbit.repository.jpa.model.JpaRolloutGroup;
import org.eclipse.hawkbit.repository.jpa.model.RolloutTargetGroup;
import org.eclipse.hawkbit.repository.jpa.repository.ActionRepository;
import org.eclipse.hawkbit.repository.jpa.repository.RolloutGroupRepository;
import org.eclipse.hawkbit.repository.jpa.repository.RolloutRepository;
import org.eclipse.hawkbit.repository.jpa.repository.RolloutTargetGroupRepository;
import org.eclipse.hawkbit.repository.jpa.rollout.condition.EvaluatorNotConfiguredException;
import org.eclipse.hawkbit.repository.jpa.rollout.condition.RolloutGroupEvaluationManager;
import org.eclipse.hawkbit.repository.jpa.utils.DeploymentHelper;
import org.eclipse.hawkbit.repository.jpa.utils.QuotaHelper;
import org.eclipse.hawkbit.repository.model.Action;
import org.eclipse.hawkbit.repository.model.Action.ActionType;
import org.eclipse.hawkbit.repository.model.Action.Status;
import org.eclipse.hawkbit.repository.model.DistributionSet;
import org.eclipse.hawkbit.repository.model.Rollout;
import org.eclipse.hawkbit.repository.model.Rollout.RolloutStatus;
import org.eclipse.hawkbit.repository.model.RolloutGroup;
import org.eclipse.hawkbit.repository.model.RolloutGroup.RolloutGroupErrorCondition;
import org.eclipse.hawkbit.repository.model.RolloutGroup.RolloutGroupStatus;
import org.eclipse.hawkbit.repository.model.RolloutGroup.RolloutGroupSuccessCondition;
import org.eclipse.hawkbit.repository.model.Target;
import org.eclipse.hawkbit.repository.model.helper.EventPublisherHolder;
import org.eclipse.hawkbit.tenancy.TenantAware;
import org.slf4j.Logger;
import org.slf4j.LoggerFactory;
import org.springframework.data.domain.PageRequest;
import org.springframework.data.domain.Slice;
import org.springframework.data.domain.Sort;
import org.springframework.data.domain.Sort.Direction;
import org.springframework.transaction.PlatformTransactionManager;
import org.springframework.transaction.TransactionException;
import org.springframework.util.StringUtils;

/**
 * A Jpa implementation of {@link RolloutExecutor}
 */
public class JpaRolloutExecutor implements RolloutExecutor {

    private static final Logger LOGGER = LoggerFactory.getLogger(JpaRolloutExecutor.class);

    /**
     * Max amount of targets that are handled in one transaction.
     */
    private static final int TRANSACTION_TARGETS = 5_000;

    /**
     * Maximum amount of actions that are deleted in one transaction.
     */
    private static final int TRANSACTION_ACTIONS = 5_000;

    /**
     * Action statuses that result in a terminated action
     */
    private static final List<Status> DEFAULT_ACTION_TERMINATION_STATUSES = Arrays.asList(Status.ERROR, Status.FINISHED,
            Status.CANCELED);
    /**
     * In case of DOWNLOAD_ONLY, actions can be finished with DOWNLOADED status.
     */
    private static final List<Status> DOWNLOAD_ONLY_ACTION_TERMINATION_STATUSES = Arrays.asList(Status.ERROR,
            Status.FINISHED, Status.CANCELED, Status.DOWNLOADED);

    private final RolloutTargetGroupRepository rolloutTargetGroupRepository;
    private final EntityManager entityManager;
    private final RolloutRepository rolloutRepository;
    private final ActionRepository actionRepository;
    private final RolloutGroupRepository rolloutGroupRepository;
    private final AfterTransactionCommitExecutor afterCommit;
    private final TenantAware tenantAware;
    private final RolloutGroupManagement rolloutGroupManagement;
    private final QuotaManagement quotaManagement;
    private final DeploymentManagement deploymentManagement;
    private final TargetManagement targetManagement;
    private final EventPublisherHolder eventPublisherHolder;
    private final PlatformTransactionManager txManager;
    private final RolloutApprovalStrategy rolloutApprovalStrategy;
    private final RolloutGroupEvaluationManager evaluationManager;
    private final RolloutManagement rolloutManagement;
    
    /**
     * Constructor
     */
    public JpaRolloutExecutor(final RolloutTargetGroupRepository rolloutTargetGroupRepository,
            final EntityManager entityManager, final RolloutRepository rolloutRepository,
            final ActionRepository actionRepository, final RolloutGroupRepository rolloutGroupRepository,
            final AfterTransactionCommitExecutor afterCommit, final TenantAware tenantAware,
            final RolloutGroupManagement rolloutGroupManagement, final QuotaManagement quotaManagement,
            final DeploymentManagement deploymentManagement, final TargetManagement targetManagement,
            final EventPublisherHolder eventPublisherHolder, final PlatformTransactionManager txManager,
            final RolloutApprovalStrategy rolloutApprovalStrategy,
            final RolloutGroupEvaluationManager evaluationManager, final RolloutManagement rolloutManagement) {
        this.rolloutTargetGroupRepository = rolloutTargetGroupRepository;
        this.entityManager = entityManager;
        this.rolloutRepository = rolloutRepository;
        this.actionRepository = actionRepository;
        this.rolloutGroupRepository = rolloutGroupRepository;
        this.afterCommit = afterCommit;
        this.tenantAware = tenantAware;
        this.rolloutGroupManagement = rolloutGroupManagement;
        this.quotaManagement = quotaManagement;
        this.deploymentManagement = deploymentManagement;
        this.targetManagement = targetManagement;
        this.eventPublisherHolder = eventPublisherHolder;
        this.txManager = txManager;
        this.rolloutApprovalStrategy = rolloutApprovalStrategy;
        this.evaluationManager = evaluationManager;
        this.rolloutManagement = rolloutManagement;
    }

    @Override
    public void execute(final Rollout rollout) {
        LOGGER.debug("handle rollout {}", rollout.getId());

        switch (rollout.getStatus()) {
        case CREATING:
            handleCreateRollout((JpaRollout) rollout);
            break;
        case DELETING:
            handleDeleteRollout((JpaRollout) rollout);
            break;
        case READY:
            handleReadyRollout(rollout);
            break;
        case STARTING:
            handleStartingRollout(rollout);
            break;
        case RUNNING:
            handleRunningRollout((JpaRollout) rollout);
            break;
        case STOPPING:
            handleStopRollout((JpaRollout) rollout);
            break;
        default:
            LOGGER.error("Rollout in status {} not supposed to be handled!", rollout.getStatus());
            break;
        }
    }

    private void handleCreateRollout(final JpaRollout rollout) {
        LOGGER.debug("handleCreateRollout called for rollout {}", rollout.getId());

        final List<RolloutGroup> rolloutGroups = rolloutGroupManagement.findByRollout(
                PageRequest.of(0, quotaManagement.getMaxRolloutGroupsPerRollout(), Sort.by(Direction.ASC, "id")),
                rollout.getId()).getContent();

        int readyGroups = 0;
        int totalTargets = 0;
        for (final RolloutGroup group : rolloutGroups) {
            if (RolloutGroupStatus.READY == group.getStatus()) {
                readyGroups++;
                totalTargets += group.getTotalTargets();
                continue;
            }

            final RolloutGroup filledGroup = fillRolloutGroupWithTargets(rollout, group);
            if (RolloutGroupStatus.READY == filledGroup.getStatus()) {
                readyGroups++;
                totalTargets += filledGroup.getTotalTargets();
            }
        }

        // When all groups are ready the rollout status can be changed to be
        // ready, too.
        if (readyGroups == rolloutGroups.size()) {
            if (!rolloutApprovalStrategy.isApprovalNeeded(rollout)) {
                rollout.setStatus(RolloutStatus.READY);
                LOGGER.debug("rollout {} creation done. Switch to READY.", rollout.getId());
            } else {
                LOGGER.debug("rollout {} creation done. Switch to WAITING_FOR_APPROVAL.", rollout.getId());
                rollout.setStatus(RolloutStatus.WAITING_FOR_APPROVAL);
                rolloutApprovalStrategy.onApprovalRequired(rollout);
            }
            rollout.setLastCheck(0);
            rollout.setTotalTargets(totalTargets);
            rolloutRepository.save(rollout);
        }
    }

    private void handleDeleteRollout(final JpaRollout rollout) {
        LOGGER.debug("handleDeleteRollout called for {}", rollout.getId());

        // check if there are actions beyond schedule
        boolean hardDeleteRolloutGroups = !actionRepository.existsByRolloutIdAndStatusNotIn(rollout.getId(),
                Status.SCHEDULED);
        if (hardDeleteRolloutGroups) {
            LOGGER.debug("Rollout {} has no actions other than scheduled -> hard delete", rollout.getId());
            hardDeleteRollout(rollout);
            return;
        }
        // clean up all scheduled actions
        final Slice<JpaAction> scheduledActions = findScheduledActionsByRollout(rollout);
        deleteScheduledActions(rollout, scheduledActions);

        // avoid another scheduler round and re-check if all scheduled actions
        // has been cleaned up. we flush first to ensure that the we include the
        // deletion above
        entityManager.flush();
        final boolean hasScheduledActionsLeft = actionRepository.countByRolloutIdAndStatus(rollout.getId(),
                Status.SCHEDULED) > 0;

        if (hasScheduledActionsLeft) {
            return;
        }

        // only hard delete the rollout if no actions are left for the rollout.
        // In case actions are left, they are probably are running or were
        // running before, so only soft delete.
        hardDeleteRolloutGroups = !actionRepository.existsByRolloutId(rollout.getId());
        if (hardDeleteRolloutGroups) {
            hardDeleteRollout(rollout);
            return;
        }

        // set soft delete
        rollout.setStatus(RolloutStatus.DELETED);
        rollout.setDeleted(true);
        rolloutRepository.save(rollout);

        sendRolloutGroupDeletedEvents(rollout);
    }

    private void handleStopRollout(final JpaRollout rollout) {
        LOGGER.debug("handleStopRollout called for {}", rollout.getId());
        // clean up all scheduled actions
        final Slice<JpaAction> scheduledActions = findScheduledActionsByRollout(rollout);
        deleteScheduledActions(rollout, scheduledActions);

        // avoid another scheduler round and re-check if all scheduled actions
        // has been cleaned up. we flush first to ensure that the we include the
        // deletion above
        entityManager.flush();
        final boolean hasScheduledActionsLeft = actionRepository.countByRolloutIdAndStatus(rollout.getId(),
                Status.SCHEDULED) > 0;

        if (hasScheduledActionsLeft) {
            return;
        }

        rolloutGroupRepository.findByRolloutAndStatusNotIn(rollout,
                Arrays.asList(RolloutGroupStatus.FINISHED, RolloutGroupStatus.ERROR)).forEach(rolloutGroup -> {
                    rolloutGroup.setStatus(RolloutGroupStatus.FINISHED);
                    rolloutGroupRepository.save(rolloutGroup);
                });

        rollout.setStatus(RolloutStatus.FINISHED);
        rolloutRepository.save(rollout);

        final List<Long> groupIds = rollout.getRolloutGroups().stream().map(RolloutGroup::getId)
                .collect(Collectors.toList());

        afterCommit.afterCommit(() -> eventPublisherHolder.getEventPublisher().publishEvent(new RolloutStoppedEvent(
                tenantAware.getCurrentTenant(), eventPublisherHolder.getApplicationId(), rollout.getId(), groupIds)));
    }

    private void handleReadyRollout(final Rollout rollout) {
        if (rollout.getStartAt() != null && rollout.getStartAt() <= System.currentTimeMillis()) {
            LOGGER.debug(
                    "handleReadyRollout called for rollout {} with autostart beyond define time. Switch to STARTING",
                    rollout.getId());
            rolloutManagement.start(rollout.getId());
        }
    }

    private void handleStartingRollout(final Rollout rollout) {
        LOGGER.debug("handleStartingRollout called for rollout {}", rollout.getId());

        if (ensureAllGroupsAreScheduled(rollout)) {
            startFirstRolloutGroup(rollout);
        }
    }

    private void handleRunningRollout(final JpaRollout rollout) {
        LOGGER.debug("handleRunningRollout called for rollout {}", rollout.getId());

        final List<JpaRolloutGroup> rolloutGroupsRunning = rolloutGroupRepository.findByRolloutAndStatus(rollout,
                RolloutGroupStatus.RUNNING);

        if (rolloutGroupsRunning.isEmpty()) {
            // no running rollouts, probably there was an error
            // somewhere at the latest group. And the latest group has
            // been switched from running into error state. So we need
            // to find the latest group which
            executeLatestRolloutGroup(rollout);
        } else {
            LOGGER.debug("Rollout {} has {} running groups", rollout.getId(), rolloutGroupsRunning.size());
            executeRolloutGroups(rollout, rolloutGroupsRunning);
        }

        if (isRolloutComplete(rollout)) {
            LOGGER.info("Rollout {} is finished, setting FINISHED status", rollout);
            rollout.setStatus(RolloutStatus.FINISHED);
            rolloutRepository.save(rollout);
        }
    }

    private void hardDeleteRollout(final JpaRollout rollout) {
        sendRolloutGroupDeletedEvents(rollout);
        rolloutRepository.delete(rollout);
    }

    private void deleteScheduledActions(final JpaRollout rollout, final Slice<JpaAction> scheduledActions) {
        final boolean hasScheduledActions = scheduledActions.getNumberOfElements() > 0;

        if (hasScheduledActions) {
            try {
                final Iterable<JpaAction> iterable = scheduledActions::iterator;
                final List<Long> actionIds = StreamSupport.stream(iterable.spliterator(), false).map(Action::getId)
                        .collect(Collectors.toList());
                actionRepository.deleteByIdIn(actionIds);
                afterCommit.afterCommit(() -> eventPublisherHolder.getEventPublisher()
                        .publishEvent(new RolloutUpdatedEvent(rollout, eventPublisherHolder.getApplicationId())));
            } catch (final RuntimeException e) {
                LOGGER.error("Exception during deletion of actions of rollout {}", rollout, e);
            }
        }
    }

    private Slice<JpaAction> findScheduledActionsByRollout(final JpaRollout rollout) {
        return actionRepository.findByRolloutIdAndStatus(PageRequest.of(0, TRANSACTION_ACTIONS), rollout.getId(),
                Status.SCHEDULED);
    }

    private void sendRolloutGroupDeletedEvents(final JpaRollout rollout) {
        final List<Long> groupIds = rollout.getRolloutGroups().stream().map(RolloutGroup::getId)
                .collect(Collectors.toList());

        afterCommit.afterCommit(() -> groupIds.forEach(rolloutGroupId -> eventPublisherHolder.getEventPublisher()
                .publishEvent(new RolloutGroupDeletedEvent(tenantAware.getCurrentTenant(), rolloutGroupId,
                        JpaRolloutGroup.class, eventPublisherHolder.getApplicationId()))));
    }

    private boolean isRolloutComplete(final JpaRollout rollout) {
        // ensure that changes in the same transaction count
        entityManager.flush();
        final Long groupsActiveLeft = rolloutGroupRepository.countByRolloutIdAndStatusOrStatus(rollout.getId(),
                RolloutGroupStatus.RUNNING, RolloutGroupStatus.SCHEDULED);
        return groupsActiveLeft == 0;
    }

    private void executeLatestRolloutGroup(final JpaRollout rollout) {
        final List<JpaRolloutGroup> latestRolloutGroup = rolloutGroupRepository
                .findByRolloutAndStatusNotOrderByIdDesc(rollout, RolloutGroupStatus.SCHEDULED);
        if (latestRolloutGroup.isEmpty()) {
            return;
        }
        executeRolloutGroupSuccessAction(rollout, latestRolloutGroup.get(0));
    }

    private void executeRolloutGroups(final JpaRollout rollout, final List<JpaRolloutGroup> rolloutGroups) {
        for (final JpaRolloutGroup rolloutGroup : rolloutGroups) {

            final long targetCount = countTargetsFrom(rolloutGroup);
            if (rolloutGroup.getTotalTargets() != targetCount) {
                updateTotalTargetCount(rolloutGroup, targetCount);
            }

            // error state check, do we need to stop the whole
            // rollout because of error?
            final boolean isError = checkErrorState(rollout, rolloutGroup);
            if (isError) {
                LOGGER.info("Rollout {} {} has error, calling error action", rollout.getName(), rollout.getId());
                callErrorAction(rollout, rolloutGroup);
            } else {
                // not in error so check finished state, do we need to
                // start the next group?
                final RolloutGroupSuccessCondition finishedCondition = rolloutGroup.getSuccessCondition();
                checkFinishCondition(rollout, rolloutGroup, finishedCondition);
                if (isRolloutGroupComplete(rollout, rolloutGroup)) {
                    rolloutGroup.setStatus(RolloutGroupStatus.FINISHED);
                    rolloutGroupRepository.save(rolloutGroup);
                }
            }
        }
    }

    private void updateTotalTargetCount(final JpaRolloutGroup rolloutGroup, final long countTargetsOfRolloutGroup) {
        final JpaRollout jpaRollout = (JpaRollout) rolloutGroup.getRollout();
        final long updatedTargetCount = jpaRollout.getTotalTargets()
                - (rolloutGroup.getTotalTargets() - countTargetsOfRolloutGroup);
        jpaRollout.setTotalTargets(updatedTargetCount);
        rolloutGroup.setTotalTargets((int) countTargetsOfRolloutGroup);
        rolloutRepository.save(jpaRollout);
        rolloutGroupRepository.save(rolloutGroup);
    }

    private long countTargetsFrom(final JpaRolloutGroup rolloutGroup) {
        return rolloutGroupManagement.countTargetsOfRolloutsGroup(rolloutGroup.getId());
    }

    private void callErrorAction(final Rollout rollout, final RolloutGroup rolloutGroup) {
        try {
            evaluationManager.getErrorActionEvaluator(rolloutGroup.getErrorAction()).exec(rollout, rolloutGroup);
        } catch (final EvaluatorNotConfiguredException e) {
            LOGGER.error("Something bad happened when accessing the error action bean {}",
                    rolloutGroup.getErrorAction().name(), e);
        }
    }

    private boolean isRolloutGroupComplete(final JpaRollout rollout, final JpaRolloutGroup rolloutGroup) {
        final Long actionsLeftForRollout = ActionType.DOWNLOAD_ONLY == rollout.getActionType()
                ? actionRepository.countByRolloutAndRolloutGroupAndStatusNotIn(rollout, rolloutGroup,
                        DOWNLOAD_ONLY_ACTION_TERMINATION_STATUSES)
                : actionRepository.countByRolloutAndRolloutGroupAndStatusNotIn(rollout, rolloutGroup,
                        DEFAULT_ACTION_TERMINATION_STATUSES);
        return actionsLeftForRollout == 0;
    }

    private boolean checkErrorState(final Rollout rollout, final RolloutGroup rolloutGroup) {

        final RolloutGroupErrorCondition errorCondition = rolloutGroup.getErrorCondition();

        if (errorCondition == null) {
            // there is no error condition, so return false, don't have error.
            return false;
        }
        try {
            return evaluationManager.getErrorConditionEvaluator(errorCondition).eval(rollout, rolloutGroup,
                    rolloutGroup.getErrorConditionExp());
        } catch (final EvaluatorNotConfiguredException e) {
            LOGGER.error("Something bad happened when accessing the error condition bean {}", errorCondition.name(), e);
            return false;
        }
    }

    private boolean checkFinishCondition(final Rollout rollout, final RolloutGroup rolloutGroup,
            final RolloutGroupSuccessCondition finishCondition) {
        LOGGER.trace("Checking finish condition {} on rolloutgroup {}", finishCondition, rolloutGroup);
        try {
            final boolean isFinished = evaluationManager.getSuccessConditionEvaluator(finishCondition).eval(rollout,
                    rolloutGroup, rolloutGroup.getSuccessConditionExp());
            if (isFinished) {
                LOGGER.debug("Rolloutgroup {} is finished, starting next group", rolloutGroup);
                executeRolloutGroupSuccessAction(rollout, rolloutGroup);
            } else {
                LOGGER.debug("Rolloutgroup {} is still running", rolloutGroup);
            }
            return isFinished;
        } catch (final EvaluatorNotConfiguredException e) {
            LOGGER.error("Something bad happened when accessing the finish condition or success action bean {}",
                    finishCondition.name(), e);
            return false;
        }
    }

    private void executeRolloutGroupSuccessAction(final Rollout rollout, final RolloutGroup rolloutGroup) {
        evaluationManager.getSuccessActionEvaluator(rolloutGroup.getSuccessAction()).exec(rollout, rolloutGroup);
    }

    private void startFirstRolloutGroup(final Rollout rollout) {
        LOGGER.debug("startFirstRolloutGroup called for rollout {}", rollout.getId());
        RolloutHelper.verifyRolloutInStatus(rollout, RolloutStatus.STARTING);
        final JpaRollout jpaRollout = (JpaRollout) rollout;

        final List<JpaRolloutGroup> rolloutGroups = rolloutGroupRepository.findByRolloutOrderByIdAsc(jpaRollout);
        final JpaRolloutGroup rolloutGroup = rolloutGroups.get(0);
        if (rolloutGroup.getParent() != null) {
            throw new RolloutIllegalStateException("First Group is not the first group.");
        }

        deploymentManagement.startScheduledActionsByRolloutGroupParent(rollout.getId(),
                rollout.getDistributionSet().getId(), null);

        rolloutGroup.setStatus(RolloutGroupStatus.RUNNING);
        rolloutGroupRepository.save(rolloutGroup);

        jpaRollout.setStatus(RolloutStatus.RUNNING);
        jpaRollout.setLastCheck(0);
        rolloutRepository.save(jpaRollout);
    }

    private boolean ensureAllGroupsAreScheduled(final Rollout rollout) {
        final JpaRollout jpaRollout = (JpaRollout) rollout;

        final List<JpaRolloutGroup> groupsToBeScheduled = rolloutGroupRepository.findByRolloutAndStatus(rollout,
                RolloutGroupStatus.READY);
        final long scheduledGroups = groupsToBeScheduled.stream()
                .filter(group -> scheduleRolloutGroup(jpaRollout, group)).count();

        return scheduledGroups == groupsToBeScheduled.size();
    }

    private RolloutGroup fillRolloutGroupWithTargets(final JpaRollout rollout, final RolloutGroup group1) {
        RolloutHelper.verifyRolloutInStatus(rollout, RolloutStatus.CREATING);

        final JpaRolloutGroup group = (JpaRolloutGroup) group1;

        final String baseFilter = RolloutHelper.getTargetFilterQuery(rollout);
        final String groupTargetFilter;
        if (StringUtils.isEmpty(group.getTargetFilterQuery())) {
            groupTargetFilter = baseFilter;
        } else {
            groupTargetFilter = baseFilter + ";" + group.getTargetFilterQuery();
        }

        final List<Long> readyGroups = RolloutHelper.getGroupsByStatusIncludingGroup(rollout.getRolloutGroups(),
                RolloutGroupStatus.READY, group);

        long targetsInGroupFilter;
        if (!RolloutHelper.isRolloutRetried(rollout.getTargetFilterQuery())) {
            targetsInGroupFilter = DeploymentHelper.runInNewTransaction(txManager,
                "countAllTargetsByTargetFilterQueryAndNotInRolloutGroups",
<<<<<<< HEAD
                count -> targetManagement.countByRsqlAndNotInRolloutGroupsAndCompatibleAndUpdatable(readyGroups,
                        groupTargetFilter, rollout.getDistributionSet().getType()));
=======
                count -> targetManagement.countByRsqlAndNotInRolloutGroupsAndCompatible(readyGroups, groupTargetFilter,
                    rollout.getDistributionSet().getType()));
        } else {
            targetsInGroupFilter = DeploymentHelper.runInNewTransaction(txManager,
                "countByFailedRolloutAndNotInRolloutGroupsAndCompatible",
                count -> targetManagement.countByFailedRolloutAndNotInRolloutGroups(readyGroups,
                    RolloutHelper.getIdFromRetriedTargetFilter(rollout.getTargetFilterQuery())));
        }
>>>>>>> dafc0830
        final long expectedInGroup = Math
                .round((double) (group.getTargetPercentage() / 100) * (double) targetsInGroupFilter);
        final long currentlyInGroup = DeploymentHelper.runInNewTransaction(txManager,
                "countRolloutTargetGroupByRolloutGroup",
                count -> rolloutTargetGroupRepository.countByRolloutGroup(group));

        // Switch the Group status to READY, when there are enough Targets in
        // the Group
        if (currentlyInGroup >= expectedInGroup) {
            group.setStatus(RolloutGroupStatus.READY);
            return rolloutGroupRepository.save(group);
        }

        try {

            long targetsLeftToAdd = expectedInGroup - currentlyInGroup;

            do {
                // Add up to TRANSACTION_TARGETS of the left targets
                // In case a TransactionException is thrown this loop aborts
                targetsLeftToAdd -= assignTargetsToGroupInNewTransaction(rollout, group, groupTargetFilter,
                        Math.min(TRANSACTION_TARGETS, targetsLeftToAdd));
            } while (targetsLeftToAdd > 0);

            group.setStatus(RolloutGroupStatus.READY);
            group.setTotalTargets(
                    DeploymentHelper.runInNewTransaction(txManager, "countRolloutTargetGroupByRolloutGroup",
                            count -> rolloutTargetGroupRepository.countByRolloutGroup(group)).intValue());
            return rolloutGroupRepository.save(group);

        } catch (final TransactionException e) {
            LOGGER.warn("Transaction assigning Targets to RolloutGroup failed", e);
            return group;
        }
    }

    private Long assignTargetsToGroupInNewTransaction(final JpaRollout rollout, final RolloutGroup group,
            final String targetFilter, final long limit) {

        return DeploymentHelper.runInNewTransaction(txManager, "assignTargetsToRolloutGroup", status -> {
            final PageRequest pageRequest = PageRequest.of(0, Math.toIntExact(limit));
            final List<Long> readyGroups = RolloutHelper.getGroupsByStatusIncludingGroup(rollout.getRolloutGroups(),
                    RolloutGroupStatus.READY, group);
<<<<<<< HEAD
            final Slice<Target> targets = targetManagement.findByTargetFilterQueryAndNotInRolloutGroupsAndCompatibleAndUpdatable(
=======
            Slice<Target> targets;
            if (!RolloutHelper.isRolloutRetried(rollout.getTargetFilterQuery())) {
                targets = targetManagement.findByTargetFilterQueryAndNotInRolloutGroupsAndCompatible(
>>>>>>> dafc0830
                    pageRequest, readyGroups, targetFilter, rollout.getDistributionSet().getType());
            } else {
                targets = targetManagement.findByFailedRolloutAndNotInRolloutGroups(
                    pageRequest, readyGroups, RolloutHelper.getIdFromRetriedTargetFilter(rollout.getTargetFilterQuery()));
            }

            createAssignmentOfTargetsToGroup(targets, group);

            return Long.valueOf(targets.getNumberOfElements());
        });
    }

    /**
     * Schedules a group of the rollout. Scheduled Actions are created to
     * achieve this. The creation of those Actions is allowed to fail.
     */
    private boolean scheduleRolloutGroup(final JpaRollout rollout, final JpaRolloutGroup group) {
        final long targetsInGroup = rolloutTargetGroupRepository.countByRolloutGroup(group);
        final long countOfActions = actionRepository.countByRolloutAndRolloutGroup(rollout, group);

        long actionsLeft = targetsInGroup - countOfActions;
        if (actionsLeft > 0) {
            actionsLeft -= createActionsForRolloutGroup(rollout, group);
        }

        if (actionsLeft <= 0) {
            group.setStatus(RolloutGroupStatus.SCHEDULED);
            rolloutGroupRepository.save(group);
            return true;
        }
        return false;
    }

    private long createActionsForRolloutGroup(final Rollout rollout, final RolloutGroup group) {
        long totalActionsCreated = 0;
        try {
            long actionsCreated;
            do {
                actionsCreated = createActionsForTargetsInNewTransaction(rollout.getId(), group.getId(),
                        TRANSACTION_TARGETS);
                totalActionsCreated += actionsCreated;
            } while (actionsCreated > 0);

        } catch (final TransactionException e) {
            LOGGER.warn("Transaction assigning Targets to RolloutGroup failed", e);
            return 0;
        }
        return totalActionsCreated;
    }

    private Long createActionsForTargetsInNewTransaction(final long rolloutId, final long groupId, final int limit) {
        return DeploymentHelper.runInNewTransaction(txManager, "createActionsForTargets", status -> {
            final PageRequest pageRequest = PageRequest.of(0, limit);
            final Rollout rollout = rolloutRepository.findById(rolloutId)
                    .orElseThrow(() -> new EntityNotFoundException(Rollout.class, rolloutId));
            final RolloutGroup group = rolloutGroupRepository.findById(groupId)
                    .orElseThrow(() -> new EntityNotFoundException(RolloutGroup.class, groupId));

            final DistributionSet distributionSet = rollout.getDistributionSet();
            final ActionType actionType = rollout.getActionType();
            final long forceTime = rollout.getForcedTime();

            final Slice<Target> targets = targetManagement.findByInRolloutGroupWithoutAction(pageRequest, groupId);
            if (targets.getNumberOfElements() > 0) {
                createScheduledAction(targets.getContent(), distributionSet, actionType, forceTime, rollout, group);
            }

            return Long.valueOf(targets.getNumberOfElements());
        });
    }

    private void createAssignmentOfTargetsToGroup(final Slice<Target> targets, final RolloutGroup group) {
        targets.forEach(target -> rolloutTargetGroupRepository.save(new RolloutTargetGroup(group, target)));
    }

    /**
     * Creates an action entry into the action repository. In case of existing
     * scheduled actions the scheduled actions gets canceled. A scheduled action
     * is created in-active.
     */
    private void createScheduledAction(final Collection<Target> targets, final DistributionSet distributionSet,
            final ActionType actionType, final Long forcedTime, final Rollout rollout,
            final RolloutGroup rolloutGroup) {
        // cancel all current scheduled actions for this target. E.g. an action
        // is already scheduled and a next action is created then cancel the
        // current scheduled action to cancel. E.g. a new scheduled action is
        // created.
        final List<Long> targetIds = targets.stream().map(Target::getId).collect(Collectors.toList());
        deploymentManagement.cancelInactiveScheduledActionsForTargets(targetIds);
        targets.forEach(target -> {

            assertActionsPerTargetQuota(target, 1);

            final JpaAction action = new JpaAction();
            action.setTarget(target);
            action.setActive(false);
            action.setDistributionSet(distributionSet);
            action.setActionType(actionType);
            action.setForcedTime(forcedTime);
            action.setStatus(Status.SCHEDULED);
            action.setRollout(rollout);
            action.setRolloutGroup(rolloutGroup);
            action.setInitiatedBy(rollout.getCreatedBy());
            rollout.getWeight().ifPresent(action::setWeight);
            actionRepository.save(action);
        });
    }

    /**
     * Enforces the quota defining the maximum number of {@link Action}s per
     * {@link Target}.
     *
     * @param target
     *            The target
     * @param requested
     *            number of actions to check
     */
    private void assertActionsPerTargetQuota(final Target target, final int requested) {
        final int quota = quotaManagement.getMaxActionsPerTarget();
        QuotaHelper.assertAssignmentQuota(target.getId(), requested, quota, Action.class, Target.class,
                actionRepository::countByTargetId);
    }
}<|MERGE_RESOLUTION|>--- conflicted
+++ resolved
@@ -533,19 +533,14 @@
         if (!RolloutHelper.isRolloutRetried(rollout.getTargetFilterQuery())) {
             targetsInGroupFilter = DeploymentHelper.runInNewTransaction(txManager,
                 "countAllTargetsByTargetFilterQueryAndNotInRolloutGroups",
-<<<<<<< HEAD
                 count -> targetManagement.countByRsqlAndNotInRolloutGroupsAndCompatibleAndUpdatable(readyGroups,
                         groupTargetFilter, rollout.getDistributionSet().getType()));
-=======
-                count -> targetManagement.countByRsqlAndNotInRolloutGroupsAndCompatible(readyGroups, groupTargetFilter,
-                    rollout.getDistributionSet().getType()));
         } else {
             targetsInGroupFilter = DeploymentHelper.runInNewTransaction(txManager,
                 "countByFailedRolloutAndNotInRolloutGroupsAndCompatible",
                 count -> targetManagement.countByFailedRolloutAndNotInRolloutGroups(readyGroups,
                     RolloutHelper.getIdFromRetriedTargetFilter(rollout.getTargetFilterQuery())));
         }
->>>>>>> dafc0830
         final long expectedInGroup = Math
                 .round((double) (group.getTargetPercentage() / 100) * (double) targetsInGroupFilter);
         final long currentlyInGroup = DeploymentHelper.runInNewTransaction(txManager,
@@ -589,13 +584,9 @@
             final PageRequest pageRequest = PageRequest.of(0, Math.toIntExact(limit));
             final List<Long> readyGroups = RolloutHelper.getGroupsByStatusIncludingGroup(rollout.getRolloutGroups(),
                     RolloutGroupStatus.READY, group);
-<<<<<<< HEAD
-            final Slice<Target> targets = targetManagement.findByTargetFilterQueryAndNotInRolloutGroupsAndCompatibleAndUpdatable(
-=======
             Slice<Target> targets;
             if (!RolloutHelper.isRolloutRetried(rollout.getTargetFilterQuery())) {
-                targets = targetManagement.findByTargetFilterQueryAndNotInRolloutGroupsAndCompatible(
->>>>>>> dafc0830
+                targets = targetManagement.findByTargetFilterQueryAndNotInRolloutGroupsAndCompatibleAndUpdatable(
                     pageRequest, readyGroups, targetFilter, rollout.getDistributionSet().getType());
             } else {
                 targets = targetManagement.findByFailedRolloutAndNotInRolloutGroups(
