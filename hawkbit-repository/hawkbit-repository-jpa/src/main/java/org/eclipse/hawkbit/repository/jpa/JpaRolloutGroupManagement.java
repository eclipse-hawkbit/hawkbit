--- conflicted
+++ resolved
@@ -143,24 +143,19 @@
     }
 
     @Override
-<<<<<<< HEAD
-    public RolloutGroup findRolloutGroupWithDetailedStatus(final Long rolloutGroupId) {
-        final JpaRolloutGroup rolloutGroup = (JpaRolloutGroup) findRolloutGroupById(rolloutGroupId);
+    public Optional<RolloutGroup> findRolloutGroupWithDetailedStatus(final Long rolloutGroupId) {
+        final Optional<RolloutGroup> rolloutGroup = findRolloutGroupById(rolloutGroupId);
+
+        if (!rolloutGroup.isPresent()) {
+            return rolloutGroup;
+        }
+
+        final JpaRolloutGroup jpaRolloutGroup = (JpaRolloutGroup) rolloutGroup.get();
+
         if (rolloutGroup == null) {
             return null;
         }
 
-=======
-    public Optional<RolloutGroup> findRolloutGroupWithDetailedStatus(final Long rolloutGroupId) {
-        final Optional<RolloutGroup> rolloutGroup = findRolloutGroupById(rolloutGroupId);
-
-        if (!rolloutGroup.isPresent()) {
-            return rolloutGroup;
-        }
-
-        final JpaRolloutGroup jpaRolloutGroup = (JpaRolloutGroup) rolloutGroup.get();
-
->>>>>>> 804522f9
         final List<TotalTargetCountActionStatus> rolloutStatusCountItems = actionRepository
                 .getStatusCountByRolloutGroupId(rolloutGroupId);
 
