/**
 * Copyright (c) 2015 Bosch Software Innovations GmbH and others.
 *
 * All rights reserved. This program and the accompanying materials
 * are made available under the terms of the Eclipse Public License v1.0
 * which accompanies this distribution, and is available at
 * http://www.eclipse.org/legal/epl-v10.html
 */
package org.eclipse.hawkbit.repository.jpa;

import java.util.Arrays;
import java.util.Collection;
import java.util.List;
import java.util.Map;
import java.util.Optional;
import java.util.concurrent.locks.Lock;
import java.util.stream.Collectors;
import java.util.stream.StreamSupport;

import javax.persistence.EntityManager;
import javax.validation.ConstraintDeclarationException;
import javax.validation.ValidationException;

import org.eclipse.hawkbit.repository.AbstractRolloutManagement;
import org.eclipse.hawkbit.repository.DeploymentManagement;
import org.eclipse.hawkbit.repository.DistributionSetManagement;
import org.eclipse.hawkbit.repository.QuotaManagement;
import org.eclipse.hawkbit.repository.RolloutApprovalStrategy;
import org.eclipse.hawkbit.repository.RolloutFields;
import org.eclipse.hawkbit.repository.RolloutGroupManagement;
import org.eclipse.hawkbit.repository.RolloutHelper;
import org.eclipse.hawkbit.repository.RolloutManagement;
import org.eclipse.hawkbit.repository.RolloutStatusCache;
import org.eclipse.hawkbit.repository.TargetManagement;
import org.eclipse.hawkbit.repository.builder.GenericRolloutUpdate;
import org.eclipse.hawkbit.repository.builder.RolloutCreate;
import org.eclipse.hawkbit.repository.builder.RolloutGroupCreate;
import org.eclipse.hawkbit.repository.builder.RolloutUpdate;
import org.eclipse.hawkbit.repository.event.remote.RolloutGroupDeletedEvent;
import org.eclipse.hawkbit.repository.event.remote.entity.RolloutGroupCreatedEvent;
import org.eclipse.hawkbit.repository.event.remote.entity.RolloutUpdatedEvent;
import org.eclipse.hawkbit.repository.exception.EntityNotFoundException;
import org.eclipse.hawkbit.repository.exception.EntityReadOnlyException;
import org.eclipse.hawkbit.repository.exception.RolloutIllegalStateException;
import org.eclipse.hawkbit.repository.jpa.configuration.Constants;
import org.eclipse.hawkbit.repository.jpa.executor.AfterTransactionCommitExecutor;
import org.eclipse.hawkbit.repository.jpa.model.JpaAction;
import org.eclipse.hawkbit.repository.jpa.model.JpaRollout;
import org.eclipse.hawkbit.repository.jpa.model.JpaRolloutGroup;
import org.eclipse.hawkbit.repository.jpa.model.RolloutTargetGroup;
import org.eclipse.hawkbit.repository.jpa.rollout.condition.RolloutGroupActionEvaluator;
import org.eclipse.hawkbit.repository.jpa.rollout.condition.RolloutGroupConditionEvaluator;
import org.eclipse.hawkbit.repository.jpa.rsql.RSQLUtility;
import org.eclipse.hawkbit.repository.jpa.specifications.RolloutSpecification;
import org.eclipse.hawkbit.repository.jpa.specifications.SpecificationsBuilder;
import org.eclipse.hawkbit.repository.jpa.utils.DeploymentHelper;
import org.eclipse.hawkbit.repository.jpa.utils.QuotaHelper;
import org.eclipse.hawkbit.repository.model.Action;
import org.eclipse.hawkbit.repository.model.Action.ActionType;
import org.eclipse.hawkbit.repository.model.Action.Status;
import org.eclipse.hawkbit.repository.model.DistributionSet;
import org.eclipse.hawkbit.repository.model.Rollout;
import org.eclipse.hawkbit.repository.model.Rollout.RolloutStatus;
import org.eclipse.hawkbit.repository.model.RolloutGroup;
import org.eclipse.hawkbit.repository.model.RolloutGroup.RolloutGroupErrorCondition;
import org.eclipse.hawkbit.repository.model.RolloutGroup.RolloutGroupStatus;
import org.eclipse.hawkbit.repository.model.RolloutGroup.RolloutGroupSuccessCondition;
import org.eclipse.hawkbit.repository.model.RolloutGroupConditions;
import org.eclipse.hawkbit.repository.model.RolloutGroupsValidation;
import org.eclipse.hawkbit.repository.model.Target;
import org.eclipse.hawkbit.repository.model.TotalTargetCountActionStatus;
import org.eclipse.hawkbit.repository.model.TotalTargetCountStatus;
import org.eclipse.hawkbit.repository.model.helper.EventPublisherHolder;
import org.eclipse.hawkbit.repository.rsql.VirtualPropertyReplacer;
import org.eclipse.hawkbit.tenancy.TenantAware;
import org.slf4j.Logger;
import org.slf4j.LoggerFactory;
import org.springframework.beans.BeansException;
import org.springframework.beans.factory.annotation.Autowired;
import org.springframework.cloud.bus.BusProperties;
import org.springframework.context.ApplicationContext;
import org.springframework.context.ApplicationEventPublisher;
import org.springframework.dao.ConcurrencyFailureException;
import org.springframework.data.domain.Page;
import org.springframework.data.domain.PageRequest;
import org.springframework.data.domain.Pageable;
import org.springframework.data.domain.Slice;
import org.springframework.data.domain.Sort;
import org.springframework.data.domain.Sort.Direction;
import org.springframework.data.jpa.domain.Specification;
import org.springframework.integration.support.locks.LockRegistry;
import org.springframework.orm.jpa.vendor.Database;
import org.springframework.retry.annotation.Backoff;
import org.springframework.retry.annotation.Retryable;
import org.springframework.scheduling.annotation.Async;
import org.springframework.scheduling.annotation.AsyncResult;
import org.springframework.transaction.PlatformTransactionManager;
import org.springframework.transaction.TransactionException;
import org.springframework.transaction.annotation.Propagation;
import org.springframework.transaction.annotation.Transactional;
import org.springframework.util.CollectionUtils;
import org.springframework.util.StringUtils;
import org.springframework.util.concurrent.ListenableFuture;
import org.springframework.validation.annotation.Validated;

import com.google.common.collect.Lists;

/**
 * JPA implementation of {@link RolloutManagement}.
 */
@Validated
@Transactional(readOnly = true)
public class JpaRolloutManagement extends AbstractRolloutManagement {
    private static final Logger LOGGER = LoggerFactory.getLogger(JpaRolloutManagement.class);

    /**
     * Max amount of targets that are handled in one transaction.
     */
    private static final int TRANSACTION_TARGETS = 5_000;

    /**
     * Maximum amount of actions that are deleted in one transaction.
     */
    private static final int TRANSACTION_ACTIONS = 5_000;

    private static final List<RolloutStatus> ACTIVE_ROLLOUTS = Arrays.asList(RolloutStatus.CREATING,
            RolloutStatus.DELETING, RolloutStatus.STARTING, RolloutStatus.READY, RolloutStatus.RUNNING);

    @Autowired
    private RolloutRepository rolloutRepository;

    @Autowired
    private RolloutGroupRepository rolloutGroupRepository;

    @Autowired
    private RolloutTargetGroupRepository rolloutTargetGroupRepository;

    @Autowired
    private ActionRepository actionRepository;

    @Autowired
    private AfterTransactionCommitExecutor afterCommit;

    @Autowired
    private EntityManager entityManager;

    @Autowired
    private QuotaManagement quotaManagement;

    @Autowired
    private RolloutStatusCache rolloutStatusCache;

    private final BusProperties bus;

    private final Database database;

    JpaRolloutManagement(final TargetManagement targetManagement, final DeploymentManagement deploymentManagement,
            final RolloutGroupManagement rolloutGroupManagement,
            final DistributionSetManagement distributionSetManagement, final ApplicationContext context,
<<<<<<< HEAD
            final BusProperties bus, final ApplicationEventPublisher eventPublisher,
            final VirtualPropertyReplacer virtualPropertyReplacer, final PlatformTransactionManager txManager,
            final TenantAware tenantAware, final LockRegistry lockRegistry, final Database database,
            final RolloutApprovalStrategy rolloutApprovalStrategy) {
=======
            final ApplicationEventPublisher eventPublisher, final VirtualPropertyReplacer virtualPropertyReplacer,
            final PlatformTransactionManager txManager, final TenantAware tenantAware, final LockRegistry lockRegistry,
            final Database database, final RolloutApprovalStrategy rolloutApprovalStrategy) {
>>>>>>> eada7cdd
        super(targetManagement, deploymentManagement, rolloutGroupManagement, distributionSetManagement, context,
                eventPublisher, virtualPropertyReplacer, txManager, tenantAware, lockRegistry, rolloutApprovalStrategy);
        this.database = database;
        this.bus = bus;
    }

    @Override
    public Page<Rollout> findAll(final Pageable pageable, final boolean deleted) {
        final Specification<JpaRollout> spec = RolloutSpecification.isDeletedWithDistributionSet(deleted);
        return JpaRolloutHelper.convertPage(rolloutRepository.findAll(spec, pageable), pageable);
    }

    @Override
    public Page<Rollout> findByRsql(final Pageable pageable, final String rsqlParam, final boolean deleted) {
        final List<Specification<JpaRollout>> specList = Lists.newArrayListWithExpectedSize(2);
        specList.add(RSQLUtility.parse(rsqlParam, RolloutFields.class, virtualPropertyReplacer, database));
        specList.add(RolloutSpecification.isDeletedWithDistributionSet(deleted));

        return JpaRolloutHelper.convertPage(findByCriteriaAPI(pageable, specList), pageable);
    }

    /**
     * Executes findAll with the given {@link Rollout} {@link Specification}s.
     */
    private Page<JpaRollout> findByCriteriaAPI(final Pageable pageable,
            final List<Specification<JpaRollout>> specList) {
        if (CollectionUtils.isEmpty(specList)) {
            return rolloutRepository.findAll(pageable);
        }

        return rolloutRepository.findAll(SpecificationsBuilder.combineWithAnd(specList), pageable);
    }

    @Override
    public Optional<Rollout> get(final long rolloutId) {
        return rolloutRepository.findById(rolloutId).map(r -> (Rollout) r);
    }

    @Override
    @Transactional
    @Retryable(include = {
            ConcurrencyFailureException.class }, maxAttempts = Constants.TX_RT_MAX, backoff = @Backoff(delay = Constants.TX_RT_DELAY))
    public Rollout create(final RolloutCreate rollout, final int amountGroup, final RolloutGroupConditions conditions) {
        RolloutHelper.verifyRolloutGroupParameter(amountGroup, quotaManagement);
        final JpaRollout savedRollout = createRollout((JpaRollout) rollout.build());
        return createRolloutGroups(amountGroup, conditions, savedRollout);
    }

    @Override
    @Transactional
    @Retryable(include = {
            ConcurrencyFailureException.class }, maxAttempts = Constants.TX_RT_MAX, backoff = @Backoff(delay = Constants.TX_RT_DELAY))
    public Rollout create(final RolloutCreate rollout, final List<RolloutGroupCreate> groups,
            final RolloutGroupConditions conditions) {
        RolloutHelper.verifyRolloutGroupParameter(groups.size(), quotaManagement);
        final JpaRollout savedRollout = createRollout((JpaRollout) rollout.build());
        return createRolloutGroups(groups, conditions, savedRollout);
    }

    private JpaRollout createRollout(final JpaRollout rollout) {

        final Long totalTargets = targetManagement.countByRsql(rollout.getTargetFilterQuery());
        if (totalTargets == 0) {
            throw new ValidationException("Rollout does not match any existing targets");
        }
        rollout.setTotalTargets(totalTargets);
        return rolloutRepository.save(rollout);
    }

    private Rollout createRolloutGroups(final int amountOfGroups, final RolloutGroupConditions conditions,
            final JpaRollout rollout) {
        RolloutHelper.verifyRolloutInStatus(rollout, RolloutStatus.CREATING);
        RolloutHelper.verifyRolloutGroupConditions(conditions);

        final JpaRollout savedRollout = rollout;

        // we can enforce the 'max targets per group' quota right here because
        // we want to distribute the targets equally to the different groups
        assertTargetsPerRolloutGroupQuota(rollout.getTotalTargets() / amountOfGroups);

        RolloutGroup lastSavedGroup = null;
        for (int i = 0; i < amountOfGroups; i++) {
            final String nameAndDesc = "group-" + (i + 1);
            final JpaRolloutGroup group = new JpaRolloutGroup();
            group.setName(nameAndDesc);
            group.setDescription(nameAndDesc);
            group.setRollout(savedRollout);
            group.setParent(lastSavedGroup);
            group.setStatus(RolloutGroupStatus.CREATING);

            group.setSuccessCondition(conditions.getSuccessCondition());
            group.setSuccessConditionExp(conditions.getSuccessConditionExp());

            group.setSuccessAction(conditions.getSuccessAction());
            group.setSuccessActionExp(conditions.getSuccessActionExp());

            group.setErrorCondition(conditions.getErrorCondition());
            group.setErrorConditionExp(conditions.getErrorConditionExp());

            group.setErrorAction(conditions.getErrorAction());
            group.setErrorActionExp(conditions.getErrorActionExp());

            group.setTargetPercentage(1.0F / (amountOfGroups - i) * 100);

            lastSavedGroup = rolloutGroupRepository.save(group);
            publishRolloutGroupCreatedEventAfterCommit(lastSavedGroup, rollout);
        }

        savedRollout.setRolloutGroupsCreated(amountOfGroups);
        return rolloutRepository.save(savedRollout);
    }

    private Rollout createRolloutGroups(final List<RolloutGroupCreate> groupList,
            final RolloutGroupConditions conditions, final Rollout rollout) {
        RolloutHelper.verifyRolloutInStatus(rollout, RolloutStatus.CREATING);
        final JpaRollout savedRollout = (JpaRollout) rollout;

        // prepare the groups
        final List<RolloutGroup> groups = groupList.stream()
                .map(group -> JpaRolloutHelper.prepareRolloutGroupWithDefaultConditions(group, conditions))
                .collect(Collectors.toList());
        groups.forEach(RolloutHelper::verifyRolloutGroupHasConditions);

        RolloutHelper.verifyRemainingTargets(
                calculateRemainingTargets(groups, savedRollout.getTargetFilterQuery(), savedRollout.getCreatedAt()));

        // check if we need to enforce the 'max targets per group' quota
        if (quotaManagement.getMaxTargetsPerRolloutGroup() > 0) {
            validateTargetsInGroups(groups, savedRollout.getTargetFilterQuery(), savedRollout.getCreatedAt())
                    .getTargetsPerGroup().forEach(this::assertTargetsPerRolloutGroupQuota);
        }

        // create and persist the groups (w/o filling them with targets)
        RolloutGroup lastSavedGroup = null;
        for (final RolloutGroup srcGroup : groups) {
            final JpaRolloutGroup group = new JpaRolloutGroup();
            group.setName(srcGroup.getName());
            group.setDescription(srcGroup.getDescription());
            group.setRollout(savedRollout);
            group.setParent(lastSavedGroup);
            group.setStatus(RolloutGroupStatus.CREATING);

            group.setTargetPercentage(srcGroup.getTargetPercentage());
            if (srcGroup.getTargetFilterQuery() != null) {
                group.setTargetFilterQuery(srcGroup.getTargetFilterQuery());
            } else {
                group.setTargetFilterQuery("");
            }

            group.setSuccessCondition(srcGroup.getSuccessCondition());
            group.setSuccessConditionExp(srcGroup.getSuccessConditionExp());

            group.setSuccessAction(srcGroup.getSuccessAction());
            group.setSuccessActionExp(srcGroup.getSuccessActionExp());

            group.setErrorCondition(srcGroup.getErrorCondition());
            group.setErrorConditionExp(srcGroup.getErrorConditionExp());

            group.setErrorAction(srcGroup.getErrorAction());
            group.setErrorActionExp(srcGroup.getErrorActionExp());

            lastSavedGroup = rolloutGroupRepository.save(group);
            publishRolloutGroupCreatedEventAfterCommit(lastSavedGroup, rollout);
        }

        savedRollout.setRolloutGroupsCreated(groups.size());
        return rolloutRepository.save(savedRollout);
    }

    private void publishRolloutGroupCreatedEventAfterCommit(final RolloutGroup group, final Rollout rollout) {
        afterCommit.afterCommit(() -> eventPublisher
                .publishEvent(new RolloutGroupCreatedEvent(group, rollout.getId(), context.getId())));
    }

    private void handleCreateRollout(final JpaRollout rollout) {
        LOGGER.debug("handleCreateRollout called for rollout {}", rollout.getId());

        final List<RolloutGroup> rolloutGroups = rolloutGroupManagement.findByRollout(
                PageRequest.of(0, quotaManagement.getMaxRolloutGroupsPerRollout(), new Sort(Direction.ASC, "id")),
                rollout.getId()).getContent();

        int readyGroups = 0;
        int totalTargets = 0;
        for (final RolloutGroup group : rolloutGroups) {
            if (RolloutGroupStatus.READY.equals(group.getStatus())) {
                readyGroups++;
                totalTargets += group.getTotalTargets();
                continue;
            }

            final RolloutGroup filledGroup = fillRolloutGroupWithTargets(rollout, group);
            if (RolloutGroupStatus.READY.equals(filledGroup.getStatus())) {
                readyGroups++;
                totalTargets += filledGroup.getTotalTargets();
            }
        }

        // When all groups are ready the rollout status can be changed to be
        // ready, too.
        if (readyGroups == rolloutGroups.size()) {
            if (!rolloutApprovalStrategy.isApprovalNeeded(rollout)) {
                rollout.setStatus(RolloutStatus.READY);
                LOGGER.debug("rollout {} creation done. Switch to READY.", rollout.getId());
            } else {
                LOGGER.debug("rollout {} creation done. Switch to WAITING_FOR_APPROVAL.", rollout.getId());
                rollout.setStatus(RolloutStatus.WAITING_FOR_APPROVAL);
                rolloutApprovalStrategy.onApprovalRequired(rollout);
            }
            rollout.setLastCheck(0);
            rollout.setTotalTargets(totalTargets);
            rolloutRepository.save(rollout);
        }
    }

    private RolloutGroup fillRolloutGroupWithTargets(final JpaRollout rollout, final RolloutGroup group1) {
        RolloutHelper.verifyRolloutInStatus(rollout, RolloutStatus.CREATING);

        final JpaRolloutGroup group = (JpaRolloutGroup) group1;

        final String baseFilter = RolloutHelper.getTargetFilterQuery(rollout);
        final String groupTargetFilter;
        if (StringUtils.isEmpty(group.getTargetFilterQuery())) {
            groupTargetFilter = baseFilter;
        } else {
            groupTargetFilter = baseFilter + ";" + group.getTargetFilterQuery();
        }

        final List<Long> readyGroups = RolloutHelper.getGroupsByStatusIncludingGroup(rollout.getRolloutGroups(),
                RolloutGroupStatus.READY, group);

        final long targetsInGroupFilter = DeploymentHelper.runInNewTransaction(txManager,
                "countAllTargetsByTargetFilterQueryAndNotInRolloutGroups",
                count -> targetManagement.countByRsqlAndNotInRolloutGroups(readyGroups, groupTargetFilter));
        final long expectedInGroup = Math.round(group.getTargetPercentage() / 100 * (double) targetsInGroupFilter);
        final long currentlyInGroup = DeploymentHelper.runInNewTransaction(txManager,
                "countRolloutTargetGroupByRolloutGroup",
                count -> rolloutTargetGroupRepository.countByRolloutGroup(group));

        // Switch the Group status to READY, when there are enough Targets in
        // the Group
        if (currentlyInGroup >= expectedInGroup) {
            group.setStatus(RolloutGroupStatus.READY);
            return rolloutGroupRepository.save(group);
        }

        try {

            long targetsLeftToAdd = expectedInGroup - currentlyInGroup;

            do {
                // Add up to TRANSACTION_TARGETS of the left targets
                // In case a TransactionException is thrown this loop aborts
                targetsLeftToAdd -= assignTargetsToGroupInNewTransaction(rollout, group, groupTargetFilter,
                        Math.min(TRANSACTION_TARGETS, targetsLeftToAdd));
            } while (targetsLeftToAdd > 0);

            group.setStatus(RolloutGroupStatus.READY);
            group.setTotalTargets(
                    DeploymentHelper.runInNewTransaction(txManager, "countRolloutTargetGroupByRolloutGroup",
                            count -> rolloutTargetGroupRepository.countByRolloutGroup(group)).intValue());
            return rolloutGroupRepository.save(group);

        } catch (final TransactionException e) {
            LOGGER.warn("Transaction assigning Targets to RolloutGroup failed", e);
            return group;
        }
    }

    private Long assignTargetsToGroupInNewTransaction(final JpaRollout rollout, final RolloutGroup group,
            final String targetFilter, final long limit) {

<<<<<<< HEAD
        return runInNewTransaction("assignTargetsToRolloutGroup", status -> {
            final PageRequest pageRequest = PageRequest.of(0, Math.toIntExact(limit));
=======
        return DeploymentHelper.runInNewTransaction(txManager, "assignTargetsToRolloutGroup", status -> {
            final PageRequest pageRequest = new PageRequest(0, Math.toIntExact(limit));
>>>>>>> eada7cdd
            final List<Long> readyGroups = RolloutHelper.getGroupsByStatusIncludingGroup(rollout.getRolloutGroups(),
                    RolloutGroupStatus.READY, group);
            final Page<Target> targets = targetManagement.findByTargetFilterQueryAndNotInRolloutGroups(pageRequest,
                    readyGroups, targetFilter);

            createAssignmentOfTargetsToGroup(targets, group);

            return Long.valueOf(targets.getNumberOfElements());
        });
    }

    private void createAssignmentOfTargetsToGroup(final Page<Target> targets, final RolloutGroup group) {
        targets.forEach(target -> rolloutTargetGroupRepository.save(new RolloutTargetGroup(group, target)));
    }

    @Override
    @Async
    public ListenableFuture<RolloutGroupsValidation> validateTargetsInGroups(final List<RolloutGroupCreate> groups,
            final String targetFilter, final Long createdAt) {

        final String baseFilter = RolloutHelper.getTargetFilterQuery(targetFilter, createdAt);
        final long totalTargets = targetManagement.countByRsql(baseFilter);
        if (totalTargets == 0) {
            throw new ConstraintDeclarationException("Rollout target filter does not match any targets");
        }

        return new AsyncResult<>(validateTargetsInGroups(
                groups.stream().map(RolloutGroupCreate::build).collect(Collectors.toList()), baseFilter, totalTargets));
    }

    @Override
    @Transactional
    @Retryable(include = {
            ConcurrencyFailureException.class }, maxAttempts = Constants.TX_RT_MAX, backoff = @Backoff(delay = Constants.TX_RT_DELAY))
    public Rollout approveOrDeny(final long rolloutId, final Rollout.ApprovalDecision decision) {
        return this.approveOrDeny(rolloutId, decision, null);
    }

    @Override
    @Transactional
    @Retryable(include = {
            ConcurrencyFailureException.class }, maxAttempts = Constants.TX_RT_MAX, backoff = @Backoff(delay = Constants.TX_RT_DELAY))
    public Rollout approveOrDeny(final long rolloutId, final Rollout.ApprovalDecision decision, final String remark) {
        LOGGER.debug("approveOrDeny rollout called for rollout {} with decision {}", rolloutId, decision);
        final JpaRollout rollout = getRolloutAndThrowExceptionIfNotFound(rolloutId);
        RolloutHelper.verifyRolloutInStatus(rollout, RolloutStatus.WAITING_FOR_APPROVAL);
        switch (decision) {
        case APPROVED:
            rollout.setStatus(RolloutStatus.READY);
            break;
        case DENIED:
            rollout.setStatus(RolloutStatus.APPROVAL_DENIED);
            break;
        default:
            throw new IllegalArgumentException("Unknown approval decision: " + decision);
        }
        rollout.setApprovalDecidedBy(rolloutApprovalStrategy.getApprovalUser(rollout));
        if (remark != null) {
            rollout.setApprovalRemark(remark);
        }
        return rolloutRepository.save(rollout);
    }

    @Override
    @Transactional
    @Retryable(include = {
            ConcurrencyFailureException.class }, maxAttempts = Constants.TX_RT_MAX, backoff = @Backoff(delay = Constants.TX_RT_DELAY))
    public Rollout start(final long rolloutId) {
        LOGGER.debug("startRollout called for rollout {}", rolloutId);

        final JpaRollout rollout = getRolloutAndThrowExceptionIfNotFound(rolloutId);
        RolloutHelper.checkIfRolloutCanStarted(rollout, rollout);
        rollout.setStatus(RolloutStatus.STARTING);
        rollout.setLastCheck(0);
        return rolloutRepository.save(rollout);
    }

    private void startFirstRolloutGroup(final Rollout rollout) {
        LOGGER.debug("startFirstRolloutGroup called for rollout {}", rollout.getId());
        RolloutHelper.verifyRolloutInStatus(rollout, RolloutStatus.STARTING);
        final JpaRollout jpaRollout = (JpaRollout) rollout;

        final List<JpaRolloutGroup> rolloutGroups = rolloutGroupRepository.findByRolloutOrderByIdAsc(jpaRollout);
        final JpaRolloutGroup rolloutGroup = rolloutGroups.get(0);
        if (rolloutGroup.getParent() != null) {
            throw new RolloutIllegalStateException("First Group is not the first group.");
        }

        deploymentManagement.startScheduledActionsByRolloutGroupParent(rollout.getId(),
                rollout.getDistributionSet().getId(), null);

        rolloutGroup.setStatus(RolloutGroupStatus.RUNNING);
        rolloutGroupRepository.save(rolloutGroup);

        jpaRollout.setStatus(RolloutStatus.RUNNING);
        jpaRollout.setLastCheck(0);
        rolloutRepository.save(jpaRollout);
    }

    private boolean ensureAllGroupsAreScheduled(final Rollout rollout) {
        final JpaRollout jpaRollout = (JpaRollout) rollout;

        final List<JpaRolloutGroup> groupsToBeScheduled = rolloutGroupRepository.findByRolloutAndStatus(rollout,
                RolloutGroupStatus.READY);
        final long scheduledGroups = groupsToBeScheduled.stream()
                .filter(group -> scheduleRolloutGroup(jpaRollout, group)).count();

        return scheduledGroups == groupsToBeScheduled.size();
    }

    /**
     * Schedules a group of the rollout. Scheduled Actions are created to
     * achieve this. The creation of those Actions is allowed to fail.
     */
    private boolean scheduleRolloutGroup(final JpaRollout rollout, final JpaRolloutGroup group) {
        final long targetsInGroup = rolloutTargetGroupRepository.countByRolloutGroup(group);
        final long countOfActions = actionRepository.countByRolloutAndRolloutGroup(rollout, group);

        long actionsLeft = targetsInGroup - countOfActions;
        if (actionsLeft > 0) {
            actionsLeft -= createActionsForRolloutGroup(rollout, group);
        }

        if (actionsLeft <= 0) {
            group.setStatus(RolloutGroupStatus.SCHEDULED);
            rolloutGroupRepository.save(group);
            return true;
        }
        return false;
    }

    private long createActionsForRolloutGroup(final Rollout rollout, final RolloutGroup group) {
        long totalActionsCreated = 0;
        try {
            long actionsCreated;
            do {
                actionsCreated = createActionsForTargetsInNewTransaction(rollout.getId(), group.getId(),
                        TRANSACTION_TARGETS);
                totalActionsCreated += actionsCreated;
            } while (actionsCreated > 0);

        } catch (final TransactionException e) {
            LOGGER.warn("Transaction assigning Targets to RolloutGroup failed", e);
            return 0;
        }
        return totalActionsCreated;
    }

    private Long createActionsForTargetsInNewTransaction(final long rolloutId, final long groupId, final int limit) {
<<<<<<< HEAD
        return runInNewTransaction("createActionsForTargets", status -> {
            final PageRequest pageRequest = PageRequest.of(0, limit);
            final Rollout rollout = rolloutRepository.findById(rolloutId)
                    .orElseThrow(() -> new EntityNotFoundException(Rollout.class, rolloutId));
            final RolloutGroup group = rolloutGroupRepository.findById(groupId)
                    .orElseThrow(() -> new EntityNotFoundException(RolloutGroup.class, groupId));
=======
        return DeploymentHelper.runInNewTransaction(txManager, "createActionsForTargets", status -> {
            final PageRequest pageRequest = new PageRequest(0, limit);
            final Rollout rollout = rolloutRepository.findOne(rolloutId);
            final RolloutGroup group = rolloutGroupRepository.findOne(groupId);
>>>>>>> eada7cdd

            final DistributionSet distributionSet = rollout.getDistributionSet();
            final ActionType actionType = rollout.getActionType();
            final long forceTime = rollout.getForcedTime();

            final Page<Target> targets = targetManagement.findByInRolloutGroupWithoutAction(pageRequest, groupId);
            if (targets.getTotalElements() > 0) {
                createScheduledAction(targets.getContent(), distributionSet, actionType, forceTime, rollout, group);
            }

            return Long.valueOf(targets.getNumberOfElements());
        });
    }

    /**
     * Creates an action entry into the action repository. In case of existing
     * scheduled actions the scheduled actions gets canceled. A scheduled action
     * is created in-active.
     */
    private void createScheduledAction(final Collection<Target> targets, final DistributionSet distributionSet,
            final ActionType actionType, final Long forcedTime, final Rollout rollout,
            final RolloutGroup rolloutGroup) {
        // cancel all current scheduled actions for this target. E.g. an action
        // is already scheduled and a next action is created then cancel the
        // current scheduled action to cancel. E.g. a new scheduled action is
        // created.
        final List<Long> targetIds = targets.stream().map(Target::getId).collect(Collectors.toList());
        deploymentManagement.cancelInactiveScheduledActionsForTargets(targetIds);
        targets.forEach(target -> {

            assertActionsPerTargetQuota(target, 1);

            final JpaAction action = new JpaAction();
            action.setTarget(target);
            action.setActive(false);
            action.setDistributionSet(distributionSet);
            action.setActionType(actionType);
            action.setForcedTime(forcedTime);
            action.setStatus(Status.SCHEDULED);
            action.setRollout(rollout);
            action.setRolloutGroup(rolloutGroup);
            actionRepository.save(action);
        });
    }

    @Override
    @Transactional
    @Retryable(include = {
            ConcurrencyFailureException.class }, maxAttempts = Constants.TX_RT_MAX, backoff = @Backoff(delay = Constants.TX_RT_DELAY))
    public void pauseRollout(final long rolloutId) {
        final JpaRollout rollout = getRolloutAndThrowExceptionIfNotFound(rolloutId);
        if (!RolloutStatus.RUNNING.equals(rollout.getStatus())) {
            throw new RolloutIllegalStateException("Rollout can only be paused in state running but current state is "
                    + rollout.getStatus().name().toLowerCase());
        }
        // setting the complete rollout only in paused state. This is sufficient
        // due the currently running groups will be completed and new groups are
        // not started until rollout goes back to running state again. The
        // periodically check for running rollouts will skip rollouts in pause
        // state.
        rollout.setStatus(RolloutStatus.PAUSED);
        rolloutRepository.save(rollout);
    }

    @Override
    @Transactional
    @Retryable(include = {
            ConcurrencyFailureException.class }, maxAttempts = Constants.TX_RT_MAX, backoff = @Backoff(delay = Constants.TX_RT_DELAY))
    public void resumeRollout(final long rolloutId) {
        final JpaRollout rollout = getRolloutAndThrowExceptionIfNotFound(rolloutId);
        if (!(RolloutStatus.PAUSED.equals(rollout.getStatus()))) {
            throw new RolloutIllegalStateException("Rollout can only be resumed in state paused but current state is "
                    + rollout.getStatus().name().toLowerCase());
        }
        rollout.setStatus(RolloutStatus.RUNNING);
        rolloutRepository.save(rollout);
    }

    private void handleRunningRollout(final JpaRollout rollout) {
        LOGGER.debug("handleRunningRollout called for rollout {}", rollout.getId());

        final List<JpaRolloutGroup> rolloutGroupsRunning = rolloutGroupRepository.findByRolloutAndStatus(rollout,
                RolloutGroupStatus.RUNNING);

        if (rolloutGroupsRunning.isEmpty()) {
            // no running rollouts, probably there was an error
            // somewhere at the latest group. And the latest group has
            // been switched from running into error state. So we need
            // to find the latest group which
            executeLatestRolloutGroup(rollout);
        } else {
            LOGGER.debug("Rollout {} has {} running groups", rollout.getId(), rolloutGroupsRunning.size());
            executeRolloutGroups(rollout, rolloutGroupsRunning);
        }

        if (isRolloutComplete(rollout)) {
            LOGGER.info("Rollout {} is finished, setting FINISHED status", rollout);
            rollout.setStatus(RolloutStatus.FINISHED);
            rolloutRepository.save(rollout);
        }
    }

    private void executeRolloutGroups(final JpaRollout rollout, final List<JpaRolloutGroup> rolloutGroups) {
        for (final JpaRolloutGroup rolloutGroup : rolloutGroups) {

            final long targetCount = countTargetsFrom(rolloutGroup);
            if (rolloutGroup.getTotalTargets() != targetCount) {
                updateTotalTargetCount(rolloutGroup, targetCount);
            }

            // error state check, do we need to stop the whole
            // rollout because of error?
            final boolean isError = checkErrorState(rollout, rolloutGroup);
            if (isError) {
                LOGGER.info("Rollout {} {} has error, calling error action", rollout.getName(), rollout.getId());
                callErrorAction(rollout, rolloutGroup);
            } else {
                // not in error so check finished state, do we need to
                // start the next group?
                final RolloutGroupSuccessCondition finishedCondition = rolloutGroup.getSuccessCondition();
                checkFinishCondition(rollout, rolloutGroup, finishedCondition);
                if (isRolloutGroupComplete(rollout, rolloutGroup)) {
                    rolloutGroup.setStatus(RolloutGroupStatus.FINISHED);
                    rolloutGroupRepository.save(rolloutGroup);
                }
            }
        }
    }

    private void updateTotalTargetCount(final JpaRolloutGroup rolloutGroup, final long countTargetsOfRolloutGroup) {
        final JpaRollout jpaRollout = (JpaRollout) rolloutGroup.getRollout();
        final long updatedTargetCount = jpaRollout.getTotalTargets()
                - (rolloutGroup.getTotalTargets() - countTargetsOfRolloutGroup);
        jpaRollout.setTotalTargets(updatedTargetCount);
        rolloutGroup.setTotalTargets((int) countTargetsOfRolloutGroup);
        rolloutRepository.save(jpaRollout);
        rolloutGroupRepository.save(rolloutGroup);
    }

    private long countTargetsFrom(final JpaRolloutGroup rolloutGroup) {
        return rolloutGroupManagement.countTargetsOfRolloutsGroup(rolloutGroup.getId());
    }

    private void executeLatestRolloutGroup(final JpaRollout rollout) {
        final List<JpaRolloutGroup> latestRolloutGroup = rolloutGroupRepository
                .findByRolloutAndStatusNotOrderByIdDesc(rollout, RolloutGroupStatus.SCHEDULED);
        if (latestRolloutGroup.isEmpty()) {
            return;
        }
        executeRolloutGroupSuccessAction(rollout, latestRolloutGroup.get(0));
    }

    private void callErrorAction(final Rollout rollout, final RolloutGroup rolloutGroup) {
        try {
            context.getBean(rolloutGroup.getErrorAction().getBeanName(), RolloutGroupActionEvaluator.class)
                    .eval(rollout, rolloutGroup, rolloutGroup.getErrorActionExp());
        } catch (final BeansException e) {
            LOGGER.error("Something bad happend when accessing the error action bean {}",
                    rolloutGroup.getErrorAction().getBeanName(), e);
        }
    }

    private boolean isRolloutComplete(final JpaRollout rollout) {
        // ensure that changes in the same transaction count
        entityManager.flush();
        final Long groupsActiveLeft = rolloutGroupRepository.countByRolloutIdAndStatusOrStatus(rollout.getId(),
                RolloutGroupStatus.RUNNING, RolloutGroupStatus.SCHEDULED);
        return groupsActiveLeft == 0;
    }

    private boolean isRolloutGroupComplete(final JpaRollout rollout, final JpaRolloutGroup rolloutGroup) {
        final Long actionsLeftForRollout = actionRepository
                .countByRolloutAndRolloutGroupAndStatusNotAndStatusNotAndStatusNot(rollout, rolloutGroup,
                        Action.Status.ERROR, Action.Status.FINISHED, Action.Status.CANCELED);
        return actionsLeftForRollout == 0;
    }

    private boolean checkErrorState(final Rollout rollout, final RolloutGroup rolloutGroup) {

        final RolloutGroupErrorCondition errorCondition = rolloutGroup.getErrorCondition();

        if (errorCondition == null) {
            // there is no error condition, so return false, don't have error.
            return false;
        }
        try {
            return context.getBean(errorCondition.getBeanName(), RolloutGroupConditionEvaluator.class).eval(rollout,
                    rolloutGroup, rolloutGroup.getErrorConditionExp());
        } catch (final BeansException e) {
            LOGGER.error("Something bad happend when accessing the error condition bean {}",
                    errorCondition.getBeanName(), e);
            return false;
        }
    }

    private boolean checkFinishCondition(final Rollout rollout, final RolloutGroup rolloutGroup,
            final RolloutGroupSuccessCondition finishCondition) {
        LOGGER.trace("Checking finish condition {} on rolloutgroup {}", finishCondition, rolloutGroup);
        try {
            final boolean isFinished = context
                    .getBean(finishCondition.getBeanName(), RolloutGroupConditionEvaluator.class)
                    .eval(rollout, rolloutGroup, rolloutGroup.getSuccessConditionExp());
            if (isFinished) {
                LOGGER.info("Rolloutgroup {} is finished, starting next group", rolloutGroup);
                executeRolloutGroupSuccessAction(rollout, rolloutGroup);
            } else {
                LOGGER.debug("Rolloutgroup {} is still running", rolloutGroup);
            }
            return isFinished;
        } catch (final BeansException e) {
            LOGGER.error("Something bad happend when accessing the finish condition bean {}",
                    finishCondition.getBeanName(), e);
            return false;
        }
    }

    private void executeRolloutGroupSuccessAction(final Rollout rollout, final RolloutGroup rolloutGroup) {
        context.getBean(rolloutGroup.getSuccessAction().getBeanName(), RolloutGroupActionEvaluator.class).eval(rollout,
                rolloutGroup, rolloutGroup.getSuccessActionExp());
    }

    @Override
    // No transaction, will be created per handled rollout
    @Transactional(propagation = Propagation.NEVER)
    public void handleRollouts() {
        final List<Long> rollouts = rolloutRepository.findByStatusIn(ACTIVE_ROLLOUTS);

        if (rollouts.isEmpty()) {
            return;
        }

        final String tenant = tenantAware.getCurrentTenant();

        final String handlerId = tenant + "-rollout";
        final Lock lock = lockRegistry.obtain(handlerId);
        if (!lock.tryLock()) {
            return;
        }

        try {
            rollouts.forEach(rolloutId -> DeploymentHelper.runInNewTransaction(txManager, handlerId + "-" + rolloutId,
                    status -> executeFittingHandler(rolloutId)));
        } finally {
            lock.unlock();
        }
    }

    private long executeFittingHandler(final long rolloutId) {
        LOGGER.debug("handle rollout {}", rolloutId);
        final JpaRollout rollout = rolloutRepository.findById(rolloutId)
                .orElseThrow(() -> new EntityNotFoundException(Rollout.class, rolloutId));

        switch (rollout.getStatus()) {
        case CREATING:
            handleCreateRollout(rollout);
            break;
        case DELETING:
            handleDeleteRollout(rollout);
            break;
        case READY:
            handleReadyRollout(rollout);
            break;
        case STARTING:
            handleStartingRollout(rollout);
            break;
        case RUNNING:
            handleRunningRollout(rollout);
            break;
        default:
            LOGGER.error("Rollout in status {} not supposed to be handled!", rollout.getStatus());
            break;
        }

        return 0;
    }

    private void handleStartingRollout(final Rollout rollout) {
        LOGGER.debug("handleStartingRollout called for rollout {}", rollout.getId());

        if (ensureAllGroupsAreScheduled(rollout)) {
            startFirstRolloutGroup(rollout);
        }
    }

    private void handleReadyRollout(final Rollout rollout) {
        if (rollout.getStartAt() != null && rollout.getStartAt() <= System.currentTimeMillis()) {
            LOGGER.debug(
                    "handleReadyRollout called for rollout {} with autostart beyond define time. Switch to STARTING",
                    rollout.getId());
            start(rollout.getId());
        }
    }

    @Override
    @Transactional
    @Retryable(include = {
            ConcurrencyFailureException.class }, maxAttempts = Constants.TX_RT_MAX, backoff = @Backoff(delay = Constants.TX_RT_DELAY))
    public void delete(final long rolloutId) {
        final JpaRollout jpaRollout = rolloutRepository.findById(rolloutId)
                .orElseThrow(() -> new EntityNotFoundException(Rollout.class, rolloutId));

        if (jpaRollout == null) {
            throw new EntityNotFoundException(Rollout.class, rolloutId);
        }

        if (RolloutStatus.DELETING.equals(jpaRollout.getStatus())) {
            return;
        }

        jpaRollout.setStatus(RolloutStatus.DELETING);
        rolloutRepository.save(jpaRollout);
    }

    private void handleDeleteRollout(final JpaRollout rollout) {
        LOGGER.debug("handleDeleteRollout called for {}", rollout.getId());

        // check if there are actions beyond schedule
        boolean hardDeleteRolloutGroups = !actionRepository.existsByRolloutIdAndStatusNotIn(rollout.getId(),
                Status.SCHEDULED);
        if (hardDeleteRolloutGroups) {
            LOGGER.debug("Rollout {} has no actions other than scheduled -> hard delete", rollout.getId());
            hardDeleteRollout(rollout);
            return;
        }
        // clean up all scheduled actions
        final Slice<JpaAction> scheduledActions = findScheduledActionsByRollout(rollout);
        deleteScheduledActions(rollout, scheduledActions);

        // avoid another scheduler round and re-check if all scheduled actions
        // has been cleaned up. we flush first to ensure that the we include the
        // deletion above
        entityManager.flush();
        final boolean hasScheduledActionsLeft = actionRepository.countByRolloutIdAndStatus(rollout.getId(),
                Status.SCHEDULED) > 0;

        if (hasScheduledActionsLeft) {
            return;
        }

        // only hard delete the rollout if no actions are left for the rollout.
        // In case actions are left, they are probably are running or were
        // running before, so only soft delete.
        hardDeleteRolloutGroups = !actionRepository.existsByRolloutId(rollout.getId());
        if (hardDeleteRolloutGroups) {
            hardDeleteRollout(rollout);
            return;
        }

        // set soft delete
        rollout.setStatus(RolloutStatus.DELETED);
        rollout.setDeleted(true);
        rolloutRepository.save(rollout);

        sendRolloutGroupDeletedEvents(rollout);
    }

    private void sendRolloutGroupDeletedEvents(final JpaRollout rollout) {
        final List<Long> groupIds = rollout.getRolloutGroups().stream().map(RolloutGroup::getId)
                .collect(Collectors.toList());

        afterCommit.afterCommit(() -> groupIds.forEach(rolloutGroupId -> eventPublisher
                .publishEvent(new RolloutGroupDeletedEvent(tenantAware.getCurrentTenant(), rolloutGroupId,
                        JpaRolloutGroup.class.getName(), bus.getId()))));
    }

    private void hardDeleteRollout(final JpaRollout rollout) {
        sendRolloutGroupDeletedEvents(rollout);
        rolloutRepository.delete(rollout);
    }

    private void deleteScheduledActions(final JpaRollout rollout, final Slice<JpaAction> scheduledActions) {
        final boolean hasScheduledActions = scheduledActions.getNumberOfElements() > 0;

        if (hasScheduledActions) {
            try {
                final Iterable<JpaAction> iterable = scheduledActions::iterator;
                final List<Long> actionIds = StreamSupport.stream(iterable.spliterator(), false).map(Action::getId)
                        .collect(Collectors.toList());
                actionRepository.deleteByIdIn(actionIds);
                afterCommit.afterCommit(() -> eventPublisher.publishEvent(
                        new RolloutUpdatedEvent(rollout, EventPublisherHolder.getInstance().getApplicationId())));
            } catch (final RuntimeException e) {
                LOGGER.error("Exception during deletion of actions of rollout {}", rollout, e);
            }
        }
    }

    private Slice<JpaAction> findScheduledActionsByRollout(final JpaRollout rollout) {
        return actionRepository.findByRolloutIdAndStatus(PageRequest.of(0, TRANSACTION_ACTIONS), rollout.getId(),
                Status.SCHEDULED);
    }

    @Override
    public long count() {
        return rolloutRepository.count(RolloutSpecification.isDeletedWithDistributionSet(false));
    }

    @Override
    public long countByFilters(final String searchText) {
        return rolloutRepository.count(JpaRolloutHelper.likeNameOrDescription(searchText, false));
    }

    @Override
    public Slice<Rollout> findByFiltersWithDetailedStatus(final Pageable pageable, final String searchText,
            final boolean deleted) {
        final Slice<JpaRollout> findAll = findByCriteriaAPI(pageable,
                Arrays.asList(JpaRolloutHelper.likeNameOrDescription(searchText, deleted)));
        setRolloutStatusDetails(findAll);
        return JpaRolloutHelper.convertPage(findAll, pageable);
    }

    @Override
    public Optional<Rollout> getByName(final String rolloutName) {
        return rolloutRepository.findByName(rolloutName);
    }

    @Override
    @Transactional
    @Retryable(include = {
            ConcurrencyFailureException.class }, maxAttempts = Constants.TX_RT_MAX, backoff = @Backoff(delay = Constants.TX_RT_DELAY))
    public Rollout update(final RolloutUpdate u) {
        final GenericRolloutUpdate update = (GenericRolloutUpdate) u;
        final JpaRollout rollout = getRolloutAndThrowExceptionIfNotFound(update.getId());

        checkIfDeleted(update.getId(), rollout.getStatus());
        update.getName().ifPresent(rollout::setName);
        update.getDescription().ifPresent(rollout::setDescription);
        update.getActionType().ifPresent(rollout::setActionType);
        update.getForcedTime().ifPresent(rollout::setForcedTime);
        update.getStartAt().ifPresent(rollout::setStartAt);
        update.getSet().ifPresent(setId -> {
            final DistributionSet set = distributionSetManagement.get(setId)
                    .orElseThrow(() -> new EntityNotFoundException(DistributionSet.class, setId));

            rollout.setDistributionSet(set);
        });
        if (rolloutApprovalStrategy.isApprovalNeeded(rollout)) {
            rollout.setStatus(RolloutStatus.WAITING_FOR_APPROVAL);
            rollout.setApprovalDecidedBy(null);
            rollout.setApprovalRemark(null);
        }

        return rolloutRepository.save(rollout);
    }

    private static void checkIfDeleted(final Long rolloutId, final RolloutStatus status) {
        if (RolloutStatus.DELETING.equals(status) || RolloutStatus.DELETED.equals(status)) {
            throw new EntityReadOnlyException("Rollout " + rolloutId + " is soft deleted and cannot be changed");
        }
    }

    private JpaRollout getRolloutAndThrowExceptionIfNotFound(final Long rolloutId) {
        return rolloutRepository.findById(rolloutId)
                .orElseThrow(() -> new EntityNotFoundException(Rollout.class, rolloutId));
    }

    @Override
    public Page<Rollout> findAllWithDetailedStatus(final Pageable pageable, final boolean deleted) {
        Page<JpaRollout> rollouts;
        final Specification<JpaRollout> spec = RolloutSpecification.isDeletedWithDistributionSet(deleted);
        rollouts = rolloutRepository.findAll(spec, pageable);
        setRolloutStatusDetails(rollouts);
        return JpaRolloutHelper.convertPage(rollouts, pageable);
    }

    @Override
    public Optional<Rollout> getWithDetailedStatus(final long rolloutId) {
        final Optional<Rollout> rollout = get(rolloutId);

        if (!rollout.isPresent()) {
            return rollout;
        }

        List<TotalTargetCountActionStatus> rolloutStatusCountItems = rolloutStatusCache.getRolloutStatus(rolloutId);

        if (CollectionUtils.isEmpty(rolloutStatusCountItems)) {
            rolloutStatusCountItems = actionRepository.getStatusCountByRolloutId(rolloutId);
            rolloutStatusCache.putRolloutStatus(rolloutId, rolloutStatusCountItems);
        }

        final TotalTargetCountStatus totalTargetCountStatus = new TotalTargetCountStatus(rolloutStatusCountItems,
                rollout.get().getTotalTargets());
        ((JpaRollout) rollout.get()).setTotalTargetCountStatus(totalTargetCountStatus);
        return rollout;
    }

    @Override
    public boolean exists(final long rolloutId) {
        return rolloutRepository.existsById(rolloutId);
    }

    private Map<Long, List<TotalTargetCountActionStatus>> getStatusCountItemForRollout(final List<Long> rollouts) {
        if (rollouts.isEmpty()) {
            return null;
        }

        final Map<Long, List<TotalTargetCountActionStatus>> fromCache = rolloutStatusCache.getRolloutStatus(rollouts);

        final List<Long> rolloutIds = rollouts.stream().filter(id -> !fromCache.containsKey(id))
                .collect(Collectors.toList());

        if (!rolloutIds.isEmpty()) {
            final List<TotalTargetCountActionStatus> resultList = actionRepository
                    .getStatusCountByRolloutId(rolloutIds);
            final Map<Long, List<TotalTargetCountActionStatus>> fromDb = resultList.stream()
                    .collect(Collectors.groupingBy(TotalTargetCountActionStatus::getId));

            rolloutStatusCache.putRolloutStatus(fromDb);

            fromCache.putAll(fromDb);
        }

        return fromCache;
    }

    private void setRolloutStatusDetails(final Slice<JpaRollout> rollouts) {
        final List<Long> rolloutIds = rollouts.getContent().stream().map(Rollout::getId).collect(Collectors.toList());
        final Map<Long, List<TotalTargetCountActionStatus>> allStatesForRollout = getStatusCountItemForRollout(
                rolloutIds);

        if (allStatesForRollout != null) {
            rollouts.forEach(rollout -> {
                final TotalTargetCountStatus totalTargetCountStatus = new TotalTargetCountStatus(
                        allStatesForRollout.get(rollout.getId()), rollout.getTotalTargets());
                rollout.setTotalTargetCountStatus(totalTargetCountStatus);
            });
        }
    }

    /**
     * Enforces the quota defining the maximum number of {@link Target}s per
     * {@link RolloutGroup}.
     *
     * @param group
     *            The rollout group
     * @param requested
     *            number of targets to check
     */
    private void assertTargetsPerRolloutGroupQuota(final long requested) {
        final int quota = quotaManagement.getMaxTargetsPerRolloutGroup();
        QuotaHelper.assertAssignmentQuota(requested, quota, Target.class, RolloutGroup.class);
    }

    /**
     * Enforces the quota defining the maximum number of {@link Action}s per
     * {@link Target}.
     *
     * @param target
     *            The target
     * @param requested
     *            number of actions to check
     */
    private void assertActionsPerTargetQuota(final Target target, final int requested) {
        final int quota = quotaManagement.getMaxActionsPerTarget();
        QuotaHelper.assertAssignmentQuota(target.getId(), requested, quota, Action.class, Target.class,
                actionRepository::countByTargetId);
    }

}<|MERGE_RESOLUTION|>--- conflicted
+++ resolved
@@ -157,16 +157,10 @@
     JpaRolloutManagement(final TargetManagement targetManagement, final DeploymentManagement deploymentManagement,
             final RolloutGroupManagement rolloutGroupManagement,
             final DistributionSetManagement distributionSetManagement, final ApplicationContext context,
-<<<<<<< HEAD
             final BusProperties bus, final ApplicationEventPublisher eventPublisher,
             final VirtualPropertyReplacer virtualPropertyReplacer, final PlatformTransactionManager txManager,
             final TenantAware tenantAware, final LockRegistry lockRegistry, final Database database,
             final RolloutApprovalStrategy rolloutApprovalStrategy) {
-=======
-            final ApplicationEventPublisher eventPublisher, final VirtualPropertyReplacer virtualPropertyReplacer,
-            final PlatformTransactionManager txManager, final TenantAware tenantAware, final LockRegistry lockRegistry,
-            final Database database, final RolloutApprovalStrategy rolloutApprovalStrategy) {
->>>>>>> eada7cdd
         super(targetManagement, deploymentManagement, rolloutGroupManagement, distributionSetManagement, context,
                 eventPublisher, virtualPropertyReplacer, txManager, tenantAware, lockRegistry, rolloutApprovalStrategy);
         this.database = database;
@@ -438,13 +432,8 @@
     private Long assignTargetsToGroupInNewTransaction(final JpaRollout rollout, final RolloutGroup group,
             final String targetFilter, final long limit) {
 
-<<<<<<< HEAD
-        return runInNewTransaction("assignTargetsToRolloutGroup", status -> {
+        return DeploymentHelper.runInNewTransaction(txManager, "assignTargetsToRolloutGroup", status -> {
             final PageRequest pageRequest = PageRequest.of(0, Math.toIntExact(limit));
-=======
-        return DeploymentHelper.runInNewTransaction(txManager, "assignTargetsToRolloutGroup", status -> {
-            final PageRequest pageRequest = new PageRequest(0, Math.toIntExact(limit));
->>>>>>> eada7cdd
             final List<Long> readyGroups = RolloutHelper.getGroupsByStatusIncludingGroup(rollout.getRolloutGroups(),
                     RolloutGroupStatus.READY, group);
             final Page<Target> targets = targetManagement.findByTargetFilterQueryAndNotInRolloutGroups(pageRequest,
@@ -594,19 +583,12 @@
     }
 
     private Long createActionsForTargetsInNewTransaction(final long rolloutId, final long groupId, final int limit) {
-<<<<<<< HEAD
-        return runInNewTransaction("createActionsForTargets", status -> {
+        return DeploymentHelper.runInNewTransaction(txManager, "createActionsForTargets", status -> {
             final PageRequest pageRequest = PageRequest.of(0, limit);
             final Rollout rollout = rolloutRepository.findById(rolloutId)
                     .orElseThrow(() -> new EntityNotFoundException(Rollout.class, rolloutId));
             final RolloutGroup group = rolloutGroupRepository.findById(groupId)
                     .orElseThrow(() -> new EntityNotFoundException(RolloutGroup.class, groupId));
-=======
-        return DeploymentHelper.runInNewTransaction(txManager, "createActionsForTargets", status -> {
-            final PageRequest pageRequest = new PageRequest(0, limit);
-            final Rollout rollout = rolloutRepository.findOne(rolloutId);
-            final RolloutGroup group = rolloutGroupRepository.findOne(groupId);
->>>>>>> eada7cdd
 
             final DistributionSet distributionSet = rollout.getDistributionSet();
             final ActionType actionType = rollout.getActionType();
