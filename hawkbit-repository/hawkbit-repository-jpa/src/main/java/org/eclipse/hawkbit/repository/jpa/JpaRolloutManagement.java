/**
 * Copyright (c) 2015 Bosch Software Innovations GmbH and others.
 *
 * All rights reserved. This program and the accompanying materials
 * are made available under the terms of the Eclipse Public License v1.0
 * which accompanies this distribution, and is available at
 * http://www.eclipse.org/legal/epl-v10.html
 */
package org.eclipse.hawkbit.repository.jpa;

import java.util.Collections;
import java.util.List;
import java.util.Map;
<<<<<<< HEAD
import java.util.Optional;
import java.util.Set;
import java.util.concurrent.ConcurrentHashMap;
import java.util.concurrent.Executor;
=======
>>>>>>> b6834e9e
import java.util.stream.Collectors;

import javax.persistence.EntityManager;
import javax.persistence.EntityNotFoundException;

import org.apache.commons.lang3.StringUtils;
import org.eclipse.hawkbit.repository.DeploymentManagement;
import org.eclipse.hawkbit.repository.RolloutFields;
import org.eclipse.hawkbit.repository.RolloutGroupManagement;
import org.eclipse.hawkbit.repository.RolloutManagement;
import org.eclipse.hawkbit.repository.TargetManagement;
import org.eclipse.hawkbit.repository.builder.GenericRolloutUpdate;
import org.eclipse.hawkbit.repository.builder.RolloutCreate;
import org.eclipse.hawkbit.repository.builder.RolloutUpdate;
import org.eclipse.hawkbit.repository.event.remote.entity.RolloutGroupCreatedEvent;
import org.eclipse.hawkbit.repository.exception.EntityAlreadyExistsException;
import org.eclipse.hawkbit.repository.exception.RolloutIllegalStateException;
<<<<<<< HEAD
import org.eclipse.hawkbit.repository.jpa.builder.JpaRolloutCreate;
=======
import org.eclipse.hawkbit.repository.exception.RolloutVerificationException;
import org.eclipse.hawkbit.repository.jpa.executor.AfterTransactionCommitExecutor;
>>>>>>> b6834e9e
import org.eclipse.hawkbit.repository.jpa.model.JpaRollout;
import org.eclipse.hawkbit.repository.jpa.model.JpaRolloutGroup;
import org.eclipse.hawkbit.repository.jpa.model.JpaRollout_;
import org.eclipse.hawkbit.repository.jpa.model.RolloutTargetGroup;
import org.eclipse.hawkbit.repository.jpa.rollout.condition.RolloutGroupActionEvaluator;
import org.eclipse.hawkbit.repository.jpa.rollout.condition.RolloutGroupConditionEvaluator;
import org.eclipse.hawkbit.repository.jpa.rsql.RSQLUtility;
import org.eclipse.hawkbit.repository.model.Action;
import org.eclipse.hawkbit.repository.model.Action.ActionType;
import org.eclipse.hawkbit.repository.model.DistributionSet;
import org.eclipse.hawkbit.repository.model.Rollout;
import org.eclipse.hawkbit.repository.model.Rollout.RolloutStatus;
import org.eclipse.hawkbit.repository.model.RolloutGroup;
import org.eclipse.hawkbit.repository.model.RolloutGroup.RolloutGroupErrorCondition;
import org.eclipse.hawkbit.repository.model.RolloutGroup.RolloutGroupStatus;
import org.eclipse.hawkbit.repository.model.RolloutGroup.RolloutGroupSuccessCondition;
import org.eclipse.hawkbit.repository.model.RolloutGroupConditions;
import org.eclipse.hawkbit.repository.model.Target;
import org.eclipse.hawkbit.repository.model.TotalTargetCountActionStatus;
import org.eclipse.hawkbit.repository.model.TotalTargetCountStatus;
import org.eclipse.hawkbit.repository.rsql.VirtualPropertyReplacer;
import org.slf4j.Logger;
import org.slf4j.LoggerFactory;
import org.springframework.beans.BeansException;
import org.springframework.beans.factory.annotation.Autowired;
import org.springframework.context.ApplicationContext;
import org.springframework.context.ApplicationEventPublisher;
import org.springframework.data.domain.Page;
import org.springframework.data.domain.PageImpl;
import org.springframework.data.domain.PageRequest;
import org.springframework.data.domain.Pageable;
import org.springframework.data.domain.Slice;
import org.springframework.data.jpa.domain.Specification;
import org.springframework.data.jpa.repository.Modifying;
import org.springframework.transaction.PlatformTransactionManager;
import org.springframework.transaction.TransactionDefinition;
import org.springframework.transaction.TransactionException;
import org.springframework.transaction.annotation.Isolation;
import org.springframework.transaction.annotation.Propagation;
import org.springframework.transaction.annotation.Transactional;
import org.springframework.transaction.support.DefaultTransactionDefinition;
import org.springframework.transaction.support.TransactionCallback;
import org.springframework.transaction.support.TransactionTemplate;
import org.springframework.validation.annotation.Validated;

/**
 * JPA implementation of {@link RolloutManagement}.
 */
@Validated
@Transactional(readOnly = true, isolation = Isolation.READ_UNCOMMITTED)
public class JpaRolloutManagement implements RolloutManagement {
    private static final Logger LOGGER = LoggerFactory.getLogger(RolloutManagement.class);

    /**
     * Maximum amount of targets that are assigned to a Rollout Group in one transaction.
     */
    private static final long TRANSACTION_TARGETS = 1000;

    @Autowired
    private EntityManager entityManager;

    @Autowired
    private RolloutRepository rolloutRepository;

    @Autowired
    private TargetManagement targetManagement;

    @Autowired
    private RolloutGroupRepository rolloutGroupRepository;

    @Autowired
    private DeploymentManagement deploymentManagement;

    @Autowired
    private RolloutTargetGroupRepository rolloutTargetGroupRepository;

    @Autowired
    private RolloutGroupManagement rolloutGroupManagement;

    @Autowired
    private ActionRepository actionRepository;

    @Autowired
    private ApplicationContext context;

    @Autowired
    private ApplicationEventPublisher eventPublisher;

    @Autowired
    private NoCountPagingRepository criteriaNoCountDao;

    @Autowired
    private PlatformTransactionManager txManager;

    @Autowired
    private VirtualPropertyReplacer virtualPropertyReplacer;

    @Autowired
    private AfterTransactionCommitExecutor afterCommit;

    @Override
    public Page<Rollout> findAll(final Pageable pageable) {
        return convertPage(rolloutRepository.findAll(pageable), pageable);
    }

    private static Page<Rollout> convertPage(final Page<JpaRollout> findAll, final Pageable pageable) {
        return new PageImpl<>(Collections.unmodifiableList(findAll.getContent()), pageable, findAll.getTotalElements());
    }

    private static Slice<Rollout> convertPage(final Slice<JpaRollout> findAll, final Pageable pageable) {
        return new PageImpl<>(Collections.unmodifiableList(findAll.getContent()), pageable, 0);
    }

    @Override
    public Page<Rollout> findAllWithDetailedStatusByPredicate(final String rsqlParam, final Pageable pageable) {

        final Specification<JpaRollout> specification = RSQLUtility.parse(rsqlParam, RolloutFields.class,
                virtualPropertyReplacer);

        final Page<JpaRollout> findAll = rolloutRepository.findAll(specification, pageable);
        setRolloutStatusDetails(findAll);
        return convertPage(findAll, pageable);
    }

    @Override
    public Rollout findRolloutById(final Long rolloutId) {
        return rolloutRepository.findOne(rolloutId);
    }

    @Override
    @Transactional(isolation = Isolation.READ_UNCOMMITTED)
    @Modifying
    public Rollout createRollout(final RolloutCreate c, final int amountGroup,
            final RolloutGroupConditions conditions) {
<<<<<<< HEAD
        final JpaRolloutCreate create = (JpaRolloutCreate) c;

        final JpaRollout savedRollout = createRollout(create.build(), amountGroup);
=======
        RolloutHelper.verifyRolloutGroupParameter(amountGroup);
        final JpaRollout savedRollout = createRollout((JpaRollout) rollout);
>>>>>>> b6834e9e
        return createRolloutGroups(amountGroup, conditions, savedRollout);
    }

    @Override
    @Transactional(isolation = Isolation.READ_UNCOMMITTED)
    @Modifying
<<<<<<< HEAD
    public Rollout createRolloutAsync(final RolloutCreate c, final int amountGroup,
            final RolloutGroupConditions conditions) {
        final JpaRolloutCreate create = (JpaRolloutCreate) c;
        final JpaRollout savedRollout = createRollout(create.build(), amountGroup);
        creatingRollouts.add(savedRollout.getName());
        // need to flush the entity manager here to get the ID of the rollout,
        // because entity manager is set to FlushMode#Auto, entitymanager will
        // flush the Target entity, due the indirect relationship to the Rollout
        // entity without set an ID JPA is throwing a Invalid
        // 'org.springframework.dao.InvalidDataAccessApiUsageException: During
        // synchronization aect was found through a relationship that was not
        // marked cascade PERSIST'
        entityManager.flush();
        executor.execute(() -> {
            try {
                createRolloutGroupsInNewTransaction(amountGroup, conditions, savedRollout);
            } finally {
                creatingRollouts.remove(savedRollout.getName());
            }
        });
        return savedRollout;
    }
=======
    public Rollout createRollout(final Rollout rollout,
                                 final List<RolloutGroup> groups,
                                 final RolloutGroupConditions conditions) {
        RolloutHelper.verifyRolloutGroupParameter(groups.size());
        final JpaRollout savedRollout = createRollout((JpaRollout) rollout);
        return createRolloutGroups(groups, conditions, savedRollout);
    }

    private JpaRollout createRollout(final JpaRollout rollout) {
        JpaRollout existingRollout = rolloutRepository.findByName(rollout.getName());
        if(existingRollout != null) {
            throw new EntityAlreadyExistsException(existingRollout.getName());
        }
>>>>>>> b6834e9e

        final Long totalTargets = targetManagement.countTargetByTargetFilterQuery(rollout.getTargetFilterQuery());
        if(totalTargets == 0) {
            throw new RolloutVerificationException("Rollout does not match any existing targets");
        }
        rollout.setTotalTargets(totalTargets);
        return rolloutRepository.save(rollout);
    }

    private Rollout createRolloutGroups(final int amountOfGroups, final RolloutGroupConditions conditions,
            final Rollout rollout) {
        RolloutHelper.verifyRolloutInStatus(rollout, RolloutStatus.CREATING);
        RolloutHelper.verifyRolloutGroupConditions(conditions);

        final JpaRollout savedRollout = (JpaRollout) rollout;

        RolloutGroup lastSavedGroup = null;
        for (int i = 0; i < amountOfGroups; i++) {
            final String nameAndDesc = "group-" + (i + 1);
            final JpaRolloutGroup group = new JpaRolloutGroup();
            group.setName(nameAndDesc);
            group.setDescription(nameAndDesc);
            group.setRollout(savedRollout);
            group.setParent(lastSavedGroup);
            group.setStatus(RolloutGroupStatus.CREATING);

            group.setSuccessCondition(conditions.getSuccessCondition());
            group.setSuccessConditionExp(conditions.getSuccessConditionExp());

            group.setSuccessAction(conditions.getSuccessAction());
            group.setSuccessActionExp(conditions.getSuccessActionExp());

            group.setErrorCondition(conditions.getErrorCondition());
            group.setErrorConditionExp(conditions.getErrorConditionExp());

            group.setErrorAction(conditions.getErrorAction());
            group.setErrorActionExp(conditions.getErrorActionExp());

            group.setTargetPercentage(1.0F / (amountOfGroups - i) * 100);

            lastSavedGroup = rolloutGroupRepository.save(group);
            publishRolloutGroupCreatedEventAfterCommit(lastSavedGroup);

        }

        savedRollout.setRolloutGroupsCreated(amountOfGroups);
        return rolloutRepository.save(savedRollout);
    }

    private Rollout createRolloutGroups(final List<RolloutGroup> groupList, final RolloutGroupConditions conditions,
            final Rollout rollout) {
        RolloutHelper.verifyRolloutInStatus(rollout, RolloutStatus.CREATING);
        final JpaRollout savedRollout = (JpaRollout) rollout;

        // Preparing the groups
        final List<RolloutGroup> groups = groupList.stream().map(
                group -> RolloutHelper.prepareRolloutGroupWithDefaultConditions(group, conditions))
                .collect(Collectors.toList());
        groups.forEach(RolloutHelper::verifyRolloutGroupHasConditions);

        verifyRolloutGroupTargetCounts(groups, savedRollout);

        // Persisting the groups
        RolloutGroup lastSavedGroup = null;
        for (final RolloutGroup srcGroup : groups) {
            final JpaRolloutGroup group = new JpaRolloutGroup();
            group.setName(srcGroup.getName());
            group.setDescription(srcGroup.getDescription());
            group.setRollout(savedRollout);
            group.setParent(lastSavedGroup);
            group.setStatus(RolloutGroupStatus.CREATING);

            group.setTargetPercentage(srcGroup.getTargetPercentage());
            if (srcGroup.getTargetFilterQuery() != null) {
                group.setTargetFilterQuery(srcGroup.getTargetFilterQuery());
            } else {
                group.setTargetFilterQuery("");
            }

            group.setSuccessCondition(srcGroup.getSuccessCondition());
            group.setSuccessConditionExp(srcGroup.getSuccessConditionExp());

            group.setSuccessAction(srcGroup.getSuccessAction());
            group.setSuccessActionExp(srcGroup.getSuccessActionExp());

            group.setErrorCondition(srcGroup.getErrorCondition());
            group.setErrorConditionExp(srcGroup.getErrorConditionExp());

            group.setErrorAction(srcGroup.getErrorAction());
            group.setErrorActionExp(srcGroup.getErrorActionExp());

            lastSavedGroup = rolloutGroupRepository.save(group);
            publishRolloutGroupCreatedEventAfterCommit(lastSavedGroup);
        }

        savedRollout.setRolloutGroupsCreated(groups.size());
        return rolloutRepository.save(savedRollout);
    }

    private void publishRolloutGroupCreatedEventAfterCommit(final RolloutGroup group) {
        afterCommit
                .afterCommit(() -> eventPublisher.publishEvent(new RolloutGroupCreatedEvent(group, context.getId())));
    }

    @Override
    @Transactional(isolation = Isolation.READ_UNCOMMITTED)
    @Modifying
    public void fillRolloutGroupsWithTargets(final Rollout rollout) {
        RolloutHelper.verifyRolloutInStatus(rollout, RolloutStatus.CREATING);
        final JpaRollout jpaRollout = (JpaRollout) rollout;

        List<RolloutGroup> rolloutGroups = RolloutHelper.getOrderedGroups(rollout);
        int readyGroups = 0;
        int totalTargets = 0;
        for (RolloutGroup group : rolloutGroups) {
            if (group.getStatus() != RolloutGroupStatus.CREATING) {
                readyGroups++;
                totalTargets += group.getTotalTargets();
                continue;
            }

            final RolloutGroup filledGroup = fillRolloutGroupWithTargets(rollout, group);
            if(filledGroup.getStatus() == RolloutGroupStatus.READY) {
                readyGroups++;
                totalTargets += filledGroup.getTotalTargets();
            }
        }

        // When all groups are ready the rollout status can be changed to be ready, too.
        if(readyGroups == rolloutGroups.size()) {
            jpaRollout.setStatus(RolloutStatus.READY);
            jpaRollout.setLastCheck(0);
            jpaRollout.setTotalTargets(totalTargets);
            rolloutRepository.save(jpaRollout);
        }
    }

    private RolloutGroup fillRolloutGroupWithTargets(final Rollout rollout, final RolloutGroup group1) {
        RolloutHelper.verifyRolloutInStatus(rollout, RolloutStatus.CREATING);

        JpaRolloutGroup group = (JpaRolloutGroup) group1;

        final String baseFilter = RolloutHelper.getTargetFilterQuery(rollout);
        final String groupTargetFilter;
        if (StringUtils.isEmpty(group.getTargetFilterQuery())) {
            groupTargetFilter = baseFilter;
        } else {
            groupTargetFilter = baseFilter + ";" + group.getTargetFilterQuery();
        }

        final List<RolloutGroup> readyGroups = RolloutHelper.getGroupsByStatusIncludingGroup(rollout,
                RolloutGroupStatus.READY, group);

        final long targetsInGroupFilter = targetManagement
                .countAllTargetsByTargetFilterQueryAndNotInRolloutGroups(readyGroups, groupTargetFilter);
        final long expectedInGroup = Math.round(group.getTargetPercentage() / 100 * (double) targetsInGroupFilter);
        final long currentlyInGroup = rolloutTargetGroupRepository.countByRolloutGroup(group);

        // Switch the Group status to READY, when there are enough Targets in
        // the Group
        if (currentlyInGroup >= expectedInGroup) {
            group.setStatus(RolloutGroupStatus.READY);
            return rolloutGroupRepository.save(group);
        }

        long targetsLeftToAdd = expectedInGroup - currentlyInGroup;

        try {
            do {
                // Add up to TRANSACTION_TARGETS of the left targets
                // In case a TransactionException is thrown this loop aborts
                targetsLeftToAdd -= assignTargetsToGroupInNewTransaction(rollout, group, groupTargetFilter,
                        Math.min(TRANSACTION_TARGETS, targetsLeftToAdd));
            } while (targetsLeftToAdd > 0);

            group.setStatus(RolloutGroupStatus.READY);
            group.setTotalTargets(rolloutTargetGroupRepository.countByRolloutGroup(group).intValue());
            return rolloutGroupRepository.save(group);

        } catch (TransactionException e) {
            LOGGER.warn("Transaction assigning Targets to RolloutGroup failed", e);
            return group;
        }
    }

    private Long runInNewCountingTransaction(final String transactionName, TransactionCallback<Long> action) {
        final DefaultTransactionDefinition def = new DefaultTransactionDefinition();
        def.setName(transactionName);
        def.setPropagationBehavior(TransactionDefinition.PROPAGATION_REQUIRES_NEW);
        return new TransactionTemplate(txManager, def).execute(action);
    }

    private long assignTargetsToGroupInNewTransaction(final Rollout rollout, final RolloutGroup group,
            final String targetFilter, final long limit) {

        return runInNewCountingTransaction("assignTargetsToRolloutGroup", status -> {
            final PageRequest pageRequest = new PageRequest(0, Math.toIntExact(limit));
            final List<RolloutGroup> readyGroups = RolloutHelper.getGroupsByStatusIncludingGroup(rollout,
                    RolloutGroupStatus.READY, group);
            Page<Target> targets = targetManagement.findAllTargetsByTargetFilterQueryAndNotInRolloutGroups(pageRequest,
                    readyGroups, targetFilter);

            createAssignmentOfTargetsToGroup(targets, group);

            return targets.getTotalElements();
        });
    }

    private void createAssignmentOfTargetsToGroup(final Page<Target> targets, final RolloutGroup group) {
        targets.forEach(target -> rolloutTargetGroupRepository.save(new RolloutTargetGroup(group, target)));
    }

    private void verifyRolloutGroupTargetCounts(final List<RolloutGroup> groups, final JpaRollout rollout) {
        final String baseFilter = RolloutHelper.getTargetFilterQuery(rollout);
        final long totalTargets = targetManagement.countTargetByTargetFilterQuery(baseFilter);
        if (totalTargets == 0) {
            throw new RolloutVerificationException("Rollout target filter does not match any targets");
        }

        long targetCount = totalTargets;
        long unusedTargetsCount = 0;

        for (int i = 0; i < groups.size(); i++) {
            final RolloutGroup group = groups.get(i);
            RolloutHelper.verifyRolloutGroupTargetPercentage(group.getTargetPercentage());

            final long targetsInGroupFilter = countTargetsOfGroup(baseFilter, totalTargets, group);
            final long overlappingTargets = countOverlappingTargetsWithPreviousGroups(baseFilter, groups, group, i);

            final long realTargetsInGroup;
            // Assume that targets which were not used in the previous groups are used in this group
            if (overlappingTargets > 0 && unusedTargetsCount > 0) {
                realTargetsInGroup = targetsInGroupFilter - overlappingTargets + unusedTargetsCount;
                unusedTargetsCount = 0;
            } else {
                realTargetsInGroup = targetsInGroupFilter - overlappingTargets;
            }

            final long reducedTargetsInGroup = Math
                    .round(group.getTargetPercentage() / 100 * (double) realTargetsInGroup);
            targetCount -= reducedTargetsInGroup;
            unusedTargetsCount += realTargetsInGroup - reducedTargetsInGroup;

        }

        RolloutHelper.verifyRemainingTargets(targetCount);

    }

    private long countTargetsOfGroup(final String baseFilter, final long baseFilterCount, final RolloutGroup group) {
        if (StringUtils.isEmpty(group.getTargetFilterQuery())) {
            return baseFilterCount;
        } else {
            return targetManagement
                    .countTargetByTargetFilterQuery(baseFilter + ";" + group.getTargetFilterQuery());
        }
    }

    private long countOverlappingTargetsWithPreviousGroups(final String baseFilter, final List<RolloutGroup> groups,
            final RolloutGroup group, final int groupIndex) {
        // there can't be overlapping targets in the first group
        if(groupIndex == 0) {
            return 0;
        }
        final List<RolloutGroup> previousGroups = groups.subList(0, groupIndex);
        String overlappingTargetsFilter = RolloutHelper.getOverlappingWithGroupsTargetFilter(previousGroups, group);
        if (StringUtils.isEmpty(overlappingTargetsFilter)) {
            overlappingTargetsFilter = baseFilter;
        } else {
            overlappingTargetsFilter = baseFilter + ";" + overlappingTargetsFilter;
        }
        return targetManagement.countTargetByTargetFilterQuery(overlappingTargetsFilter);
    }

    @Override
    @Transactional(isolation = Isolation.READ_UNCOMMITTED)
    @Modifying
    public Rollout startRollout(final Rollout rollout) {
        final JpaRollout mergedRollout = entityManager.merge((JpaRollout) rollout);
        checkIfRolloutCanStarted(rollout, mergedRollout);
        mergedRollout.setStatus(RolloutStatus.STARTING);
        return rolloutRepository.save(mergedRollout);
    }

    private void startFirstRolloutGroup(final Rollout rollout) {
        RolloutHelper.verifyRolloutInStatus(rollout, RolloutStatus.STARTING);
        final JpaRollout jpaRollout = (JpaRollout) rollout;

        final List<JpaRolloutGroup> rolloutGroups = rolloutGroupRepository.findByRolloutOrderByIdAsc(jpaRollout);
        final JpaRolloutGroup rolloutGroup = rolloutGroups.get(0);
        if (rolloutGroup.getParent() != null) {
            throw new RolloutIllegalStateException("First Group is not the first group.");
        }

        deploymentManagement.startScheduledActionsByRolloutGroupParent(rollout, null);

        rolloutGroup.setStatus(RolloutGroupStatus.RUNNING);
        rolloutGroupRepository.save(rolloutGroup);

        jpaRollout.setStatus(RolloutStatus.RUNNING);
        jpaRollout.setLastCheck(0);
        rolloutRepository.save(jpaRollout);

    }

    private boolean ensureAllGroupsAreScheduled(final Rollout rollout) {
        RolloutHelper.verifyRolloutInStatus(rollout, RolloutStatus.STARTING);
        final JpaRollout jpaRollout = (JpaRollout) rollout;

        final List<JpaRolloutGroup> groupsToBeScheduled = rolloutGroupRepository.findByRolloutAndStatus(rollout,
                RolloutGroupStatus.READY);
        final long scheduledGroups = groupsToBeScheduled.stream()
                .filter(group -> scheduleRolloutGroup(jpaRollout, group)).count();

        return scheduledGroups == groupsToBeScheduled.size();
    }

    /**
     * Schedules a group of the rollout. Scheduled Actions are created to
     * achieve this. The creation of those Actions is allowed to fail.
     *
     * @param rollout
     *            the Rollout
     * @param group
     *            the RolloutGroup
     * @return whether the complete group was scheduled
     */
    private boolean scheduleRolloutGroup(final JpaRollout rollout, final JpaRolloutGroup group) {
        final long targetsInGroup = rolloutTargetGroupRepository.countByRolloutGroup(group);
        final long countOfActions = actionRepository.countByRolloutAndRolloutGroup(rollout, group);

        long actionsLeft = targetsInGroup - countOfActions;
        if (actionsLeft > 0) {
            actionsLeft -= createActionsForRolloutGroup(rollout, group);
        }

        if (actionsLeft <= 0) {
            group.setStatus(RolloutGroupStatus.SCHEDULED);
            rolloutGroupRepository.save(group);
            return true;
        }
        return false;
    }

    private long createActionsForRolloutGroup(final Rollout rollout, final RolloutGroup group) {
        long totalActionsCreated = 0;
        try {
            long actionsCreated;
            do {
                actionsCreated = createActionsForTargetsInNewTransaction(rollout.getId(), group.getId(),
                        TRANSACTION_TARGETS);
                totalActionsCreated += actionsCreated;
            } while (actionsCreated > 0);

        } catch (TransactionException e) {
            LOGGER.warn("Transaction assigning Targets to RolloutGroup failed", e);
            return 0;
        }
        return totalActionsCreated;
    }

    private long createActionsForTargetsInNewTransaction(final long rolloutId, final long groupId, final long limit) {
        return runInNewCountingTransaction("createActionsForTargets", status -> {
            final PageRequest pageRequest = new PageRequest(0, Math.toIntExact(limit));
            final Rollout rollout = rolloutRepository.findOne(rolloutId);
            final RolloutGroup group = rolloutGroupRepository.findOne(groupId);

            final DistributionSet distributionSet = rollout.getDistributionSet();
            final ActionType actionType = rollout.getActionType();
            final long forceTime = rollout.getForcedTime();

            Page<Target> targets = targetManagement.findAllTargetsInRolloutGroupWithoutAction(pageRequest, group);
            if (targets.getTotalElements() > 0) {
                deploymentManagement.createScheduledAction(targets.getContent(), distributionSet, actionType, forceTime,
                        rollout, group);
            }

            return targets.getTotalElements();
        });
    }

    @Override
    @Transactional(isolation = Isolation.READ_UNCOMMITTED)
    @Modifying
    public void pauseRollout(final Rollout rollout) {
        final JpaRollout mergedRollout = entityManager.merge((JpaRollout) rollout);
        if (mergedRollout.getStatus() != RolloutStatus.RUNNING) {
            throw new RolloutIllegalStateException("Rollout can only be paused in state running but current state is "
                    + rollout.getStatus().name().toLowerCase());
        }
        // setting the complete rollout only in paused state. This is sufficient
        // due the currently running groups will be completed and new groups are
        // not started until rollout goes back to running state again. The
        // periodically check for running rollouts will skip rollouts in pause
        // state.
        mergedRollout.setStatus(RolloutStatus.PAUSED);
        rolloutRepository.save(mergedRollout);
    }

    @Override
    @Transactional(isolation = Isolation.READ_UNCOMMITTED)
    @Modifying
    public void resumeRollout(final Rollout rollout) {
        final JpaRollout mergedRollout = entityManager.merge((JpaRollout) rollout);
        if (!(RolloutStatus.PAUSED.equals(mergedRollout.getStatus()))) {
            throw new RolloutIllegalStateException("Rollout can only be resumed in state paused but current state is "
                    + rollout.getStatus().name().toLowerCase());
        }
        mergedRollout.setStatus(RolloutStatus.RUNNING);
        rolloutRepository.save(mergedRollout);
    }

    @Override
    @Transactional(propagation = Propagation.REQUIRES_NEW, isolation = Isolation.READ_UNCOMMITTED)
    @Modifying
    public void checkRunningRollouts(final long delayBetweenChecks) {
        final long lastCheck = System.currentTimeMillis();
        final int updated = rolloutRepository.updateLastCheck(lastCheck, delayBetweenChecks, RolloutStatus.RUNNING);

        if (updated == 0) {
            // nothing to check, maybe another instance already checked in
            // between
            LOGGER.debug("No rolloutcheck necessary for current scheduled check {}, next check at {}", lastCheck,
                    lastCheck + delayBetweenChecks);
            return;
        }

        final List<JpaRollout> rolloutsToCheck = rolloutRepository.findByLastCheckAndStatus(lastCheck,
                RolloutStatus.RUNNING);
        LOGGER.info("Found {} running rollouts to check", rolloutsToCheck.size());

        for (final JpaRollout rollout : rolloutsToCheck) {
            LOGGER.debug("Checking rollout {}", rollout);

            final List<JpaRolloutGroup> rolloutGroupsRunning = rolloutGroupRepository.findByRolloutAndStatus(rollout,
                    RolloutGroupStatus.RUNNING);

            if (rolloutGroupsRunning.isEmpty()) {
                // no running rollouts, probably there was an error
                // somewhere at the latest group. And the latest group has
                // been switched from running into error state. So we need
                // to find the latest group which
                executeLatestRolloutGroup(rollout);
            } else {
                LOGGER.debug("Rollout {} has {} running groups", rollout.getId(), rolloutGroupsRunning.size());
                executeRolloutGroups(rollout, rolloutGroupsRunning);
            }

            if (isRolloutComplete(rollout)) {
                LOGGER.info("Rollout {} is finished, setting finished status", rollout);
                rollout.setStatus(RolloutStatus.FINISHED);
                rolloutRepository.save(rollout);
            }
        }
    }

    private void executeRolloutGroups(final JpaRollout rollout, final List<JpaRolloutGroup> rolloutGroups) {
        for (final JpaRolloutGroup rolloutGroup : rolloutGroups) {

            final long targetCount = countTargetsFrom(rolloutGroup);
            if (rolloutGroup.getTotalTargets() != targetCount) {
                updateTotalTargetCount(rolloutGroup, targetCount);
            }

            // error state check, do we need to stop the whole
            // rollout because of error?
            final boolean isError = checkErrorState(rollout, rolloutGroup);
            if (isError) {
                LOGGER.info("Rollout {} {} has error, calling error action", rollout.getName(), rollout.getId());
                callErrorAction(rollout, rolloutGroup);
            } else {
                // not in error so check finished state, do we need to
                // start the next group?
                final RolloutGroupSuccessCondition finishedCondition = rolloutGroup.getSuccessCondition();
                checkFinishCondition(rollout, rolloutGroup, finishedCondition);
                if (isRolloutGroupComplete(rollout, rolloutGroup)) {
                    rolloutGroup.setStatus(RolloutGroupStatus.FINISHED);
                    rolloutGroupRepository.save(rolloutGroup);
                }
            }
        }
    }

    private void updateTotalTargetCount(final JpaRolloutGroup rolloutGroup, final long countTargetsOfRolloutGroup) {
        final JpaRollout jpaRollout = (JpaRollout) rolloutGroup.getRollout();
        final long updatedTargetCount = jpaRollout.getTotalTargets()
                - (rolloutGroup.getTotalTargets() - countTargetsOfRolloutGroup);
        jpaRollout.setTotalTargets(updatedTargetCount);
        final JpaRolloutGroup jpaRolloutGroup = rolloutGroup;
        jpaRolloutGroup.setTotalTargets((int) countTargetsOfRolloutGroup);
        rolloutRepository.save(jpaRollout);
        rolloutGroupRepository.save(jpaRolloutGroup);
    }

    private long countTargetsFrom(final JpaRolloutGroup rolloutGroup) {
        return rolloutGroupManagement.countTargetsOfRolloutsGroup(rolloutGroup.getId());
    }

    private void executeLatestRolloutGroup(final JpaRollout rollout) {
        final List<JpaRolloutGroup> latestRolloutGroup = rolloutGroupRepository
                .findByRolloutAndStatusNotOrderByIdDesc(rollout, RolloutGroupStatus.SCHEDULED);
        if (latestRolloutGroup.isEmpty()) {
            return;
        }
        executeRolloutGroupSuccessAction(rollout, latestRolloutGroup.get(0));
    }

    private void callErrorAction(final Rollout rollout, final RolloutGroup rolloutGroup) {
        try {
            context.getBean(rolloutGroup.getErrorAction().getBeanName(), RolloutGroupActionEvaluator.class)
                    .eval(rollout, rolloutGroup, rolloutGroup.getErrorActionExp());
        } catch (final BeansException e) {
            LOGGER.error("Something bad happend when accessing the error action bean {}",
                    rolloutGroup.getErrorAction().getBeanName(), e);
        }
    }

    private boolean isRolloutComplete(final JpaRollout rollout) {
        final Long groupsActiveLeft = rolloutGroupRepository.countByRolloutAndStatusOrStatus(rollout,
                RolloutGroupStatus.RUNNING, RolloutGroupStatus.SCHEDULED);
        return groupsActiveLeft == 0;
    }

    private boolean isRolloutGroupComplete(final JpaRollout rollout, final JpaRolloutGroup rolloutGroup) {
        final Long actionsLeftForRollout = actionRepository
                .countByRolloutAndRolloutGroupAndStatusNotAndStatusNotAndStatusNot(rollout, rolloutGroup,
                        Action.Status.ERROR, Action.Status.FINISHED, Action.Status.CANCELED);
        return actionsLeftForRollout == 0;
    }

    private boolean checkErrorState(final Rollout rollout, final RolloutGroup rolloutGroup) {

        final RolloutGroupErrorCondition errorCondition = rolloutGroup.getErrorCondition();

        if (errorCondition == null) {
            // there is no error condition, so return false, don't have error.
            return false;
        }
        try {
            return context.getBean(errorCondition.getBeanName(), RolloutGroupConditionEvaluator.class).eval(rollout,
                    rolloutGroup, rolloutGroup.getErrorConditionExp());
        } catch (final BeansException e) {
            LOGGER.error("Something bad happend when accessing the error condition bean {}",
                    errorCondition.getBeanName(), e);
            return false;
        }
    }

    private boolean checkFinishCondition(final Rollout rollout, final RolloutGroup rolloutGroup,
            final RolloutGroupSuccessCondition finishCondition) {
        LOGGER.trace("Checking finish condition {} on rolloutgroup {}", finishCondition, rolloutGroup);
        try {
            final boolean isFinished = context
                    .getBean(finishCondition.getBeanName(), RolloutGroupConditionEvaluator.class)
                    .eval(rollout, rolloutGroup, rolloutGroup.getSuccessConditionExp());
            if (isFinished) {
                LOGGER.info("Rolloutgroup {} is finished, starting next group", rolloutGroup);
                executeRolloutGroupSuccessAction(rollout, rolloutGroup);
            } else {
                LOGGER.debug("Rolloutgroup {} is still running", rolloutGroup);
            }
            return isFinished;
        } catch (final BeansException e) {
            LOGGER.error("Something bad happend when accessing the finish condition bean {}",
                    finishCondition.getBeanName(), e);
            return false;
        }
    }

    private void executeRolloutGroupSuccessAction(final Rollout rollout, final RolloutGroup rolloutGroup) {
        context.getBean(rolloutGroup.getSuccessAction().getBeanName(), RolloutGroupActionEvaluator.class).eval(rollout,
                rolloutGroup, rolloutGroup.getSuccessActionExp());
    }

    @Override
    @Transactional(propagation = Propagation.REQUIRES_NEW, isolation = Isolation.READ_UNCOMMITTED)
    @Modifying
    public void checkCreatingRollouts(long delayBetweenChecks) {
        final long lastCheck = System.currentTimeMillis();
        final int updated = rolloutRepository.updateLastCheck(lastCheck, delayBetweenChecks, RolloutStatus.CREATING);
        if (updated == 0) {
            // nothing to check, maybe another instance already checked in
            // between
            LOGGER.debug("No rollouts creating check necessary for current scheduled check {}, next check at {}", lastCheck,
                    lastCheck + delayBetweenChecks);
            return;
        }

        final List<JpaRollout> rolloutsToCheck = rolloutRepository.findByLastCheckAndStatus(lastCheck,
                RolloutStatus.CREATING);
        LOGGER.info("Found {} creating rollouts to check", rolloutsToCheck.size());

        rolloutsToCheck.forEach(this::fillRolloutGroupsWithTargets);

    }

    @Override
    @Transactional(propagation = Propagation.REQUIRES_NEW, isolation = Isolation.READ_UNCOMMITTED)
    @Modifying
    public void checkStartingRollouts(long delayBetweenChecks) {
        final long lastCheck = System.currentTimeMillis();
        final int updated = rolloutRepository.updateLastCheck(lastCheck, delayBetweenChecks, RolloutStatus.STARTING);
        if (updated == 0) {
            // nothing to check, maybe another instance already checked in
            // between
            LOGGER.debug("No rollouts starting check necessary for current scheduled check {}, next check at {}", lastCheck,
                    lastCheck + delayBetweenChecks);
            return;
        }

        final List<JpaRollout> rolloutsToCheck = rolloutRepository.findByLastCheckAndStatus(lastCheck,
                RolloutStatus.STARTING);
        LOGGER.info("Found {} starting rollouts to check", rolloutsToCheck.size());

        rolloutsToCheck.forEach(rollout -> {
            if(ensureAllGroupsAreScheduled(rollout)) {
                startFirstRolloutGroup(rollout);
            }
        });

    }

    @Override
    public Long countRolloutsAll() {
        return rolloutRepository.count();
    }

    @Override
    public Long countRolloutsAllByFilters(final String searchText) {
        return rolloutRepository.count(likeNameOrDescription(searchText));
    }

    private static Specification<JpaRollout> likeNameOrDescription(final String searchText) {
        return (rolloutRoot, query, criteriaBuilder) -> {
            final String searchTextToLower = searchText.toLowerCase();
            return criteriaBuilder.or(
                    criteriaBuilder.like(criteriaBuilder.lower(rolloutRoot.get(JpaRollout_.name)), searchTextToLower),
                    criteriaBuilder.like(criteriaBuilder.lower(rolloutRoot.get(JpaRollout_.description)),
                            searchTextToLower));
        };
    }

    @Override
    public Slice<Rollout> findRolloutByFilters(final Pageable pageable, final String searchText) {
        final Specification<JpaRollout> specs = likeNameOrDescription(searchText);
        final Slice<JpaRollout> findAll = criteriaNoCountDao.findAll(specs, pageable, JpaRollout.class);
        setRolloutStatusDetails(findAll);
        return convertPage(findAll, pageable);
    }

    @Override
    public Rollout findRolloutByName(final String rolloutName) {
        return rolloutRepository.findByName(rolloutName);
    }

    @Override
    @Transactional(isolation = Isolation.READ_UNCOMMITTED)
    @Modifying
    public Rollout updateRollout(final RolloutUpdate u) {
        final GenericRolloutUpdate update = (GenericRolloutUpdate) u;
        final JpaRollout rollout = Optional.ofNullable(rolloutRepository.findOne(update.getId()))
                .orElseThrow(() -> new EntityNotFoundException("Rollout with id " + update.getId() + " not found."));

        update.getName().ifPresent(rollout::setName);
        update.getDescription().ifPresent(rollout::setDescription);

        return rolloutRepository.save(rollout);
    }

    @Override
    public Page<Rollout> findAllRolloutsWithDetailedStatus(final Pageable pageable) {
        final Page<JpaRollout> rollouts = rolloutRepository.findAll(pageable);
        setRolloutStatusDetails(rollouts);
        return convertPage(rollouts, pageable);

    }

    @Override
    public Rollout findRolloutWithDetailedStatus(final Long rolloutId) {
        final Rollout rollout = findRolloutById(rolloutId);
        final List<TotalTargetCountActionStatus> rolloutStatusCountItems = actionRepository
                .getStatusCountByRolloutId(rolloutId);
        final TotalTargetCountStatus totalTargetCountStatus = new TotalTargetCountStatus(rolloutStatusCountItems,
                rollout.getTotalTargets());
        ((JpaRollout) rollout).setTotalTargetCountStatus(totalTargetCountStatus);
        return rollout;
    }

    private Map<Long, List<TotalTargetCountActionStatus>> getStatusCountItemForRollout(final List<Long> rolloutIds) {
        final List<TotalTargetCountActionStatus> resultList = actionRepository.getStatusCountByRolloutId(rolloutIds);
        return resultList.stream().collect(Collectors.groupingBy(TotalTargetCountActionStatus::getId));
    }

    private void setRolloutStatusDetails(final Slice<JpaRollout> rollouts) {
        final List<Long> rolloutIds = rollouts.getContent().stream().map(rollout -> rollout.getId())
                .collect(Collectors.toList());
        final Map<Long, List<TotalTargetCountActionStatus>> allStatesForRollout = getStatusCountItemForRollout(
                rolloutIds);

        for (final Rollout rollout : rollouts) {
            final TotalTargetCountStatus totalTargetCountStatus = new TotalTargetCountStatus(
                    allStatesForRollout.get(rollout.getId()), rollout.getTotalTargets());
            ((JpaRollout) rollout).setTotalTargetCountStatus(totalTargetCountStatus);
        }
    }

    private static void checkIfRolloutCanStarted(final Rollout rollout, final Rollout mergedRollout) {
        if (!(RolloutStatus.READY.equals(mergedRollout.getStatus()))) {
            throw new RolloutIllegalStateException("Rollout can only be started in state ready but current state is "
                    + rollout.getStatus().name().toLowerCase());
        }
    }

    @Override
    public float getFinishedPercentForRunningGroup(final Long rolloutId, final RolloutGroup rolloutGroup) {
        final long totalGroup = rolloutGroup.getTotalTargets();
        final Long finished = actionRepository.countByRolloutIdAndRolloutGroupIdAndStatus(rolloutId,
                rolloutGroup.getId(), Action.Status.FINISHED);
        if (totalGroup == 0) {
            // in case e.g. targets has been deleted we don't have any actions
            // left for this group, so the group is finished
            return 100;
        }
        // calculate threshold
        return ((float) finished / (float) totalGroup) * 100;
    }

}<|MERGE_RESOLUTION|>--- conflicted
+++ resolved
@@ -11,17 +11,12 @@
 import java.util.Collections;
 import java.util.List;
 import java.util.Map;
-<<<<<<< HEAD
 import java.util.Optional;
-import java.util.Set;
-import java.util.concurrent.ConcurrentHashMap;
-import java.util.concurrent.Executor;
-=======
->>>>>>> b6834e9e
 import java.util.stream.Collectors;
 
 import javax.persistence.EntityManager;
 import javax.persistence.EntityNotFoundException;
+import javax.validation.ConstraintDeclarationException;
 
 import org.apache.commons.lang3.StringUtils;
 import org.eclipse.hawkbit.repository.DeploymentManagement;
@@ -31,16 +26,13 @@
 import org.eclipse.hawkbit.repository.TargetManagement;
 import org.eclipse.hawkbit.repository.builder.GenericRolloutUpdate;
 import org.eclipse.hawkbit.repository.builder.RolloutCreate;
+import org.eclipse.hawkbit.repository.builder.RolloutGroupCreate;
 import org.eclipse.hawkbit.repository.builder.RolloutUpdate;
 import org.eclipse.hawkbit.repository.event.remote.entity.RolloutGroupCreatedEvent;
+import org.eclipse.hawkbit.repository.exception.ConstraintViolationException;
 import org.eclipse.hawkbit.repository.exception.EntityAlreadyExistsException;
 import org.eclipse.hawkbit.repository.exception.RolloutIllegalStateException;
-<<<<<<< HEAD
-import org.eclipse.hawkbit.repository.jpa.builder.JpaRolloutCreate;
-=======
-import org.eclipse.hawkbit.repository.exception.RolloutVerificationException;
 import org.eclipse.hawkbit.repository.jpa.executor.AfterTransactionCommitExecutor;
->>>>>>> b6834e9e
 import org.eclipse.hawkbit.repository.jpa.model.JpaRollout;
 import org.eclipse.hawkbit.repository.jpa.model.JpaRolloutGroup;
 import org.eclipse.hawkbit.repository.jpa.model.JpaRollout_;
@@ -95,7 +87,8 @@
     private static final Logger LOGGER = LoggerFactory.getLogger(RolloutManagement.class);
 
     /**
-     * Maximum amount of targets that are assigned to a Rollout Group in one transaction.
+     * Maximum amount of targets that are assigned to a Rollout Group in one
+     * transaction.
      */
     private static final long TRANSACTION_TARGETS = 1000;
 
@@ -173,64 +166,32 @@
     @Override
     @Transactional(isolation = Isolation.READ_UNCOMMITTED)
     @Modifying
-    public Rollout createRollout(final RolloutCreate c, final int amountGroup,
+    public Rollout createRollout(final RolloutCreate rollout, final int amountGroup,
             final RolloutGroupConditions conditions) {
-<<<<<<< HEAD
-        final JpaRolloutCreate create = (JpaRolloutCreate) c;
-
-        final JpaRollout savedRollout = createRollout(create.build(), amountGroup);
-=======
         RolloutHelper.verifyRolloutGroupParameter(amountGroup);
-        final JpaRollout savedRollout = createRollout((JpaRollout) rollout);
->>>>>>> b6834e9e
+        final JpaRollout savedRollout = createRollout((JpaRollout) rollout.build());
         return createRolloutGroups(amountGroup, conditions, savedRollout);
     }
 
     @Override
     @Transactional(isolation = Isolation.READ_UNCOMMITTED)
     @Modifying
-<<<<<<< HEAD
-    public Rollout createRolloutAsync(final RolloutCreate c, final int amountGroup,
+    public Rollout createRollout(final RolloutCreate rollout, final List<RolloutGroupCreate> groups,
             final RolloutGroupConditions conditions) {
-        final JpaRolloutCreate create = (JpaRolloutCreate) c;
-        final JpaRollout savedRollout = createRollout(create.build(), amountGroup);
-        creatingRollouts.add(savedRollout.getName());
-        // need to flush the entity manager here to get the ID of the rollout,
-        // because entity manager is set to FlushMode#Auto, entitymanager will
-        // flush the Target entity, due the indirect relationship to the Rollout
-        // entity without set an ID JPA is throwing a Invalid
-        // 'org.springframework.dao.InvalidDataAccessApiUsageException: During
-        // synchronization aect was found through a relationship that was not
-        // marked cascade PERSIST'
-        entityManager.flush();
-        executor.execute(() -> {
-            try {
-                createRolloutGroupsInNewTransaction(amountGroup, conditions, savedRollout);
-            } finally {
-                creatingRollouts.remove(savedRollout.getName());
-            }
-        });
-        return savedRollout;
-    }
-=======
-    public Rollout createRollout(final Rollout rollout,
-                                 final List<RolloutGroup> groups,
-                                 final RolloutGroupConditions conditions) {
         RolloutHelper.verifyRolloutGroupParameter(groups.size());
-        final JpaRollout savedRollout = createRollout((JpaRollout) rollout);
+        final JpaRollout savedRollout = createRollout((JpaRollout) rollout.build());
         return createRolloutGroups(groups, conditions, savedRollout);
     }
 
     private JpaRollout createRollout(final JpaRollout rollout) {
-        JpaRollout existingRollout = rolloutRepository.findByName(rollout.getName());
-        if(existingRollout != null) {
+        final JpaRollout existingRollout = rolloutRepository.findByName(rollout.getName());
+        if (existingRollout != null) {
             throw new EntityAlreadyExistsException(existingRollout.getName());
         }
->>>>>>> b6834e9e
 
         final Long totalTargets = targetManagement.countTargetByTargetFilterQuery(rollout.getTargetFilterQuery());
-        if(totalTargets == 0) {
-            throw new RolloutVerificationException("Rollout does not match any existing targets");
+        if (totalTargets == 0) {
+            throw new ConstraintViolationException("Rollout does not match any existing targets");
         }
         rollout.setTotalTargets(totalTargets);
         return rolloutRepository.save(rollout);
@@ -276,14 +237,14 @@
         return rolloutRepository.save(savedRollout);
     }
 
-    private Rollout createRolloutGroups(final List<RolloutGroup> groupList, final RolloutGroupConditions conditions,
-            final Rollout rollout) {
+    private Rollout createRolloutGroups(final List<RolloutGroupCreate> groupList,
+            final RolloutGroupConditions conditions, final Rollout rollout) {
         RolloutHelper.verifyRolloutInStatus(rollout, RolloutStatus.CREATING);
         final JpaRollout savedRollout = (JpaRollout) rollout;
 
         // Preparing the groups
-        final List<RolloutGroup> groups = groupList.stream().map(
-                group -> RolloutHelper.prepareRolloutGroupWithDefaultConditions(group, conditions))
+        final List<RolloutGroup> groups = groupList.stream()
+                .map(group -> RolloutHelper.prepareRolloutGroupWithDefaultConditions(group, conditions))
                 .collect(Collectors.toList());
         groups.forEach(RolloutHelper::verifyRolloutGroupHasConditions);
 
@@ -334,14 +295,16 @@
     @Override
     @Transactional(isolation = Isolation.READ_UNCOMMITTED)
     @Modifying
-    public void fillRolloutGroupsWithTargets(final Rollout rollout) {
+    public void fillRolloutGroupsWithTargets(final Long rolloutId) {
+        final JpaRollout rollout = Optional.ofNullable(rolloutRepository.findOne(rolloutId))
+                .orElseThrow(() -> new EntityNotFoundException("Rollout with id " + rolloutId + " not found."));
+
         RolloutHelper.verifyRolloutInStatus(rollout, RolloutStatus.CREATING);
-        final JpaRollout jpaRollout = (JpaRollout) rollout;
-
-        List<RolloutGroup> rolloutGroups = RolloutHelper.getOrderedGroups(rollout);
+
+        final List<RolloutGroup> rolloutGroups = RolloutHelper.getOrderedGroups(rollout);
         int readyGroups = 0;
         int totalTargets = 0;
-        for (RolloutGroup group : rolloutGroups) {
+        for (final RolloutGroup group : rolloutGroups) {
             if (group.getStatus() != RolloutGroupStatus.CREATING) {
                 readyGroups++;
                 totalTargets += group.getTotalTargets();
@@ -349,25 +312,26 @@
             }
 
             final RolloutGroup filledGroup = fillRolloutGroupWithTargets(rollout, group);
-            if(filledGroup.getStatus() == RolloutGroupStatus.READY) {
+            if (filledGroup.getStatus() == RolloutGroupStatus.READY) {
                 readyGroups++;
                 totalTargets += filledGroup.getTotalTargets();
             }
         }
 
-        // When all groups are ready the rollout status can be changed to be ready, too.
-        if(readyGroups == rolloutGroups.size()) {
-            jpaRollout.setStatus(RolloutStatus.READY);
-            jpaRollout.setLastCheck(0);
-            jpaRollout.setTotalTargets(totalTargets);
-            rolloutRepository.save(jpaRollout);
+        // When all groups are ready the rollout status can be changed to be
+        // ready, too.
+        if (readyGroups == rolloutGroups.size()) {
+            rollout.setStatus(RolloutStatus.READY);
+            rollout.setLastCheck(0);
+            rollout.setTotalTargets(totalTargets);
+            rolloutRepository.save(rollout);
         }
     }
 
     private RolloutGroup fillRolloutGroupWithTargets(final Rollout rollout, final RolloutGroup group1) {
         RolloutHelper.verifyRolloutInStatus(rollout, RolloutStatus.CREATING);
 
-        JpaRolloutGroup group = (JpaRolloutGroup) group1;
+        final JpaRolloutGroup group = (JpaRolloutGroup) group1;
 
         final String baseFilter = RolloutHelper.getTargetFilterQuery(rollout);
         final String groupTargetFilter;
@@ -406,13 +370,13 @@
             group.setTotalTargets(rolloutTargetGroupRepository.countByRolloutGroup(group).intValue());
             return rolloutGroupRepository.save(group);
 
-        } catch (TransactionException e) {
+        } catch (final TransactionException e) {
             LOGGER.warn("Transaction assigning Targets to RolloutGroup failed", e);
             return group;
         }
     }
 
-    private Long runInNewCountingTransaction(final String transactionName, TransactionCallback<Long> action) {
+    private Long runInNewCountingTransaction(final String transactionName, final TransactionCallback<Long> action) {
         final DefaultTransactionDefinition def = new DefaultTransactionDefinition();
         def.setName(transactionName);
         def.setPropagationBehavior(TransactionDefinition.PROPAGATION_REQUIRES_NEW);
@@ -426,8 +390,8 @@
             final PageRequest pageRequest = new PageRequest(0, Math.toIntExact(limit));
             final List<RolloutGroup> readyGroups = RolloutHelper.getGroupsByStatusIncludingGroup(rollout,
                     RolloutGroupStatus.READY, group);
-            Page<Target> targets = targetManagement.findAllTargetsByTargetFilterQueryAndNotInRolloutGroups(pageRequest,
-                    readyGroups, targetFilter);
+            final Page<Target> targets = targetManagement
+                    .findAllTargetsByTargetFilterQueryAndNotInRolloutGroups(pageRequest, readyGroups, targetFilter);
 
             createAssignmentOfTargetsToGroup(targets, group);
 
@@ -443,7 +407,7 @@
         final String baseFilter = RolloutHelper.getTargetFilterQuery(rollout);
         final long totalTargets = targetManagement.countTargetByTargetFilterQuery(baseFilter);
         if (totalTargets == 0) {
-            throw new RolloutVerificationException("Rollout target filter does not match any targets");
+            throw new ConstraintDeclarationException("Rollout target filter does not match any targets");
         }
 
         long targetCount = totalTargets;
@@ -457,7 +421,8 @@
             final long overlappingTargets = countOverlappingTargetsWithPreviousGroups(baseFilter, groups, group, i);
 
             final long realTargetsInGroup;
-            // Assume that targets which were not used in the previous groups are used in this group
+            // Assume that targets which were not used in the previous groups
+            // are used in this group
             if (overlappingTargets > 0 && unusedTargetsCount > 0) {
                 realTargetsInGroup = targetsInGroupFilter - overlappingTargets + unusedTargetsCount;
                 unusedTargetsCount = 0;
@@ -480,15 +445,14 @@
         if (StringUtils.isEmpty(group.getTargetFilterQuery())) {
             return baseFilterCount;
         } else {
-            return targetManagement
-                    .countTargetByTargetFilterQuery(baseFilter + ";" + group.getTargetFilterQuery());
+            return targetManagement.countTargetByTargetFilterQuery(baseFilter + ";" + group.getTargetFilterQuery());
         }
     }
 
     private long countOverlappingTargetsWithPreviousGroups(final String baseFilter, final List<RolloutGroup> groups,
             final RolloutGroup group, final int groupIndex) {
         // there can't be overlapping targets in the first group
-        if(groupIndex == 0) {
+        if (groupIndex == 0) {
             return 0;
         }
         final List<RolloutGroup> previousGroups = groups.subList(0, groupIndex);
@@ -581,7 +545,7 @@
                 totalActionsCreated += actionsCreated;
             } while (actionsCreated > 0);
 
-        } catch (TransactionException e) {
+        } catch (final TransactionException e) {
             LOGGER.warn("Transaction assigning Targets to RolloutGroup failed", e);
             return 0;
         }
@@ -598,7 +562,7 @@
             final ActionType actionType = rollout.getActionType();
             final long forceTime = rollout.getForcedTime();
 
-            Page<Target> targets = targetManagement.findAllTargetsInRolloutGroupWithoutAction(pageRequest, group);
+            final Page<Target> targets = targetManagement.findAllTargetsInRolloutGroupWithoutAction(pageRequest, group);
             if (targets.getTotalElements() > 0) {
                 deploymentManagement.createScheduledAction(targets.getContent(), distributionSet, actionType, forceTime,
                         rollout, group);
@@ -804,19 +768,19 @@
     @Override
     @Transactional(propagation = Propagation.REQUIRES_NEW, isolation = Isolation.READ_UNCOMMITTED)
     @Modifying
-    public void checkCreatingRollouts(long delayBetweenChecks) {
+    public void checkCreatingRollouts(final long delayBetweenChecks) {
         final long lastCheck = System.currentTimeMillis();
         final int updated = rolloutRepository.updateLastCheck(lastCheck, delayBetweenChecks, RolloutStatus.CREATING);
         if (updated == 0) {
             // nothing to check, maybe another instance already checked in
             // between
-            LOGGER.debug("No rollouts creating check necessary for current scheduled check {}, next check at {}", lastCheck,
-                    lastCheck + delayBetweenChecks);
+            LOGGER.debug("No rollouts creating check necessary for current scheduled check {}, next check at {}",
+                    lastCheck, lastCheck + delayBetweenChecks);
             return;
         }
 
-        final List<JpaRollout> rolloutsToCheck = rolloutRepository.findByLastCheckAndStatus(lastCheck,
-                RolloutStatus.CREATING);
+        final List<Long> rolloutsToCheck = rolloutRepository.findByLastCheckAndStatus(lastCheck, RolloutStatus.CREATING)
+                .stream().map(Rollout::getId).collect(Collectors.toList());
         LOGGER.info("Found {} creating rollouts to check", rolloutsToCheck.size());
 
         rolloutsToCheck.forEach(this::fillRolloutGroupsWithTargets);
@@ -826,14 +790,14 @@
     @Override
     @Transactional(propagation = Propagation.REQUIRES_NEW, isolation = Isolation.READ_UNCOMMITTED)
     @Modifying
-    public void checkStartingRollouts(long delayBetweenChecks) {
+    public void checkStartingRollouts(final long delayBetweenChecks) {
         final long lastCheck = System.currentTimeMillis();
         final int updated = rolloutRepository.updateLastCheck(lastCheck, delayBetweenChecks, RolloutStatus.STARTING);
         if (updated == 0) {
             // nothing to check, maybe another instance already checked in
             // between
-            LOGGER.debug("No rollouts starting check necessary for current scheduled check {}, next check at {}", lastCheck,
-                    lastCheck + delayBetweenChecks);
+            LOGGER.debug("No rollouts starting check necessary for current scheduled check {}, next check at {}",
+                    lastCheck, lastCheck + delayBetweenChecks);
             return;
         }
 
@@ -842,7 +806,7 @@
         LOGGER.info("Found {} starting rollouts to check", rolloutsToCheck.size());
 
         rolloutsToCheck.forEach(rollout -> {
-            if(ensureAllGroupsAreScheduled(rollout)) {
+            if (ensureAllGroupsAreScheduled(rollout)) {
                 startFirstRolloutGroup(rollout);
             }
         });
