--- conflicted
+++ resolved
@@ -202,15 +202,11 @@
 
     private JpaRollout createRollout(final JpaRollout rollout) {
         WeightValidationHelper.usingContext(systemSecurityContext, tenantConfigurationManagement).validate(rollout);
-<<<<<<< HEAD
-        final long totalTargets = targetManagement.countByRsqlAndCompatible(rollout.getTargetFilterQuery(),
-=======
         long totalTargets;
         String errMsg;
         if (RolloutHelper.isRolloutRetried(rollout.getTargetFilterQuery())) {
             totalTargets = targetManagement.countByFailedInRollout(
                 RolloutHelper.getIdFromRetriedTargetFilter(rollout.getTargetFilterQuery()),
->>>>>>> dafc0830
                 rollout.getDistributionSet().getType().getId());
             errMsg = "No failed targets in Rollout";
          } else {
@@ -780,5 +776,4 @@
     }
 
     private record TargetCount(long total, String filter) {}
-
 }