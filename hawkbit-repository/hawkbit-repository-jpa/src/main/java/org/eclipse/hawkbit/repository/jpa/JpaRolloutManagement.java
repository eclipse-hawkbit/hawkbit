/**
 * Copyright (c) 2015 Bosch Software Innovations GmbH and others.
 *
 * All rights reserved. This program and the accompanying materials
 * are made available under the terms of the Eclipse Public License v1.0
 * which accompanies this distribution, and is available at
 * http://www.eclipse.org/legal/epl-v10.html
 */
package org.eclipse.hawkbit.repository.jpa;

import java.util.ArrayList;
import java.util.Collection;
import java.util.Collections;
import java.util.List;
import java.util.Map;
import java.util.Optional;
import java.util.function.Function;
import java.util.stream.Collectors;
import java.util.stream.StreamSupport;

import javax.persistence.EntityManager;
import javax.persistence.EntityNotFoundException;
import javax.validation.ConstraintDeclarationException;

import org.apache.commons.lang3.StringUtils;
import org.eclipse.hawkbit.repository.DeploymentManagement;
import org.eclipse.hawkbit.repository.DistributionSetManagement;
import org.eclipse.hawkbit.repository.RolloutFields;
import org.eclipse.hawkbit.repository.RolloutGroupManagement;
import org.eclipse.hawkbit.repository.RolloutManagement;
import org.eclipse.hawkbit.repository.TargetManagement;
import org.eclipse.hawkbit.repository.builder.GenericRolloutUpdate;
import org.eclipse.hawkbit.repository.builder.RolloutCreate;
import org.eclipse.hawkbit.repository.builder.RolloutGroupCreate;
import org.eclipse.hawkbit.repository.builder.RolloutUpdate;
import org.eclipse.hawkbit.repository.event.remote.entity.RolloutGroupCreatedEvent;
import org.eclipse.hawkbit.repository.exception.ConstraintViolationException;
import org.eclipse.hawkbit.repository.exception.EntityAlreadyExistsException;
import org.eclipse.hawkbit.repository.exception.RolloutIllegalStateException;
import org.eclipse.hawkbit.repository.jpa.executor.AfterTransactionCommitExecutor;
import org.eclipse.hawkbit.repository.jpa.model.JpaAction;
import org.eclipse.hawkbit.repository.jpa.model.JpaRollout;
import org.eclipse.hawkbit.repository.jpa.model.JpaRolloutGroup;
import org.eclipse.hawkbit.repository.jpa.model.RolloutTargetGroup;
import org.eclipse.hawkbit.repository.jpa.rollout.condition.RolloutGroupActionEvaluator;
import org.eclipse.hawkbit.repository.jpa.rollout.condition.RolloutGroupConditionEvaluator;
import org.eclipse.hawkbit.repository.jpa.rsql.RSQLUtility;
import org.eclipse.hawkbit.repository.jpa.specifications.RolloutSpecification;
import org.eclipse.hawkbit.repository.jpa.specifications.SpecificationsBuilder;
import org.eclipse.hawkbit.repository.model.Action;
import org.eclipse.hawkbit.repository.model.Action.ActionType;
import org.eclipse.hawkbit.repository.model.Action.Status;
import org.eclipse.hawkbit.repository.model.DistributionSet;
import org.eclipse.hawkbit.repository.model.Rollout;
import org.eclipse.hawkbit.repository.model.Rollout.RolloutStatus;
import org.eclipse.hawkbit.repository.model.RolloutGroup;
import org.eclipse.hawkbit.repository.model.RolloutGroup.RolloutGroupErrorCondition;
import org.eclipse.hawkbit.repository.model.RolloutGroup.RolloutGroupStatus;
import org.eclipse.hawkbit.repository.model.RolloutGroup.RolloutGroupSuccessCondition;
import org.eclipse.hawkbit.repository.model.RolloutGroupConditions;
import org.eclipse.hawkbit.repository.model.RolloutGroupsValidation;
import org.eclipse.hawkbit.repository.model.Target;
import org.eclipse.hawkbit.repository.model.TotalTargetCountActionStatus;
import org.eclipse.hawkbit.repository.model.TotalTargetCountStatus;
import org.eclipse.hawkbit.repository.rsql.VirtualPropertyReplacer;
import org.eclipse.persistence.descriptors.DescriptorEvent;
import org.slf4j.Logger;
import org.slf4j.LoggerFactory;
import org.springframework.beans.BeansException;
import org.springframework.beans.factory.annotation.Autowired;
import org.springframework.context.ApplicationContext;
import org.springframework.context.ApplicationEventPublisher;
import org.springframework.data.domain.Page;
import org.springframework.data.domain.PageRequest;
import org.springframework.data.domain.Pageable;
import org.springframework.data.domain.Slice;
import org.springframework.data.jpa.domain.Specification;
import org.springframework.data.jpa.repository.Modifying;
import org.springframework.scheduling.annotation.Async;
import org.springframework.scheduling.annotation.AsyncResult;
import org.springframework.transaction.PlatformTransactionManager;
import org.springframework.transaction.TransactionDefinition;
import org.springframework.transaction.TransactionException;
import org.springframework.transaction.annotation.Isolation;
import org.springframework.transaction.annotation.Propagation;
import org.springframework.transaction.annotation.Transactional;
import org.springframework.transaction.support.DefaultTransactionDefinition;
import org.springframework.transaction.support.TransactionCallback;
import org.springframework.transaction.support.TransactionTemplate;
import org.springframework.util.concurrent.ListenableFuture;
import org.springframework.validation.annotation.Validated;

import com.google.common.collect.Lists;

/**
 * JPA implementation of {@link RolloutManagement}.
 */
@Validated
@Transactional(readOnly = true, isolation = Isolation.READ_UNCOMMITTED)
public class JpaRolloutManagement implements RolloutManagement {
    private static final Logger LOGGER = LoggerFactory.getLogger(RolloutManagement.class);

    /**
     * Max amount of targets that are handled in one transaction.
     */
    private static final int TRANSACTION_TARGETS = 1000;

    /**
     * Maximum amount of actions that are deleted in one transaction.
     */
    private static final int TRANSACTION_ACTIONS = 1000;

    @Autowired
    private RolloutRepository rolloutRepository;

    @Autowired
    private TargetManagement targetManagement;

    @Autowired
    private RolloutGroupRepository rolloutGroupRepository;

    @Autowired
    private DeploymentManagement deploymentManagement;

    @Autowired
    private RolloutTargetGroupRepository rolloutTargetGroupRepository;

    @Autowired
    private RolloutGroupManagement rolloutGroupManagement;

    @Autowired
    private DistributionSetManagement distributionSetManagement;

    @Autowired
    private ActionRepository actionRepository;

    @Autowired
    private ApplicationContext context;

    @Autowired
    private ApplicationEventPublisher eventPublisher;

    @Autowired
    private PlatformTransactionManager txManager;

    @Autowired
    private VirtualPropertyReplacer virtualPropertyReplacer;

    @Autowired
    private AfterTransactionCommitExecutor afterCommit;

    @Autowired
    private EntityManager entityManager;

    @Override
<<<<<<< HEAD
    public Page<Rollout> findAll(final Pageable pageable, final Boolean deleted) {
        Specification<JpaRollout> spec = null;
        if (deleted != null) {
            spec = RolloutSpecification.isDeleted(deleted);
        }
        return convertPage(rolloutRepository.findAll(spec, pageable), pageable);
    }

    private static Page<Rollout> convertPage(final Page<JpaRollout> findAll, final Pageable pageable) {
        return new PageImpl<>(Collections.unmodifiableList(findAll.getContent()), pageable, findAll.getTotalElements());
    }

    private static Slice<Rollout> convertPage(final Slice<JpaRollout> findAll, final Pageable pageable) {
        return new PageImpl<>(Collections.unmodifiableList(findAll.getContent()), pageable, 0);
=======
    public Page<Rollout> findAll(final Pageable pageable) {
        return RolloutHelper.convertPage(rolloutRepository.findAll(pageable), pageable);
>>>>>>> 9980fd56
    }

    @Override
    public Page<Rollout> findAllByPredicate(final String rsqlParam, final Pageable pageable, final Boolean deleted) {
        final List<Specification<JpaRollout>> specList = new ArrayList<>(2);
        specList.add(RSQLUtility.parse(rsqlParam, RolloutFields.class, virtualPropertyReplacer));
        if (deleted != null) {
            specList.add(RolloutSpecification.isDeleted(deleted));
        }

        return convertPage(findByCriteriaAPI(pageable, specList), pageable);
    }

<<<<<<< HEAD
    /**
     * executes findAll with the given {@link Rollout} {@link Specification}s.
     *
     * @param pageable
     *            paging parameter
     * @param specList
     *            list of @link {@link Specification}
     * @return the page with the found {@link Rollout}
     */
    private Page<JpaRollout> findByCriteriaAPI(final Pageable pageable,
            final List<Specification<JpaRollout>> specList) {

        if (specList == null || specList.isEmpty()) {
            return rolloutRepository.findAll(pageable);
        }

        return rolloutRepository.findAll(SpecificationsBuilder.combineWithAnd(specList), pageable);
=======
        final Page<JpaRollout> findAll = rolloutRepository.findAll(specification, pageable);
        return RolloutHelper.convertPage(findAll, pageable);
>>>>>>> 9980fd56
    }

    @Override
    public Rollout findRolloutById(final Long rolloutId) {
        return rolloutRepository.findOne(rolloutId);
    }

    @Override
    @Transactional(isolation = Isolation.READ_UNCOMMITTED)
    @Modifying
    public Rollout createRollout(final RolloutCreate rollout, final int amountGroup,
            final RolloutGroupConditions conditions) {
        RolloutHelper.verifyRolloutGroupParameter(amountGroup);
        final JpaRollout savedRollout = createRollout((JpaRollout) rollout.build());
        return createRolloutGroups(amountGroup, conditions, savedRollout);
    }

    @Override
    @Transactional(isolation = Isolation.READ_UNCOMMITTED)
    @Modifying
    public Rollout createRollout(final RolloutCreate rollout, final List<RolloutGroupCreate> groups,
            final RolloutGroupConditions conditions) {
        RolloutHelper.verifyRolloutGroupParameter(groups.size());
        final JpaRollout savedRollout = createRollout((JpaRollout) rollout.build());
        return createRolloutGroups(groups, conditions, savedRollout);
    }

    private JpaRollout createRollout(final JpaRollout rollout) {
        final JpaRollout existingRollout = rolloutRepository.findByName(rollout.getName());
        if (existingRollout != null) {
            throw new EntityAlreadyExistsException(existingRollout.getName());
        }

        final Long totalTargets = targetManagement.countTargetByTargetFilterQuery(rollout.getTargetFilterQuery());
        if (totalTargets == 0) {
            throw new ConstraintViolationException("Rollout does not match any existing targets");
        }
        rollout.setTotalTargets(totalTargets);
        return rolloutRepository.save(rollout);
    }

    private Rollout createRolloutGroups(final int amountOfGroups, final RolloutGroupConditions conditions,
            final Rollout rollout) {
        RolloutHelper.verifyRolloutInStatus(rollout, RolloutStatus.CREATING);
        RolloutHelper.verifyRolloutGroupConditions(conditions);

        final JpaRollout savedRollout = (JpaRollout) rollout;

        RolloutGroup lastSavedGroup = null;
        for (int i = 0; i < amountOfGroups; i++) {
            final String nameAndDesc = "group-" + (i + 1);
            final JpaRolloutGroup group = new JpaRolloutGroup();
            group.setName(nameAndDesc);
            group.setDescription(nameAndDesc);
            group.setRollout(savedRollout);
            group.setParent(lastSavedGroup);
            group.setStatus(RolloutGroupStatus.CREATING);

            group.setSuccessCondition(conditions.getSuccessCondition());
            group.setSuccessConditionExp(conditions.getSuccessConditionExp());

            group.setSuccessAction(conditions.getSuccessAction());
            group.setSuccessActionExp(conditions.getSuccessActionExp());

            group.setErrorCondition(conditions.getErrorCondition());
            group.setErrorConditionExp(conditions.getErrorConditionExp());

            group.setErrorAction(conditions.getErrorAction());
            group.setErrorActionExp(conditions.getErrorActionExp());

            group.setTargetPercentage(1.0F / (amountOfGroups - i) * 100);

            lastSavedGroup = rolloutGroupRepository.save(group);
            publishRolloutGroupCreatedEventAfterCommit(lastSavedGroup);
        }

        savedRollout.setRolloutGroupsCreated(amountOfGroups);
        return rolloutRepository.save(savedRollout);
    }

    private Rollout createRolloutGroups(final List<RolloutGroupCreate> groupList,
            final RolloutGroupConditions conditions, final Rollout rollout) {
        RolloutHelper.verifyRolloutInStatus(rollout, RolloutStatus.CREATING);
        final JpaRollout savedRollout = (JpaRollout) rollout;

        // Preparing the groups
        final List<RolloutGroup> groups = groupList.stream()
                .map(group -> RolloutHelper.prepareRolloutGroupWithDefaultConditions(group, conditions))
                .collect(Collectors.toList());
        groups.forEach(RolloutHelper::verifyRolloutGroupHasConditions);

        RolloutHelper.verifyRemainingTargets(
                calculateRemainingTargets(groups, savedRollout.getTargetFilterQuery(), savedRollout.getCreatedAt()));

        // Persisting the groups
        RolloutGroup lastSavedGroup = null;
        for (final RolloutGroup srcGroup : groups) {
            final JpaRolloutGroup group = new JpaRolloutGroup();
            group.setName(srcGroup.getName());
            group.setDescription(srcGroup.getDescription());
            group.setRollout(savedRollout);
            group.setParent(lastSavedGroup);
            group.setStatus(RolloutGroupStatus.CREATING);

            group.setTargetPercentage(srcGroup.getTargetPercentage());
            if (srcGroup.getTargetFilterQuery() != null) {
                group.setTargetFilterQuery(srcGroup.getTargetFilterQuery());
            } else {
                group.setTargetFilterQuery("");
            }

            group.setSuccessCondition(srcGroup.getSuccessCondition());
            group.setSuccessConditionExp(srcGroup.getSuccessConditionExp());

            group.setSuccessAction(srcGroup.getSuccessAction());
            group.setSuccessActionExp(srcGroup.getSuccessActionExp());

            group.setErrorCondition(srcGroup.getErrorCondition());
            group.setErrorConditionExp(srcGroup.getErrorConditionExp());

            group.setErrorAction(srcGroup.getErrorAction());
            group.setErrorActionExp(srcGroup.getErrorActionExp());

            lastSavedGroup = rolloutGroupRepository.save(group);
            publishRolloutGroupCreatedEventAfterCommit(lastSavedGroup);
        }

        savedRollout.setRolloutGroupsCreated(groups.size());
        return rolloutRepository.save(savedRollout);
    }

    private void publishRolloutGroupCreatedEventAfterCommit(final RolloutGroup group) {
        afterCommit
                .afterCommit(() -> eventPublisher.publishEvent(new RolloutGroupCreatedEvent(group, context.getId())));
    }

    @Override
    @Transactional(isolation = Isolation.READ_UNCOMMITTED)
    @Modifying
    public void fillRolloutGroupsWithTargets(final Long rolloutId) {
        final JpaRollout rollout = Optional.ofNullable(rolloutRepository.findOne(rolloutId))
                .orElseThrow(() -> new EntityNotFoundException("Rollout with id " + rolloutId + " not found."));

        RolloutHelper.verifyRolloutInStatus(rollout, RolloutStatus.CREATING);

        final List<RolloutGroup> rolloutGroups = RolloutHelper.getOrderedGroups(rollout);
        int readyGroups = 0;
        int totalTargets = 0;
        for (final RolloutGroup group : rolloutGroups) {
            if (group.getStatus() != RolloutGroupStatus.CREATING) {
                readyGroups++;
                totalTargets += group.getTotalTargets();
                continue;
            }

            final RolloutGroup filledGroup = fillRolloutGroupWithTargets(rollout, group);
            if (filledGroup.getStatus() == RolloutGroupStatus.READY) {
                readyGroups++;
                totalTargets += filledGroup.getTotalTargets();
            }
        }

        // When all groups are ready the rollout status can be changed to be
        // ready, too.
        if (readyGroups == rolloutGroups.size()) {
            rollout.setStatus(RolloutStatus.READY);
            rollout.setLastCheck(0);
            rollout.setTotalTargets(totalTargets);
            rolloutRepository.save(rollout);
        }
    }

    private RolloutGroup fillRolloutGroupWithTargets(final Rollout rollout, final RolloutGroup group1) {
        RolloutHelper.verifyRolloutInStatus(rollout, RolloutStatus.CREATING);

        final JpaRolloutGroup group = (JpaRolloutGroup) group1;

        final String baseFilter = RolloutHelper.getTargetFilterQuery(rollout);
        final String groupTargetFilter;
        if (StringUtils.isEmpty(group.getTargetFilterQuery())) {
            groupTargetFilter = baseFilter;
        } else {
            groupTargetFilter = baseFilter + ";" + group.getTargetFilterQuery();
        }

        final List<Long> readyGroups = RolloutHelper.getGroupsByStatusIncludingGroup(rollout, RolloutGroupStatus.READY,
                group);

        final long targetsInGroupFilter = targetManagement
                .countAllTargetsByTargetFilterQueryAndNotInRolloutGroups(readyGroups, groupTargetFilter);
        final long expectedInGroup = Math.round(group.getTargetPercentage() / 100 * (double) targetsInGroupFilter);
        final long currentlyInGroup = rolloutTargetGroupRepository.countByRolloutGroup(group);

        // Switch the Group status to READY, when there are enough Targets in
        // the Group
        if (currentlyInGroup >= expectedInGroup) {
            group.setStatus(RolloutGroupStatus.READY);
            return rolloutGroupRepository.save(group);
        }

        long targetsLeftToAdd = expectedInGroup - currentlyInGroup;

        try {
            do {
                // Add up to TRANSACTION_TARGETS of the left targets
                // In case a TransactionException is thrown this loop aborts
                targetsLeftToAdd -= assignTargetsToGroupInNewTransaction(rollout, group, groupTargetFilter,
                        Math.min(TRANSACTION_TARGETS, targetsLeftToAdd));
            } while (targetsLeftToAdd > 0);

            group.setStatus(RolloutGroupStatus.READY);
            group.setTotalTargets(rolloutTargetGroupRepository.countByRolloutGroup(group).intValue());
            return rolloutGroupRepository.save(group);

        } catch (final TransactionException e) {
            LOGGER.warn("Transaction assigning Targets to RolloutGroup failed", e);
            return group;
        }
    }

    private int runInNewTransaction(final String transactionName, final TransactionCallback<Integer> action) {
        final DefaultTransactionDefinition def = new DefaultTransactionDefinition();
        def.setName(transactionName);
        def.setPropagationBehavior(TransactionDefinition.PROPAGATION_REQUIRES_NEW);
        def.setIsolationLevel(Isolation.READ_UNCOMMITTED.value());
        return new TransactionTemplate(txManager, def).execute(action);
    }

    private Integer assignTargetsToGroupInNewTransaction(final Rollout rollout, final RolloutGroup group,
            final String targetFilter, final long limit) {

        return runInNewTransaction("assignTargetsToRolloutGroup", status -> {
            final PageRequest pageRequest = new PageRequest(0, Math.toIntExact(limit));
            final List<Long> readyGroups = RolloutHelper.getGroupsByStatusIncludingGroup(rollout,
                    RolloutGroupStatus.READY, group);
            final Page<Target> targets = targetManagement
                    .findAllTargetsByTargetFilterQueryAndNotInRolloutGroups(pageRequest, readyGroups, targetFilter);

            createAssignmentOfTargetsToGroup(targets, group);

            return targets.getNumberOfElements();
        });
    }

    private void createAssignmentOfTargetsToGroup(final Page<Target> targets, final RolloutGroup group) {
        targets.forEach(target -> rolloutTargetGroupRepository.save(new RolloutTargetGroup(group, target)));
    }

    private long calculateRemainingTargets(final List<RolloutGroup> groups, final String targetFilter,
            final Long createdAt) {
        final String baseFilter = RolloutHelper.getTargetFilterQuery(targetFilter, createdAt);
        final long totalTargets = targetManagement.countTargetByTargetFilterQuery(baseFilter);
        if (totalTargets == 0) {
            throw new ConstraintDeclarationException("Rollout target filter does not match any targets");
        }

        RolloutGroupsValidation validation = validateTargetsInGroups(groups, baseFilter, totalTargets);

        return totalTargets - validation.getTargetsInGroups();
    }

    @Override
    @Async
    public ListenableFuture<RolloutGroupsValidation> validateTargetsInGroups(final List<RolloutGroupCreate> groups,
            final String targetFilter, final Long createdAt) {

        final String baseFilter = RolloutHelper.getTargetFilterQuery(targetFilter, createdAt);
        final long totalTargets = targetManagement.countTargetByTargetFilterQuery(baseFilter);
        if (totalTargets == 0) {
            throw new ConstraintDeclarationException("Rollout target filter does not match any targets");
        }

        return new AsyncResult<>(validateTargetsInGroups(
                groups.stream().map(RolloutGroupCreate::build).collect(Collectors.toList()), baseFilter, totalTargets));
    }

    private RolloutGroupsValidation validateTargetsInGroups(final List<RolloutGroup> groups, final String baseFilter,
            final long totalTargets) {
        final List<Long> groupTargetCounts = new ArrayList<>(groups.size());
        final Map<String, Long> targetFilterCounts = groups.stream()
                .map(group -> RolloutHelper.getGroupTargetFilter(baseFilter, group)).distinct().collect(Collectors
                        .toMap(Function.identity(), filter -> targetManagement.countTargetByTargetFilterQuery(filter)));

        long unusedTargetsCount = 0;

        for (int i = 0; i < groups.size(); i++) {
            final RolloutGroup group = groups.get(i);
            String groupTargetFilter = RolloutHelper.getGroupTargetFilter(baseFilter, group);
            RolloutHelper.verifyRolloutGroupTargetPercentage(group.getTargetPercentage());

            final long targetsInGroupFilter = targetFilterCounts.get(groupTargetFilter);
            final long overlappingTargets = countOverlappingTargetsWithPreviousGroups(baseFilter, groups, group, i,
                    targetFilterCounts);

            final long realTargetsInGroup;
            // Assume that targets which were not used in the previous groups
            // are used in this group
            if (overlappingTargets > 0 && unusedTargetsCount > 0) {
                realTargetsInGroup = targetsInGroupFilter - overlappingTargets + unusedTargetsCount;
                unusedTargetsCount = 0;
            } else {
                realTargetsInGroup = targetsInGroupFilter - overlappingTargets;
            }

            final long reducedTargetsInGroup = Math
                    .round(group.getTargetPercentage() / 100 * (double) realTargetsInGroup);
            groupTargetCounts.add(reducedTargetsInGroup);
            unusedTargetsCount += realTargetsInGroup - reducedTargetsInGroup;
        }
<<<<<<< HEAD
        RolloutHelper.verifyRemainingTargets(targetCount);
    }

    private long countTargetsOfGroup(final String baseFilter, final long baseFilterCount, final RolloutGroup group) {
        if (StringUtils.isEmpty(group.getTargetFilterQuery())) {
            return baseFilterCount;
        } else {
            return targetManagement.countTargetByTargetFilterQuery(baseFilter + ";" + group.getTargetFilterQuery());
        }
=======

        return new RolloutGroupsValidation(totalTargets, groupTargetCounts);
>>>>>>> 9980fd56
    }

    private long countOverlappingTargetsWithPreviousGroups(final String baseFilter, final List<RolloutGroup> groups,
            final RolloutGroup group, final int groupIndex, final Map<String, Long> targetFilterCounts) {
        // there can't be overlapping targets in the first group
        if (groupIndex == 0) {
            return 0;
        }
        final List<RolloutGroup> previousGroups = groups.subList(0, groupIndex);
        String overlappingTargetsFilter = RolloutHelper.getOverlappingWithGroupsTargetFilter(baseFilter, previousGroups,
                group);

        if (targetFilterCounts.containsKey(overlappingTargetsFilter)) {
            return targetFilterCounts.get(overlappingTargetsFilter);
        } else {
            final long overlappingTargets = targetManagement.countTargetByTargetFilterQuery(overlappingTargetsFilter);
            targetFilterCounts.put(overlappingTargetsFilter, overlappingTargets);
            return overlappingTargets;
        }
    }

    @Override
    @Transactional(isolation = Isolation.READ_UNCOMMITTED)
    @Modifying
    public Rollout startRollout(final Long rolloutId) {
        final JpaRollout rollout = Optional.ofNullable(rolloutRepository.findOne(rolloutId))
                .orElseThrow(() -> new EntityNotFoundException("Rollout with id " + rolloutId + " not found."));
        RolloutHelper.checkIfRolloutCanStarted(rollout, rollout);
        rollout.setStatus(RolloutStatus.STARTING);
        rollout.setLastCheck(0);
        return rolloutRepository.save(rollout);
    }

    private void startFirstRolloutGroup(final Rollout rollout) {
        RolloutHelper.verifyRolloutInStatus(rollout, RolloutStatus.STARTING);
        final JpaRollout jpaRollout = (JpaRollout) rollout;

        final List<JpaRolloutGroup> rolloutGroups = rolloutGroupRepository.findByRolloutOrderByIdAsc(jpaRollout);
        final JpaRolloutGroup rolloutGroup = rolloutGroups.get(0);
        if (rolloutGroup.getParent() != null) {
            throw new RolloutIllegalStateException("First Group is not the first group.");
        }

        // set rollout-group running before create actions for it.
        // the actions are created and committed in a new transaction and so
        // otherwise we would create actions but the rollout-group are not
        // set runnning yet. Don't set the rollout itself running yet, otherwise
        // the #checkRunningRollout scheduler will pick it up and also tries to
        // create actions.
        rolloutGroup.setStatus(RolloutGroupStatus.RUNNING);
        rolloutGroupRepository.save(rolloutGroup);
        entityManager.flush();

        deploymentManagement.startScheduledActionsByRolloutGroupParent(rollout, null);

        jpaRollout.setStatus(RolloutStatus.RUNNING);
        jpaRollout.setLastCheck(0);
        rolloutRepository.save(jpaRollout);

    }

    private boolean ensureAllGroupsAreScheduled(final Rollout rollout) {
        RolloutHelper.verifyRolloutInStatus(rollout, RolloutStatus.STARTING);
        final JpaRollout jpaRollout = (JpaRollout) rollout;

        final List<JpaRolloutGroup> groupsToBeScheduled = rolloutGroupRepository.findByRolloutAndStatus(rollout,
                RolloutGroupStatus.READY);
        final long scheduledGroups = groupsToBeScheduled.stream()
                .filter(group -> scheduleRolloutGroup(jpaRollout, group)).count();

        return scheduledGroups == groupsToBeScheduled.size();
    }

    /**
     * Schedules a group of the rollout. Scheduled Actions are created to
     * achieve this. The creation of those Actions is allowed to fail.
     *
     * @param rollout
     *            the Rollout
     * @param group
     *            the RolloutGroup
     * @return whether the complete group was scheduled
     */
    private boolean scheduleRolloutGroup(final JpaRollout rollout, final JpaRolloutGroup group) {
        final long targetsInGroup = rolloutTargetGroupRepository.countByRolloutGroup(group);
        final long countOfActions = actionRepository.countByRolloutAndRolloutGroup(rollout, group);

        long actionsLeft = targetsInGroup - countOfActions;
        if (actionsLeft > 0) {
            actionsLeft -= createActionsForRolloutGroup(rollout, group);
        }

        if (actionsLeft <= 0) {
            group.setStatus(RolloutGroupStatus.SCHEDULED);
            rolloutGroupRepository.save(group);
            return true;
        }
        return false;
    }

    private long createActionsForRolloutGroup(final Rollout rollout, final RolloutGroup group) {
        long totalActionsCreated = 0;
        try {
            long actionsCreated;
            do {
                actionsCreated = createActionsForTargetsInNewTransaction(rollout.getId(), group.getId(),
                        TRANSACTION_TARGETS);
                totalActionsCreated += actionsCreated;
            } while (actionsCreated > 0);

        } catch (final TransactionException e) {
            LOGGER.warn("Transaction assigning Targets to RolloutGroup failed", e);
            return 0;
        }
        return totalActionsCreated;
    }

    private Integer createActionsForTargetsInNewTransaction(final long rolloutId, final long groupId, final int limit) {
        return runInNewTransaction("createActionsForTargets", status -> {
            final PageRequest pageRequest = new PageRequest(0, limit);
            final Rollout rollout = rolloutRepository.findOne(rolloutId);
            final RolloutGroup group = rolloutGroupRepository.findOne(groupId);

            final DistributionSet distributionSet = rollout.getDistributionSet();
            final ActionType actionType = rollout.getActionType();
            final long forceTime = rollout.getForcedTime();

            final Page<Target> targets = targetManagement.findAllTargetsInRolloutGroupWithoutAction(pageRequest,
                    groupId);
            if (targets.getTotalElements() > 0) {
                createScheduledAction(targets.getContent(), distributionSet, actionType, forceTime, rollout, group);
            }

            return targets.getNumberOfElements();
        });
    }

    /**
     * Creates an action entry into the action repository. In case of existing
     * scheduled actions the scheduled actions gets canceled. A scheduled action
     * is created in-active.
     *
     * @param targets
     *            the targets to create scheduled actions for
     * @param distributionSet
     *            the distribution set for the actions
     * @param actionType
     *            the action type for the action
     * @param forcedTime
     *            the forcedTime of the action
     * @param rollout
     *            the roll out for this action
     * @param rolloutGroup
     *            the roll out group for this action
     */
    private void createScheduledAction(final Collection<Target> targets, final DistributionSet distributionSet,
            final ActionType actionType, final Long forcedTime, final Rollout rollout,
            final RolloutGroup rolloutGroup) {
        // cancel all current scheduled actions for this target. E.g. an action
        // is already scheduled and a next action is created then cancel the
        // current scheduled action to cancel. E.g. a new scheduled action is
        // created.
        final List<Long> targetIds = targets.stream().map(t -> t.getId()).collect(Collectors.toList());
        actionRepository.switchStatus(Action.Status.CANCELED, targetIds, false, Action.Status.SCHEDULED);
        targets.forEach(target -> {
            final JpaAction action = new JpaAction();
            action.setTarget(target);
            action.setActive(false);
            action.setDistributionSet(distributionSet);
            action.setActionType(actionType);
            action.setForcedTime(forcedTime);
            action.setStatus(Status.SCHEDULED);
            action.setRollout(rollout);
            action.setRolloutGroup(rolloutGroup);
            actionRepository.save(action);
        });
    }

    @Override
    @Transactional(isolation = Isolation.READ_UNCOMMITTED)
    @Modifying
    public void pauseRollout(final Long rolloutId) {
        final JpaRollout rollout = Optional.ofNullable(rolloutRepository.findOne(rolloutId))
                .orElseThrow(() -> new EntityNotFoundException("Rollout with id " + rolloutId + " not found."));
        if (rollout.getStatus() != RolloutStatus.RUNNING) {
            throw new RolloutIllegalStateException("Rollout can only be paused in state running but current state is "
                    + rollout.getStatus().name().toLowerCase());
        }
        // setting the complete rollout only in paused state. This is sufficient
        // due the currently running groups will be completed and new groups are
        // not started until rollout goes back to running state again. The
        // periodically check for running rollouts will skip rollouts in pause
        // state.
        rollout.setStatus(RolloutStatus.PAUSED);
        rolloutRepository.save(rollout);
    }

    @Override
    @Transactional(isolation = Isolation.READ_UNCOMMITTED)
    @Modifying
    public void resumeRollout(final Long rolloutId) {
        final JpaRollout rollout = Optional.ofNullable(rolloutRepository.findOne(rolloutId))
                .orElseThrow(() -> new EntityNotFoundException("Rollout with id " + rolloutId + " not found."));
        if (!(RolloutStatus.PAUSED.equals(rollout.getStatus()))) {
            throw new RolloutIllegalStateException("Rollout can only be resumed in state paused but current state is "
                    + rollout.getStatus().name().toLowerCase());
        }
        rollout.setStatus(RolloutStatus.RUNNING);
        rolloutRepository.save(rollout);
    }

    @Override
    @Transactional(propagation = Propagation.REQUIRES_NEW, isolation = Isolation.READ_UNCOMMITTED)
    @Modifying
    public void checkRunningRollouts(final long delayBetweenChecks) {
        final List<JpaRollout> rolloutsToCheck = getRolloutsToCheckForStatus(delayBetweenChecks, RolloutStatus.RUNNING);
        if (rolloutsToCheck.isEmpty()) {
            return;
        }

        LOGGER.info("Found {} running rollouts to check", rolloutsToCheck.size());

        for (final JpaRollout rollout : rolloutsToCheck) {
            LOGGER.debug("Checking rollout {}", rollout);

            final List<JpaRolloutGroup> rolloutGroupsRunning = rolloutGroupRepository.findByRolloutAndStatus(rollout,
                    RolloutGroupStatus.RUNNING);

            if (rolloutGroupsRunning.isEmpty()) {
                // no running rollouts, probably there was an error
                // somewhere at the latest group. And the latest group has
                // been switched from running into error state. So we need
                // to find the latest group which
                executeLatestRolloutGroup(rollout);
            } else {
                LOGGER.debug("Rollout {} has {} running groups", rollout.getId(), rolloutGroupsRunning.size());
                executeRolloutGroups(rollout, rolloutGroupsRunning);
            }

            if (isRolloutComplete(rollout)) {
                LOGGER.info("Rollout {} is finished, setting finished status", rollout);
                rollout.setStatus(RolloutStatus.FINISHED);
                rolloutRepository.save(rollout);
            }
        }
    }

    private void executeRolloutGroups(final JpaRollout rollout, final List<JpaRolloutGroup> rolloutGroups) {
        for (final JpaRolloutGroup rolloutGroup : rolloutGroups) {

            final long targetCount = countTargetsFrom(rolloutGroup);
            if (rolloutGroup.getTotalTargets() != targetCount) {
                updateTotalTargetCount(rolloutGroup, targetCount);
            }

            // error state check, do we need to stop the whole
            // rollout because of error?
            final boolean isError = checkErrorState(rollout, rolloutGroup);
            if (isError) {
                LOGGER.info("Rollout {} {} has error, calling error action", rollout.getName(), rollout.getId());
                callErrorAction(rollout, rolloutGroup);
            } else {
                // not in error so check finished state, do we need to
                // start the next group?
                final RolloutGroupSuccessCondition finishedCondition = rolloutGroup.getSuccessCondition();
                checkFinishCondition(rollout, rolloutGroup, finishedCondition);
                if (isRolloutGroupComplete(rollout, rolloutGroup)) {
                    rolloutGroup.setStatus(RolloutGroupStatus.FINISHED);
                    rolloutGroupRepository.save(rolloutGroup);
                }
            }
        }
    }

    private void updateTotalTargetCount(final JpaRolloutGroup rolloutGroup, final long countTargetsOfRolloutGroup) {
        final JpaRollout jpaRollout = (JpaRollout) rolloutGroup.getRollout();
        final long updatedTargetCount = jpaRollout.getTotalTargets()
                - (rolloutGroup.getTotalTargets() - countTargetsOfRolloutGroup);
        jpaRollout.setTotalTargets(updatedTargetCount);
        rolloutGroup.setTotalTargets((int) countTargetsOfRolloutGroup);
        rolloutRepository.save(jpaRollout);
        rolloutGroupRepository.save(rolloutGroup);
    }

    private long countTargetsFrom(final JpaRolloutGroup rolloutGroup) {
        return rolloutGroupManagement.countTargetsOfRolloutsGroup(rolloutGroup.getId());
    }

    private void executeLatestRolloutGroup(final JpaRollout rollout) {
        final List<JpaRolloutGroup> latestRolloutGroup = rolloutGroupRepository
                .findByRolloutAndStatusNotOrderByIdDesc(rollout, RolloutGroupStatus.SCHEDULED);
        if (latestRolloutGroup.isEmpty()) {
            return;
        }
        executeRolloutGroupSuccessAction(rollout, latestRolloutGroup.get(0));
    }

    private void callErrorAction(final Rollout rollout, final RolloutGroup rolloutGroup) {
        try {
            context.getBean(rolloutGroup.getErrorAction().getBeanName(), RolloutGroupActionEvaluator.class)
                    .eval(rollout, rolloutGroup, rolloutGroup.getErrorActionExp());
        } catch (final BeansException e) {
            LOGGER.error("Something bad happend when accessing the error action bean {}",
                    rolloutGroup.getErrorAction().getBeanName(), e);
        }
    }

    private boolean isRolloutComplete(final JpaRollout rollout) {
        final Long groupsActiveLeft = rolloutGroupRepository.countByRolloutIdAndStatusOrStatus(rollout.getId(),
                RolloutGroupStatus.RUNNING, RolloutGroupStatus.SCHEDULED);
        return groupsActiveLeft == 0;
    }

    private boolean isRolloutGroupComplete(final JpaRollout rollout, final JpaRolloutGroup rolloutGroup) {
        final Long actionsLeftForRollout = actionRepository
                .countByRolloutAndRolloutGroupAndStatusNotAndStatusNotAndStatusNot(rollout, rolloutGroup,
                        Action.Status.ERROR, Action.Status.FINISHED, Action.Status.CANCELED);
        return actionsLeftForRollout == 0;
    }

    private boolean checkErrorState(final Rollout rollout, final RolloutGroup rolloutGroup) {

        final RolloutGroupErrorCondition errorCondition = rolloutGroup.getErrorCondition();

        if (errorCondition == null) {
            // there is no error condition, so return false, don't have error.
            return false;
        }
        try {
            return context.getBean(errorCondition.getBeanName(), RolloutGroupConditionEvaluator.class).eval(rollout,
                    rolloutGroup, rolloutGroup.getErrorConditionExp());
        } catch (final BeansException e) {
            LOGGER.error("Something bad happend when accessing the error condition bean {}",
                    errorCondition.getBeanName(), e);
            return false;
        }
    }

    private boolean checkFinishCondition(final Rollout rollout, final RolloutGroup rolloutGroup,
            final RolloutGroupSuccessCondition finishCondition) {
        LOGGER.trace("Checking finish condition {} on rolloutgroup {}", finishCondition, rolloutGroup);
        try {
            final boolean isFinished = context
                    .getBean(finishCondition.getBeanName(), RolloutGroupConditionEvaluator.class)
                    .eval(rollout, rolloutGroup, rolloutGroup.getSuccessConditionExp());
            if (isFinished) {
                LOGGER.info("Rolloutgroup {} is finished, starting next group", rolloutGroup);
                executeRolloutGroupSuccessAction(rollout, rolloutGroup);
            } else {
                LOGGER.debug("Rolloutgroup {} is still running", rolloutGroup);
            }
            return isFinished;
        } catch (final BeansException e) {
            LOGGER.error("Something bad happend when accessing the finish condition bean {}",
                    finishCondition.getBeanName(), e);
            return false;
        }
    }

    private void executeRolloutGroupSuccessAction(final Rollout rollout, final RolloutGroup rolloutGroup) {
        context.getBean(rolloutGroup.getSuccessAction().getBeanName(), RolloutGroupActionEvaluator.class).eval(rollout,
                rolloutGroup, rolloutGroup.getSuccessActionExp());
    }

    @Override
    @Transactional(propagation = Propagation.REQUIRES_NEW, isolation = Isolation.READ_UNCOMMITTED)
    @Modifying
    public void checkCreatingRollouts(final long delayBetweenChecks) {
<<<<<<< HEAD
        final long lastCheck = System.currentTimeMillis();
        final int updated = rolloutRepository.updateLastCheck(lastCheck, delayBetweenChecks, RolloutStatus.CREATING);

        if (updated == 0) {
            // nothing to check, maybe another instance already checked in
            // between
            LOGGER.debug("No rollouts creating check necessary for current scheduled check {}, next check at {}",
                    lastCheck, lastCheck + delayBetweenChecks);
=======
        final List<Long> rolloutsToCheck = getRolloutsToCheckForStatus(delayBetweenChecks, RolloutStatus.CREATING)
                .stream().map(Rollout::getId).collect(Collectors.toList());
        if (rolloutsToCheck.isEmpty()) {
>>>>>>> 9980fd56
            return;
        }

        LOGGER.info("Found {} creating rollouts to check", rolloutsToCheck.size());

        rolloutsToCheck.forEach(this::fillRolloutGroupsWithTargets);

    }

    @Override
    @Transactional(propagation = Propagation.REQUIRES_NEW, isolation = Isolation.READ_UNCOMMITTED)
    @Modifying
    public void checkStartingRollouts(final long delayBetweenChecks) {
        final List<JpaRollout> rolloutsToCheck = getRolloutsToCheckForStatus(delayBetweenChecks,
                RolloutStatus.STARTING);
        if (rolloutsToCheck.isEmpty()) {
            return;
        }

        LOGGER.info("Found {} starting rollouts to check", rolloutsToCheck.size());

        rolloutsToCheck.forEach(rollout -> {
            if (ensureAllGroupsAreScheduled(rollout)) {
                startFirstRolloutGroup(rollout);
            }
        });

    }

    @Override
    @Transactional(propagation = Propagation.REQUIRES_NEW, isolation = Isolation.READ_UNCOMMITTED)
    @Modifying
<<<<<<< HEAD
    public void checkDeletingRollouts(final long delayBetweenChecks) {
        final long lastCheck = System.currentTimeMillis();
        final int updated = rolloutRepository.updateLastCheck(lastCheck, delayBetweenChecks, RolloutStatus.DELETING);
        if (updated == 0) {
            // nothing to check, maybe another instance already checked in
            // between
            LOGGER.debug("No rollouts deleting check necessary for current scheduled check {}, next check at {}",
                    lastCheck, lastCheck + delayBetweenChecks);
            return;
        }

        final List<JpaRollout> rolloutsToCheck = rolloutRepository.findByLastCheckAndStatus(lastCheck,
                RolloutStatus.DELETING);
        LOGGER.info("Found {} deleting rollouts to check", rolloutsToCheck.size());

        rolloutsToCheck.forEach(this::doDeleteRollout);
    }

    @Override
    @Transactional(propagation = Propagation.REQUIRES_NEW)
    @Modifying
    public void deleteRollout(final long rolloutId) {
        final JpaRollout jpaRollout = rolloutRepository.findOne(rolloutId);
        jpaRollout.setStatus(RolloutStatus.DELETING);
        rolloutRepository.save(jpaRollout);
    }

    private void doDeleteRollout(final JpaRollout rollout) {

        // clean up all scheduled actions
        final Slice<JpaAction> scheduledActions = findScheduledActionsByRollout(rollout);
        deleteScheduledActions(rollout, scheduledActions);

        // avoid another scheduler round and re-check if all scheduled actions
        // has been cleaned up
        final boolean hasScheduledActionsLeft = findScheduledActionsByRollout(rollout).getNumberOfElements() > 0;
        if (hasScheduledActionsLeft) {
            return;
        }

        // hard delete groups if all groups are either CREATING, READY or
        // SCHEDULED state, so the never ran before.
        final long countRolloutGroupsNotInScheduled = countRolloutGroupsWereRunningBefore(rollout);
        // if all groups are in schedule state, we hard delete all groups, in
        // case one rolloutgroup has another state we keep the revision of all
        // groups of the rollout (soft-delete)
        final boolean hardDeleteRolloutGroups = countRolloutGroupsNotInScheduled == 0;
        if (hardDeleteRolloutGroups) {
            hardDeleteRollout(rollout);
            return;
        }

        // set soft delete
        rollout.setStatus(RolloutStatus.DELETED);
        rollout.setDeleted(true);
        rolloutRepository.save(rollout);

        rollout.fireDeleteEvent(new DescriptorEvent(rollout));
    }

    private long countRolloutGroupsWereRunningBefore(final JpaRollout rollout) {
        return rolloutGroupRepository.countByRolloutIdAndStatusNotAndStatusNotAndStatusNot(rollout.getId(),
                RolloutGroupStatus.CREATING, RolloutGroupStatus.READY, RolloutGroupStatus.SCHEDULED);
    }

    private void hardDeleteRollout(final JpaRollout rollout) {
        try {
            final List<Long> rolloutGroupIds = rolloutGroupRepository.findByRolloutOrderByIdAsc(rollout).stream()
                    .map(group -> group.getId()).collect(Collectors.toList());
            rolloutTargetGroupRepository.deleteByRolloutGroupIds(rolloutGroupIds);
            rolloutGroupRepository.deleteByIds(rolloutGroupIds);
            rolloutRepository.delete(rollout);
        } catch (final RuntimeException e) {
            LOGGER.error("Exception during deletion of rollout-groups of rollout {}", rollout, e);
        }
    }

    private void deleteScheduledActions(final JpaRollout rollout, final Slice<JpaAction> scheduledActions) {
        final boolean hasScheduledActions = scheduledActions.getNumberOfElements() > 0;

        if (hasScheduledActions) {
            try {
                final Iterable<JpaAction> iterable = () -> scheduledActions.iterator();
                final List<Long> actionIds = StreamSupport.stream(iterable.spliterator(), false)
                        .map(action -> action.getId()).collect(Collectors.toList());
                actionRepository.deleteByIdIn(actionIds);
            } catch (final RuntimeException e) {
                LOGGER.error("Exception during deletion of actions of rollout {}", rollout, e);
            }
        }
    }

    private Slice<JpaAction> findScheduledActionsByRollout(final JpaRollout rollout) {
        return actionRepository.findByRolloutIdAndStatus(new PageRequest(0, TRANSACTION_ACTIONS), rollout.getId(),
                Status.SCHEDULED);
=======
    public void checkReadyRollouts(final long delayBetweenChecks) {
        final List<JpaRollout> rolloutsToCheck = getRolloutsToCheckForStatus(delayBetweenChecks, RolloutStatus.READY);
        if (rolloutsToCheck.isEmpty()) {
            return;
        }

        LOGGER.info("Found {} ready rollouts to check", rolloutsToCheck.size());

        final long now = System.currentTimeMillis();

        rolloutsToCheck.forEach(rollout -> {
            if (rollout.getStartAt() != null && rollout.getStartAt() <= now) {
                startRollout(rollout.getId());
            }
        });

    }

    private List<JpaRollout> getRolloutsToCheckForStatus(final long delayBetweenChecks, final RolloutStatus status) {
        final long lastCheck = System.currentTimeMillis();
        final int updated = rolloutRepository.updateLastCheck(lastCheck, delayBetweenChecks, status);
        if (updated == 0) {
            // nothing to check, maybe another instance already checked in
            // between
            LOGGER.debug("No rollouts starting check necessary for current scheduled check {}, next check at {}",
                    lastCheck, lastCheck + delayBetweenChecks);
            return Collections.emptyList();
        }

        return rolloutRepository.findByLastCheckAndStatus(lastCheck, status);

>>>>>>> 9980fd56
    }

    @Override
    public Long countRolloutsAll() {
        final Specification<JpaRollout> spec = RolloutSpecification.isDeleted(Boolean.FALSE);
        return rolloutRepository.count(SpecificationsBuilder.combineWithAnd(Lists.newArrayList(spec)));
    }

    @Override
    public Long countRolloutsAllByFilters(final String searchText) {
        return rolloutRepository.count(RolloutHelper.likeNameOrDescription(searchText));
    }

    @Override
<<<<<<< HEAD
    public Slice<Rollout> findRolloutWithDetailedStatusByFilters(final Pageable pageable, final String searchText,
            final Boolean deleted) {
        final List<Specification<JpaRollout>> specList = new ArrayList<>(2);
        specList.add(likeNameOrDescription(searchText));
        if (deleted != null) {
            specList.add(RolloutSpecification.isDeleted(deleted));
        }
        final Slice<JpaRollout> findAll = findByCriteriaAPI(pageable, specList);
=======
    public Slice<Rollout> findRolloutWithDetailedStatusByFilters(final Pageable pageable, final String searchText) {
        final Specification<JpaRollout> specs = RolloutHelper.likeNameOrDescription(searchText);
        final Slice<JpaRollout> findAll = criteriaNoCountDao.findAll(specs, pageable, JpaRollout.class);
>>>>>>> 9980fd56
        setRolloutStatusDetails(findAll);
        return RolloutHelper.convertPage(findAll, pageable);
    }

    @Override
    public Rollout findRolloutByName(final String rolloutName) {
        return rolloutRepository.findByName(rolloutName);
    }

    @Override
    @Transactional(isolation = Isolation.READ_UNCOMMITTED)
    @Modifying
    public Rollout updateRollout(final RolloutUpdate u) {
        final GenericRolloutUpdate update = (GenericRolloutUpdate) u;
        final JpaRollout rollout = Optional.ofNullable(rolloutRepository.findOne(update.getId()))
                .orElseThrow(() -> new EntityNotFoundException("Rollout with id " + update.getId() + " not found."));

        update.getName().ifPresent(rollout::setName);
        update.getDescription().ifPresent(rollout::setDescription);
        update.getActionType().ifPresent(rollout::setActionType);
        update.getForcedTime().ifPresent(rollout::setForcedTime);
        update.getStartAt().ifPresent(rollout::setStartAt);
        update.getSet().ifPresent(setId -> {
            final DistributionSet set = distributionSetManagement.findDistributionSetById(setId);
            if (set == null) {
                throw new EntityNotFoundException("Distribution set cannot be set as it does not exists" + setId);
            }
            rollout.setDistributionSet(set);
        });

        return rolloutRepository.save(rollout);
    }

    @Override
    public Page<Rollout> findAllRolloutsWithDetailedStatus(final Pageable pageable, final Boolean deleted) {
        Page<JpaRollout> rollouts;
        if (deleted != null) {
            final Specification<JpaRollout> spec = RolloutSpecification.isDeleted(deleted);
            rollouts = rolloutRepository.findAll(spec, pageable);
        } else {
            rollouts = rolloutRepository.findAll(pageable);
        }
        setRolloutStatusDetails(rollouts);
<<<<<<< HEAD
        return convertPage(rollouts, pageable);
=======
        return RolloutHelper.convertPage(rollouts, pageable);

>>>>>>> 9980fd56
    }

    @Override
    public Rollout findRolloutWithDetailedStatus(final Long rolloutId, final Boolean deleted) {
        final Rollout rollout = findRolloutById(rolloutId);
        if (rollout == null || (!deleted && rollout.getStatus().equals(RolloutStatus.DELETED))) {
            return null;
        }
        final List<TotalTargetCountActionStatus> rolloutStatusCountItems = actionRepository
                .getStatusCountByRolloutId(rolloutId);
        final TotalTargetCountStatus totalTargetCountStatus = new TotalTargetCountStatus(rolloutStatusCountItems,
                rollout.getTotalTargets());
        ((JpaRollout) rollout).setTotalTargetCountStatus(totalTargetCountStatus);
        return rollout;
    }

    private Map<Long, List<TotalTargetCountActionStatus>> getStatusCountItemForRollout(final List<Long> rolloutIds) {
        if (!rolloutIds.isEmpty()) {
            final List<TotalTargetCountActionStatus> resultList = actionRepository
                    .getStatusCountByRolloutId(rolloutIds);
            return resultList.stream().collect(Collectors.groupingBy(TotalTargetCountActionStatus::getId));
        }
        return null;
    }

    private void setRolloutStatusDetails(final Slice<JpaRollout> rollouts) {
        final List<Long> rolloutIds = rollouts.getContent().stream().map(rollout -> rollout.getId())
                .collect(Collectors.toList());
        final Map<Long, List<TotalTargetCountActionStatus>> allStatesForRollout = getStatusCountItemForRollout(
                rolloutIds);

        if (allStatesForRollout != null) {
            rollouts.forEach(rollout -> {
                final TotalTargetCountStatus totalTargetCountStatus = new TotalTargetCountStatus(
                        allStatesForRollout.get(rollout.getId()), rollout.getTotalTargets());
                rollout.setTotalTargetCountStatus(totalTargetCountStatus);
            });
        }
    }

    @Override
    public float getFinishedPercentForRunningGroup(final Long rolloutId, final Long rolloutGroupId) {
        final RolloutGroup rolloutGroup = Optional.ofNullable(rolloutGroupRepository.findOne(rolloutGroupId))
                .orElseThrow(() -> new EntityNotFoundException(
                        "Rollout group with given ID " + rolloutGroupId + " not found."));

        final long totalGroup = rolloutGroup.getTotalTargets();
        final Long finished = actionRepository.countByRolloutIdAndRolloutGroupIdAndStatus(rolloutId,
                rolloutGroup.getId(), Action.Status.FINISHED);
        if (totalGroup == 0) {
            // in case e.g. targets has been deleted we don't have any actions
            // left for this group, so the group is finished
            return 100;
        }
        // calculate threshold
        return ((float) finished / (float) totalGroup) * 100;
    }

}<|MERGE_RESOLUTION|>--- conflicted
+++ resolved
@@ -153,39 +153,25 @@
     private EntityManager entityManager;
 
     @Override
-<<<<<<< HEAD
     public Page<Rollout> findAll(final Pageable pageable, final Boolean deleted) {
         Specification<JpaRollout> spec = null;
         if (deleted != null) {
             spec = RolloutSpecification.isDeleted(deleted);
         }
-        return convertPage(rolloutRepository.findAll(spec, pageable), pageable);
-    }
-
-    private static Page<Rollout> convertPage(final Page<JpaRollout> findAll, final Pageable pageable) {
-        return new PageImpl<>(Collections.unmodifiableList(findAll.getContent()), pageable, findAll.getTotalElements());
-    }
-
-    private static Slice<Rollout> convertPage(final Slice<JpaRollout> findAll, final Pageable pageable) {
-        return new PageImpl<>(Collections.unmodifiableList(findAll.getContent()), pageable, 0);
-=======
-    public Page<Rollout> findAll(final Pageable pageable) {
-        return RolloutHelper.convertPage(rolloutRepository.findAll(pageable), pageable);
->>>>>>> 9980fd56
+        return RolloutHelper.convertPage(rolloutRepository.findAll(spec, pageable), pageable);
     }
 
     @Override
     public Page<Rollout> findAllByPredicate(final String rsqlParam, final Pageable pageable, final Boolean deleted) {
-        final List<Specification<JpaRollout>> specList = new ArrayList<>(2);
+        final List<Specification<JpaRollout>> specList = new ArrayList<>(3);
         specList.add(RSQLUtility.parse(rsqlParam, RolloutFields.class, virtualPropertyReplacer));
         if (deleted != null) {
             specList.add(RolloutSpecification.isDeleted(deleted));
         }
 
-        return convertPage(findByCriteriaAPI(pageable, specList), pageable);
-    }
-
-<<<<<<< HEAD
+        return RolloutHelper.convertPage(findByCriteriaAPI(pageable, specList), pageable);
+    }
+
     /**
      * executes findAll with the given {@link Rollout} {@link Specification}s.
      *
@@ -203,10 +189,6 @@
         }
 
         return rolloutRepository.findAll(SpecificationsBuilder.combineWithAnd(specList), pageable);
-=======
-        final Page<JpaRollout> findAll = rolloutRepository.findAll(specification, pageable);
-        return RolloutHelper.convertPage(findAll, pageable);
->>>>>>> 9980fd56
     }
 
     @Override
@@ -516,20 +498,7 @@
             groupTargetCounts.add(reducedTargetsInGroup);
             unusedTargetsCount += realTargetsInGroup - reducedTargetsInGroup;
         }
-<<<<<<< HEAD
-        RolloutHelper.verifyRemainingTargets(targetCount);
-    }
-
-    private long countTargetsOfGroup(final String baseFilter, final long baseFilterCount, final RolloutGroup group) {
-        if (StringUtils.isEmpty(group.getTargetFilterQuery())) {
-            return baseFilterCount;
-        } else {
-            return targetManagement.countTargetByTargetFilterQuery(baseFilter + ";" + group.getTargetFilterQuery());
-        }
-=======
-
-        return new RolloutGroupsValidation(totalTargets, groupTargetCounts);
->>>>>>> 9980fd56
+       return new RolloutGroupsValidation(totalTargets, groupTargetCounts);
     }
 
     private long countOverlappingTargetsWithPreviousGroups(final String baseFilter, final List<RolloutGroup> groups,
@@ -898,20 +867,9 @@
     @Transactional(propagation = Propagation.REQUIRES_NEW, isolation = Isolation.READ_UNCOMMITTED)
     @Modifying
     public void checkCreatingRollouts(final long delayBetweenChecks) {
-<<<<<<< HEAD
-        final long lastCheck = System.currentTimeMillis();
-        final int updated = rolloutRepository.updateLastCheck(lastCheck, delayBetweenChecks, RolloutStatus.CREATING);
-
-        if (updated == 0) {
-            // nothing to check, maybe another instance already checked in
-            // between
-            LOGGER.debug("No rollouts creating check necessary for current scheduled check {}, next check at {}",
-                    lastCheck, lastCheck + delayBetweenChecks);
-=======
         final List<Long> rolloutsToCheck = getRolloutsToCheckForStatus(delayBetweenChecks, RolloutStatus.CREATING)
                 .stream().map(Rollout::getId).collect(Collectors.toList());
         if (rolloutsToCheck.isEmpty()) {
->>>>>>> 9980fd56
             return;
         }
 
@@ -940,11 +898,46 @@
         });
 
     }
-
-    @Override
+    
+        @Override
     @Transactional(propagation = Propagation.REQUIRES_NEW, isolation = Isolation.READ_UNCOMMITTED)
     @Modifying
-<<<<<<< HEAD
+    public void checkReadyRollouts(final long delayBetweenChecks) {
+        final List<JpaRollout> rolloutsToCheck = getRolloutsToCheckForStatus(delayBetweenChecks, RolloutStatus.READY);
+        if (rolloutsToCheck.isEmpty()) {
+            return;
+        }
+
+        LOGGER.info("Found {} ready rollouts to check", rolloutsToCheck.size());
+
+        final long now = System.currentTimeMillis();
+
+        rolloutsToCheck.forEach(rollout -> {
+            if (rollout.getStartAt() != null && rollout.getStartAt() <= now) {
+                startRollout(rollout.getId());
+            }
+        });
+
+    }
+
+    private List<JpaRollout> getRolloutsToCheckForStatus(final long delayBetweenChecks, final RolloutStatus status) {
+        final long lastCheck = System.currentTimeMillis();
+        final int updated = rolloutRepository.updateLastCheck(lastCheck, delayBetweenChecks, status);
+        if (updated == 0) {
+            // nothing to check, maybe another instance already checked in
+            // between
+            LOGGER.debug("No rollouts starting check necessary for current scheduled check {}, next check at {}",
+                    lastCheck, lastCheck + delayBetweenChecks);
+            return Collections.emptyList();
+        }
+
+        return rolloutRepository.findByLastCheckAndStatus(lastCheck, status);
+
+    }
+
+    @Override
+    @Transactional(propagation = Propagation.REQUIRES_NEW, isolation = Isolation.READ_UNCOMMITTED)
+    @Modifying
     public void checkDeletingRollouts(final long delayBetweenChecks) {
         final long lastCheck = System.currentTimeMillis();
         final int updated = rolloutRepository.updateLastCheck(lastCheck, delayBetweenChecks, RolloutStatus.DELETING);
@@ -1040,39 +1033,6 @@
     private Slice<JpaAction> findScheduledActionsByRollout(final JpaRollout rollout) {
         return actionRepository.findByRolloutIdAndStatus(new PageRequest(0, TRANSACTION_ACTIONS), rollout.getId(),
                 Status.SCHEDULED);
-=======
-    public void checkReadyRollouts(final long delayBetweenChecks) {
-        final List<JpaRollout> rolloutsToCheck = getRolloutsToCheckForStatus(delayBetweenChecks, RolloutStatus.READY);
-        if (rolloutsToCheck.isEmpty()) {
-            return;
-        }
-
-        LOGGER.info("Found {} ready rollouts to check", rolloutsToCheck.size());
-
-        final long now = System.currentTimeMillis();
-
-        rolloutsToCheck.forEach(rollout -> {
-            if (rollout.getStartAt() != null && rollout.getStartAt() <= now) {
-                startRollout(rollout.getId());
-            }
-        });
-
-    }
-
-    private List<JpaRollout> getRolloutsToCheckForStatus(final long delayBetweenChecks, final RolloutStatus status) {
-        final long lastCheck = System.currentTimeMillis();
-        final int updated = rolloutRepository.updateLastCheck(lastCheck, delayBetweenChecks, status);
-        if (updated == 0) {
-            // nothing to check, maybe another instance already checked in
-            // between
-            LOGGER.debug("No rollouts starting check necessary for current scheduled check {}, next check at {}",
-                    lastCheck, lastCheck + delayBetweenChecks);
-            return Collections.emptyList();
-        }
-
-        return rolloutRepository.findByLastCheckAndStatus(lastCheck, status);
-
->>>>>>> 9980fd56
     }
 
     @Override
@@ -1087,7 +1047,6 @@
     }
 
     @Override
-<<<<<<< HEAD
     public Slice<Rollout> findRolloutWithDetailedStatusByFilters(final Pageable pageable, final String searchText,
             final Boolean deleted) {
         final List<Specification<JpaRollout>> specList = new ArrayList<>(2);
@@ -1096,11 +1055,6 @@
             specList.add(RolloutSpecification.isDeleted(deleted));
         }
         final Slice<JpaRollout> findAll = findByCriteriaAPI(pageable, specList);
-=======
-    public Slice<Rollout> findRolloutWithDetailedStatusByFilters(final Pageable pageable, final String searchText) {
-        final Specification<JpaRollout> specs = RolloutHelper.likeNameOrDescription(searchText);
-        final Slice<JpaRollout> findAll = criteriaNoCountDao.findAll(specs, pageable, JpaRollout.class);
->>>>>>> 9980fd56
         setRolloutStatusDetails(findAll);
         return RolloutHelper.convertPage(findAll, pageable);
     }
@@ -1144,12 +1098,7 @@
             rollouts = rolloutRepository.findAll(pageable);
         }
         setRolloutStatusDetails(rollouts);
-<<<<<<< HEAD
-        return convertPage(rollouts, pageable);
-=======
         return RolloutHelper.convertPage(rollouts, pageable);
-
->>>>>>> 9980fd56
     }
 
     @Override
