--- conflicted
+++ resolved
@@ -12,22 +12,19 @@
 
 import java.util.ArrayList;
 import java.util.Arrays;
-<<<<<<< HEAD
 import java.util.Collection;
 import java.util.Collections;
-=======
->>>>>>> 8f8cfeb5
 import java.util.List;
 import java.util.Map;
 import java.util.Objects;
 import java.util.Optional;
 import java.util.concurrent.locks.Lock;
-import java.util.function.Function;
 import java.util.stream.Collectors;
 
 import javax.validation.ConstraintDeclarationException;
 import javax.validation.ValidationException;
 
+import org.eclipse.hawkbit.repository.AbstractRolloutManagement;
 import org.eclipse.hawkbit.repository.DeploymentManagement;
 import org.eclipse.hawkbit.repository.DistributionSetManagement;
 import org.eclipse.hawkbit.repository.QuotaManagement;
@@ -75,11 +72,7 @@
 import org.eclipse.hawkbit.tenancy.TenantAware;
 import org.slf4j.Logger;
 import org.slf4j.LoggerFactory;
-<<<<<<< HEAD
-import org.springframework.beans.BeansException;
-=======
 import org.springframework.beans.factory.annotation.Autowired;
->>>>>>> 8f8cfeb5
 import org.springframework.context.ApplicationContext;
 import org.springframework.dao.ConcurrencyFailureException;
 import org.springframework.data.domain.Page;
@@ -106,40 +99,12 @@
  */
 @Validated
 @Transactional(readOnly = true)
-public class JpaRolloutManagement implements RolloutManagement {
+public class JpaRolloutManagement extends AbstractRolloutManagement {
     private static final Logger LOGGER = LoggerFactory.getLogger(JpaRolloutManagement.class);
 
     private static final List<RolloutStatus> ACTIVE_ROLLOUTS = Arrays.asList(RolloutStatus.CREATING,
             RolloutStatus.DELETING, RolloutStatus.STARTING, RolloutStatus.READY, RolloutStatus.RUNNING);
 
-<<<<<<< HEAD
-    // In case of DOWNLOAD_ONLY, actions can be finished with DOWNLOADED status.
-    private static final List<Status> DOWNLOAD_ONLY_ACTION_TERMINATION_STATUSES = Arrays.asList(Status.ERROR,
-            Status.FINISHED, Status.CANCELED, Status.DOWNLOADED);
-    private static final List<Status> DEFAULT_ACTION_TERMINATION_STATUSES = Arrays.asList(Status.ERROR, Status.FINISHED,
-            Status.CANCELED);
-
-    private final RolloutRepository rolloutRepository;
-    private final RolloutGroupRepository rolloutGroupRepository;
-    private final RolloutTargetGroupRepository rolloutTargetGroupRepository;
-    private final ActionRepository actionRepository;
-    private final AfterTransactionCommitExecutor afterCommit;
-    private final EntityManager entityManager;
-    private final QuotaManagement quotaManagement;
-    private final RolloutStatusCache rolloutStatusCache;
-    private final TargetManagement targetManagement;
-    private final DeploymentManagement deploymentManagement;
-    private final RolloutGroupManagement rolloutGroupManagement;
-    private final DistributionSetManagement distributionSetManagement;
-    private final ApplicationContext context;
-    private final VirtualPropertyReplacer virtualPropertyReplacer;
-    private final PlatformTransactionManager txManager;
-    private final TenantAware tenantAware;
-    private final LockRegistry lockRegistry;
-    private final RolloutApprovalStrategy rolloutApprovalStrategy;
-    private final TenantConfigurationManagement tenantConfigurationManagement;
-    private final SystemSecurityContext systemSecurityContext;
-=======
     @Autowired
     private RolloutRepository rolloutRepository;
 
@@ -160,52 +125,21 @@
 
     private final RolloutExecutor rolloutExecutor;
 
->>>>>>> 8f8cfeb5
     private final EventPublisherHolder eventPublisherHolder;
+
     private final Database database;
 
-<<<<<<< HEAD
-    JpaRolloutManagement(final RolloutRepository rolloutRepository, final RolloutGroupRepository rolloutGroupRepository,
-            final RolloutTargetGroupRepository rolloutTargetGroupRepository, final ActionRepository actionRepository,
-            final AfterTransactionCommitExecutor afterCommit, final EntityManager entityManager, final QuotaManagement quotaManagement,
-            final RolloutStatusCache rolloutStatusCache, final TargetManagement targetManagement, final DeploymentManagement deploymentManagement,
-=======
     public JpaRolloutManagement(final TargetManagement targetManagement, final DeploymentManagement deploymentManagement,
->>>>>>> 8f8cfeb5
             final RolloutGroupManagement rolloutGroupManagement,
             final DistributionSetManagement distributionSetManagement, final ApplicationContext context,
             final EventPublisherHolder eventPublisherHolder, final VirtualPropertyReplacer virtualPropertyReplacer,
             final PlatformTransactionManager txManager, final TenantAware tenantAware, final LockRegistry lockRegistry,
             final Database database, final RolloutApprovalStrategy rolloutApprovalStrategy,
             final TenantConfigurationManagement tenantConfigurationManagement,
-<<<<<<< HEAD
-            final SystemSecurityContext systemSecurityContext) {
-        this.rolloutRepository = rolloutRepository;
-        this.rolloutGroupRepository = rolloutGroupRepository;
-        this.rolloutTargetGroupRepository = rolloutTargetGroupRepository;
-        this.actionRepository = actionRepository;
-        this.afterCommit = afterCommit;
-        this.entityManager = entityManager;
-        this.quotaManagement = quotaManagement;
-        this.rolloutStatusCache = rolloutStatusCache;
-        this.targetManagement = targetManagement;
-        this.deploymentManagement = deploymentManagement;
-        this.rolloutGroupManagement = rolloutGroupManagement;
-        this.distributionSetManagement = distributionSetManagement;
-        this.context = context;
-        this.virtualPropertyReplacer = virtualPropertyReplacer;
-        this.txManager = txManager;
-        this.tenantAware = tenantAware;
-        this.lockRegistry = lockRegistry;
-        this.rolloutApprovalStrategy = rolloutApprovalStrategy;
-        this.tenantConfigurationManagement = tenantConfigurationManagement;
-        this.systemSecurityContext = systemSecurityContext;
-=======
             final SystemSecurityContext systemSecurityContext, final RolloutExecutor rolloutExecutor) {
         super(targetManagement, deploymentManagement, rolloutGroupManagement, distributionSetManagement, context,
                 virtualPropertyReplacer, txManager, tenantAware, lockRegistry, rolloutApprovalStrategy,
                 tenantConfigurationManagement, systemSecurityContext);
->>>>>>> 8f8cfeb5
         this.eventPublisherHolder = eventPublisherHolder;
         this.database = database;
         this.rolloutExecutor = rolloutExecutor;
@@ -362,116 +296,6 @@
                 new RolloutGroupCreatedEvent(group, rollout.getId(), eventPublisherHolder.getApplicationId())));
     }
 
-<<<<<<< HEAD
-    private void handleCreateRollout(final JpaRollout rollout) throws TransactionExecutionException {
-        LOGGER.debug("handleCreateRollout called for rollout {}", rollout.getId());
-
-        final List<RolloutGroup> rolloutGroups = rolloutGroupManagement.findByRollout(
-                PageRequest.of(0, quotaManagement.getMaxRolloutGroupsPerRollout(), Sort.by(Direction.ASC, "id")),
-                rollout.getId()).getContent();
-
-        int readyGroups = 0;
-        int totalTargets = 0;
-        for (final RolloutGroup group : rolloutGroups) {
-            if (RolloutGroupStatus.READY == group.getStatus()) {
-                readyGroups++;
-                totalTargets += group.getTotalTargets();
-                continue;
-            }
-
-            final RolloutGroup filledGroup = fillRolloutGroupWithTargets(rollout, group);
-            if (RolloutGroupStatus.READY == filledGroup.getStatus()) {
-                readyGroups++;
-                totalTargets += filledGroup.getTotalTargets();
-            }
-        }
-
-        // When all groups are ready the rollout status can be changed to be
-        // ready, too.
-        if (readyGroups == rolloutGroups.size()) {
-            if (!rolloutApprovalStrategy.isApprovalNeeded(rollout)) {
-                rollout.setStatus(RolloutStatus.READY);
-                LOGGER.debug("rollout {} creation done. Switch to READY.", rollout.getId());
-            } else {
-                LOGGER.debug("rollout {} creation done. Switch to WAITING_FOR_APPROVAL.", rollout.getId());
-                rollout.setStatus(RolloutStatus.WAITING_FOR_APPROVAL);
-                rolloutApprovalStrategy.onApprovalRequired(rollout);
-            }
-            rollout.setLastCheck(0);
-            rollout.setTotalTargets(totalTargets);
-            rolloutRepository.save(rollout);
-        }
-    }
-
-    private RolloutGroup fillRolloutGroupWithTargets(final JpaRollout rollout, final RolloutGroup group1)
-            throws TransactionExecutionException {
-        RolloutHelper.verifyRolloutInStatus(rollout, RolloutStatus.CREATING);
-
-        final JpaRolloutGroup group = (JpaRolloutGroup) group1;
-
-        final String baseFilter = RolloutHelper.getTargetFilterQuery(rollout);
-        final String groupTargetFilter;
-        if (StringUtils.isEmpty(group.getTargetFilterQuery())) {
-            groupTargetFilter = baseFilter;
-        } else {
-            groupTargetFilter = baseFilter + ";" + group.getTargetFilterQuery();
-        }
-
-        final List<Long> readyGroups = RolloutHelper.getGroupsByStatusIncludingGroup(rollout.getRolloutGroups(),
-                RolloutGroupStatus.READY, group);
-
-        final long targetsInGroupFilter = DeploymentHelper.runInNewTransaction(txManager,
-                "countAllTargetsByTargetFilterQueryAndNotInRolloutGroups",
-                count -> targetManagement.countByRsqlAndNotInRolloutGroups(readyGroups, groupTargetFilter));
-        final long expectedInGroup = Math.round(group.getTargetPercentage() / 100 * (double) targetsInGroupFilter);
-        final long currentlyInGroup = DeploymentHelper.runInNewTransaction(txManager,
-                "countRolloutTargetGroupByRolloutGroup",
-                count -> rolloutTargetGroupRepository.countByRolloutGroup(group));
-
-        // Switch the Group status to READY, when there are enough Targets in
-        // the Group
-        if (currentlyInGroup >= expectedInGroup) {
-            group.setStatus(RolloutGroupStatus.READY);
-            return rolloutGroupRepository.save(group);
-        }
-
-        long targetsLeftToAdd = expectedInGroup - currentlyInGroup;
-
-        do {
-            // Add up to TRANSACTION_TARGETS of the left targets
-            // In case a TransactionException is thrown this loop aborts
-            targetsLeftToAdd -= assignTargetsToGroupInNewTransaction(rollout, group, groupTargetFilter,
-                    Math.min(TRANSACTION_TARGETS, targetsLeftToAdd));
-        } while (targetsLeftToAdd > 0);
-
-        group.setStatus(RolloutGroupStatus.READY);
-        group.setTotalTargets(DeploymentHelper.runInNewTransaction(txManager, "countRolloutTargetGroupByRolloutGroup",
-                count -> rolloutTargetGroupRepository.countByRolloutGroup(group)).intValue());
-        return rolloutGroupRepository.save(group);
-    }
-
-    private Long assignTargetsToGroupInNewTransaction(final JpaRollout rollout, final RolloutGroup group,
-            final String targetFilter, final long limit) throws TransactionExecutionException {
-
-        return DeploymentHelper.runInNewTransaction(txManager, "assignTargetsToRolloutGroup", status -> {
-            final PageRequest pageRequest = PageRequest.of(0, Math.toIntExact(limit));
-            final List<Long> readyGroups = RolloutHelper.getGroupsByStatusIncludingGroup(rollout.getRolloutGroups(),
-                    RolloutGroupStatus.READY, group);
-            final Page<Target> targets = targetManagement.findByTargetFilterQueryAndNotInRolloutGroups(pageRequest,
-                    readyGroups, targetFilter);
-
-            createAssignmentOfTargetsToGroup(targets, group);
-
-            return (long) targets.getNumberOfElements();
-        });
-    }
-
-    private void createAssignmentOfTargetsToGroup(final Page<Target> targets, final RolloutGroup group) {
-        targets.forEach(target -> rolloutTargetGroupRepository.save(new RolloutTargetGroup(group, target)));
-    }
-
-=======
->>>>>>> 8f8cfeb5
     @Override
     @Async
     public ListenableFuture<RolloutGroupsValidation> validateTargetsInGroups(final List<RolloutGroupCreate> groups,
@@ -534,134 +358,6 @@
         return rolloutRepository.save(rollout);
     }
 
-<<<<<<< HEAD
-    private void startFirstRolloutGroup(final Rollout rollout) {
-        LOGGER.debug("startFirstRolloutGroup called for rollout {}", rollout.getId());
-        RolloutHelper.verifyRolloutInStatus(rollout, RolloutStatus.STARTING);
-        final JpaRollout jpaRollout = (JpaRollout) rollout;
-
-        final List<JpaRolloutGroup> rolloutGroups = rolloutGroupRepository.findByRolloutOrderByIdAsc(jpaRollout);
-        final JpaRolloutGroup rolloutGroup = rolloutGroups.get(0);
-        if (rolloutGroup.getParent() != null) {
-            throw new RolloutIllegalStateException("First Group is not the first group.");
-        }
-
-        deploymentManagement.startScheduledActionsByRolloutGroupParent(rollout.getId(),
-                rollout.getDistributionSet().getId(), null);
-
-        rolloutGroup.setStatus(RolloutGroupStatus.RUNNING);
-        rolloutGroupRepository.save(rolloutGroup);
-
-        jpaRollout.setStatus(RolloutStatus.RUNNING);
-        jpaRollout.setLastCheck(0);
-        rolloutRepository.save(jpaRollout);
-    }
-
-    private boolean ensureAllGroupsAreScheduled(final Rollout rollout) {
-        final JpaRollout jpaRollout = (JpaRollout) rollout;
-
-        final List<JpaRolloutGroup> groupsToBeScheduled = rolloutGroupRepository.findByRolloutAndStatus(rollout,
-                RolloutGroupStatus.READY);
-        final long scheduledGroups = groupsToBeScheduled.stream()
-                .filter(group -> scheduleRolloutGroup(jpaRollout, group)).count();
-
-        return scheduledGroups == groupsToBeScheduled.size();
-    }
-
-    /**
-     * Schedules a group of the rollout. Scheduled Actions are created to
-     * achieve this. The creation of those Actions is allowed to fail.
-     */
-    private boolean scheduleRolloutGroup(final JpaRollout rollout, final JpaRolloutGroup group) {
-        final long targetsInGroup = rolloutTargetGroupRepository.countByRolloutGroup(group);
-        final long countOfActions = actionRepository.countByRolloutAndRolloutGroup(rollout, group);
-
-        long actionsLeft = targetsInGroup - countOfActions;
-        if (actionsLeft > 0) {
-            actionsLeft -= createActionsForRolloutGroup(rollout, group);
-        }
-
-        if (actionsLeft <= 0) {
-            group.setStatus(RolloutGroupStatus.SCHEDULED);
-            rolloutGroupRepository.save(group);
-            return true;
-        }
-        return false;
-    }
-
-    private long createActionsForRolloutGroup(final Rollout rollout, final RolloutGroup group) {
-        long totalActionsCreated = 0;
-        try {
-            long actionsCreated;
-            do {
-                actionsCreated = createActionsForTargetsInNewTransaction(rollout.getId(), group.getId());
-                totalActionsCreated += actionsCreated;
-            } while (actionsCreated > 0);
-
-        } catch (final TransactionExecutionException e) {
-            LOGGER.warn("Transaction assigning Targets to RolloutGroup failed", e);
-            return 0;
-        }
-        return totalActionsCreated;
-    }
-
-    private Long createActionsForTargetsInNewTransaction(final long rolloutId, final long groupId)
-            throws TransactionExecutionException {
-        return DeploymentHelper.runInNewTransaction(txManager, "createActionsForTargets", status -> {
-            final PageRequest pageRequest = PageRequest.of(0, TRANSACTION_TARGETS);
-            final Rollout rollout = rolloutRepository.findById(rolloutId)
-                    .orElseThrow(() -> new EntityNotFoundException(Rollout.class, rolloutId));
-            final RolloutGroup group = rolloutGroupRepository.findById(groupId)
-                    .orElseThrow(() -> new EntityNotFoundException(RolloutGroup.class, groupId));
-
-            final DistributionSet distributionSet = rollout.getDistributionSet();
-            final ActionType actionType = rollout.getActionType();
-            final long forceTime = rollout.getForcedTime();
-
-            final Page<Target> targets = targetManagement.findByInRolloutGroupWithoutAction(pageRequest, groupId);
-            if (targets.getTotalElements() > 0) {
-                createScheduledAction(targets.getContent(), distributionSet, actionType, forceTime, rollout, group);
-            }
-
-            return (long) targets.getNumberOfElements();
-        });
-    }
-
-    /**
-     * Creates an action entry into the action repository. In case of existing
-     * scheduled actions the scheduled actions gets canceled. A scheduled action
-     * is created in-active.
-     */
-    private void createScheduledAction(final Collection<Target> targets, final DistributionSet distributionSet,
-            final ActionType actionType, final Long forcedTime, final Rollout rollout,
-            final RolloutGroup rolloutGroup) {
-        // cancel all current scheduled actions for this target. E.g. an action
-        // is already scheduled and a next action is created then cancel the
-        // current scheduled action to cancel. E.g. a new scheduled action is
-        // created.
-        final List<Long> targetIds = targets.stream().map(Target::getId).collect(Collectors.toList());
-        deploymentManagement.cancelInactiveScheduledActionsForTargets(targetIds);
-        targets.forEach(target -> {
-
-            assertSingleActionAssignmentPerTargetQuota(target);
-
-            final JpaAction action = new JpaAction();
-            action.setTarget(target);
-            action.setActive(false);
-            action.setDistributionSet(distributionSet);
-            action.setActionType(actionType);
-            action.setForcedTime(forcedTime);
-            action.setStatus(Status.SCHEDULED);
-            action.setRollout(rollout);
-            action.setRolloutGroup(rolloutGroup);
-            action.setInitiatedBy(rollout.getCreatedBy());
-            rollout.getWeight().ifPresent(action::setWeight);
-            actionRepository.save(action);
-        });
-    }
-
-=======
->>>>>>> 8f8cfeb5
     @Override
     @Transactional
     @Retryable(include = {
@@ -695,152 +391,6 @@
         rolloutRepository.save(rollout);
     }
 
-<<<<<<< HEAD
-    private void handleRunningRollout(final JpaRollout rollout) {
-        LOGGER.debug("handleRunningRollout called for rollout {}", rollout.getId());
-
-        final List<JpaRolloutGroup> rolloutGroupsRunning = rolloutGroupRepository.findByRolloutAndStatus(rollout,
-                RolloutGroupStatus.RUNNING);
-
-        if (rolloutGroupsRunning.isEmpty()) {
-            // no running rollouts, probably there was an error
-            // somewhere at the latest group. And the latest group has
-            // been switched from running into error state. So we need
-            // to find the latest group which
-            executeLatestRolloutGroup(rollout);
-        } else {
-            LOGGER.debug("Rollout {} has {} running groups", rollout.getId(), rolloutGroupsRunning.size());
-            executeRolloutGroups(rollout, rolloutGroupsRunning);
-        }
-
-        if (isRolloutComplete(rollout)) {
-            LOGGER.info("Rollout {} is finished, setting FINISHED status", rollout);
-            rollout.setStatus(RolloutStatus.FINISHED);
-            rolloutRepository.save(rollout);
-        }
-    }
-
-    private void executeRolloutGroups(final JpaRollout rollout, final List<JpaRolloutGroup> rolloutGroups) {
-        for (final JpaRolloutGroup rolloutGroup : rolloutGroups) {
-
-            final long targetCount = countTargetsFrom(rolloutGroup);
-            if (rolloutGroup.getTotalTargets() != targetCount) {
-                updateTotalTargetCount(rolloutGroup, targetCount);
-            }
-
-            // error state check, do we need to stop the whole
-            // rollout because of error?
-            final boolean isError = checkErrorState(rollout, rolloutGroup);
-            if (isError) {
-                LOGGER.info("Rollout {} {} has error, calling error action", rollout.getName(), rollout.getId());
-                callErrorAction(rollout, rolloutGroup);
-            } else {
-                // not in error so check finished state, do we need to
-                // start the next group?
-                final RolloutGroupSuccessCondition finishedCondition = rolloutGroup.getSuccessCondition();
-                checkFinishCondition(rollout, rolloutGroup, finishedCondition);
-                if (isRolloutGroupComplete(rollout, rolloutGroup)) {
-                    rolloutGroup.setStatus(RolloutGroupStatus.FINISHED);
-                    rolloutGroupRepository.save(rolloutGroup);
-                }
-            }
-        }
-    }
-
-    private void updateTotalTargetCount(final JpaRolloutGroup rolloutGroup, final long countTargetsOfRolloutGroup) {
-        final JpaRollout jpaRollout = (JpaRollout) rolloutGroup.getRollout();
-        final long updatedTargetCount = jpaRollout.getTotalTargets()
-                - (rolloutGroup.getTotalTargets() - countTargetsOfRolloutGroup);
-        jpaRollout.setTotalTargets(updatedTargetCount);
-        rolloutGroup.setTotalTargets((int) countTargetsOfRolloutGroup);
-        rolloutRepository.save(jpaRollout);
-        rolloutGroupRepository.save(rolloutGroup);
-    }
-
-    private long countTargetsFrom(final JpaRolloutGroup rolloutGroup) {
-        return rolloutGroupManagement.countTargetsOfRolloutsGroup(rolloutGroup.getId());
-    }
-
-    private void executeLatestRolloutGroup(final JpaRollout rollout) {
-        final List<JpaRolloutGroup> latestRolloutGroup = rolloutGroupRepository
-                .findByRolloutAndStatusNotOrderByIdDesc(rollout, RolloutGroupStatus.SCHEDULED);
-        if (latestRolloutGroup.isEmpty()) {
-            return;
-        }
-        executeRolloutGroupSuccessAction(rollout, latestRolloutGroup.get(0));
-    }
-
-    private void callErrorAction(final Rollout rollout, final RolloutGroup rolloutGroup) {
-        try {
-            context.getBean(rolloutGroup.getErrorAction().getBeanName(), RolloutGroupActionEvaluator.class)
-                    .eval(rollout, rolloutGroup, rolloutGroup.getErrorActionExp());
-        } catch (final BeansException e) {
-            LOGGER.error("Something bad happend when accessing the error action bean {}",
-                    rolloutGroup.getErrorAction().getBeanName(), e);
-        }
-    }
-
-    private boolean isRolloutComplete(final JpaRollout rollout) {
-        // ensure that changes in the same transaction count
-        entityManager.flush();
-        final Long groupsActiveLeft = rolloutGroupRepository.countByRolloutIdAndStatusOrStatus(rollout.getId(),
-                RolloutGroupStatus.RUNNING, RolloutGroupStatus.SCHEDULED);
-        return groupsActiveLeft == 0;
-    }
-
-    private boolean isRolloutGroupComplete(final JpaRollout rollout, final JpaRolloutGroup rolloutGroup) {
-        final Long actionsLeftForRollout = ActionType.DOWNLOAD_ONLY == rollout.getActionType()
-                ? actionRepository.countByRolloutAndRolloutGroupAndStatusNotIn(rollout, rolloutGroup,
-                        DOWNLOAD_ONLY_ACTION_TERMINATION_STATUSES)
-                : actionRepository.countByRolloutAndRolloutGroupAndStatusNotIn(rollout, rolloutGroup,
-                        DEFAULT_ACTION_TERMINATION_STATUSES);
-        return actionsLeftForRollout == 0;
-    }
-
-    private boolean checkErrorState(final Rollout rollout, final RolloutGroup rolloutGroup) {
-
-        final RolloutGroupErrorCondition errorCondition = rolloutGroup.getErrorCondition();
-
-        if (errorCondition == null) {
-            // there is no error condition, so return false, don't have error.
-            return false;
-        }
-        try {
-            return context.getBean(errorCondition.getBeanName(), RolloutGroupConditionEvaluator.class).eval(rollout,
-                    rolloutGroup, rolloutGroup.getErrorConditionExp());
-        } catch (final BeansException e) {
-            LOGGER.error("Something bad happend when accessing the error condition bean {}",
-                    errorCondition.getBeanName(), e);
-            return false;
-        }
-    }
-
-    private void checkFinishCondition(final Rollout rollout, final RolloutGroup rolloutGroup,
-            final RolloutGroupSuccessCondition finishCondition) {
-        LOGGER.trace("Checking finish condition {} on rolloutgroup {}", finishCondition, rolloutGroup);
-        try {
-            final boolean isFinished = context
-                    .getBean(finishCondition.getBeanName(), RolloutGroupConditionEvaluator.class)
-                    .eval(rollout, rolloutGroup, rolloutGroup.getSuccessConditionExp());
-            if (isFinished) {
-                LOGGER.debug("Rolloutgroup {} is finished, starting next group", rolloutGroup);
-                executeRolloutGroupSuccessAction(rollout, rolloutGroup);
-            } else {
-                LOGGER.debug("Rolloutgroup {} is still running", rolloutGroup);
-            }
-        } catch (final BeansException e) {
-            LOGGER.error("Something bad happened when accessing the finish condition bean {}",
-                    finishCondition.getBeanName(), e);
-        }
-    }
-
-    private void executeRolloutGroupSuccessAction(final Rollout rollout, final RolloutGroup rolloutGroup) {
-        context.getBean(rolloutGroup.getSuccessAction().getBeanName(), RolloutGroupActionEvaluator.class).eval(rollout,
-                rolloutGroup, rolloutGroup.getSuccessActionExp());
-    }
-
-=======
->>>>>>> 8f8cfeb5
     @Override
     // No transaction, will be created per handled rollout
     @Transactional(propagation = Propagation.NEVER)
@@ -860,62 +410,24 @@
         }
 
         try {
-<<<<<<< HEAD
             rollouts.forEach(rolloutId -> {
                 try {
                     DeploymentHelper.runInNewTransaction(txManager, handlerId + "-" + rolloutId,
-                            status -> executeFittingHandler(rolloutId));
+                            status -> handleRollout(rolloutId));
                 } catch (TransactionExecutionException e) {
                     LOGGER.error("Caught exception during rollout handling", e);
                 }
             });
-=======
-            rollouts.forEach(rolloutId -> DeploymentHelper.runInNewTransaction(txManager, handlerId + "-" + rolloutId,
-                    status -> handleRollout(rolloutId)));
->>>>>>> 8f8cfeb5
         } finally {
             lock.unlock();
         }
     }
 
-<<<<<<< HEAD
-    private Void executeFittingHandler(final long rolloutId) {
-        LOGGER.debug("handle rollout {}", rolloutId);
-        final JpaRollout rollout = rolloutRepository.findById(rolloutId)
-                .orElseThrow(() -> new EntityNotFoundException(Rollout.class, rolloutId));
-        try {
-            switch (rollout.getStatus()) {
-            case CREATING:
-                handleCreateRollout(rollout);
-                break;
-            case DELETING:
-                handleDeleteRollout(rollout);
-                break;
-            case READY:
-                handleReadyRollout(rollout);
-                break;
-            case STARTING:
-                handleStartingRollout(rollout);
-                break;
-            case RUNNING:
-                handleRunningRollout(rollout);
-                break;
-            default:
-                LOGGER.error("Rollout in status {} not supposed to be handled!", rollout.getStatus());
-                break;
-            }
-        } catch (final TransactionExecutionException e) {
-            LOGGER.error("Caught exception during rollout handling", e);
-        }
-
-        return null;
-=======
     private long handleRollout(final long rolloutId) {
         final JpaRollout rollout = rolloutRepository.findById(rolloutId)
                 .orElseThrow(() -> new EntityNotFoundException(Rollout.class, rolloutId));
         runInUserContext(rollout, () -> rolloutExecutor.execute(rollout));
         return 0;
->>>>>>> 8f8cfeb5
     }
 
     @Override
@@ -1092,93 +604,8 @@
         QuotaHelper.assertAssignmentQuota(requested, quota, Target.class, RolloutGroup.class);
     }
 
-<<<<<<< HEAD
-    /**
-     * Enforces the quota defining the maximum number of {@link Action}s per
-     * {@link Target}.
-     *
-     * @param target
-     *            The target
-     */
-    private void assertSingleActionAssignmentPerTargetQuota(final Target target) {
-        final int quota = quotaManagement.getMaxActionsPerTarget();
-        QuotaHelper.assertAssignmentQuota(target.getId(), 1, quota, Action.class, Target.class,
-                actionRepository::countByTargetId);
-    }
-
-    private RolloutGroupsValidation validateTargetsInGroups(final List<RolloutGroup> groups, final String baseFilter,
-            final long totalTargets) {
-        final List<Long> groupTargetCounts = new ArrayList<>(groups.size());
-        final Map<String, Long> targetFilterCounts = groups.stream()
-                .map(group -> RolloutHelper.getGroupTargetFilter(baseFilter, group)).distinct()
-                .collect(Collectors.toMap(Function.identity(), targetManagement::countByRsql));
-
-        long unusedTargetsCount = 0;
-
-        for (int i = 0; i < groups.size(); i++) {
-            final RolloutGroup group = groups.get(i);
-            final String groupTargetFilter = RolloutHelper.getGroupTargetFilter(baseFilter, group);
-            RolloutHelper.verifyRolloutGroupTargetPercentage(group.getTargetPercentage());
-
-            final long targetsInGroupFilter = targetFilterCounts.get(groupTargetFilter);
-            final long overlappingTargets = countOverlappingTargetsWithPreviousGroups(baseFilter, groups, group, i,
-                    targetFilterCounts);
-
-            final long realTargetsInGroup;
-            // Assume that targets which were not used in the previous groups
-            // are used in this group
-            if (overlappingTargets > 0 && unusedTargetsCount > 0) {
-                realTargetsInGroup = targetsInGroupFilter - overlappingTargets + unusedTargetsCount;
-                unusedTargetsCount = 0;
-            } else {
-                realTargetsInGroup = targetsInGroupFilter - overlappingTargets;
-            }
-
-            final long reducedTargetsInGroup = Math
-                    .round(group.getTargetPercentage() / 100 * (double) realTargetsInGroup);
-            groupTargetCounts.add(reducedTargetsInGroup);
-            unusedTargetsCount += realTargetsInGroup - reducedTargetsInGroup;
-
-        }
-
-        return new RolloutGroupsValidation(totalTargets, groupTargetCounts);
-    }
-
-    private long countOverlappingTargetsWithPreviousGroups(final String baseFilter, final List<RolloutGroup> groups,
-            final RolloutGroup group, final int groupIndex, final Map<String, Long> targetFilterCounts) {
-        // there can't be overlapping targets in the first group
-        if (groupIndex == 0) {
-            return 0;
-        }
-        final List<RolloutGroup> previousGroups = groups.subList(0, groupIndex);
-        final String overlappingTargetsFilter = RolloutHelper.getOverlappingWithGroupsTargetFilter(baseFilter,
-                previousGroups, group);
-
-        if (targetFilterCounts.containsKey(overlappingTargetsFilter)) {
-            return targetFilterCounts.get(overlappingTargetsFilter);
-        } else {
-            final long overlappingTargets = targetManagement.countByRsql(overlappingTargetsFilter);
-            targetFilterCounts.put(overlappingTargetsFilter, overlappingTargets);
-            return overlappingTargets;
-        }
-    }
-
-    private long calculateRemainingTargets(final List<RolloutGroup> groups, final String targetFilter,
-            final Long createdAt) {
-        final String baseFilter = RolloutHelper.getTargetFilterQuery(targetFilter, createdAt);
-        final long totalTargets = targetManagement.countByRsql(baseFilter);
-        if (totalTargets == 0) {
-            throw new ConstraintDeclarationException("Rollout target filter does not match any targets");
-        }
-
-        final RolloutGroupsValidation validation = validateTargetsInGroups(groups, baseFilter, totalTargets);
-
-        return totalTargets - validation.getTargetsInGroups();
-    }
-=======
     private void runInUserContext(final BaseEntity rollout, final Runnable handler) {
         DeploymentHelper.runInNonSystemContext(handler, () -> Objects.requireNonNull(rollout.getCreatedBy()), tenantAware);
     }
 
->>>>>>> 8f8cfeb5
 }