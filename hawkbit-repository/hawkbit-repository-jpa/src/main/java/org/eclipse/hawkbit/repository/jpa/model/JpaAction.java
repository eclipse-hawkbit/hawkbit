--- conflicted
+++ resolved
@@ -229,13 +229,8 @@
     @Override
     public String toString() {
         return "JpaAction [distributionSet=" + distributionSet.getId() + ", version=" + getOptLockRevision() + ", id="
-<<<<<<< HEAD
-                + getId() + ", actionType=" + getActionType() + ", weight=" + getWeight().orElse(null) + ", isActive="
-                + isActive() + ",  createdAt=" + getCreatedAt() + ", lastModifiedAt=" + getLastModifiedAt() + "]";
-=======
                 + getId() + ", actionType=" + getActionType() + ", weight=" + getWeight() + ", isActive=" + isActive()
                 + ",  createdAt=" + getCreatedAt() + ", lastModifiedAt=" + getLastModifiedAt() + "]";
->>>>>>> 565ae9fc
     }
 
     @Override
