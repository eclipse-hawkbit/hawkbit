--- conflicted
+++ resolved
@@ -58,13 +58,9 @@
 public class JpaAction extends AbstractJpaTenantAwareBaseEntity implements Action, EventAwareEntity {
     private static final long serialVersionUID = 1L;
 
-<<<<<<< HEAD
     @ManyToOne(fetch = FetchType.LAZY, optional = false)
     @JoinColumn(name = "distribution_set", nullable = false, updatable = false, foreignKey = @ForeignKey(value = ConstraintMode.CONSTRAINT, name = "fk_action_ds"))
-=======
-    @ManyToOne(fetch = FetchType.LAZY)
-    @JoinColumn(name = "distribution_set", foreignKey = @ForeignKey(value = ConstraintMode.CONSTRAINT, name = "fk_action_ds"))
->>>>>>> 804522f9
+    @NotNull
     @NotNull
     private JpaDistributionSet distributionSet;
 
