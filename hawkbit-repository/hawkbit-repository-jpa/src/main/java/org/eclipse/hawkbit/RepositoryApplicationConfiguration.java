/**
 * Copyright (c) 2015 Bosch Software Innovations GmbH and others.
 *
 * All rights reserved. This program and the accompanying materials
 * are made available under the terms of the Eclipse Public License v1.0
 * which accompanies this distribution, and is available at
 * http://www.eclipse.org/legal/epl-v10.html
 */
package org.eclipse.hawkbit;

import java.util.Map;

import javax.persistence.EntityManager;

import org.eclipse.hawkbit.repository.ArtifactManagement;
import org.eclipse.hawkbit.repository.ControllerManagement;
import org.eclipse.hawkbit.repository.DeploymentManagement;
import org.eclipse.hawkbit.repository.DistributionSetManagement;
import org.eclipse.hawkbit.repository.EntityFactory;
import org.eclipse.hawkbit.repository.ReportManagement;
import org.eclipse.hawkbit.repository.RepositoryProperties;
import org.eclipse.hawkbit.repository.RolloutGroupManagement;
import org.eclipse.hawkbit.repository.RolloutManagement;
import org.eclipse.hawkbit.repository.SoftwareManagement;
import org.eclipse.hawkbit.repository.SystemManagement;
import org.eclipse.hawkbit.repository.TagManagement;
import org.eclipse.hawkbit.repository.TargetFilterQueryManagement;
import org.eclipse.hawkbit.repository.TargetManagement;
import org.eclipse.hawkbit.repository.TenantConfigurationManagement;
import org.eclipse.hawkbit.repository.TenantStatsManagement;
import org.eclipse.hawkbit.repository.event.remote.EventEntityManager;
import org.eclipse.hawkbit.repository.event.remote.EventEntityManagerHolder;
import org.eclipse.hawkbit.repository.jpa.JpaArtifactManagement;
import org.eclipse.hawkbit.repository.jpa.JpaControllerManagement;
import org.eclipse.hawkbit.repository.jpa.JpaDeploymentManagement;
import org.eclipse.hawkbit.repository.jpa.JpaDistributionSetManagement;
import org.eclipse.hawkbit.repository.jpa.JpaEntityFactory;
import org.eclipse.hawkbit.repository.jpa.JpaReportManagement;
import org.eclipse.hawkbit.repository.jpa.JpaRolloutGroupManagement;
import org.eclipse.hawkbit.repository.jpa.JpaRolloutManagement;
import org.eclipse.hawkbit.repository.jpa.JpaSoftwareManagement;
import org.eclipse.hawkbit.repository.jpa.JpaSystemManagement;
import org.eclipse.hawkbit.repository.jpa.JpaTagManagement;
import org.eclipse.hawkbit.repository.jpa.JpaTargetFilterQueryManagement;
import org.eclipse.hawkbit.repository.jpa.JpaTargetManagement;
import org.eclipse.hawkbit.repository.jpa.JpaTenantConfigurationManagement;
import org.eclipse.hawkbit.repository.jpa.JpaTenantStatsManagement;
import org.eclipse.hawkbit.repository.jpa.aspects.ExceptionMappingAspectHandler;
import org.eclipse.hawkbit.repository.jpa.autoassign.AutoAssignChecker;
import org.eclipse.hawkbit.repository.jpa.autoassign.AutoAssignScheduler;
import org.eclipse.hawkbit.repository.jpa.configuration.MultiTenantJpaTransactionManager;
import org.eclipse.hawkbit.repository.jpa.event.JpaEventEntityManager;
import org.eclipse.hawkbit.repository.jpa.model.helper.AfterTransactionCommitExecutorHolder;
import org.eclipse.hawkbit.repository.jpa.model.helper.CacheManagerHolder;
import org.eclipse.hawkbit.repository.jpa.model.helper.EntityInterceptorHolder;
import org.eclipse.hawkbit.repository.jpa.model.helper.SecurityTokenGeneratorHolder;
import org.eclipse.hawkbit.repository.jpa.model.helper.SystemManagementHolder;
import org.eclipse.hawkbit.repository.jpa.model.helper.SystemSecurityContextHolder;
import org.eclipse.hawkbit.repository.jpa.model.helper.TenantAwareHolder;
import org.eclipse.hawkbit.repository.jpa.model.helper.TenantConfigurationManagementHolder;
import org.eclipse.hawkbit.repository.jpa.rsql.RsqlParserValidationOracle;
import org.eclipse.hawkbit.repository.rsql.RsqlValidationOracle;
import org.eclipse.hawkbit.security.SecurityTokenGenerator;
import org.eclipse.hawkbit.security.SystemSecurityContext;
import org.eclipse.hawkbit.tenancy.TenantAware;
import org.springframework.boot.autoconfigure.condition.ConditionalOnMissingBean;
import org.springframework.boot.autoconfigure.orm.jpa.JpaBaseConfiguration;
import org.springframework.boot.context.properties.EnableConfigurationProperties;
import org.springframework.boot.orm.jpa.EntityScan;
import org.springframework.cloud.bus.jackson.RemoteApplicationEventScan;
import org.springframework.context.annotation.Bean;
import org.springframework.context.annotation.ComponentScan;
import org.springframework.context.annotation.Configuration;
import org.springframework.context.annotation.EnableAspectJAutoProxy;
import org.springframework.data.jpa.repository.config.EnableJpaAuditing;
import org.springframework.data.jpa.repository.config.EnableJpaRepositories;
import org.springframework.orm.jpa.vendor.AbstractJpaVendorAdapter;
import org.springframework.orm.jpa.vendor.EclipseLinkJpaVendorAdapter;
import org.springframework.scheduling.annotation.EnableScheduling;
import org.springframework.transaction.PlatformTransactionManager;
import org.springframework.transaction.annotation.EnableTransactionManagement;
import org.springframework.validation.beanvalidation.MethodValidationPostProcessor;

import com.google.common.collect.Maps;
/**
 * General configuration for hawkBit's Repository.
 *
 */
@EnableJpaRepositories(basePackages = { "org.eclipse.hawkbit.repository.jpa" })
@EnableTransactionManagement
@EnableJpaAuditing
@EnableAspectJAutoProxy
@Configuration
@ComponentScan
@EnableConfigurationProperties(RepositoryProperties.class)
@EnableScheduling
@EntityScan("org.eclipse.hawkbit.repository.jpa.model")
@RemoteApplicationEventScan("org.eclipse.hawkbit.repository.event")
public class RepositoryApplicationConfiguration extends JpaBaseConfiguration {

    @Bean
    @ConditionalOnMissingBean
    public RsqlValidationOracle rsqlValidationOracle() {
        return new RsqlParserValidationOracle();
    }

    /**
     * @return the {@link SystemSecurityContext} singleton bean which make it
     *         accessible in beans which cannot access the service directly,
     *         e.g. JPA entities.
     */
    @Bean
    public SystemSecurityContextHolder systemSecurityContextHolder() {
        return SystemSecurityContextHolder.getInstance();
    }

    /**
     * @return the {@link TenantConfigurationManagement} singleton bean which
     *         make it accessible in beans which cannot access the service
     *         directly, e.g. JPA entities.
     */
    @Bean
    public TenantConfigurationManagementHolder tenantConfigurationManagementHolder() {
        return TenantConfigurationManagementHolder.getInstance();
    }

    /**
     * @return the {@link SystemManagementHolder} singleton bean which holds the
     *         current {@link SystemManagement} service and make it accessible
     *         in beans which cannot access the service directly, e.g. JPA
     *         entities.
     */
    @Bean
    public SystemManagementHolder systemManagementHolder() {
        return SystemManagementHolder.getInstance();
    }

    /**
     * @return the {@link TenantAwareHolder} singleton bean which holds the
     *         current {@link TenantAware} service and make it accessible in
     *         beans which cannot access the service directly, e.g. JPA
     *         entities.
     */
    @Bean
    public TenantAwareHolder tenantAwareHolder() {
        return TenantAwareHolder.getInstance();
    }

    /**
     * @return the {@link SecurityTokenGeneratorHolder} singleton bean which
     *         holds the current {@link SecurityTokenGenerator} service and make
     *         it accessible in beans which cannot access the service via
     *         injection
     */
    @Bean
    public SecurityTokenGeneratorHolder securityTokenGeneratorHolder() {
        return SecurityTokenGeneratorHolder.getInstance();
    }

    /**
     * @return the singleton instance of the {@link EntityInterceptorHolder}
     */
    @Bean
    public EntityInterceptorHolder entityInterceptorHolder() {
        return EntityInterceptorHolder.getInstance();
    }

    /**
     * @return the singleton instance of the {@link CacheManagerHolder}
     */
    @Bean
    public CacheManagerHolder cacheManagerHolder() {
        return CacheManagerHolder.getInstance();
    }

    /**
     * 
     * @return the singleton instance of the
     *         {@link AfterTransactionCommitExecutorHolder}
     */
    @Bean
    public AfterTransactionCommitExecutorHolder afterTransactionCommitExecutorHolder() {
        return AfterTransactionCommitExecutorHolder.getInstance();
    }

    /**
     * Defines the validation processor bean.
     *
     * @return the {@link MethodValidationPostProcessor}
     */
    @Bean
    public MethodValidationPostProcessor methodValidationPostProcessor() {
        return new MethodValidationPostProcessor();
    }

    /**
     * @return {@link ExceptionMappingAspectHandler} aspect bean
     */
    @Bean
    public ExceptionMappingAspectHandler createRepositoryExceptionHandlerAdvice() {
        return new ExceptionMappingAspectHandler();
    }

    @Override
    protected AbstractJpaVendorAdapter createJpaVendorAdapter() {
        return new EclipseLinkJpaVendorAdapter();
    }

    @Override
    protected Map<String, Object> getVendorProperties() {

        final Map<String, Object> properties = Maps.newHashMapWithExpectedSize(4);
        // Turn off dynamic weaving to disable LTW lookup in static weaving mode
        properties.put("eclipselink.weaving", "false");
        // needed for reports
        properties.put("eclipselink.jdbc.allow-native-sql-queries", "true");
        // flyway
        properties.put("eclipselink.ddl-generation", "none");
        // Embeed into hawkBit logging
        properties.put("eclipselink.logging.logger", "JavaLogger");

        return properties;
    }

    /**
     * {@link MultiTenantJpaTransactionManager} bean.
     *
     * @see org.springframework.boot.autoconfigure.orm.jpa.JpaBaseConfiguration#transactionManager()
     * @return a new {@link PlatformTransactionManager}
     */
    @Override
    @Bean
    public PlatformTransactionManager transactionManager() {
        return new MultiTenantJpaTransactionManager();
    }

    /**
     * {@link JpaSystemManagement} bean.
     * 
     * @return a new {@link SystemManagement}
     */
    @Bean
    @ConditionalOnMissingBean
    public SystemManagement systemManagement() {
        return new JpaSystemManagement();
    }

    /**
     * {@link JpaReportManagement} bean.
     * 
     * @return a new {@link ReportManagement}
     */
    @Bean
    @ConditionalOnMissingBean
    public ReportManagement reportManagement() {
        return new JpaReportManagement();
    }

    /**
     * {@link JpaDistributionSetManagement} bean.
     * 
     * @return a new {@link DistributionSetManagement}
     */
    @Bean
    @ConditionalOnMissingBean
    public DistributionSetManagement distributionSetManagement() {
        return new JpaDistributionSetManagement();
    }

    /**
     * {@link JpaTenantStatsManagement} bean.
     * 
     * @return a new {@link TenantStatsManagement}
     */
    @Bean
    @ConditionalOnMissingBean
    public TenantStatsManagement tenantStatsManagement() {
        return new JpaTenantStatsManagement();
    }

    /**
     * {@link JpaTenantConfigurationManagement} bean.
     * 
     * @return a new {@link TenantConfigurationManagement}
     */
    @Bean
    @ConditionalOnMissingBean
    public TenantConfigurationManagement tenantConfigurationManagement() {
        return new JpaTenantConfigurationManagement();
    }

    /**
     * {@link JpaTenantConfigurationManagement} bean.
     * 
     * @return a new {@link TenantConfigurationManagement}
     */
    @Bean
    @ConditionalOnMissingBean
    public TargetManagement targetManagement() {
        return new JpaTargetManagement();
    }

    /**
     * {@link JpaTargetFilterQueryManagement} bean.
     * 
     * @return a new {@link TargetFilterQueryManagement}
     */
    @Bean
    @ConditionalOnMissingBean
    public TargetFilterQueryManagement targetFilterQueryManagement() {
        return new JpaTargetFilterQueryManagement();
    }

    /**
     * {@link JpaTagManagement} bean.
     * 
     * @return a new {@link TagManagement}
     */
    @Bean
    @ConditionalOnMissingBean
    public TagManagement tagManagement() {
        return new JpaTagManagement();
    }

    /**
     * {@link JpaSoftwareManagement} bean.
     * 
     * @return a new {@link SoftwareManagement}
     */
    @Bean
    @ConditionalOnMissingBean
    public SoftwareManagement softwareManagement() {
        return new JpaSoftwareManagement();
    }

    /**
     * {@link JpaRolloutManagement} bean.
     * 
     * @return a new {@link RolloutManagement}
     */
    @Bean
    @ConditionalOnMissingBean
    public RolloutManagement rolloutManagement() {
        return new JpaRolloutManagement();
    }

    /**
     * {@link JpaRolloutGroupManagement} bean.
     * 
     * @return a new {@link RolloutGroupManagement}
     */
    @Bean
    @ConditionalOnMissingBean
    public RolloutGroupManagement rolloutGroupManagement() {
        return new JpaRolloutGroupManagement();
    }

    /**
     * {@link JpaDeploymentManagement} bean.
     * 
     * @return a new {@link DeploymentManagement}
     */
    @Bean
    @ConditionalOnMissingBean
    public DeploymentManagement deploymentManagement() {
        return new JpaDeploymentManagement();
    }

    /**
     * {@link JpaControllerManagement} bean.
     * 
     * @return a new {@link ControllerManagement}
     */
    @Bean
    @ConditionalOnMissingBean
    public ControllerManagement controllerManagement() {
        return new JpaControllerManagement();
    }

    /**
     * {@link JpaArtifactManagement} bean.
     * 
     * @return a new {@link ArtifactManagement}
     */

    @Bean
    @ConditionalOnMissingBean
    public ArtifactManagement artifactManagement() {
        return new JpaArtifactManagement();
    }

    /**
     * {@link JpaEntityFactory} bean.
     * 
     * @return a new {@link EntityFactory}
     */
    @Bean
    @ConditionalOnMissingBean
    public EntityFactory entityFactory() {
        return new JpaEntityFactory();
    }

    /**
<<<<<<< HEAD
     * {@link EventEntityManagerHolder} bean.
     * 
     * @return a new {@link EventEntityManagerHolder}
     */
    @Bean
    @ConditionalOnMissingBean
    public EventEntityManagerHolder eventEntityManagerHolder() {
        return EventEntityManagerHolder.getInstance();
    }

    /**
     * {@link EventEntityManager} bean.
     * 
     * @param aware
     *            the tenant aware
     * @param entityManager
     *            the entitymanager
     * @return a new {@link EventEntityManager}
     */
    @Bean
    @ConditionalOnMissingBean
    public EventEntityManager eventEntityManager(final TenantAware aware, final EntityManager entityManager) {
        return new JpaEventEntityManager(aware, entityManager);
    }

=======
     * {@link AutoAssignChecker} bean.
     *
     * @param targetFilterQueryManagement
     *            to get all target filter queries
     * @param targetManagement
     *            to get targets
     * @param deploymentManagement
     *            to assign distribution sets to targets
     * @param transactionManager
     *            to run transactions
     * @return a new {@link AutoAssignChecker}
     */
    @Bean
    @ConditionalOnMissingBean
    public AutoAssignChecker autoAssignChecker(TargetFilterQueryManagement targetFilterQueryManagement,
            TargetManagement targetManagement, DeploymentManagement deploymentManagement,
            PlatformTransactionManager transactionManager) {
        return new AutoAssignChecker(targetFilterQueryManagement, targetManagement, deploymentManagement,
                transactionManager);
    }

    /**
     * {@link AutoAssignScheduler} bean.
     *
     * @param tenantAware
     *            to run as specific tenant
     * @param systemManagement
     *            to find all tenants
     * @param systemSecurityContext
     *            to run as system
     * @param autoAssignChecker
     *            to run a check as tenant
     * @return a new {@link AutoAssignChecker}
     */
    @Bean
    @ConditionalOnMissingBean
    public AutoAssignScheduler autoAssignScheduler(TenantAware tenantAware, SystemManagement systemManagement,
            SystemSecurityContext systemSecurityContext, AutoAssignChecker autoAssignChecker) {
        return new AutoAssignScheduler(tenantAware, systemManagement, systemSecurityContext, autoAssignChecker);
    }
>>>>>>> e6b6b449
}<|MERGE_RESOLUTION|>--- conflicted
+++ resolved
@@ -401,7 +401,6 @@
     }
 
     /**
-<<<<<<< HEAD
      * {@link EventEntityManagerHolder} bean.
      * 
      * @return a new {@link EventEntityManagerHolder}
@@ -426,8 +425,8 @@
     public EventEntityManager eventEntityManager(final TenantAware aware, final EntityManager entityManager) {
         return new JpaEventEntityManager(aware, entityManager);
     }
-
-=======
+    
+       /**
      * {@link AutoAssignChecker} bean.
      *
      * @param targetFilterQueryManagement
@@ -468,5 +467,5 @@
             SystemSecurityContext systemSecurityContext, AutoAssignChecker autoAssignChecker) {
         return new AutoAssignScheduler(tenantAware, systemManagement, systemSecurityContext, autoAssignChecker);
     }
->>>>>>> e6b6b449
+
 }