/**
 * Copyright (c) 2015 Bosch Software Innovations GmbH and others.
 *
 * All rights reserved. This program and the accompanying materials
 * are made available under the terms of the Eclipse Public License v1.0
 * which accompanies this distribution, and is available at
 * http://www.eclipse.org/legal/epl-v10.html
 */
package org.eclipse.hawkbit.repository.jpa.model;

import java.util.Collections;
import java.util.List;

import javax.persistence.Column;
import javax.persistence.ConstraintMode;
import javax.persistence.Entity;
import javax.persistence.EnumType;
import javax.persistence.Enumerated;
import javax.persistence.FetchType;
import javax.persistence.ForeignKey;
import javax.persistence.Index;
import javax.persistence.JoinColumn;
import javax.persistence.ManyToOne;
import javax.persistence.OneToMany;
import javax.persistence.Table;
import javax.persistence.Transient;
import javax.persistence.UniqueConstraint;
import javax.validation.constraints.NotNull;
import javax.validation.constraints.Size;

import org.eclipse.hawkbit.repository.event.remote.entity.RolloutDeletedEvent;
import org.eclipse.hawkbit.repository.event.remote.entity.RolloutUpdatedEvent;
import org.eclipse.hawkbit.repository.model.Action.ActionType;
import org.eclipse.hawkbit.repository.model.DistributionSet;
import org.eclipse.hawkbit.repository.model.Rollout;
import org.eclipse.hawkbit.repository.model.RolloutGroup;
import org.eclipse.hawkbit.repository.model.TotalTargetCountStatus;
import org.eclipse.hawkbit.repository.model.helper.EventPublisherHolder;
import org.eclipse.persistence.annotations.ConversionValue;
import org.eclipse.persistence.annotations.Convert;
import org.eclipse.persistence.annotations.ObjectTypeConverter;
import org.eclipse.persistence.descriptors.DescriptorEvent;
import org.hibernate.validator.constraints.NotEmpty;

/**
 * JPA implementation of a {@link Rollout}.
 *
 */
@Entity
@Table(name = "sp_rollout", indexes = {
        @Index(name = "sp_idx_rollout_01", columnList = "tenant,name") }, uniqueConstraints = @UniqueConstraint(columnNames = {
                "name", "tenant" }, name = "uk_rollout"))
// exception squid:S2160 - BaseEntity equals/hashcode is handling correctly for
// sub entities
@SuppressWarnings("squid:S2160")
@ObjectTypeConverter(name = "rolloutstatus", objectType = Rollout.RolloutStatus.class, dataType = Integer.class, conversionValues = {
        @ConversionValue(objectValue = "CREATING", dataValue = "0"),
        @ConversionValue(objectValue = "READY", dataValue = "1"),
        @ConversionValue(objectValue = "PAUSED", dataValue = "2"),
        @ConversionValue(objectValue = "STARTING", dataValue = "3"),
        @ConversionValue(objectValue = "STOPPED", dataValue = "4"),
        @ConversionValue(objectValue = "RUNNING", dataValue = "5"),
        @ConversionValue(objectValue = "FINISHED", dataValue = "6"),
        @ConversionValue(objectValue = "ERROR_CREATING", dataValue = "7"),
        @ConversionValue(objectValue = "ERROR_STARTING", dataValue = "8"),
        @ConversionValue(objectValue = "DELETING", dataValue = "9"),
        @ConversionValue(objectValue = "DELETED", dataValue = "10") })
public class JpaRollout extends AbstractJpaNamedEntity implements Rollout, EventAwareEntity {

    private static final long serialVersionUID = 1L;

    @OneToMany(targetEntity = JpaRolloutGroup.class)
    @JoinColumn(name = "rollout", insertable = false, updatable = false, foreignKey = @ForeignKey(value = ConstraintMode.CONSTRAINT, name = "fk_rollout_rolloutgroup"))
    private List<RolloutGroup> rolloutGroups;

    @Column(name = "target_filter", length = 1024, nullable = false)
    @Size(max = 1024)
    @NotEmpty
    private String targetFilterQuery;

    @ManyToOne(fetch = FetchType.LAZY)
    @JoinColumn(name = "distribution_set", foreignKey = @ForeignKey(value = ConstraintMode.CONSTRAINT, name = "fk_rolltout_ds"))
    @NotNull
    private JpaDistributionSet distributionSet;

    @Column(name = "status")
    @Convert("rolloutstatus")
    private RolloutStatus status = RolloutStatus.CREATING;

    @Column(name = "last_check")
    private long lastCheck;

    @Column(name = "action_type", nullable = false, length = 16)
    @Enumerated(EnumType.STRING)
    @NotNull
    private ActionType actionType = ActionType.FORCED;

    @Column(name = "forced_time")
    private long forcedTime;

    @Column(name = "total_targets")
    private long totalTargets;

    @Column(name = "rollout_groups_created")
    private int rolloutGroupsCreated;

<<<<<<< HEAD
    @Column(name = "deleted")
    private boolean deleted;
=======
    @Column(name = "start_at")
    private Long startAt;
>>>>>>> 9980fd56

    @Transient
    private transient TotalTargetCountStatus totalTargetCountStatus;

    @Override
    public DistributionSet getDistributionSet() {
        return distributionSet;
    }

    public void setDistributionSet(final DistributionSet distributionSet) {
        this.distributionSet = (JpaDistributionSet) distributionSet;
    }

    @Override
    public List<RolloutGroup> getRolloutGroups() {
        if (rolloutGroups == null) {
            return Collections.emptyList();
        }

        return Collections.unmodifiableList(rolloutGroups);
    }

    @Override
    public String getTargetFilterQuery() {
        return targetFilterQuery;
    }

    public void setTargetFilterQuery(final String targetFilterQuery) {
        this.targetFilterQuery = targetFilterQuery;
    }

    @Override
    public RolloutStatus getStatus() {
        return status;
    }

    public void setStatus(final RolloutStatus status) {
        this.status = status;
    }

    public long getLastCheck() {
        return lastCheck;
    }

    public void setLastCheck(final long lastCheck) {
        this.lastCheck = lastCheck;
    }

    @Override
    public Long getStartAt() {
        return startAt;
    }

    public void setStartAt(Long startAt) {
        this.startAt = startAt;
    }

    @Override
    public ActionType getActionType() {
        return actionType;
    }

    public void setActionType(final ActionType actionType) {
        this.actionType = actionType;
    }

    @Override
    public long getForcedTime() {
        return forcedTime;
    }

    public void setForcedTime(final long forcedTime) {
        this.forcedTime = forcedTime;
    }

    @Override
    public long getTotalTargets() {
        return totalTargets;
    }

    public void setTotalTargets(final long totalTargets) {
        this.totalTargets = totalTargets;
    }

    @Override
    public int getRolloutGroupsCreated() {
        return rolloutGroupsCreated;
    }

    public void setRolloutGroupsCreated(final int rolloutGroupsCreated) {
        this.rolloutGroupsCreated = rolloutGroupsCreated;
    }

    @Override
    public TotalTargetCountStatus getTotalTargetCountStatus() {
        if (totalTargetCountStatus == null) {
            totalTargetCountStatus = new TotalTargetCountStatus(totalTargets);
        }
        return totalTargetCountStatus;
    }

    public void setTotalTargetCountStatus(final TotalTargetCountStatus totalTargetCountStatus) {
        this.totalTargetCountStatus = totalTargetCountStatus;
    }

    @Override
    public String toString() {
        return "Rollout [rolloutGroups=" + rolloutGroups + ", targetFilterQuery=" + targetFilterQuery
                + ", distributionSet=" + distributionSet + ", status=" + status + ", lastCheck=" + lastCheck
                + ", getName()=" + getName() + ", getId()=" + getId() + "]";
    }

    @Override
    public void fireCreateEvent(final DescriptorEvent descriptorEvent) {
        // there is no rollout creation event
    }

    @Override
    public void fireUpdateEvent(final DescriptorEvent descriptorEvent) {
        EventPublisherHolder.getInstance().getEventPublisher()
                .publishEvent(new RolloutUpdatedEvent(this, EventPublisherHolder.getInstance().getApplicationId()));
    }

    @Override
    public void fireDeleteEvent(final DescriptorEvent descriptorEvent) {
        EventPublisherHolder.getInstance().getEventPublisher()
                .publishEvent(new RolloutDeletedEvent(this, EventPublisherHolder.getInstance().getApplicationId()));
    }

    public boolean isDeleted() {
        return deleted;
    }

    public void setDeleted(final boolean deleted) {
        this.deleted = deleted;
    }

}<|MERGE_RESOLUTION|>--- conflicted
+++ resolved
@@ -104,13 +104,11 @@
     @Column(name = "rollout_groups_created")
     private int rolloutGroupsCreated;
 
-<<<<<<< HEAD
     @Column(name = "deleted")
     private boolean deleted;
-=======
+
     @Column(name = "start_at")
     private Long startAt;
->>>>>>> 9980fd56
 
     @Transient
     private transient TotalTargetCountStatus totalTargetCountStatus;
