--- conflicted
+++ resolved
@@ -17,33 +17,23 @@
 import org.eclipse.hawkbit.repository.model.TargetUpdateStatus;
 import org.springframework.util.StringUtils;
 
-import java.util.Objects;
-
 /**
  * Create/build implementation.
  *
  */
 public class JpaTargetCreate extends AbstractTargetUpdateCreate<TargetCreate> implements TargetCreate {
 
-<<<<<<< HEAD
-=======
     private final TargetTypeManagement targetTypeManagement;
 
->>>>>>> b25e118e
     /**
      * Constructor
      *
      * @param targetTypeManagement
      *          Target type management
      */
-<<<<<<< HEAD
-    JpaTargetCreate(TargetTypeManagement targetTypeManagement) {
-        super(null, targetTypeManagement);
-=======
     JpaTargetCreate(final TargetTypeManagement targetTypeManagement) {
         super(null);
         this.targetTypeManagement = targetTypeManagement;
->>>>>>> b25e118e
     }
 
     @Override
@@ -60,15 +50,10 @@
             target.setName(name);
         }
 
-<<<<<<< HEAD
-        if (Objects.nonNull(targetTypeId)){
-            target.setTargetType(findTargetTypeWithExceptionIfNotFound(targetTypeId));
-=======
         if (targetTypeId != null){
             TargetType targetType = targetTypeManagement.get(targetTypeId)
                     .orElseThrow(() -> new EntityNotFoundException(TargetType.class, targetTypeId));
             target.setTargetType(targetType);
->>>>>>> b25e118e
         }
 
         target.setDescription(description);
