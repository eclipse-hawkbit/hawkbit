/**
 * Copyright (c) 2015 Bosch Software Innovations GmbH and others.
 *
 * All rights reserved. This program and the accompanying materials
 * are made available under the terms of the Eclipse Public License v1.0
 * which accompanies this distribution, and is available at
 * http://www.eclipse.org/legal/epl-v10.html
 */
package org.eclipse.hawkbit.repository.jpa;

import java.util.Collection;
import java.util.Collections;
import java.util.LinkedList;
import java.util.List;
import java.util.Optional;
import java.util.stream.Collectors;

import org.eclipse.hawkbit.repository.TagFields;
import org.eclipse.hawkbit.repository.TagManagement;
<<<<<<< HEAD
import org.eclipse.hawkbit.repository.builder.GenericTagUpdate;
import org.eclipse.hawkbit.repository.builder.TagCreate;
import org.eclipse.hawkbit.repository.builder.TagUpdate;
import org.eclipse.hawkbit.repository.eventbus.event.DistributionSetTagCreatedEvent;
import org.eclipse.hawkbit.repository.eventbus.event.DistributionSetTagDeletedEvent;
import org.eclipse.hawkbit.repository.eventbus.event.DistributionSetTagUpdateEvent;
import org.eclipse.hawkbit.repository.eventbus.event.TargetTagCreatedEvent;
import org.eclipse.hawkbit.repository.eventbus.event.TargetTagDeletedEvent;
import org.eclipse.hawkbit.repository.eventbus.event.TargetTagUpdateEvent;
=======
import org.eclipse.hawkbit.repository.event.remote.DistributionSetTagDeletedEvent;
import org.eclipse.hawkbit.repository.event.remote.TargetTagDeletedEvent;
import org.eclipse.hawkbit.repository.event.remote.entity.DistributionSetTagCreatedEvent;
import org.eclipse.hawkbit.repository.event.remote.entity.DistributionSetTagUpdateEvent;
import org.eclipse.hawkbit.repository.event.remote.entity.TargetTagCreatedEvent;
import org.eclipse.hawkbit.repository.event.remote.entity.TargetTagUpdateEvent;
>>>>>>> 64a0eb7a
import org.eclipse.hawkbit.repository.exception.EntityAlreadyExistsException;
import org.eclipse.hawkbit.repository.exception.EntityNotFoundException;
import org.eclipse.hawkbit.repository.jpa.builder.JpaTagCreate;
import org.eclipse.hawkbit.repository.jpa.executor.AfterTransactionCommitExecutor;
import org.eclipse.hawkbit.repository.jpa.model.JpaDistributionSet;
import org.eclipse.hawkbit.repository.jpa.model.JpaDistributionSetTag;
import org.eclipse.hawkbit.repository.jpa.model.JpaTarget;
import org.eclipse.hawkbit.repository.jpa.model.JpaTargetTag;
import org.eclipse.hawkbit.repository.jpa.rsql.RSQLUtility;
import org.eclipse.hawkbit.repository.model.DistributionSetTag;
import org.eclipse.hawkbit.repository.model.TargetTag;
<<<<<<< HEAD
import org.eclipse.hawkbit.repository.rsql.VirtualPropertyReplacer;
=======
import org.eclipse.hawkbit.repository.model.helper.EventPublisherHolder;
>>>>>>> 64a0eb7a
import org.eclipse.hawkbit.tenancy.TenantAware;
import org.springframework.beans.factory.annotation.Autowired;
import org.springframework.context.ApplicationContext;
import org.springframework.context.ApplicationEventPublisher;
import org.springframework.data.domain.Page;
import org.springframework.data.domain.PageImpl;
import org.springframework.data.domain.Pageable;
import org.springframework.data.jpa.domain.Specification;
import org.springframework.data.jpa.repository.Modifying;
import org.springframework.transaction.annotation.Isolation;
import org.springframework.transaction.annotation.Transactional;
import org.springframework.validation.annotation.Validated;

/**
 * JP>A implementation of {@link TagManagement}.
 *
 */
@Transactional(readOnly = true, isolation = Isolation.READ_UNCOMMITTED)
@Validated
public class JpaTagManagement implements TagManagement {

    @Autowired
    private TargetTagRepository targetTagRepository;

    @Autowired
    private TargetRepository targetRepository;

    @Autowired
    private DistributionSetTagRepository distributionSetTagRepository;

    @Autowired
    private DistributionSetRepository distributionSetRepository;

    @Autowired
    private ApplicationEventPublisher eventPublisher;

    @Autowired
    private ApplicationContext applicationContext;

    @Autowired
    private AfterTransactionCommitExecutor afterCommit;

    @Autowired
    private TenantAware tenantAware;
    
    @Autowired
    private VirtualPropertyReplacer virtualPropertyReplacer;

    @Override
    public TargetTag findTargetTag(final String name) {
        return targetTagRepository.findByNameEquals(name);
    }

    @Override
    @Transactional(isolation = Isolation.READ_UNCOMMITTED)
    public TargetTag createTargetTag(final TagCreate c) {
        final JpaTagCreate create = (JpaTagCreate) c;

        final JpaTargetTag targetTag = create.buildTargetTag();

        if (findTargetTag(targetTag.getName()) != null) {
            throw new EntityAlreadyExistsException();
        }

        final TargetTag save = targetTagRepository.save(targetTag);

        afterCommit.afterCommit(
                () -> eventPublisher.publishEvent(new TargetTagCreatedEvent(save, applicationContext.getId())));

        return save;
    }

    @Override
    @Modifying
    @Transactional(isolation = Isolation.READ_UNCOMMITTED)
    public List<TargetTag> createTargetTags(final Collection<TagCreate> tt) {
        @SuppressWarnings({ "unchecked", "rawtypes" })
        final Collection<JpaTagCreate> targetTags = (Collection) tt;

<<<<<<< HEAD
        final List<TargetTag> save = Collections.unmodifiableList(targetTagRepository
                .save(targetTags.stream().map(JpaTagCreate::buildTargetTag).collect(Collectors.toList())));
        afterCommit.afterCommit(() -> save.forEach(tag -> eventBus.post(new TargetTagCreatedEvent(tag))));
=======
        targetTags.forEach(tag -> {
            if (tag.getId() != null) {
                throw new EntityAlreadyExistsException();
            }
        });

        final List<TargetTag> save = Collections.unmodifiableList(targetTagRepository.save(targetTags));
        afterCommit.afterCommit(() -> save.forEach(
                tag -> eventPublisher.publishEvent(new TargetTagCreatedEvent(tag, applicationContext.getId()))));
>>>>>>> 64a0eb7a
        return save;
    }

    @Override
    @Modifying
    @Transactional(isolation = Isolation.READ_UNCOMMITTED)
    public void deleteTargetTag(final String targetTagName) {
        final JpaTargetTag tag = targetTagRepository.findByNameEquals(targetTagName);

        final List<JpaTarget> changed = new LinkedList<>();
        for (final JpaTarget target : targetRepository.findByTag(tag)) {
            target.removeTag(tag);
            changed.add(target);
        }

        // save association delete
        targetRepository.save(changed);

        // finally delete the tag itself
        targetTagRepository.deleteByName(targetTagName);

        afterCommit.afterCommit(() -> eventPublisher.publishEvent(
                new TargetTagDeletedEvent(tenantAware.getCurrentTenant(), tag.getId(), applicationContext.getId())));

    }

    @Override
    public List<TargetTag> findAllTargetTags() {
        return Collections.unmodifiableList(targetTagRepository.findAll());
    }

    @Override
    public Page<TargetTag> findAllTargetTags(final String rsqlParam, final Pageable pageable) {

        final Specification<JpaTargetTag> spec = RSQLUtility.parse(rsqlParam, TagFields.class, virtualPropertyReplacer);
        return convertTPage(targetTagRepository.findAll(spec, pageable), pageable);
    }

    private static Page<TargetTag> convertTPage(final Page<JpaTargetTag> findAll, final Pageable pageable) {
        return new PageImpl<>(Collections.unmodifiableList(findAll.getContent()), pageable, findAll.getTotalElements());
    }

    private static Page<DistributionSetTag> convertDsPage(final Page<JpaDistributionSetTag> findAll,
            final Pageable pageable) {
        return new PageImpl<>(Collections.unmodifiableList(findAll.getContent()), pageable, findAll.getTotalElements());
    }

    @Override
    public long countTargetTags() {
        return targetTagRepository.count();
    }

    @Override
    @Modifying
    @Transactional(isolation = Isolation.READ_UNCOMMITTED)
<<<<<<< HEAD
    public TargetTag updateTargetTag(final TagUpdate u) {
        final GenericTagUpdate update = (GenericTagUpdate) u;

        final JpaTargetTag tag = Optional.ofNullable(targetTagRepository.findOne(update.getId()))
                .orElseThrow(() -> new EntityNotFoundException("Target tag with ID " + update.getId() + " not found"));

        update.getName().ifPresent(tag::setName);
        update.getDescription().ifPresent(tag::setDescription);
        update.getColour().ifPresent(tag::setColour);

        final TargetTag save = targetTagRepository.save(tag);
        afterCommit.afterCommit(() -> eventBus.post(new TargetTagUpdateEvent(save)));
=======
    public TargetTag updateTargetTag(final TargetTag targetTag) {
        checkNotNull(targetTag.getName());
        checkNotNull(targetTag.getId());
        final TargetTag save = targetTagRepository.save((JpaTargetTag) targetTag);
        afterCommit.afterCommit(() -> eventPublisher
                .publishEvent(new TargetTagUpdateEvent(save, EventPublisherHolder.getInstance().getApplicationId())));
>>>>>>> 64a0eb7a
        return save;
    }

    @Override
    @Modifying
    @Transactional(isolation = Isolation.READ_UNCOMMITTED)
    public DistributionSetTag updateDistributionSetTag(final TagUpdate u) {
        final GenericTagUpdate update = (GenericTagUpdate) u;

        final JpaDistributionSetTag tag = Optional.ofNullable(distributionSetTagRepository.findOne(update.getId()))
                .orElseThrow(() -> new EntityNotFoundException(
                        "Distribution set tag with ID " + update.getId() + " not found"));

        update.getName().ifPresent(tag::setName);
        update.getDescription().ifPresent(tag::setDescription);
        update.getColour().ifPresent(tag::setColour);

        final DistributionSetTag save = distributionSetTagRepository.save(tag);
        afterCommit.afterCommit(() -> eventBus.post(new DistributionSetTagUpdateEvent(save)));
        return save;
    }

    @Override
    public DistributionSetTag findDistributionSetTag(final String name) {
        return distributionSetTagRepository.findByNameEquals(name);
    }

    @Override
    @Modifying
    @Transactional(isolation = Isolation.READ_UNCOMMITTED)
    public DistributionSetTag createDistributionSetTag(final TagCreate c) {
        final JpaTagCreate create = (JpaTagCreate) c;

        final JpaDistributionSetTag distributionSetTag = create.buildDistributionSetTag();

        if (distributionSetTagRepository.findByNameEquals(distributionSetTag.getName()) != null) {
            throw new EntityAlreadyExistsException();
        }

        final DistributionSetTag save = distributionSetTagRepository.save(distributionSetTag);

        afterCommit.afterCommit(() -> eventPublisher
                .publishEvent(new DistributionSetTagCreatedEvent(save, applicationContext.getId())));
        return save;
    }

    @Override
    @Modifying
    @Transactional(isolation = Isolation.READ_UNCOMMITTED)
    public List<DistributionSetTag> createDistributionSetTags(final Collection<TagCreate> dst) {

        @SuppressWarnings({ "rawtypes", "unchecked" })
        final Collection<JpaTagCreate> creates = (Collection) dst;

<<<<<<< HEAD
        final List<DistributionSetTag> save = Collections.unmodifiableList(distributionSetTagRepository
                .save(creates.stream().map(JpaTagCreate::buildDistributionSetTag).collect(Collectors.toList())));
        afterCommit.afterCommit(() -> save.forEach(tag -> eventBus.post(new DistributionSetTagCreatedEvent(tag))));

=======
        for (final DistributionSetTag dsTag : distributionSetTags) {
            if (dsTag.getId() != null) {
                throw new EntityAlreadyExistsException();
            }
        }
        final List<DistributionSetTag> save = Collections
                .unmodifiableList(distributionSetTagRepository.save(distributionSetTags));
        afterCommit.afterCommit(() -> save.forEach(tag -> eventPublisher
                .publishEvent(new DistributionSetTagCreatedEvent(tag, applicationContext.getId()))));
>>>>>>> 64a0eb7a
        return save;
    }

    @Override
    @Modifying
    @Transactional(isolation = Isolation.READ_UNCOMMITTED)
    public void deleteDistributionSetTag(final String tagName) {
        final JpaDistributionSetTag tag = distributionSetTagRepository.findByNameEquals(tagName);

        final List<JpaDistributionSet> changed = new LinkedList<>();
        for (final JpaDistributionSet set : distributionSetRepository.findByTag(tag)) {
            set.removeTag(tag);
            changed.add(set);
        }

        // save association delete
        distributionSetRepository.save(changed);

        distributionSetTagRepository.deleteByName(tagName);

        afterCommit.afterCommit(
                () -> eventPublisher.publishEvent(new DistributionSetTagDeletedEvent(tenantAware.getCurrentTenant(),
                        tag.getId(), applicationContext.getId())));
    }

    @Override
<<<<<<< HEAD
=======
    @Modifying
    @Transactional(isolation = Isolation.READ_UNCOMMITTED)
    public DistributionSetTag updateDistributionSetTag(final DistributionSetTag distributionSetTag) {
        checkNotNull(distributionSetTag.getName());
        checkNotNull(distributionSetTag.getId());
        final DistributionSetTag save = distributionSetTagRepository.save((JpaDistributionSetTag) distributionSetTag);
        afterCommit.afterCommit(() -> eventPublisher.publishEvent(
                new DistributionSetTagUpdateEvent(save, EventPublisherHolder.getInstance().getApplicationId())));

        return save;
    }

    @Override
>>>>>>> 64a0eb7a
    public List<DistributionSetTag> findAllDistributionSetTags() {
        return Collections.unmodifiableList(distributionSetTagRepository.findAll());
    }

    @Override
    public TargetTag findTargetTagById(final Long id) {
        return targetTagRepository.findOne(id);
    }

    @Override
    public DistributionSetTag findDistributionSetTagById(final Long id) {
        return distributionSetTagRepository.findOne(id);
    }

    @Override
    public Page<TargetTag> findAllTargetTags(final Pageable pageable) {
        return convertTPage(targetTagRepository.findAll(pageable), pageable);
    }

    @Override
    public Page<DistributionSetTag> findAllDistributionSetTags(final Pageable pageable) {
        return convertDsPage(distributionSetTagRepository.findAll(pageable), pageable);
    }

    @Override
    public Page<DistributionSetTag> findAllDistributionSetTags(final String rsqlParam, final Pageable pageable) {
        final Specification<JpaDistributionSetTag> spec = RSQLUtility.parse(rsqlParam, TagFields.class,
                virtualPropertyReplacer);

        return convertDsPage(distributionSetTagRepository.findAll(spec, pageable), pageable);
    }

}<|MERGE_RESOLUTION|>--- conflicted
+++ resolved
@@ -17,24 +17,15 @@
 
 import org.eclipse.hawkbit.repository.TagFields;
 import org.eclipse.hawkbit.repository.TagManagement;
-<<<<<<< HEAD
 import org.eclipse.hawkbit.repository.builder.GenericTagUpdate;
 import org.eclipse.hawkbit.repository.builder.TagCreate;
 import org.eclipse.hawkbit.repository.builder.TagUpdate;
-import org.eclipse.hawkbit.repository.eventbus.event.DistributionSetTagCreatedEvent;
-import org.eclipse.hawkbit.repository.eventbus.event.DistributionSetTagDeletedEvent;
-import org.eclipse.hawkbit.repository.eventbus.event.DistributionSetTagUpdateEvent;
-import org.eclipse.hawkbit.repository.eventbus.event.TargetTagCreatedEvent;
-import org.eclipse.hawkbit.repository.eventbus.event.TargetTagDeletedEvent;
-import org.eclipse.hawkbit.repository.eventbus.event.TargetTagUpdateEvent;
-=======
 import org.eclipse.hawkbit.repository.event.remote.DistributionSetTagDeletedEvent;
 import org.eclipse.hawkbit.repository.event.remote.TargetTagDeletedEvent;
 import org.eclipse.hawkbit.repository.event.remote.entity.DistributionSetTagCreatedEvent;
 import org.eclipse.hawkbit.repository.event.remote.entity.DistributionSetTagUpdateEvent;
 import org.eclipse.hawkbit.repository.event.remote.entity.TargetTagCreatedEvent;
 import org.eclipse.hawkbit.repository.event.remote.entity.TargetTagUpdateEvent;
->>>>>>> 64a0eb7a
 import org.eclipse.hawkbit.repository.exception.EntityAlreadyExistsException;
 import org.eclipse.hawkbit.repository.exception.EntityNotFoundException;
 import org.eclipse.hawkbit.repository.jpa.builder.JpaTagCreate;
@@ -46,11 +37,8 @@
 import org.eclipse.hawkbit.repository.jpa.rsql.RSQLUtility;
 import org.eclipse.hawkbit.repository.model.DistributionSetTag;
 import org.eclipse.hawkbit.repository.model.TargetTag;
-<<<<<<< HEAD
+import org.eclipse.hawkbit.repository.model.helper.EventPublisherHolder;
 import org.eclipse.hawkbit.repository.rsql.VirtualPropertyReplacer;
-=======
-import org.eclipse.hawkbit.repository.model.helper.EventPublisherHolder;
->>>>>>> 64a0eb7a
 import org.eclipse.hawkbit.tenancy.TenantAware;
 import org.springframework.beans.factory.annotation.Autowired;
 import org.springframework.context.ApplicationContext;
@@ -95,7 +83,7 @@
 
     @Autowired
     private TenantAware tenantAware;
-    
+
     @Autowired
     private VirtualPropertyReplacer virtualPropertyReplacer;
 
@@ -130,21 +118,10 @@
         @SuppressWarnings({ "unchecked", "rawtypes" })
         final Collection<JpaTagCreate> targetTags = (Collection) tt;
 
-<<<<<<< HEAD
         final List<TargetTag> save = Collections.unmodifiableList(targetTagRepository
                 .save(targetTags.stream().map(JpaTagCreate::buildTargetTag).collect(Collectors.toList())));
-        afterCommit.afterCommit(() -> save.forEach(tag -> eventBus.post(new TargetTagCreatedEvent(tag))));
-=======
-        targetTags.forEach(tag -> {
-            if (tag.getId() != null) {
-                throw new EntityAlreadyExistsException();
-            }
-        });
-
-        final List<TargetTag> save = Collections.unmodifiableList(targetTagRepository.save(targetTags));
         afterCommit.afterCommit(() -> save.forEach(
                 tag -> eventPublisher.publishEvent(new TargetTagCreatedEvent(tag, applicationContext.getId()))));
->>>>>>> 64a0eb7a
         return save;
     }
 
@@ -200,7 +177,6 @@
     @Override
     @Modifying
     @Transactional(isolation = Isolation.READ_UNCOMMITTED)
-<<<<<<< HEAD
     public TargetTag updateTargetTag(final TagUpdate u) {
         final GenericTagUpdate update = (GenericTagUpdate) u;
 
@@ -212,15 +188,8 @@
         update.getColour().ifPresent(tag::setColour);
 
         final TargetTag save = targetTagRepository.save(tag);
-        afterCommit.afterCommit(() -> eventBus.post(new TargetTagUpdateEvent(save)));
-=======
-    public TargetTag updateTargetTag(final TargetTag targetTag) {
-        checkNotNull(targetTag.getName());
-        checkNotNull(targetTag.getId());
-        final TargetTag save = targetTagRepository.save((JpaTargetTag) targetTag);
         afterCommit.afterCommit(() -> eventPublisher
                 .publishEvent(new TargetTagUpdateEvent(save, EventPublisherHolder.getInstance().getApplicationId())));
->>>>>>> 64a0eb7a
         return save;
     }
 
@@ -239,7 +208,8 @@
         update.getColour().ifPresent(tag::setColour);
 
         final DistributionSetTag save = distributionSetTagRepository.save(tag);
-        afterCommit.afterCommit(() -> eventBus.post(new DistributionSetTagUpdateEvent(save)));
+        afterCommit.afterCommit(() -> eventPublisher.publishEvent(
+                new DistributionSetTagUpdateEvent(save, EventPublisherHolder.getInstance().getApplicationId())));
         return save;
     }
 
@@ -275,22 +245,10 @@
         @SuppressWarnings({ "rawtypes", "unchecked" })
         final Collection<JpaTagCreate> creates = (Collection) dst;
 
-<<<<<<< HEAD
         final List<DistributionSetTag> save = Collections.unmodifiableList(distributionSetTagRepository
                 .save(creates.stream().map(JpaTagCreate::buildDistributionSetTag).collect(Collectors.toList())));
-        afterCommit.afterCommit(() -> save.forEach(tag -> eventBus.post(new DistributionSetTagCreatedEvent(tag))));
-
-=======
-        for (final DistributionSetTag dsTag : distributionSetTags) {
-            if (dsTag.getId() != null) {
-                throw new EntityAlreadyExistsException();
-            }
-        }
-        final List<DistributionSetTag> save = Collections
-                .unmodifiableList(distributionSetTagRepository.save(distributionSetTags));
         afterCommit.afterCommit(() -> save.forEach(tag -> eventPublisher
                 .publishEvent(new DistributionSetTagCreatedEvent(tag, applicationContext.getId()))));
->>>>>>> 64a0eb7a
         return save;
     }
 
@@ -317,22 +275,6 @@
     }
 
     @Override
-<<<<<<< HEAD
-=======
-    @Modifying
-    @Transactional(isolation = Isolation.READ_UNCOMMITTED)
-    public DistributionSetTag updateDistributionSetTag(final DistributionSetTag distributionSetTag) {
-        checkNotNull(distributionSetTag.getName());
-        checkNotNull(distributionSetTag.getId());
-        final DistributionSetTag save = distributionSetTagRepository.save((JpaDistributionSetTag) distributionSetTag);
-        afterCommit.afterCommit(() -> eventPublisher.publishEvent(
-                new DistributionSetTagUpdateEvent(save, EventPublisherHolder.getInstance().getApplicationId())));
-
-        return save;
-    }
-
-    @Override
->>>>>>> 64a0eb7a
     public List<DistributionSetTag> findAllDistributionSetTags() {
         return Collections.unmodifiableList(distributionSetTagRepository.findAll());
     }
