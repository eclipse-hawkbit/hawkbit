--- conflicted
+++ resolved
@@ -17,21 +17,12 @@
 
 import org.eclipse.hawkbit.repository.TagFields;
 import org.eclipse.hawkbit.repository.TagManagement;
-<<<<<<< HEAD
 import org.eclipse.hawkbit.repository.event.remote.entity.DistributionSetTagCreatedEvent;
 import org.eclipse.hawkbit.repository.event.remote.entity.DistributionSetTagDeletedEvent;
 import org.eclipse.hawkbit.repository.event.remote.entity.DistributionSetTagUpdateEvent;
 import org.eclipse.hawkbit.repository.event.remote.entity.TargetTagCreatedEvent;
 import org.eclipse.hawkbit.repository.event.remote.entity.TargetTagDeletedEvent;
 import org.eclipse.hawkbit.repository.event.remote.entity.TargetTagUpdateEvent;
-=======
-import org.eclipse.hawkbit.repository.eventbus.event.DistributionSetTagCreatedEvent;
-import org.eclipse.hawkbit.repository.eventbus.event.DistributionSetTagDeletedEvent;
-import org.eclipse.hawkbit.repository.eventbus.event.DistributionSetTagUpdateEvent;
-import org.eclipse.hawkbit.repository.eventbus.event.TargetTagCreatedEvent;
-import org.eclipse.hawkbit.repository.eventbus.event.TargetTagDeletedEvent;
-import org.eclipse.hawkbit.repository.eventbus.event.TargetTagUpdateEvent;
->>>>>>> e1557b25
 import org.eclipse.hawkbit.repository.exception.EntityAlreadyExistsException;
 import org.eclipse.hawkbit.repository.jpa.executor.AfterTransactionCommitExecutor;
 import org.eclipse.hawkbit.repository.jpa.model.JpaDistributionSet;
@@ -101,12 +92,8 @@
 
         final TargetTag save = targetTagRepository.save((JpaTargetTag) targetTag);
 
-<<<<<<< HEAD
         afterCommit.afterCommit(
                 () -> eventPublisher.publishEvent(new TargetTagCreatedEvent(save, applicationContext.getId())));
-=======
-        afterCommit.afterCommit(() -> eventBus.post(new TargetTagCreatedEvent(save)));
->>>>>>> e1557b25
 
         return save;
     }
@@ -125,12 +112,8 @@
         });
 
         final List<TargetTag> save = Collections.unmodifiableList(targetTagRepository.save(targetTags));
-<<<<<<< HEAD
         afterCommit.afterCommit(() -> save.forEach(
                 tag -> eventPublisher.publishEvent(new TargetTagCreatedEvent(tag, applicationContext.getId()))));
-=======
-        afterCommit.afterCommit(() -> save.forEach(tag -> eventBus.post(new TargetTagCreatedEvent(tag))));
->>>>>>> e1557b25
         return save;
     }
 
@@ -214,12 +197,8 @@
 
         final DistributionSetTag save = distributionSetTagRepository.save((JpaDistributionSetTag) distributionSetTag);
 
-<<<<<<< HEAD
         afterCommit.afterCommit(() -> eventPublisher
                 .publishEvent(new DistributionSetTagCreatedEvent(save, applicationContext.getId())));
-=======
-        afterCommit.afterCommit(() -> eventBus.post(new DistributionSetTagCreatedEvent(save)));
->>>>>>> e1557b25
         return save;
     }
 
@@ -238,13 +217,8 @@
         }
         final List<DistributionSetTag> save = Collections
                 .unmodifiableList(distributionSetTagRepository.save(distributionSetTags));
-<<<<<<< HEAD
         afterCommit.afterCommit(() -> save.forEach(tag -> eventPublisher
                 .publishEvent(new DistributionSetTagCreatedEvent(tag, applicationContext.getId()))));
-=======
-        afterCommit.afterCommit(() -> save.forEach(tag -> eventBus.post(new DistributionSetTagCreatedEvent(tag))));
->>>>>>> e1557b25
-
         return save;
     }
 
