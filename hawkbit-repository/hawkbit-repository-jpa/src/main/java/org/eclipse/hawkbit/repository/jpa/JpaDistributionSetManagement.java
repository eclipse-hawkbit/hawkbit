--- conflicted
+++ resolved
@@ -146,23 +146,16 @@
             }
             result = new DistributionSetTagAssignmentResult(dsIds.size() - toBeChangedDSs.size(), 0,
                     toBeChangedDSs.size(), Collections.emptyList(),
-                    Collections.unmodifiableList(distributionSetRepository.save(toBeChangedDSs)), myTag,
-                    tenantAware.getCurrentTenant());
+                    Collections.unmodifiableList(distributionSetRepository.save(toBeChangedDSs)), myTag);
         } else {
             result = new DistributionSetTagAssignmentResult(dsIds.size() - toBeChangedDSs.size(), toBeChangedDSs.size(),
                     0, Collections.unmodifiableList(distributionSetRepository.save(toBeChangedDSs)),
-                    Collections.emptyList(), myTag, tenantAware.getCurrentTenant());
+                    Collections.emptyList(), myTag);
         }
 
         final DistributionSetTagAssignmentResult resultAssignment = result;
-<<<<<<< HEAD
-        afterCommit
-                .afterCommit(() -> eventPublisher.publishEvent(new DistributionSetTagAssigmentResultEvent(resultAssignment)));
-=======
-        afterCommit.afterCommit(() -> eventBus
-                .post(new DistributionSetTagAssigmentResultEvent(resultAssignment, tenantAware.getCurrentTenant())));
->>>>>>> e6b6b449
-
+        afterCommit.afterCommit(() -> eventPublisher.publishEvent(
+                new DistributionSetTagAssigmentResultEvent(resultAssignment, tenantAware.getCurrentTenant())));
         // no reason to persist the tag
         entityManager.detach(myTag);
         return result;
@@ -192,7 +185,7 @@
 
         // soft delete assigned
         if (!assigned.isEmpty()) {
-            Long[] dsIds = assigned.toArray(new Long[assigned.size()]);
+            final Long[] dsIds = assigned.toArray(new Long[assigned.size()]);
             distributionSetRepository.deleteDistributionSet(dsIds);
             targetFilterQueryRepository.unsetAutoAssignDistributionSet(dsIds);
         }
@@ -719,13 +712,9 @@
         afterCommit.afterCommit(() -> {
 
             final DistributionSetTagAssignmentResult result = new DistributionSetTagAssignmentResult(0, save.size(), 0,
-<<<<<<< HEAD
                     save, Collections.emptyList(), tag);
-            eventPublisher.publishEvent(new DistributionSetTagAssigmentResultEvent(result));
-=======
-                    save, Collections.emptyList(), tag, tenantAware.getCurrentTenant());
-            eventBus.post(new DistributionSetTagAssigmentResultEvent(result, tenantAware.getCurrentTenant()));
->>>>>>> e6b6b449
+            eventPublisher
+                    .publishEvent(new DistributionSetTagAssigmentResultEvent(result, tenantAware.getCurrentTenant()));
         });
 
         return save;
