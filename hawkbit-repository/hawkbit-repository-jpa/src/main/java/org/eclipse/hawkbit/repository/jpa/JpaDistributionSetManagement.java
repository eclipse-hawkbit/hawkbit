--- conflicted
+++ resolved
@@ -828,26 +828,7 @@
     }
 
     @Override
-<<<<<<< HEAD
-    @Modifying
-    @Transactional(isolation = Isolation.READ_UNCOMMITTED)
-=======
-    @Transactional
-    public List<DistributionSet> unAssignAllDistributionSetsByTag(final Long dsTagId) {
-
-        final DistributionSetTag distributionSetTag = tagManagement.findDistributionSetTagById(dsTagId)
-                .orElseThrow(() -> new EntityNotFoundException(DistributionSetTag.class, dsTagId));
-
-        @SuppressWarnings({ "unchecked", "rawtypes" })
-        final Collection<JpaDistributionSet> distributionSets = (Collection) distributionSetTag
-                .getAssignedToDistributionSet();
-
-        return Collections.unmodifiableList(unAssignTag(distributionSets, distributionSetTag));
-    }
-
-    @Override
-    @Transactional
->>>>>>> 33d241c0
+    @Transactional
     public DistributionSet unAssignTag(final Long dsId, final Long dsTagId) {
         final List<JpaDistributionSet> allDs = findDistributionSetListWithDetails(Arrays.asList(dsId));
 
