--- conflicted
+++ resolved
@@ -165,18 +165,42 @@
     /**
      * Scheduler method called by the spring-async mechanism. Retrieves all
      * tenants from the {@link SystemManagement#findTenants()} and runs for each
-<<<<<<< HEAD
      * tenant the {@link RolloutManagement#checkDeletingRollouts(long)} in the
      * {@link SystemSecurityContext}.
      */
     @Scheduled(initialDelayString = RolloutProperties.PROP_DELETING_SCHEDULER_DELAY_PLACEHOLDER, fixedDelayString = RolloutProperties.PROP_DELETING_SCHEDULER_DELAY_PLACEHOLDER)
     public void deletingRolloutScheduler() {
-        if (!rolloutProperties.getCreatingScheduler().isEnabled()) {
+        if (!rolloutProperties.getDeletingScheduler().isEnabled()) {
             return;
         }
 
         LOGGER.debug("rollout deleting schedule checker has been triggered.");
-=======
+        // run this code in system code privileged to have the necessary
+        // permission to query and create entities.
+        systemSecurityContext.runAsSystem(() -> {
+            // workaround eclipselink that is currently not possible to
+            // execute a query without multitenancy if MultiTenant
+            // annotation is used.
+            // https://bugs.eclipse.org/bugs/show_bug.cgi?id=355458. So
+            // iterate through all tenants and execute the rollout check for
+            // each tenant seperately.
+            final List<String> tenants = systemManagement.findTenants();
+            LOGGER.info("Checking deleting rollouts for {} tenants", tenants.size());
+            for (final String tenant : tenants) {
+                tenantAware.runAsTenant(tenant, () -> {
+                    final long fixedDelay = rolloutProperties.getDeletingScheduler().getFixedDelay();
+                    callAndCatchConcurrentModificationException(
+                            () -> rolloutManagement.checkDeletingRollouts(fixedDelay));
+                    return null;
+                });
+            }
+            return null;
+        });
+    }
+
+        /**
+     * Scheduler method called by the spring-async mechanism. Retrieves all
+     * tenants from the {@link SystemManagement#findTenants()} and runs for each
      * tenant the {@link RolloutManagement#checkReadyRollouts(long)} in the
      * {@link SystemSecurityContext}. Used to auto start Rollouts as soon as
      * their startAt time is reached.
@@ -188,38 +212,28 @@
         }
 
         LOGGER.debug("rollout ready schedule checker has been triggered.");
->>>>>>> 9980fd56
-        // run this code in system code privileged to have the necessary
-        // permission to query and create entities.
-        systemSecurityContext.runAsSystem(() -> {
-            // workaround eclipselink that is currently not possible to
-            // execute a query without multitenancy if MultiTenant
-            // annotation is used.
-            // https://bugs.eclipse.org/bugs/show_bug.cgi?id=355458. So
-            // iterate through all tenants and execute the rollout check for
-            // each tenant seperately.
-            final List<String> tenants = systemManagement.findTenants();
-<<<<<<< HEAD
-            LOGGER.info("Checking deleting rollouts for {} tenants", tenants.size());
-            for (final String tenant : tenants) {
-                tenantAware.runAsTenant(tenant, () -> {
-                    final long fixedDelay = rolloutProperties.getDeletingScheduler().getFixedDelay();
-                    callAndCatchConcurrentModificationException(
-                            () -> rolloutManagement.checkDeletingRollouts(fixedDelay));
-=======
+        // run this code in system code privileged to have the necessary
+        // permission to query and create entities.
+        systemSecurityContext.runAsSystem(() -> {
+            // workaround eclipselink that is currently not possible to
+            // execute a query without multitenancy if MultiTenant
+            // annotation is used.
+            // https://bugs.eclipse.org/bugs/show_bug.cgi?id=355458. So
+            // iterate through all tenants and execute the rollout check for
+            // each tenant seperately.
+            final List<String> tenants = systemManagement.findTenants();
             LOGGER.info("Checking ready rollouts for {} tenants", tenants.size());
             for (final String tenant : tenants) {
                 tenantAware.runAsTenant(tenant, () -> {
                     final long fixedDelay = rolloutProperties.getReadyScheduler().getFixedDelay();
-                    rolloutManagement.checkReadyRollouts(fixedDelay);
->>>>>>> 9980fd56
-                    return null;
-                });
-            }
-            return null;
-        });
-    }
-<<<<<<< HEAD
+                    callAndCatchConcurrentModificationException(
+                            () -> rolloutManagement.checkReadyRollouts(fixedDelay));
+                    return null;
+                });
+            }
+            return null;
+        });
+    }
 
     /**
      * Helper method to prevent logging exception of concurrent modification
@@ -264,6 +278,4 @@
             LOGGER.warn(e.getMessage(), e);
         }
     }
-=======
->>>>>>> 9980fd56
 }