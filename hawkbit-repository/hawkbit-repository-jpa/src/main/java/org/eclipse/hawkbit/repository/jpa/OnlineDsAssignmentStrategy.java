/**
 * Copyright (c) 2015 Bosch Software Innovations GmbH and others.
 *
 * All rights reserved. This program and the accompanying materials
 * are made available under the terms of the Eclipse Public License v1.0
 * which accompanies this distribution, and is available at
 * http://www.eclipse.org/legal/epl-v10.html
 */
package org.eclipse.hawkbit.repository.jpa;

import java.util.Collection;
import java.util.Collections;
import java.util.List;
import java.util.Map;
import java.util.Set;
import java.util.function.BooleanSupplier;
import java.util.function.Function;
import java.util.stream.Collectors;
import java.util.stream.Stream;

import org.eclipse.hawkbit.repository.QuotaManagement;
import org.eclipse.hawkbit.repository.event.remote.MultiActionEvent;
import org.eclipse.hawkbit.repository.event.remote.TargetAssignDistributionSetEvent;
import org.eclipse.hawkbit.repository.jpa.configuration.Constants;
import org.eclipse.hawkbit.repository.jpa.executor.AfterTransactionCommitExecutor;
import org.eclipse.hawkbit.repository.jpa.model.JpaAction;
import org.eclipse.hawkbit.repository.jpa.model.JpaActionStatus;
import org.eclipse.hawkbit.repository.jpa.model.JpaDistributionSet;
import org.eclipse.hawkbit.repository.jpa.model.JpaTarget;
import org.eclipse.hawkbit.repository.jpa.specifications.TargetSpecifications;
import org.eclipse.hawkbit.repository.model.Action;
import org.eclipse.hawkbit.repository.model.Action.Status;
import org.eclipse.hawkbit.repository.model.DistributionSet;
import org.eclipse.hawkbit.repository.model.DistributionSetAssignmentResult;
import org.eclipse.hawkbit.repository.model.Target;
import org.eclipse.hawkbit.repository.model.TargetUpdateStatus;
import org.eclipse.hawkbit.repository.model.TargetWithActionType;
import org.eclipse.hawkbit.repository.model.helper.EventPublisherHolder;
import org.springframework.util.CollectionUtils;

import com.google.common.collect.Lists;

/**
 * AbstractDsAssignmentStrategy for online assignments, i.e. managed by hawkBit.
 *
 */
public class OnlineDsAssignmentStrategy extends AbstractDsAssignmentStrategy {

    private final BooleanSupplier multiAssignmentsConfig;

    OnlineDsAssignmentStrategy(final TargetRepository targetRepository,
<<<<<<< HEAD
            final AfterTransactionCommitExecutor afterCommit, final ApplicationEventPublisher eventPublisher,
            final BusProperties bus, final ActionRepository actionRepository,
            final ActionStatusRepository actionStatusRepository, final QuotaManagement quotaManagement,
            final BooleanSupplier multiAssignmentsConfig) {
        super(targetRepository, afterCommit, eventPublisher, bus, actionRepository, actionStatusRepository,
=======
            final AfterTransactionCommitExecutor afterCommit, final EventPublisherHolder eventPublisherHolder,
            final ActionRepository actionRepository, final ActionStatusRepository actionStatusRepository,
            final QuotaManagement quotaManagement, final BooleanSupplier multiAssignmentsConfig) {
        super(targetRepository, afterCommit, eventPublisherHolder, actionRepository, actionStatusRepository,
>>>>>>> c68c5a6f
                quotaManagement);
        this.multiAssignmentsConfig = multiAssignmentsConfig;
    }

    @Override
    void sendTargetUpdatedEvents(final DistributionSet set, final List<JpaTarget> targets) {
        targets.forEach(target -> {
            target.setUpdateStatus(TargetUpdateStatus.PENDING);
            sendTargetUpdatedEvent(target);
        });
    }

    @Override
    void sendDeploymentEvents(final DistributionSetAssignmentResult assignmentResult) {
        if (isMultiAssignmentsEnabled()) {
            sendDeploymentEvents(Collections.singletonList(assignmentResult));
        } else {
            sendDistributionSetAssignedEvent(assignmentResult);
        }
    }

    @Override
    void sendDeploymentEvents(final List<DistributionSetAssignmentResult> assignmentResults) {
        if (isMultiAssignmentsEnabled()) {
            sendDeploymentEvent(assignmentResults.stream().flatMap(result -> result.getAssignedEntity().stream())
                    .collect(Collectors.toList()));
        } else {
            assignmentResults.forEach(this::sendDistributionSetAssignedEvent);
        }
    }

    void sendDeploymentEvents(final long distributionSetId, final List<Action> actions) {
        if (isMultiAssignmentsEnabled()) {
            sendDeploymentEvent(actions);
            return;
        }

        final List<Action> filteredActions = getActionsWithoutCancellations(actions);
        if (filteredActions.isEmpty()) {
            return;
        }
        sendTargetAssignDistributionSetEvent(filteredActions.get(0).getTenant(), distributionSetId, filteredActions);
    }

    @Override
    List<JpaTarget> findTargetsForAssignment(final List<String> controllerIDs, final long setId) {
        final Function<List<String>, List<JpaTarget>> mapper;
        if (isMultiAssignmentsEnabled()) {
            mapper = targetRepository::findAllByControllerId;
        } else {
            mapper = ids -> targetRepository
                    .findAll(TargetSpecifications.hasControllerIdAndAssignedDistributionSetIdNot(ids, setId));
        }
        return Lists.partition(controllerIDs, Constants.MAX_ENTRIES_IN_STATEMENT).stream().map(mapper)
                .flatMap(List::stream).collect(Collectors.toList());
    }

    @Override
    Set<Long> cancelActiveActions(final List<List<Long>> targetIds) {
        return targetIds.stream().map(this::overrideObsoleteUpdateActions).flatMap(Collection::stream)
                .collect(Collectors.toSet());
    }

    @Override
    void closeActiveActions(final List<List<Long>> targetIds) {
        targetIds.forEach(this::closeObsoleteUpdateActions);
    }

    @Override
    void setAssignedDistributionSetAndTargetStatus(final JpaDistributionSet set, final List<List<Long>> targetIds,
            final String currentUser) {
        targetIds.forEach(tIds -> targetRepository.setAssignedDistributionSetAndUpdateStatus(TargetUpdateStatus.PENDING,
                set, System.currentTimeMillis(), currentUser, tIds));

    }

    @Override
    JpaAction createTargetAction(final Map<String, TargetWithActionType> targetsWithActionMap, final JpaTarget target,
            final JpaDistributionSet set) {
        final JpaAction result = super.createTargetAction(targetsWithActionMap, target, set);
        if (result != null) {
            result.setStatus(Status.RUNNING);
        }
        return result;
    }

    @Override
    JpaActionStatus createActionStatus(final JpaAction action, final String actionMessage) {
        final JpaActionStatus result = super.createActionStatus(action, actionMessage);
        result.setStatus(Status.RUNNING);
        return result;
    }

    void cancelAssignment(final JpaAction action) {
        if (isMultiAssignmentsEnabled()) {
            sendMultiActionEvent(action.getTarget());
        } else {
            cancelAssignDistributionSetEvent(action.getTarget(), action.getId());
        }
    }

    private void sendMultiActionEvent(final Target target) {
        sendMultiActionEvent(target.getTenant(), Collections.singletonList(target.getControllerId()));
    }

    private void sendDeploymentEvent(final List<Action> actions) {
        final List<Action> filteredActions = getActionsWithoutCancellations(actions);
        if (filteredActions.isEmpty()) {
            return;
        }
        final String tenant = filteredActions.get(0).getTenant();
        sendMultiActionEvent(tenant, filteredActions.stream().map(action -> action.getTarget().getControllerId())
                .collect(Collectors.toList()));
    }

    private DistributionSetAssignmentResult sendDistributionSetAssignedEvent(
            final DistributionSetAssignmentResult assignmentResult) {
        final List<Action> filteredActions = filterCancellations(assignmentResult.getAssignedEntity())
                .filter(action -> !hasPendingCancellations(action.getTarget())).collect(Collectors.toList());
        final DistributionSet set = assignmentResult.getDistributionSet();
        sendTargetAssignDistributionSetEvent(set.getTenant(), set.getId(), filteredActions);
        return assignmentResult;
    }

    private void sendTargetAssignDistributionSetEvent(final String tenant, final long distributionSetId,
            final List<Action> actions) {
        if (CollectionUtils.isEmpty(actions)) {
            return;
        }

        afterCommit.afterCommit(() -> eventPublisherHolder.getEventPublisher()
                .publishEvent(new TargetAssignDistributionSetEvent(tenant, distributionSetId, actions,
                        eventPublisherHolder.getApplicationId(), actions.get(0).isMaintenanceWindowAvailable())));
    }

    private boolean hasPendingCancellations(final Target target) {
        return actionRepository.existsByTargetControllerIdAndStatusAndActiveIsTrue(target.getControllerId(),
                Status.CANCELING);
    }

    /**
     * Helper to fire a {@link MultiActionEvent}. This method may only be called
     * if the Multi-Assignments feature is enabled.
     * 
     * @param tenant
     *            the event is scoped to
     * @param controllerIds
     *            of the targets the event refers to
     */
    private void sendMultiActionEvent(final String tenant, final List<String> controllerIds) {
        afterCommit.afterCommit(() -> eventPublisherHolder.getEventPublisher()
                .publishEvent(new MultiActionEvent(tenant, eventPublisherHolder.getApplicationId(), controllerIds)));
    }

    private boolean isMultiAssignmentsEnabled() {
        return multiAssignmentsConfig.getAsBoolean();
    }

    private static Stream<Action> filterCancellations(final List<Action> actions) {
        return actions.stream().filter(action -> {
            final Status actionStatus = action.getStatus();
            return Status.CANCELING != actionStatus && Status.CANCELED != actionStatus;
        });
    }

    private static List<Action> getActionsWithoutCancellations(final List<Action> actions) {
        if (actions == null || actions.isEmpty()) {
            return Collections.emptyList();
        }
        return filterCancellations(actions).collect(Collectors.toList());
    }

}<|MERGE_RESOLUTION|>--- conflicted
+++ resolved
@@ -49,18 +49,10 @@
     private final BooleanSupplier multiAssignmentsConfig;
 
     OnlineDsAssignmentStrategy(final TargetRepository targetRepository,
-<<<<<<< HEAD
-            final AfterTransactionCommitExecutor afterCommit, final ApplicationEventPublisher eventPublisher,
-            final BusProperties bus, final ActionRepository actionRepository,
-            final ActionStatusRepository actionStatusRepository, final QuotaManagement quotaManagement,
-            final BooleanSupplier multiAssignmentsConfig) {
-        super(targetRepository, afterCommit, eventPublisher, bus, actionRepository, actionStatusRepository,
-=======
             final AfterTransactionCommitExecutor afterCommit, final EventPublisherHolder eventPublisherHolder,
             final ActionRepository actionRepository, final ActionStatusRepository actionStatusRepository,
             final QuotaManagement quotaManagement, final BooleanSupplier multiAssignmentsConfig) {
         super(targetRepository, afterCommit, eventPublisherHolder, actionRepository, actionStatusRepository,
->>>>>>> c68c5a6f
                 quotaManagement);
         this.multiAssignmentsConfig = multiAssignmentsConfig;
     }
