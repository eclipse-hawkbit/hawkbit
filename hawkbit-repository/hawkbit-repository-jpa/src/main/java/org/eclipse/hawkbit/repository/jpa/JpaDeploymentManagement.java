--- conflicted
+++ resolved
@@ -30,11 +30,7 @@
 
 import org.eclipse.hawkbit.repository.ActionFields;
 import org.eclipse.hawkbit.repository.DeploymentManagement;
-<<<<<<< HEAD
-=======
-import org.eclipse.hawkbit.repository.DistributionSetAssignmentResult;
 import org.eclipse.hawkbit.repository.RepositoryConstants;
->>>>>>> 10335870
 import org.eclipse.hawkbit.repository.TargetManagement;
 import org.eclipse.hawkbit.repository.event.remote.TargetAssignDistributionSetEvent;
 import org.eclipse.hawkbit.repository.event.remote.entity.CancelTargetAssignmentEvent;
@@ -57,7 +53,6 @@
 import org.eclipse.hawkbit.repository.jpa.model.JpaTarget;
 import org.eclipse.hawkbit.repository.jpa.model.JpaTargetInfo;
 import org.eclipse.hawkbit.repository.jpa.rsql.RSQLUtility;
-import org.eclipse.hawkbit.repository.rsql.VirtualPropertyReplacer;
 import org.eclipse.hawkbit.repository.jpa.specifications.TargetSpecifications;
 import org.eclipse.hawkbit.repository.model.Action;
 import org.eclipse.hawkbit.repository.model.Action.ActionType;
@@ -73,6 +68,7 @@
 import org.eclipse.hawkbit.repository.model.Target;
 import org.eclipse.hawkbit.repository.model.TargetUpdateStatus;
 import org.eclipse.hawkbit.repository.model.TargetWithActionType;
+import org.eclipse.hawkbit.repository.rsql.VirtualPropertyReplacer;
 import org.hibernate.validator.constraints.NotEmpty;
 import org.slf4j.Logger;
 import org.slf4j.LoggerFactory;
@@ -303,20 +299,7 @@
         // the initial running status because we will change the status
         // of the action itself and with this action status we have a nicer
         // action history.
-<<<<<<< HEAD
-        targetIdsToActions.values().forEach(action -> {
-            final JpaActionStatus actionStatus = new JpaActionStatus();
-            actionStatus.setAction(action);
-            actionStatus.setOccurredAt(action.getCreatedAt());
-            actionStatus.setStatus(Status.RUNNING);
-            if (actionMessage != null) {
-                actionStatus.addMessage(actionMessage);
-            }
-            actionStatusRepository.save(actionStatus);
-        });
-=======
         targetIdsToActions.values().forEach(action -> setRunningActionStatus(action, actionMessage));
->>>>>>> 10335870
 
         // flush to get action IDs
         entityManager.flush();
@@ -541,15 +524,7 @@
         // in case we canceled an action before for this target, then don't fire
         // assignment event
         if (!overrideObsoleteUpdateActions.contains(savedAction.getId())) {
-<<<<<<< HEAD
-            assignDistributionSetEvent(mergedAction);
-=======
-            final List<JpaSoftwareModule> softwareModules = softwareModuleRepository
-                    .findByAssignedTo((JpaDistributionSet) savedAction.getDistributionSet());
-            // send distribution set assignment event
-
-            assignDistributionSetEvent((JpaTarget) savedAction.getTarget(), savedAction.getId(), softwareModules);
->>>>>>> 10335870
+            assignDistributionSetEvent(savedAction);
         }
         return savedAction;
     }
