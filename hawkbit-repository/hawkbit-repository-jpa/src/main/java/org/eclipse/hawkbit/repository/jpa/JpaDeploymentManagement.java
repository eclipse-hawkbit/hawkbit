--- conflicted
+++ resolved
@@ -541,8 +541,6 @@
     }
 
     @Override
-<<<<<<< HEAD
-=======
     public List<ActionWithStatusCount> findActionsWithStatusCountByTargetOrderByIdDesc(final String controllerId) {
         throwExceptionIfTargetDoesNotExist(controllerId);
 
@@ -568,7 +566,6 @@
     }
 
     @Override
->>>>>>> 081c3ccc
     public Page<Action> findActionsByTarget(final String rsqlParam, final String controllerId,
             final Pageable pageable) {
         throwExceptionIfTargetDoesNotExist(controllerId);
@@ -672,7 +669,7 @@
         final Long totalCount = entityManager.createQuery(countMsgQuery).getSingleResult();
 
         final CriteriaQuery<String> msgQuery = cb.createQuery(String.class);
-        final Root<JpaActionStatus> as = msgQuery.from(JpaActionStatus.class);
+        final Root<JpaActionStatus>as = msgQuery.from(JpaActionStatus.class);
         final ListJoin<JpaActionStatus, String> join = as.joinList("messages", JoinType.LEFT);
         final CriteriaQuery<String> selMsgQuery = msgQuery.select(join);
         selMsgQuery.where(cb.equal(as.get(JpaActionStatus_.id), actionStatusId));
