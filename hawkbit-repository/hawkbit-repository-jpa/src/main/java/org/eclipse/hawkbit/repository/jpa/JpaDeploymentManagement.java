/**
 * Copyright (c) 2015 Bosch Software Innovations GmbH and others.
 *
 * All rights reserved. This program and the accompanying materials
 * are made available under the terms of the Eclipse Public License v1.0
 * which accompanies this distribution, and is available at
 * http://www.eclipse.org/legal/epl-v10.html
 */
package org.eclipse.hawkbit.repository.jpa;

import java.util.ArrayList;
import java.util.Arrays;
import java.util.Collection;
import java.util.Collections;
import java.util.HashSet;
import java.util.List;
import java.util.Map;
import java.util.Set;
import java.util.function.Function;
import java.util.stream.Collectors;

import javax.persistence.EntityManager;
import javax.persistence.criteria.CriteriaBuilder;
import javax.persistence.criteria.CriteriaQuery;
import javax.persistence.criteria.Join;
import javax.persistence.criteria.JoinType;
import javax.persistence.criteria.ListJoin;
import javax.persistence.criteria.Root;
import javax.validation.constraints.NotNull;

import org.eclipse.hawkbit.repository.ActionFields;
import org.eclipse.hawkbit.repository.DeploymentManagement;
import org.eclipse.hawkbit.repository.DistributionSetAssignmentResult;
import org.eclipse.hawkbit.repository.RepositoryConstants;
import org.eclipse.hawkbit.repository.TargetManagement;
import org.eclipse.hawkbit.repository.eventbus.event.CancelTargetAssignmentEvent;
import org.eclipse.hawkbit.repository.eventbus.event.TargetAssignDistributionSetEvent;
import org.eclipse.hawkbit.repository.eventbus.event.TargetInfoUpdateEvent;
import org.eclipse.hawkbit.repository.exception.CancelActionNotAllowedException;
import org.eclipse.hawkbit.repository.exception.EntityNotFoundException;
import org.eclipse.hawkbit.repository.exception.ForceQuitActionNotAllowedException;
import org.eclipse.hawkbit.repository.exception.IncompleteDistributionSetException;
import org.eclipse.hawkbit.repository.jpa.configuration.Constants;
import org.eclipse.hawkbit.repository.jpa.executor.AfterTransactionCommitExecutor;
import org.eclipse.hawkbit.repository.jpa.model.JpaAction;
import org.eclipse.hawkbit.repository.jpa.model.JpaActionStatus;
import org.eclipse.hawkbit.repository.jpa.model.JpaActionWithStatusCount;
import org.eclipse.hawkbit.repository.jpa.model.JpaAction_;
import org.eclipse.hawkbit.repository.jpa.model.JpaDistributionSet;
import org.eclipse.hawkbit.repository.jpa.model.JpaDistributionSet_;
import org.eclipse.hawkbit.repository.jpa.model.JpaRollout;
import org.eclipse.hawkbit.repository.jpa.model.JpaRolloutGroup;
import org.eclipse.hawkbit.repository.jpa.model.JpaRollout_;
import org.eclipse.hawkbit.repository.jpa.model.JpaSoftwareModule;
import org.eclipse.hawkbit.repository.jpa.model.JpaTarget;
import org.eclipse.hawkbit.repository.jpa.model.JpaTargetInfo;
import org.eclipse.hawkbit.repository.jpa.rsql.RSQLUtility;
import org.eclipse.hawkbit.repository.jpa.specifications.TargetSpecifications;
import org.eclipse.hawkbit.repository.model.Action;
import org.eclipse.hawkbit.repository.model.Action.ActionType;
import org.eclipse.hawkbit.repository.model.Action.Status;
import org.eclipse.hawkbit.repository.model.ActionStatus;
import org.eclipse.hawkbit.repository.model.ActionWithStatusCount;
import org.eclipse.hawkbit.repository.model.DistributionSet;
import org.eclipse.hawkbit.repository.model.DistributionSetType;
import org.eclipse.hawkbit.repository.model.Rollout;
import org.eclipse.hawkbit.repository.model.RolloutGroup;
import org.eclipse.hawkbit.repository.model.SoftwareModule;
import org.eclipse.hawkbit.repository.model.SoftwareModuleType;
import org.eclipse.hawkbit.repository.model.Target;
import org.eclipse.hawkbit.repository.model.TargetUpdateStatus;
import org.eclipse.hawkbit.repository.model.TargetWithActionType;
import org.eclipse.hawkbit.security.SystemSecurityContext;
import org.hibernate.validator.constraints.NotEmpty;
import org.slf4j.Logger;
import org.slf4j.LoggerFactory;
import org.springframework.beans.factory.annotation.Autowired;
import org.springframework.cache.annotation.CacheEvict;
import org.springframework.data.domain.AuditorAware;
import org.springframework.data.domain.Page;
import org.springframework.data.domain.PageImpl;
import org.springframework.data.domain.Pageable;
import org.springframework.data.domain.Slice;
import org.springframework.data.jpa.domain.Specification;
import org.springframework.data.jpa.repository.Modifying;
import org.springframework.transaction.annotation.Isolation;
import org.springframework.transaction.annotation.Propagation;
import org.springframework.transaction.annotation.Transactional;
import org.springframework.validation.annotation.Validated;

import com.google.common.collect.Lists;
import com.google.common.eventbus.EventBus;

/**
 * JPA implementation for {@link DeploymentManagement}.
 *
 */
@Transactional(readOnly = true, isolation = Isolation.READ_UNCOMMITTED)
@Validated
public class JpaDeploymentManagement implements DeploymentManagement {
    private static final Logger LOG = LoggerFactory.getLogger(JpaDeploymentManagement.class);

    @Autowired
    private EntityManager entityManager;

    @Autowired
    private ActionRepository actionRepository;

    @Autowired
    private DistributionSetRepository distributoinSetRepository;

    @Autowired
    private SoftwareModuleRepository softwareModuleRepository;

    @Autowired
    private TargetRepository targetRepository;

    @Autowired
    private ActionStatusRepository actionStatusRepository;

    @Autowired
    private TargetManagement targetManagement;

    @Autowired
    private TargetInfoRepository targetInfoRepository;

    @Autowired
    private AuditorAware<String> auditorProvider;

    @Autowired
    private EventBus eventBus;

    @Autowired
    private AfterTransactionCommitExecutor afterCommit;

    @Autowired
    private SystemSecurityContext systemSecurityContext;

    @Override
    @Transactional(isolation = Isolation.READ_COMMITTED)
    @Modifying
    @CacheEvict(value = { "distributionUsageAssigned" }, allEntries = true)
    public DistributionSetAssignmentResult assignDistributionSet(final DistributionSet pset,
            final List<Target> targets) {

        return assignDistributionSetByTargetId((JpaDistributionSet) pset,
                targets.stream().map(target -> target.getControllerId()).collect(Collectors.toList()),
                ActionType.FORCED, org.eclipse.hawkbit.repository.model.RepositoryModelConstants.NO_FORCE_TIME);

    }

    @Override
    @Modifying
    @Transactional(isolation = Isolation.READ_COMMITTED)
    @CacheEvict(value = { "distributionUsageAssigned" }, allEntries = true)
    public DistributionSetAssignmentResult assignDistributionSet(final Long dsID, final String... targetIDs) {
        return assignDistributionSet(dsID, ActionType.FORCED,
                org.eclipse.hawkbit.repository.model.RepositoryModelConstants.NO_FORCE_TIME, targetIDs);
    }

    @Override
    @Modifying
    @Transactional(isolation = Isolation.READ_UNCOMMITTED)
    @CacheEvict(value = { "distributionUsageAssigned" }, allEntries = true)
    // Exception squid:S2095: see
    // https://jira.sonarsource.com/browse/SONARJAVA-1478
    @SuppressWarnings({ "squid:S2095" })
    public DistributionSetAssignmentResult assignDistributionSet(final Long dsID, final ActionType actionType,
            final long forcedTimestamp, final String... targetIDs) {
        return assignDistributionSet(dsID, Arrays.stream(targetIDs)
                .map(t -> new TargetWithActionType(t, actionType, forcedTimestamp)).collect(Collectors.toList()));
    }

    @Override
    @Modifying
    @Transactional(isolation = Isolation.READ_COMMITTED)
    @CacheEvict(value = { "distributionUsageAssigned" }, allEntries = true)
    public DistributionSetAssignmentResult assignDistributionSet(final Long dsID,
            final Collection<TargetWithActionType> targets) {
        return assignDistributionSet(dsID, targets, null);
    }

    @Override
    @Modifying
    @Transactional(isolation = Isolation.READ_COMMITTED)
    @CacheEvict(value = { "distributionUsageAssigned" }, allEntries = true)
    public DistributionSetAssignmentResult assignDistributionSet(final Long dsID,
                                                                 final Collection<TargetWithActionType> targets,
                                                                 final String actionMessage) {
        final JpaDistributionSet set = distributoinSetRepository.findOne(dsID);
        if (set == null) {
            throw new EntityNotFoundException(
                    String.format("no %s with id %d found", DistributionSet.class.getSimpleName(), dsID));
        }

        return assignDistributionSetToTargets(set, targets, null, null, actionMessage);
    }

    @Override
    @Modifying
    @Transactional(isolation = Isolation.READ_COMMITTED)
    @CacheEvict(value = { "distributionUsageAssigned" }, allEntries = true)
    public DistributionSetAssignmentResult assignDistributionSet(final Long dsID,
            final Collection<TargetWithActionType> targets, final Rollout rollout, final RolloutGroup rolloutGroup) {
        final JpaDistributionSet set = distributoinSetRepository.findOne(dsID);
        if (set == null) {
            throw new EntityNotFoundException(
                    String.format("no %s with id %d found", DistributionSet.class.getSimpleName(), dsID));
        }

        return assignDistributionSetToTargets(set, targets, (JpaRollout) rollout, (JpaRolloutGroup) rolloutGroup, null);
    }

    /**
     * method assigns the {@link DistributionSet} to all {@link Target}s by
     * their IDs with a specific {@link ActionType} and {@code forcetime}.
     *
     * @param set
     *            the ID of the distribution set to assign
     * @param targetsWithActionType
     *            a list of all targets and their action type
     * @param rollout
     *            the rollout for this assignment
     * @param rolloutGroup
     *            the rollout group for this assignment
     * @param actionMessage
     *            an optional message to be written into the action status
     * @return the assignment result
     *
     * @throw IncompleteDistributionSetException if mandatory
     *        {@link SoftwareModuleType} are not assigned as define by the
     *        {@link DistributionSetType}.
     */
    private DistributionSetAssignmentResult assignDistributionSetToTargets(@NotNull final JpaDistributionSet set,
            final Collection<TargetWithActionType> targetsWithActionType, final JpaRollout rollout,
            final JpaRolloutGroup rolloutGroup, final String actionMessage) {

        if (!set.isComplete()) {
            throw new IncompleteDistributionSetException(
                    "Distribution set of type " + set.getType().getKey() + " is incomplete: " + set.getId());
        }

        final List<String> controllerIDs = targetsWithActionType.stream().map(TargetWithActionType::getTargetId)
                .collect(Collectors.toList());

        LOG.debug("assignDistribution({}) to {} targets", set, controllerIDs.size());

        final Map<String, TargetWithActionType> targetsWithActionMap = targetsWithActionType.stream()
                .collect(Collectors.toMap(TargetWithActionType::getTargetId, Function.identity()));

        // split tIDs length into max entries in-statement because many database
        // have constraint of max entries in in-statements e.g. Oracle with
        // maximum 1000 elements, so we need to split the entries here and
        // execute multiple statements we take the target only into account if
        // the requested operation is no duplicate of a previous one
        final List<JpaTarget> targets = Lists.partition(controllerIDs, Constants.MAX_ENTRIES_IN_STATEMENT).stream()
                .map(ids -> targetRepository
                        .findAll(TargetSpecifications.hasControllerIdAndAssignedDistributionSetIdNot(ids, set.getId())))
                .flatMap(t -> t.stream()).collect(Collectors.toList());

        if (targets.isEmpty()) {
            // detaching as it is not necessary to persist the set itself
            entityManager.detach(set);
            // return with nothing as all targets had the DS already assigned
            return new DistributionSetAssignmentResult(Collections.emptyList(), 0, targetsWithActionType.size(),
                    Collections.emptyList(), targetManagement);
        }

        final List<List<Long>> targetIds = Lists.partition(
                targets.stream().map(Target::getId).collect(Collectors.toList()), Constants.MAX_ENTRIES_IN_STATEMENT);

        // override all active actions and set them into canceling state, we
        // need to remember which one we have been switched to canceling state
        // because for targets which we have changed to canceling we don't want
        // to publish the new action update event.
        final Set<Long> targetIdsCancellList = new HashSet<>();
        targetIds.forEach(ids -> targetIdsCancellList.addAll(overrideObsoleteUpdateActions(ids)));

        // cancel all scheduled actions which are in-active, these actions were
        // not active before and the manual assignment which has been done
        // cancels the
        targetIds.forEach(tIds -> actionRepository.switchStatus(Status.CANCELED, tIds, false, Status.SCHEDULED));

        // set assigned distribution set and TargetUpdateStatus
        final String currentUser;
        if (auditorProvider != null) {
            currentUser = auditorProvider.getCurrentAuditor();
        } else {
            currentUser = null;
        }

        targetIds.forEach(tIds -> targetRepository.setAssignedDistributionSet(set, System.currentTimeMillis(),
                currentUser, tIds));
        targetIds.forEach(tIds -> targetInfoRepository.setTargetUpdateStatus(TargetUpdateStatus.PENDING, tIds));
        final Map<String, JpaAction> targetIdsToActions = actionRepository
                .save(targets.stream().map(t -> createTargetAction(targetsWithActionMap, t, set, rollout, rolloutGroup))
                        .collect(Collectors.toList()))
                .stream().collect(Collectors.toMap(a -> a.getTarget().getControllerId(), Function.identity()));

        // create initial action status when action is created so we remember
        // the initial running status because we will change the status
        // of the action itself and with this action status we have a nicer
        // action history.
<<<<<<< HEAD
        targetIdsToActions.values().forEach(this::setRunningActionStatus);
=======
        targetIdsToActions.values().forEach(action -> {
            final JpaActionStatus actionStatus = new JpaActionStatus();
            actionStatus.setAction(action);
            actionStatus.setOccurredAt(action.getCreatedAt());
            actionStatus.setStatus(Status.RUNNING);
            if(actionMessage != null) {
                actionStatus.addMessage(actionMessage);
            }
            actionStatusRepository.save(actionStatus);
        });
>>>>>>> db937603

        // flush to get action IDs
        entityManager.flush();
        // collect updated target and actions IDs in order to return them
        final DistributionSetAssignmentResult result = new DistributionSetAssignmentResult(
                targets.stream().map(target -> target.getControllerId()).collect(Collectors.toList()), targets.size(),
                controllerIDs.size() - targets.size(),
                targetIdsToActions.values().stream().map(Action::getId).collect(Collectors.toList()), targetManagement);

        LOG.debug("assignDistribution({}) finished {}", set, result);

        final List<JpaSoftwareModule> softwareModules = softwareModuleRepository.findByAssignedTo(set);

        // detaching as it is not necessary to persist the set itself
        entityManager.detach(set);

        sendDistributionSetAssignmentEvent(targets, targetIdsCancellList, targetIdsToActions, softwareModules);

        return result;
    }

    private void sendDistributionSetAssignmentEvent(final List<JpaTarget> targets, final Set<Long> targetIdsCancellList,
            final Map<String, JpaAction> targetIdsToActions, final List<JpaSoftwareModule> softwareModules) {
        targets.stream().filter(t -> !!!targetIdsCancellList.contains(t.getId()))
                .forEach(t -> assignDistributionSetEvent(t, targetIdsToActions.get(t.getControllerId()).getId(),
                        softwareModules));
    }

    private static JpaAction createTargetAction(final Map<String, TargetWithActionType> targetsWithActionMap,
            final JpaTarget target, final JpaDistributionSet set, final JpaRollout rollout,
            final JpaRolloutGroup rolloutGroup) {
        final JpaAction actionForTarget = new JpaAction();
        final TargetWithActionType targetWithActionType = targetsWithActionMap.get(target.getControllerId());
        actionForTarget.setActionType(targetWithActionType.getActionType());
        actionForTarget.setForcedTime(targetWithActionType.getForceTime());
        actionForTarget.setActive(true);
        actionForTarget.setStatus(Status.RUNNING);
        actionForTarget.setTarget(target);
        actionForTarget.setDistributionSet(set);
        actionForTarget.setRollout(rollout);
        actionForTarget.setRolloutGroup(rolloutGroup);
        return actionForTarget;
    }

    private void assignDistributionSetEvent(final JpaTarget target, final Long actionId,
            final List<JpaSoftwareModule> modules) {
        ((JpaTargetInfo) target.getTargetInfo()).setUpdateStatus(TargetUpdateStatus.PENDING);

        @SuppressWarnings({ "unchecked", "rawtypes" })
        final Collection<SoftwareModule> softwareModules = (Collection) modules;
        afterCommit.afterCommit(() -> {
            eventBus.post(new TargetInfoUpdateEvent(target.getTargetInfo()));
            eventBus.post(new TargetAssignDistributionSetEvent(target.getOptLockRevision(), target.getTenant(), target,
                    actionId, softwareModules));
        });
    }

    /**
     * Removes {@link Action}s that are no longer necessary and sends
     * cancellations to the controller.
     *
     * @param targetsIds
     *            to override {@link Action}s
     */
    private Set<Long> overrideObsoleteUpdateActions(final List<Long> targetsIds) {

        // Figure out if there are potential target/action combinations that
        // need to be considered for cancellation
        final List<JpaAction> activeActions = actionRepository
                .findByActiveAndTargetIdInAndActionStatusNotEqualToAndDistributionSetRequiredMigrationStep(targetsIds,
                        Action.Status.CANCELING);
        final Set<Long> cancelledTargetIds = activeActions.stream().map(action -> {
            action.setStatus(Status.CANCELING);
            // document that the status has been retrieved

            actionStatusRepository.save(new JpaActionStatus(action, Status.CANCELING, System.currentTimeMillis(),
                    "manual cancelation requested"));

            cancelAssignDistributionSetEvent(action.getTarget(), action.getId());

            return action.getTarget().getId();
        }).collect(Collectors.toSet());

        actionRepository.save(activeActions);

        return cancelledTargetIds;

    }

    private DistributionSetAssignmentResult assignDistributionSetByTargetId(@NotNull final JpaDistributionSet set,
            @NotEmpty final List<String> tIDs, final ActionType actionType, final long forcedTime) {

        return assignDistributionSetToTargets(set, tIDs.stream()
                .map(t -> new TargetWithActionType(t, actionType, forcedTime)).collect(Collectors.toList()), null,
                null, null);
    }

    @Override
    @Modifying
    @Transactional(isolation = Isolation.READ_COMMITTED)
    public Action cancelAction(final Action action, final Target target) {
        LOG.debug("cancelAction({}, {})", action, target);
        if (action.isCancelingOrCanceled()) {
            throw new CancelActionNotAllowedException("Actions in canceling or canceled state cannot be canceled");
        }
        final JpaAction myAction = (JpaAction) entityManager.merge(action);

        if (myAction.isActive()) {
            LOG.debug("action ({}) was still active. Change to {}.", action, Status.CANCELING);
            myAction.setStatus(Status.CANCELING);

            // document that the status has been retrieved
            actionStatusRepository.save(new JpaActionStatus(myAction, Status.CANCELING, System.currentTimeMillis(),
                    "manual cancelation requested"));
            final Action saveAction = actionRepository.save(myAction);
            cancelAssignDistributionSetEvent(target, myAction.getId());

            return saveAction;
        } else {
            throw new CancelActionNotAllowedException(
                    "Action [id: " + action.getId() + "] is not active and cannot be canceled");
        }
    }

    /**
     * Sends the {@link CancelTargetAssignmentEvent} for a specific target to
     * the {@link EventBus}.
     *
     * @param target
     *            the Target which has been assigned to a distribution set
     * @param actionId
     *            the action id of the assignment
     */
    private void cancelAssignDistributionSetEvent(final Target target, final Long actionId) {
        afterCommit.afterCommit(() -> eventBus.post(new CancelTargetAssignmentEvent(target, actionId)));
    }

    @Override
    @Modifying
    @Transactional(isolation = Isolation.READ_COMMITTED)
    public Action forceQuitAction(final Action action) {
        final JpaAction mergedAction = (JpaAction) entityManager.merge(action);

        if (!mergedAction.isCancelingOrCanceled()) {
            throw new ForceQuitActionNotAllowedException(
                    "Action [id: " + action.getId() + "] is not canceled yet and cannot be force quit");
        }

        if (!mergedAction.isActive()) {
            throw new ForceQuitActionNotAllowedException(
                    "Action [id: " + action.getId() + "] is not active and cannot be force quit");
        }

        LOG.warn("action ({}) was still activ and has been force quite.", action);

        // document that the status has been retrieved
        actionStatusRepository.save(new JpaActionStatus(mergedAction, Status.CANCELED, System.currentTimeMillis(),
                "A force quit has been performed."));

        DeploymentHelper.successCancellation(mergedAction, actionRepository, targetManagement, targetInfoRepository,
                entityManager);

        return actionRepository.save(mergedAction);
    }

    @Override
    @Modifying
    @Transactional(isolation = Isolation.READ_COMMITTED)
    public void createScheduledAction(final Collection<Target> targets, final DistributionSet distributionSet,
            final ActionType actionType, final Long forcedTime, final Rollout rollout,
            final RolloutGroup rolloutGroup) {
        // cancel all current scheduled actions for this target. E.g. an action
        // is already scheduled and a next action is created then cancel the
        // current scheduled action to cancel. E.g. a new scheduled action is
        // created.
        final List<Long> targetIds = targets.stream().map(t -> t.getId()).collect(Collectors.toList());
        actionRepository.switchStatus(Action.Status.CANCELED, targetIds, false, Action.Status.SCHEDULED);
        targets.forEach(target -> {
            final JpaAction action = new JpaAction();
            action.setTarget(target);
            action.setActive(false);
            action.setDistributionSet(distributionSet);
            action.setActionType(actionType);
            action.setForcedTime(forcedTime);
            action.setStatus(Status.SCHEDULED);
            action.setRollout(rollout);
            action.setRolloutGroup(rolloutGroup);
            actionRepository.save(action);
        });
    }

    @Override
    @Modifying
    @Transactional(propagation = Propagation.REQUIRES_NEW, isolation = Isolation.READ_COMMITTED)
    public Action startScheduledAction(final Long actionId) {

        final JpaAction action = actionRepository.findById(actionId);

        // check if we need to override running update actions
        final Set<Long> overrideObsoleteUpdateActions = overrideObsoleteUpdateActions(
                Collections.singletonList(action.getTarget().getId()));

        if (action.getTarget().getAssignedDistributionSet() != null && action.getDistributionSet().getId()
                .equals(action.getTarget().getAssignedDistributionSet().getId())) {
            // the target has already the distribution set assigned, we don't
            // need to start the scheduled action, just finish it.
            action.setStatus(Status.FINISHED);
            action.setActive(false);
            setSkipActionStatus(action);
            return actionRepository.save(action);
        }

        action.setActive(true);
        action.setStatus(Status.RUNNING);
        final JpaAction savedAction = actionRepository.save(action);

        setRunningActionStatus(savedAction);

        final JpaTarget target = (JpaTarget) savedAction.getTarget();

        target.setAssignedDistributionSet(savedAction.getDistributionSet());
        final JpaTargetInfo targetInfo = (JpaTargetInfo) target.getTargetInfo();
        targetInfo.setUpdateStatus(TargetUpdateStatus.PENDING);
        targetRepository.save(target);
        targetInfoRepository.save(targetInfo);

        // in case we canceled an action before for this target, then don't fire
        // assignment event
        if (!overrideObsoleteUpdateActions.contains(savedAction.getId())) {
            final List<JpaSoftwareModule> softwareModules = softwareModuleRepository
                    .findByAssignedTo((JpaDistributionSet) savedAction.getDistributionSet());
            // send distribution set assignment event

            assignDistributionSetEvent((JpaTarget) savedAction.getTarget(), savedAction.getId(), softwareModules);
        }
        return savedAction;
    }

    private void setRunningActionStatus(final JpaAction mergedAction) {
        final JpaActionStatus actionStatus = new JpaActionStatus();
        actionStatus.setAction(mergedAction);
        actionStatus.setOccurredAt(mergedAction.getCreatedAt());
        actionStatus.setStatus(Status.RUNNING);
        actionStatusRepository.save(actionStatus);
    }

    private void setSkipActionStatus(final JpaAction mergedAction) {
        final JpaActionStatus actionStatus = new JpaActionStatus();
        actionStatus.setAction(mergedAction);
        actionStatus.setOccurredAt(mergedAction.getCreatedAt());
        actionStatus.setStatus(Status.RUNNING);
        actionStatus.addMessage(RepositoryConstants.SERVER_MESSAGE_PREFIX
                + "Distribution Set is already assigned. Skipping this action.");
        actionStatusRepository.save(actionStatus);
    }

    @Override
    public Action findAction(final Long actionId) {
        return actionRepository.findOne(actionId);
    }

    @Override
    public Action findActionWithDetails(final Long actionId) {
        return actionRepository.findById(actionId);
    }

    @Override
    public Slice<Action> findActionsByTarget(final Pageable pageable, final Target target) {
        return actionRepository.findByTarget(pageable, (JpaTarget) target);
    }

    @Override
    public List<Action> findActionsByTarget(final Target target) {
        return actionRepository.findByTarget((JpaTarget) target);
    }

    @Override
    public List<ActionWithStatusCount> findActionsWithStatusCountByTargetOrderByIdDesc(final Target target) {
        final CriteriaBuilder cb = entityManager.getCriteriaBuilder();
        final CriteriaQuery<JpaActionWithStatusCount> query = cb.createQuery(JpaActionWithStatusCount.class);
        final Root<JpaAction> actionRoot = query.from(JpaAction.class);
        final ListJoin<JpaAction, JpaActionStatus> actionStatusJoin = actionRoot.join(JpaAction_.actionStatus,
                JoinType.LEFT);
        final Join<JpaAction, JpaDistributionSet> actionDsJoin = actionRoot.join(JpaAction_.distributionSet);
        final Join<JpaAction, JpaRollout> actionRolloutJoin = actionRoot.join(JpaAction_.rollout, JoinType.LEFT);

        final CriteriaQuery<JpaActionWithStatusCount> multiselect = query.distinct(true).multiselect(
                actionRoot.get(JpaAction_.id), actionRoot.get(JpaAction_.actionType), actionRoot.get(JpaAction_.active),
                actionRoot.get(JpaAction_.forcedTime), actionRoot.get(JpaAction_.status),
                actionRoot.get(JpaAction_.createdAt), actionRoot.get(JpaAction_.lastModifiedAt),
                actionDsJoin.get(JpaDistributionSet_.id), actionDsJoin.get(JpaDistributionSet_.name),
                actionDsJoin.get(JpaDistributionSet_.version), cb.count(actionStatusJoin),
                actionRolloutJoin.get(JpaRollout_.name));
        multiselect.where(cb.equal(actionRoot.get(JpaAction_.target), target));
        multiselect.orderBy(cb.desc(actionRoot.get(JpaAction_.id)));
        multiselect.groupBy(actionRoot.get(JpaAction_.id));
        return Collections.unmodifiableList(entityManager.createQuery(multiselect).getResultList());
    }

    @Override
    public Page<Action> findActionsByTarget(final String rsqlParam, final Target target, final Pageable pageable) {

        final Specification<JpaAction> byTargetSpec = createSpecificationFor(target, rsqlParam);
        final Page<JpaAction> actions = actionRepository.findAll(byTargetSpec, pageable);
        return convertAcPage(actions, pageable);
    }

    private static Specification<JpaAction> createSpecificationFor(final Target target, final String rsqlParam) {
        final Specification<JpaAction> spec = RSQLUtility.parse(rsqlParam, ActionFields.class);
        return (root, query, cb) -> cb.and(spec.toPredicate(root, query, cb),
                cb.equal(root.get(JpaAction_.target), target));
    }

    private static Page<Action> convertAcPage(final Page<JpaAction> findAll, final Pageable pageable) {
        return new PageImpl<>(new ArrayList<>(findAll.getContent()), pageable, findAll.getTotalElements());
    }

    @Override
    public Slice<Action> findActionsByTarget(final Target foundTarget, final Pageable pageable) {
        return actionRepository.findByTarget(pageable, (JpaTarget) foundTarget);
    }

    @Override
    public Page<Action> findActiveActionsByTarget(final Pageable pageable, final Target target) {
        return actionRepository.findByActiveAndTarget(pageable, (JpaTarget) target, true);
    }

    @Override
    public List<Action> findActiveActionsByTarget(final Target target) {
        return actionRepository.findByActiveAndTarget((JpaTarget) target, true);
    }

    @Override
    public List<Action> findInActiveActionsByTarget(final Target target) {
        return actionRepository.findByActiveAndTarget((JpaTarget) target, false);
    }

    @Override
    public Page<Action> findInActiveActionsByTarget(final Pageable pageable, final Target target) {
        return actionRepository.findByActiveAndTarget(pageable, (JpaTarget) target, false);
    }

    @Override
    public Long countActionsByTarget(final Target target) {
        return actionRepository.countByTarget((JpaTarget) target);
    }

    @Override
    public Long countActionsByTarget(final String rsqlParam, final Target target) {
        return actionRepository.count(createSpecificationFor(target, rsqlParam));
    }

    @Override
    @Modifying
    @Transactional(isolation = Isolation.READ_UNCOMMITTED)
    public Action forceTargetAction(final Long actionId) {
        final JpaAction action = actionRepository.findOne(actionId);
        if (action != null && !action.isForced()) {
            action.setActionType(ActionType.FORCED);
            return actionRepository.save(action);
        }
        return action;
    }

    @Override
    public Page<ActionStatus> findActionStatusByAction(final Pageable pageReq, final Action action) {
        return actionStatusRepository.findByAction(pageReq, (JpaAction) action);
    }

    @Override
    public Page<ActionStatus> findActionStatusByActionWithMessages(final Pageable pageReq, final Action action) {
        return actionStatusRepository.getByAction(pageReq, (JpaAction) action);
    }

    @Override
    public List<Long> findActionsByRolloutGroupParentAndStatus(final Rollout rollout,
            final RolloutGroup rolloutGroupParent, final Action.Status actionStatus) {
        return actionRepository.findByRolloutAndRolloutGroupParentAndStatus((JpaRollout) rollout,
                (JpaRolloutGroup) rolloutGroupParent, actionStatus).stream().map(ident -> ident.getId())
                .collect(Collectors.toList());
    }

    @Override
    public List<Action> findActionsByRolloutAndStatus(final Rollout rollout, final Action.Status actionStatus) {
        return actionRepository.findByRolloutAndStatus((JpaRollout) rollout, actionStatus);
    }

    @Override
    public Page<ActionStatus> findActionStatusAll(final Pageable pageable) {
        return convertAcSPage(actionStatusRepository.findAll(pageable), pageable);
    }

    private static Page<ActionStatus> convertAcSPage(final Page<JpaActionStatus> findAll, final Pageable pageable) {
        return new PageImpl<>(new ArrayList<>(findAll.getContent()), pageable, findAll.getTotalElements());
    }

    @Override
    public Long countActionStatusAll() {
        return actionStatusRepository.count();
    }

    @Override
    public Long countActionsAll() {
        return actionRepository.count();
    }

    @Override
    public Slice<Action> findActionsByDistributionSet(final Pageable pageable, final DistributionSet ds) {
        return actionRepository.findByDistributionSet(pageable, (JpaDistributionSet) ds);
    }

    @Override
    public Slice<Action> findActionsAll(final Pageable pageable) {
        return convertAcPage(actionRepository.findAll(pageable), pageable);
    }
}<|MERGE_RESOLUTION|>--- conflicted
+++ resolved
@@ -185,8 +185,7 @@
     @Transactional(isolation = Isolation.READ_COMMITTED)
     @CacheEvict(value = { "distributionUsageAssigned" }, allEntries = true)
     public DistributionSetAssignmentResult assignDistributionSet(final Long dsID,
-                                                                 final Collection<TargetWithActionType> targets,
-                                                                 final String actionMessage) {
+            final Collection<TargetWithActionType> targets, final String actionMessage) {
         final JpaDistributionSet set = distributoinSetRepository.findOne(dsID);
         if (set == null) {
             throw new EntityNotFoundException(
@@ -301,20 +300,7 @@
         // the initial running status because we will change the status
         // of the action itself and with this action status we have a nicer
         // action history.
-<<<<<<< HEAD
-        targetIdsToActions.values().forEach(this::setRunningActionStatus);
-=======
-        targetIdsToActions.values().forEach(action -> {
-            final JpaActionStatus actionStatus = new JpaActionStatus();
-            actionStatus.setAction(action);
-            actionStatus.setOccurredAt(action.getCreatedAt());
-            actionStatus.setStatus(Status.RUNNING);
-            if(actionMessage != null) {
-                actionStatus.addMessage(actionMessage);
-            }
-            actionStatusRepository.save(actionStatus);
-        });
->>>>>>> db937603
+        targetIdsToActions.values().forEach(action -> setRunningActionStatus(action, actionMessage));
 
         // flush to get action IDs
         entityManager.flush();
@@ -408,8 +394,8 @@
             @NotEmpty final List<String> tIDs, final ActionType actionType, final long forcedTime) {
 
         return assignDistributionSetToTargets(set, tIDs.stream()
-                .map(t -> new TargetWithActionType(t, actionType, forcedTime)).collect(Collectors.toList()), null,
-                null, null);
+                .map(t -> new TargetWithActionType(t, actionType, forcedTime)).collect(Collectors.toList()), null, null,
+                null);
     }
 
     @Override
@@ -531,7 +517,7 @@
         action.setStatus(Status.RUNNING);
         final JpaAction savedAction = actionRepository.save(action);
 
-        setRunningActionStatus(savedAction);
+        setRunningActionStatus(savedAction, null);
 
         final JpaTarget target = (JpaTarget) savedAction.getTarget();
 
@@ -553,18 +539,22 @@
         return savedAction;
     }
 
-    private void setRunningActionStatus(final JpaAction mergedAction) {
+    private void setRunningActionStatus(final JpaAction action, final String actionMessage) {
         final JpaActionStatus actionStatus = new JpaActionStatus();
-        actionStatus.setAction(mergedAction);
-        actionStatus.setOccurredAt(mergedAction.getCreatedAt());
+        actionStatus.setAction(action);
+        actionStatus.setOccurredAt(action.getCreatedAt());
         actionStatus.setStatus(Status.RUNNING);
+        if (actionMessage != null) {
+            actionStatus.addMessage(actionMessage);
+        }
+
         actionStatusRepository.save(actionStatus);
     }
 
-    private void setSkipActionStatus(final JpaAction mergedAction) {
+    private void setSkipActionStatus(final JpaAction action) {
         final JpaActionStatus actionStatus = new JpaActionStatus();
-        actionStatus.setAction(mergedAction);
-        actionStatus.setOccurredAt(mergedAction.getCreatedAt());
+        actionStatus.setAction(action);
+        actionStatus.setOccurredAt(action.getCreatedAt());
         actionStatus.setStatus(Status.RUNNING);
         actionStatus.addMessage(RepositoryConstants.SERVER_MESSAGE_PREFIX
                 + "Distribution Set is already assigned. Skipping this action.");
