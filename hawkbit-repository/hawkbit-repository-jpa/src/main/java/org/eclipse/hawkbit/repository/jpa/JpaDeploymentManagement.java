--- conflicted
+++ resolved
@@ -59,10 +59,7 @@
 import org.eclipse.hawkbit.repository.jpa.utils.DeploymentHelper;
 import org.eclipse.hawkbit.repository.jpa.utils.QuotaHelper;
 import org.eclipse.hawkbit.repository.jpa.utils.TenantConfigHelper;
-<<<<<<< HEAD
 import org.eclipse.hawkbit.repository.jpa.utils.WeightValidationHelper;
-=======
->>>>>>> 565ae9fc
 import org.eclipse.hawkbit.repository.model.Action;
 import org.eclipse.hawkbit.repository.model.Action.ActionType;
 import org.eclipse.hawkbit.repository.model.Action.Status;
@@ -200,13 +197,8 @@
     @Transactional(isolation = Isolation.READ_COMMITTED)
     public List<DistributionSetAssignmentResult> assignDistributionSets(
             final List<DeploymentRequest> deploymentRequests, final String actionMessage) {
-<<<<<<< HEAD
         WeightValidationHelper.usingContext(systemSecurityContext, tenantConfigurationManagement)
                 .validate(deploymentRequests);
-
-=======
-        validateOnlineAssignment(deploymentRequests);
->>>>>>> 565ae9fc
         return assignDistributionSets(deploymentRequests, actionMessage, onlineDsAssignmentStrategy);
     }
 
@@ -863,12 +855,8 @@
     }
 
     private boolean isMultiAssignmentsEnabled() {
-<<<<<<< HEAD
         return TenantConfigHelper.usingContext(systemSecurityContext, tenantConfigurationManagement)
                 .isMultiAssignmentsEnabled();
-=======
-        return TenantConfigHelper.isMultiAssignmentsEnabled(systemSecurityContext, tenantConfigurationManagement);
->>>>>>> 565ae9fc
     }
 
     private <T extends Serializable> T getConfigValue(final String key, final Class<T> valueType) {
