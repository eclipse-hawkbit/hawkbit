/**
 * Copyright (c) 2015 Bosch Software Innovations GmbH and others.
 *
 * All rights reserved. This program and the accompanying materials
 * are made available under the terms of the Eclipse Public License v1.0
 * which accompanies this distribution, and is available at
 * http://www.eclipse.org/legal/epl-v10.html
 */
package org.eclipse.hawkbit.repository.jpa;

import java.util.ArrayList;
import java.util.Collection;
import java.util.Collections;
import java.util.List;
import java.util.Map;
import java.util.Optional;
import java.util.Set;
import java.util.function.Function;
import java.util.stream.Collectors;

import javax.persistence.EntityManager;
import javax.persistence.criteria.CriteriaBuilder;
import javax.persistence.criteria.CriteriaQuery;
import javax.persistence.criteria.Join;
import javax.persistence.criteria.JoinType;
import javax.persistence.criteria.ListJoin;
import javax.persistence.criteria.Root;
import javax.validation.constraints.NotNull;

import org.eclipse.hawkbit.repository.ActionFields;
import org.eclipse.hawkbit.repository.DeploymentManagement;
import org.eclipse.hawkbit.repository.RepositoryConstants;
import org.eclipse.hawkbit.repository.TargetManagement;
import org.eclipse.hawkbit.repository.event.remote.TargetAssignDistributionSetEvent;
import org.eclipse.hawkbit.repository.event.remote.entity.CancelTargetAssignmentEvent;
import org.eclipse.hawkbit.repository.event.remote.entity.TargetUpdatedEvent;
import org.eclipse.hawkbit.repository.exception.CancelActionNotAllowedException;
import org.eclipse.hawkbit.repository.exception.EntityNotFoundException;
import org.eclipse.hawkbit.repository.exception.ForceQuitActionNotAllowedException;
import org.eclipse.hawkbit.repository.exception.IncompleteDistributionSetException;
import org.eclipse.hawkbit.repository.jpa.configuration.Constants;
import org.eclipse.hawkbit.repository.jpa.executor.AfterTransactionCommitExecutor;
import org.eclipse.hawkbit.repository.jpa.model.JpaAction;
import org.eclipse.hawkbit.repository.jpa.model.JpaActionStatus;
import org.eclipse.hawkbit.repository.jpa.model.JpaActionStatus_;
import org.eclipse.hawkbit.repository.jpa.model.JpaActionWithStatusCount;
import org.eclipse.hawkbit.repository.jpa.model.JpaAction_;
import org.eclipse.hawkbit.repository.jpa.model.JpaDistributionSet;
import org.eclipse.hawkbit.repository.jpa.model.JpaDistributionSet_;
import org.eclipse.hawkbit.repository.jpa.model.JpaRollout;
import org.eclipse.hawkbit.repository.jpa.model.JpaRolloutGroup;
import org.eclipse.hawkbit.repository.jpa.model.JpaRollout_;
import org.eclipse.hawkbit.repository.jpa.model.JpaTarget;
import org.eclipse.hawkbit.repository.jpa.model.JpaTarget_;
import org.eclipse.hawkbit.repository.jpa.rsql.RSQLUtility;
import org.eclipse.hawkbit.repository.jpa.specifications.TargetSpecifications;
import org.eclipse.hawkbit.repository.model.Action;
import org.eclipse.hawkbit.repository.model.Action.ActionType;
import org.eclipse.hawkbit.repository.model.Action.Status;
import org.eclipse.hawkbit.repository.model.ActionStatus;
import org.eclipse.hawkbit.repository.model.ActionWithStatusCount;
import org.eclipse.hawkbit.repository.model.DistributionSet;
import org.eclipse.hawkbit.repository.model.DistributionSetAssignmentResult;
import org.eclipse.hawkbit.repository.model.DistributionSetType;
import org.eclipse.hawkbit.repository.model.SoftwareModuleType;
import org.eclipse.hawkbit.repository.model.Target;
import org.eclipse.hawkbit.repository.model.TargetUpdateStatus;
import org.eclipse.hawkbit.repository.model.TargetWithActionType;
import org.eclipse.hawkbit.repository.rsql.VirtualPropertyReplacer;
import org.slf4j.Logger;
import org.slf4j.LoggerFactory;
import org.springframework.beans.factory.annotation.Autowired;
import org.springframework.context.ApplicationContext;
import org.springframework.context.ApplicationEventPublisher;
import org.springframework.data.domain.AuditorAware;
import org.springframework.data.domain.Page;
import org.springframework.data.domain.PageImpl;
import org.springframework.data.domain.PageRequest;
import org.springframework.data.domain.Pageable;
import org.springframework.data.domain.Slice;
import org.springframework.data.jpa.domain.Specification;
import org.springframework.transaction.PlatformTransactionManager;
import org.springframework.transaction.TransactionDefinition;
import org.springframework.transaction.annotation.Isolation;
import org.springframework.transaction.annotation.Transactional;
import org.springframework.transaction.support.DefaultTransactionDefinition;
import org.springframework.transaction.support.TransactionTemplate;
import org.springframework.validation.annotation.Validated;

import com.google.common.collect.Lists;

/**
 * JPA implementation for {@link DeploymentManagement}.
 *
 */
@Transactional(readOnly = true)
@Validated
public class JpaDeploymentManagement implements DeploymentManagement {
    private static final Logger LOG = LoggerFactory.getLogger(JpaDeploymentManagement.class);

    /**
     * Maximum amount of Actions that are started at once.
     */
    private static final int ACTION_PAGE_LIMIT = 1000;

    @Autowired
    private EntityManager entityManager;

    @Autowired
    private ActionRepository actionRepository;

    @Autowired
    private DistributionSetRepository distributionSetRepository;

    @Autowired
    private TargetRepository targetRepository;

    @Autowired
    private ActionStatusRepository actionStatusRepository;

    @Autowired
    private TargetManagement targetManagement;

    @Autowired
    private AuditorAware<String> auditorProvider;

    @Autowired
    private ApplicationEventPublisher eventPublisher;

    @Autowired
    private ApplicationContext applicationContext;

    @Autowired
    private AfterTransactionCommitExecutor afterCommit;

    @Autowired
    private VirtualPropertyReplacer virtualPropertyReplacer;

    @Autowired
    private PlatformTransactionManager txManager;

    @Override

    @Transactional
    // Exception squid:S2095: see
    // https://jira.sonarsource.com/browse/SONARJAVA-1478
    @SuppressWarnings({ "squid:S2095" })
    public DistributionSetAssignmentResult assignDistributionSet(final Long dsID, final ActionType actionType,
            final long forcedTimestamp, final Collection<String> targetIDs) {
        return assignDistributionSet(dsID, targetIDs.stream()
                .map(t -> new TargetWithActionType(t, actionType, forcedTimestamp)).collect(Collectors.toList()));
    }

    @Override
    @Transactional(isolation = Isolation.READ_COMMITTED)
    public DistributionSetAssignmentResult assignDistributionSet(final Long dsID,
            final Collection<TargetWithActionType> targets) {
        return assignDistributionSet(dsID, targets, null);
    }

    @Override
    @Transactional(isolation = Isolation.READ_COMMITTED)
    public DistributionSetAssignmentResult assignDistributionSet(final Long dsID,
            final Collection<TargetWithActionType> targets, final String actionMessage) {
        final JpaDistributionSet set = distributionSetRepository.findOne(dsID);
        if (set == null) {
            throw new EntityNotFoundException(DistributionSet.class, dsID);
        }

        return assignDistributionSetToTargets(set, targets, null, null, actionMessage);
    }

    /**
     * method assigns the {@link DistributionSet} to all {@link Target}s by
     * their IDs with a specific {@link ActionType} and {@code forcetime}.
     *
     * @param set
     *            the ID of the distribution set to assign
     * @param targetsWithActionType
     *            a list of all targets and their action type
     * @param rollout
     *            the rollout for this assignment
     * @param rolloutGroup
     *            the rollout group for this assignment
     * @param actionMessage
     *            an optional message to be written into the action status
     * @return the assignment result
     *
     * @throw IncompleteDistributionSetException if mandatory
     *        {@link SoftwareModuleType} are not assigned as define by the
     *        {@link DistributionSetType}.
     */
    private DistributionSetAssignmentResult assignDistributionSetToTargets(@NotNull final JpaDistributionSet set,
            final Collection<TargetWithActionType> targetsWithActionType, final JpaRollout rollout,
            final JpaRolloutGroup rolloutGroup, final String actionMessage) {

        if (!set.isComplete()) {
            throw new IncompleteDistributionSetException(
                    "Distribution set of type " + set.getType().getKey() + " is incomplete: " + set.getId());
        }

        final List<String> controllerIDs = targetsWithActionType.stream().map(TargetWithActionType::getControllerId)
                .collect(Collectors.toList());

        LOG.debug("assignDistribution({}) to {} targets", set, controllerIDs.size());

        final Map<String, TargetWithActionType> targetsWithActionMap = targetsWithActionType.stream()
                .collect(Collectors.toMap(TargetWithActionType::getControllerId, Function.identity()));

        // split tIDs length into max entries in-statement because many database
        // have constraint of max entries in in-statements e.g. Oracle with
        // maximum 1000 elements, so we need to split the entries here and
        // execute multiple statements we take the target only into account if
        // the requested operation is no duplicate of a previous one
        final List<JpaTarget> targets = Lists.partition(controllerIDs, Constants.MAX_ENTRIES_IN_STATEMENT).stream()
                .map(ids -> targetRepository
                        .findAll(TargetSpecifications.hasControllerIdAndAssignedDistributionSetIdNot(ids, set.getId())))
                .flatMap(List::stream).collect(Collectors.toList());

        if (targets.isEmpty()) {
            // detaching as it is not necessary to persist the set itself
            entityManager.clear();
            // return with nothing as all targets had the DS already assigned
            return new DistributionSetAssignmentResult(Collections.emptyList(), 0, targetsWithActionType.size(),
                    Collections.emptyList(), targetManagement);
        }

        final List<List<Long>> targetIds = Lists.partition(
                targets.stream().map(Target::getId).collect(Collectors.toList()), Constants.MAX_ENTRIES_IN_STATEMENT);

        // override all active actions and set them into canceling state, we
        // need to remember which one we have been switched to canceling state
        // because for targets which we have changed to canceling we don't want
        // to publish the new action update event.
        final Set<Long> targetIdsCancellList = targetIds.stream().map(this::overrideObsoleteUpdateActions)
                .flatMap(Collection::stream).collect(Collectors.toSet());

        // cancel all scheduled actions which are in-active, these actions were
        // not active before and the manual assignment which has been done
        // cancels the
        targetIds.forEach(tIds -> actionRepository.switchStatus(Status.CANCELED, tIds, false, Status.SCHEDULED));

        // set assigned distribution set and TargetUpdateStatus
        final String currentUser;
        if (auditorProvider != null) {
            currentUser = auditorProvider.getCurrentAuditor();
        } else {
            currentUser = null;
        }

        targetIds.forEach(tIds -> targetRepository.setAssignedDistributionSetAndUpdateStatus(TargetUpdateStatus.PENDING,
                set, System.currentTimeMillis(), currentUser, tIds));
        final Map<String, JpaAction> targetIdsToActions = targets.stream().map(
                t -> actionRepository.save(createTargetAction(targetsWithActionMap, t, set, rollout, rolloutGroup)))
                .collect(Collectors.toMap(a -> a.getTarget().getControllerId(), Function.identity()));

        // create initial action status when action is created so we remember
        // the initial running status because we will change the status
        // of the action itself and with this action status we have a nicer
        // action history.
        targetIdsToActions.values().forEach(action -> setRunningActionStatus(action, actionMessage));

        // flush to get action IDs
        entityManager.flush();
        // detaching as everything that needs to be stored is already flushed
        entityManager.clear();

        // collect updated target and actions IDs in order to return them
        final DistributionSetAssignmentResult result = new DistributionSetAssignmentResult(
                targets.stream().map(Target::getControllerId).collect(Collectors.toList()), targets.size(),
                controllerIDs.size() - targets.size(),
                targetIdsToActions.values().stream().map(Action::getId).collect(Collectors.toList()), targetManagement);

        LOG.debug("assignDistribution({}) finished {}", set, result);

        sendAssignmentEvents(targets, targetIdsCancellList, targetIdsToActions);

        return result;
    }

    private void sendAssignmentEvents(final List<JpaTarget> targets, final Set<Long> targetIdsCancellList,
            final Map<String, JpaAction> targetIdsToActions) {

        targets.forEach(target -> {
            sendTargetUpdatedEvent(target);
            if (targetIdsCancellList.contains(target.getId())) {
                return;
            }

            sendTargetAssignDistributionSetEvent(targetIdsToActions.get(target.getControllerId()));
        });
    }

    private static JpaAction createTargetAction(final Map<String, TargetWithActionType> targetsWithActionMap,
            final JpaTarget target, final JpaDistributionSet set, final JpaRollout rollout,
            final JpaRolloutGroup rolloutGroup) {
        final JpaAction actionForTarget = new JpaAction();
        final TargetWithActionType targetWithActionType = targetsWithActionMap.get(target.getControllerId());
        actionForTarget.setActionType(targetWithActionType.getActionType());
        actionForTarget.setForcedTime(targetWithActionType.getForceTime());
        actionForTarget.setActive(true);
        actionForTarget.setStatus(Status.RUNNING);
        actionForTarget.setTarget(target);
        actionForTarget.setDistributionSet(set);
        actionForTarget.setRollout(rollout);
        actionForTarget.setRolloutGroup(rolloutGroup);
        return actionForTarget;
    }

    private void sendTargetAssignDistributionSetEvent(final Action action) {
        afterCommit.afterCommit(() -> eventPublisher
                .publishEvent(new TargetAssignDistributionSetEvent(action, applicationContext.getId())));
    }

    private void sendTargetUpdatedEvent(final JpaTarget target) {

        // Update is not available in the object as the update was executed
        // through JQL
        target.setUpdateStatus(TargetUpdateStatus.PENDING);

        afterCommit.afterCommit(
                () -> eventPublisher.publishEvent(new TargetUpdatedEvent(target, applicationContext.getId())));
    }

    /**
     * Removes {@link Action}s that are no longer necessary and sends
     * cancellations to the controller.
     *
     * @param targetsIds
     *            to override {@link Action}s
     */
    private List<Long> overrideObsoleteUpdateActions(final Collection<Long> targetsIds) {

        // Figure out if there are potential target/action combinations that
        // need to be considered for cancellation
        final List<JpaAction> activeActions = actionRepository
                .findByActiveAndTargetIdInAndActionStatusNotEqualToAndDistributionSetRequiredMigrationStep(targetsIds,
                        Action.Status.CANCELING);

        return activeActions.stream().map(action -> {
            action.setStatus(Status.CANCELING);
            // document that the status has been retrieved

            actionStatusRepository.save(new JpaActionStatus(action, Status.CANCELING, System.currentTimeMillis(),
                    RepositoryConstants.SERVER_MESSAGE_PREFIX + "cancel obsolete action due to new update"));
            actionRepository.save(action);

            cancelAssignDistributionSetEvent(action.getTarget(), action.getId());

            return action.getTarget().getId();
        }).collect(Collectors.toList());

    }

    @Override
    @Transactional(isolation = Isolation.READ_COMMITTED)
    public Action cancelAction(final Long actionId) {
        LOG.debug("cancelAction({})", actionId);

        final JpaAction action = actionRepository.findById(actionId)
                .orElseThrow(() -> new EntityNotFoundException(Action.class, actionId));

        if (action.isCancelingOrCanceled()) {
            throw new CancelActionNotAllowedException("Actions in canceling or canceled state cannot be canceled");
        }

        if (action.isActive()) {
            LOG.debug("action ({}) was still active. Change to {}.", action, Status.CANCELING);
            action.setStatus(Status.CANCELING);

            // document that the status has been retrieved
            actionStatusRepository.save(new JpaActionStatus(action, Status.CANCELING, System.currentTimeMillis(),
                    RepositoryConstants.SERVER_MESSAGE_PREFIX + "manual cancelation requested"));
            final Action saveAction = actionRepository.save(action);
            cancelAssignDistributionSetEvent(action.getTarget(), action.getId());

            return saveAction;
        } else {
            throw new CancelActionNotAllowedException(action.getId() + " is not active and cannot be canceled");
        }
    }

    /**
     * Sends the {@link CancelTargetAssignmentEvent} for a specific target to
     * the eventPublisher.
     *
     * @param target
     *            the Target which has been assigned to a distribution set
     * @param actionId
     *            the action id of the assignment
     */
    private void cancelAssignDistributionSetEvent(final Target target, final Long actionId) {
        afterCommit.afterCommit(() -> eventPublisher
                .publishEvent(new CancelTargetAssignmentEvent(target, actionId, applicationContext.getId())));
    }

    @Override
    @Transactional(isolation = Isolation.READ_COMMITTED)
    public Action forceQuitAction(final Long actionId) {
        final JpaAction action = actionRepository.findById(actionId)
                .orElseThrow(() -> new EntityNotFoundException(Action.class, actionId));

        if (!action.isCancelingOrCanceled()) {
            throw new ForceQuitActionNotAllowedException(
                    action.getId() + " is not canceled yet and cannot be force quit");
        }

        if (!action.isActive()) {
            throw new ForceQuitActionNotAllowedException(action.getId() + " is not active and cannot be force quit");
        }

        LOG.warn("action ({}) was still activ and has been force quite.", action);

        // document that the status has been retrieved
        actionStatusRepository.save(new JpaActionStatus(action, Status.CANCELED, System.currentTimeMillis(),
                RepositoryConstants.SERVER_MESSAGE_PREFIX + "A force quit has been performed."));

        DeploymentHelper.successCancellation(action, actionRepository, targetRepository);

        return actionRepository.save(action);
    }

    @Override
<<<<<<< HEAD
    @Transactional(isolation = Isolation.READ_COMMITTED)
=======
>>>>>>> 5958d147
    public long startScheduledActionsByRolloutGroupParent(@NotNull final Long rolloutId,
            final Long rolloutGroupParentId) {
        long totalActionsCount = 0L;
        long lastStartedActionsCount;
        do {
            lastStartedActionsCount = startScheduledActionsByRolloutGroupParentInNewTransaction(rolloutId,
                    rolloutGroupParentId, ACTION_PAGE_LIMIT);
            totalActionsCount += lastStartedActionsCount;
        } while (lastStartedActionsCount > 0);

        return totalActionsCount;
    }

    private long startScheduledActionsByRolloutGroupParentInNewTransaction(final Long rolloutId,
            final Long rolloutGroupParentId, final int limit) {
        final DefaultTransactionDefinition def = new DefaultTransactionDefinition();
        def.setName("startScheduledActions-" + rolloutId);
        def.setReadOnly(false);
        def.setPropagationBehavior(TransactionDefinition.PROPAGATION_REQUIRES_NEW);
        return new TransactionTemplate(txManager, def).execute(status -> {
            final Page<Action> rolloutGroupActions = findActionsByRolloutAndRolloutGroupParent(rolloutId,
                    rolloutGroupParentId, limit);

            rolloutGroupActions.map(action -> (JpaAction) action).forEach(this::startScheduledAction);

            return rolloutGroupActions.getTotalElements();
        });
    }

    private Page<Action> findActionsByRolloutAndRolloutGroupParent(final Long rolloutId,
            final Long rolloutGroupParentId, final int limit) {

        final PageRequest pageRequest = new PageRequest(0, limit);
        if (rolloutGroupParentId == null) {
            return actionRepository.findByRolloutIdAndRolloutGroupParentIsNullAndStatus(pageRequest, rolloutId,
                    Action.Status.SCHEDULED);
        } else {
            return actionRepository.findByRolloutIdAndRolloutGroupParentIdAndStatus(pageRequest, rolloutId,
                    rolloutGroupParentId, Action.Status.SCHEDULED);
        }
    }

    private void startScheduledAction(final JpaAction action) {
        JpaTarget target = (JpaTarget) action.getTarget();

        if (target.getAssignedDistributionSet() != null
                && action.getDistributionSet().getId().equals(target.getAssignedDistributionSet().getId())) {
            // the target has already the distribution set assigned, we don't
            // need to start the scheduled action, just finish it.
            action.setStatus(Status.FINISHED);
            action.setActive(false);
            setSkipActionStatus(action);
            actionRepository.save(action);
            return;
        }

        // check if we need to override running update actions
        final List<Long> overrideObsoleteUpdateActions = overrideObsoleteUpdateActions(
                Collections.singletonList(action.getTarget().getId()));

        action.setActive(true);
        action.setStatus(Status.RUNNING);
        final JpaAction savedAction = actionRepository.save(action);

        setRunningActionStatus(savedAction, null);

        target = (JpaTarget) entityManager.merge(savedAction.getTarget());

        target.setAssignedDistributionSet(savedAction.getDistributionSet());
        target.setUpdateStatus(TargetUpdateStatus.PENDING);
        targetRepository.save(target);

        // in case we canceled an action before for this target, then don't fire
        // assignment event
        if (!overrideObsoleteUpdateActions.contains(savedAction.getId())) {
            afterCommit.afterCommit(() -> eventPublisher
                    .publishEvent(new TargetAssignDistributionSetEvent(savedAction, applicationContext.getId())));
        }
    }

    private void setRunningActionStatus(final JpaAction action, final String actionMessage) {
        final JpaActionStatus actionStatus = new JpaActionStatus();
        actionStatus.setAction(action);
        actionStatus.setOccurredAt(action.getCreatedAt());
        actionStatus.setStatus(Status.RUNNING);
        if (actionMessage != null) {
            actionStatus.addMessage(actionMessage);
        }

        actionStatusRepository.save(actionStatus);
    }

    private void setSkipActionStatus(final JpaAction action) {
        final JpaActionStatus actionStatus = new JpaActionStatus();
        actionStatus.setAction(action);
        actionStatus.setOccurredAt(action.getCreatedAt());
        actionStatus.setStatus(Status.RUNNING);
        actionStatus.addMessage(RepositoryConstants.SERVER_MESSAGE_PREFIX
                + "Distribution Set is already assigned. Skipping this action.");
        actionStatusRepository.save(actionStatus);
    }

    @Override
    public Optional<Action> findAction(final Long actionId) {
        return Optional.ofNullable(actionRepository.findOne(actionId));
    }

    @Override
    public Optional<Action> findActionWithDetails(final Long actionId) {
        return actionRepository.getById(actionId);
    }

    @Override
    public Slice<Action> findActionsByTarget(final String controllerId, final Pageable pageable) {
        throwExceptionIfTargetDoesNotExist(controllerId);
        return actionRepository.findByTargetControllerId(pageable, controllerId);
    }

    @Override
    public List<ActionWithStatusCount> findActionsWithStatusCountByTargetOrderByIdDesc(final String controllerId) {
        throwExceptionIfTargetDoesNotExist(controllerId);

        final CriteriaBuilder cb = entityManager.getCriteriaBuilder();
        final CriteriaQuery<JpaActionWithStatusCount> query = cb.createQuery(JpaActionWithStatusCount.class);
        final Root<JpaAction> actionRoot = query.from(JpaAction.class);
        final ListJoin<JpaAction, JpaActionStatus> actionStatusJoin = actionRoot.join(JpaAction_.actionStatus,
                JoinType.LEFT);
        final Join<JpaAction, JpaDistributionSet> actionDsJoin = actionRoot.join(JpaAction_.distributionSet);
        final Join<JpaAction, JpaRollout> actionRolloutJoin = actionRoot.join(JpaAction_.rollout, JoinType.LEFT);

        final CriteriaQuery<JpaActionWithStatusCount> multiselect = query.distinct(true).multiselect(
                actionRoot.get(JpaAction_.id), actionRoot.get(JpaAction_.actionType), actionRoot.get(JpaAction_.active),
                actionRoot.get(JpaAction_.forcedTime), actionRoot.get(JpaAction_.status),
                actionRoot.get(JpaAction_.createdAt), actionRoot.get(JpaAction_.lastModifiedAt),
                actionDsJoin.get(JpaDistributionSet_.id), actionDsJoin.get(JpaDistributionSet_.name),
                actionDsJoin.get(JpaDistributionSet_.version), cb.count(actionStatusJoin),
                actionRolloutJoin.get(JpaRollout_.name));
        multiselect.where(cb.equal(actionRoot.get(JpaAction_.target).get(JpaTarget_.controllerId), controllerId));
        multiselect.orderBy(cb.desc(actionRoot.get(JpaAction_.id)));
        multiselect.groupBy(actionRoot.get(JpaAction_.id));
        return Collections.unmodifiableList(entityManager.createQuery(multiselect).getResultList());
    }

    @Override
    public Page<Action> findActionsByTarget(final String rsqlParam, final String controllerId,
            final Pageable pageable) {
        throwExceptionIfTargetDoesNotExist(controllerId);

        final Specification<JpaAction> byTargetSpec = createSpecificationFor(controllerId, rsqlParam);
        final Page<JpaAction> actions = actionRepository.findAll(byTargetSpec, pageable);
        return convertAcPage(actions, pageable);
    }

    private Specification<JpaAction> createSpecificationFor(final String controllerId, final String rsqlParam) {
        final Specification<JpaAction> spec = RSQLUtility.parse(rsqlParam, ActionFields.class, virtualPropertyReplacer);
        return (root, query, cb) -> cb.and(spec.toPredicate(root, query, cb),
                cb.equal(root.get(JpaAction_.target).get(JpaTarget_.controllerId), controllerId));
    }

    private static Page<Action> convertAcPage(final Page<JpaAction> findAll, final Pageable pageable) {
        return new PageImpl<>(new ArrayList<>(findAll.getContent()), pageable, findAll.getTotalElements());
    }

    @Override
    public List<Action> findActiveActionsByTarget(final String controllerId) {
        throwExceptionIfTargetDoesNotExist(controllerId);

        return actionRepository.findByActiveAndTarget(controllerId, true);
    }

    @Override
    public List<Action> findInActiveActionsByTarget(final String controllerId) {
        throwExceptionIfTargetDoesNotExist(controllerId);

        return actionRepository.findByActiveAndTarget(controllerId, false);
    }

    @Override
    public Long countActionsByTarget(final String controllerId) {
        throwExceptionIfTargetDoesNotExist(controllerId);

        return actionRepository.countByTargetControllerId(controllerId);
    }

    @Override
    public Long countActionsByTarget(final String rsqlParam, final String controllerId) {
        throwExceptionIfTargetDoesNotExist(controllerId);

        return actionRepository.count(createSpecificationFor(controllerId, rsqlParam));
    }

    private void throwExceptionIfTargetDoesNotExist(final String controllerId) {
        if (!targetRepository.existsByControllerId(controllerId)) {
            throw new EntityNotFoundException(Target.class, controllerId);
        }
    }

    private void throwExceptionIfDistributionSetDoesNotExist(final Long dsId) {
        if (!distributionSetRepository.exists(dsId)) {
            throw new EntityNotFoundException(DistributionSet.class, dsId);
        }
    }

    @Override
    @Transactional
    public Action forceTargetAction(final Long actionId) {
        final JpaAction action = actionRepository.findById(actionId)
                .orElseThrow(() -> new EntityNotFoundException(Action.class, actionId));

        if (!action.isForced()) {
            action.setActionType(ActionType.FORCED);
            return actionRepository.save(action);
        }
        return action;
    }

    @Override
    public Page<ActionStatus> findActionStatusByAction(final Pageable pageReq, final Long actionId) {
        if (!actionRepository.exists(actionId)) {
            throw new EntityNotFoundException(Action.class, actionId);
        }

        return actionStatusRepository.findByActionId(pageReq, actionId);
    }

    @Override
    public Page<ActionStatus> findActionStatusByActionWithMessages(final Pageable pageReq, final Long actionId) {
        if (!actionRepository.exists(actionId)) {
            throw new EntityNotFoundException(Action.class, actionId);
        }

        return actionStatusRepository.getByActionId(pageReq, actionId);
    }

    @Override
    public Page<String> findMessagesByActionStatusId(final Pageable pageable, final Long actionStatusId) {
        final CriteriaBuilder cb = entityManager.getCriteriaBuilder();

        final CriteriaQuery<Long> countMsgQuery = cb.createQuery(Long.class);
        final Root<JpaActionStatus> countMsgQueryFrom = countMsgQuery.distinct(true).from(JpaActionStatus.class);
        final ListJoin<JpaActionStatus, String> cJoin = countMsgQueryFrom.joinList("messages", JoinType.LEFT);
        countMsgQuery.select(cb.count(cJoin))
                .where(cb.equal(countMsgQueryFrom.get(JpaActionStatus_.id), actionStatusId));
        final Long totalCount = entityManager.createQuery(countMsgQuery).getSingleResult();

        final CriteriaQuery<String> msgQuery = cb.createQuery(String.class);
        final Root<JpaActionStatus> as = msgQuery.from(JpaActionStatus.class);
        final ListJoin<JpaActionStatus, String> join = as.joinList("messages", JoinType.LEFT);
        final CriteriaQuery<String> selMsgQuery = msgQuery.select(join);
        selMsgQuery.where(cb.equal(as.get(JpaActionStatus_.id), actionStatusId));

        final List<String> result = entityManager.createQuery(selMsgQuery).setFirstResult(pageable.getOffset())
                .setMaxResults(pageable.getPageSize()).getResultList().stream().collect(Collectors.toList());

        return new PageImpl<>(result, pageable, totalCount);
    }

    @Override
    public Page<ActionStatus> findActionStatusAll(final Pageable pageable) {
        return convertAcSPage(actionStatusRepository.findAll(pageable), pageable);
    }

    private static Page<ActionStatus> convertAcSPage(final Page<JpaActionStatus> findAll, final Pageable pageable) {
        return new PageImpl<>(new ArrayList<>(findAll.getContent()), pageable, findAll.getTotalElements());
    }

    @Override
    public Long countActionStatusAll() {
        return actionStatusRepository.count();
    }

    @Override
    public Long countActionsAll() {
        return actionRepository.count();
    }

    @Override
    public Slice<Action> findActionsByDistributionSet(final Pageable pageable, final Long dsId) {
        throwExceptionIfDistributionSetDoesNotExist(dsId);

        return actionRepository.findByDistributionSetId(pageable, dsId);
    }

    @Override
    public Slice<Action> findActionsAll(final Pageable pageable) {
        return convertAcPage(actionRepository.findAll(pageable), pageable);
    }

    @Override
    public Optional<DistributionSet> getAssignedDistributionSet(final String controllerId) {
        throwExceptionIfTargetDoesNotExist(controllerId);

        return distributionSetRepository.findAssignedToTarget(controllerId);
    }

    @Override
    public Optional<DistributionSet> getInstalledDistributionSet(final String controllerId) {
        throwExceptionIfTargetDoesNotExist(controllerId);

        return distributionSetRepository.findInstalledAtTarget(controllerId);
    }
}<|MERGE_RESOLUTION|>--- conflicted
+++ resolved
@@ -421,10 +421,6 @@
     }
 
     @Override
-<<<<<<< HEAD
-    @Transactional(isolation = Isolation.READ_COMMITTED)
-=======
->>>>>>> 5958d147
     public long startScheduledActionsByRolloutGroupParent(@NotNull final Long rolloutId,
             final Long rolloutGroupParentId) {
         long totalActionsCount = 0L;
