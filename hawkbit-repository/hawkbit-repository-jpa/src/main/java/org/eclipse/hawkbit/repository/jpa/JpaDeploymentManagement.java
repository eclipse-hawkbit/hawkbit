/**
 * Copyright (c) 2015 Bosch Software Innovations GmbH and others.
 *
 * All rights reserved. This program and the accompanying materials
 * are made available under the terms of the Eclipse Public License v1.0
 * which accompanies this distribution, and is available at
 * http://www.eclipse.org/legal/epl-v10.html
 */
package org.eclipse.hawkbit.repository.jpa;

import static org.eclipse.hawkbit.tenancy.configuration.TenantConfigurationProperties.TenantConfigurationKey.MULTI_ASSIGNMENTS_ENABLED;
import static org.eclipse.hawkbit.tenancy.configuration.TenantConfigurationProperties.TenantConfigurationKey.REPOSITORY_ACTIONS_AUTOCLOSE_ENABLED;

import java.io.Serializable;
import java.util.ArrayList;
import java.util.Collection;
import java.util.Collections;
import java.util.EnumMap;
import java.util.List;
import java.util.Map;
import java.util.Objects;
import java.util.Optional;
import java.util.Set;
import java.util.function.Function;
import java.util.stream.Collectors;
import java.util.stream.IntStream;

import javax.persistence.EntityManager;
import javax.persistence.Query;
import javax.persistence.criteria.CriteriaBuilder;
import javax.persistence.criteria.CriteriaQuery;
import javax.persistence.criteria.JoinType;
import javax.persistence.criteria.ListJoin;
import javax.persistence.criteria.Root;

import org.eclipse.hawkbit.repository.ActionFields;
import org.eclipse.hawkbit.repository.DeploymentManagement;
import org.eclipse.hawkbit.repository.QuotaManagement;
import org.eclipse.hawkbit.repository.RepositoryConstants;
import org.eclipse.hawkbit.repository.TenantConfigurationManagement;
import org.eclipse.hawkbit.repository.event.remote.TargetAssignDistributionSetEvent;
import org.eclipse.hawkbit.repository.exception.CancelActionNotAllowedException;
import org.eclipse.hawkbit.repository.exception.EntityNotFoundException;
import org.eclipse.hawkbit.repository.exception.ForceQuitActionNotAllowedException;
import org.eclipse.hawkbit.repository.exception.IncompleteDistributionSetException;
import org.eclipse.hawkbit.repository.jpa.configuration.Constants;
import org.eclipse.hawkbit.repository.jpa.executor.AfterTransactionCommitExecutor;
import org.eclipse.hawkbit.repository.jpa.model.JpaAction;
import org.eclipse.hawkbit.repository.jpa.model.JpaActionStatus;
import org.eclipse.hawkbit.repository.jpa.model.JpaActionStatus_;
import org.eclipse.hawkbit.repository.jpa.model.JpaAction_;
import org.eclipse.hawkbit.repository.jpa.model.JpaDistributionSet;
import org.eclipse.hawkbit.repository.jpa.model.JpaTarget;
import org.eclipse.hawkbit.repository.jpa.model.JpaTarget_;
import org.eclipse.hawkbit.repository.jpa.rsql.RSQLUtility;
import org.eclipse.hawkbit.repository.jpa.utils.DeploymentHelper;
import org.eclipse.hawkbit.repository.jpa.utils.QuotaHelper;
import org.eclipse.hawkbit.repository.model.Action;
import org.eclipse.hawkbit.repository.model.Action.ActionType;
import org.eclipse.hawkbit.repository.model.Action.Status;
import org.eclipse.hawkbit.repository.model.ActionStatus;
import org.eclipse.hawkbit.repository.model.DistributionSet;
import org.eclipse.hawkbit.repository.model.DistributionSetAssignmentResult;
import org.eclipse.hawkbit.repository.model.DistributionSetType;
import org.eclipse.hawkbit.repository.model.SoftwareModuleType;
import org.eclipse.hawkbit.repository.model.Target;
import org.eclipse.hawkbit.repository.model.TargetUpdateStatus;
import org.eclipse.hawkbit.repository.model.TargetWithActionType;
import org.eclipse.hawkbit.repository.model.helper.EventPublisherHolder;
import org.eclipse.hawkbit.repository.rsql.VirtualPropertyReplacer;
import org.eclipse.hawkbit.security.SystemSecurityContext;
import org.eclipse.hawkbit.tenancy.TenantAware;
import org.slf4j.Logger;
import org.slf4j.LoggerFactory;
import org.springframework.dao.ConcurrencyFailureException;
import org.springframework.data.domain.AuditorAware;
import org.springframework.data.domain.Page;
import org.springframework.data.domain.PageImpl;
import org.springframework.data.domain.PageRequest;
import org.springframework.data.domain.Pageable;
import org.springframework.data.domain.Slice;
import org.springframework.data.jpa.domain.Specification;
import org.springframework.orm.jpa.vendor.Database;
import org.springframework.retry.annotation.Backoff;
import org.springframework.retry.annotation.Retryable;
import org.springframework.transaction.PlatformTransactionManager;
import org.springframework.transaction.annotation.Isolation;
import org.springframework.transaction.annotation.Transactional;
import org.springframework.validation.annotation.Validated;

import com.google.common.collect.Lists;

/**
 * JPA implementation for {@link DeploymentManagement}.
 *
 */
@Transactional(readOnly = true)
@Validated
public class JpaDeploymentManagement implements DeploymentManagement {

    private static final Logger LOG = LoggerFactory.getLogger(JpaDeploymentManagement.class);

    /**
     * Maximum amount of Actions that are started at once.
     */
    private static final int ACTION_PAGE_LIMIT = 1000;

    private static final String QUERY_DELETE_ACTIONS_BY_STATE_AND_LAST_MODIFIED_DEFAULT = "DELETE FROM sp_action WHERE tenant=#tenant AND status IN (%s) AND last_modified_at<#last_modified_at LIMIT "
            + ACTION_PAGE_LIMIT;

    private static final EnumMap<Database, String> QUERY_DELETE_ACTIONS_BY_STATE_AND_LAST_MODIFIED;

    static {
        QUERY_DELETE_ACTIONS_BY_STATE_AND_LAST_MODIFIED = new EnumMap<>(Database.class);
        QUERY_DELETE_ACTIONS_BY_STATE_AND_LAST_MODIFIED.put(Database.SQL_SERVER, "DELETE TOP (" + ACTION_PAGE_LIMIT
                + ") FROM sp_action WHERE tenant=#tenant AND status IN (%s) AND last_modified_at<#last_modified_at ");
    }

    private final EntityManager entityManager;
    private final ActionRepository actionRepository;
    private final DistributionSetRepository distributionSetRepository;
    private final TargetRepository targetRepository;
    private final ActionStatusRepository actionStatusRepository;
    private final AuditorAware<String> auditorProvider;
    private final VirtualPropertyReplacer virtualPropertyReplacer;
    private final PlatformTransactionManager txManager;
    private final OnlineDsAssignmentStrategy onlineDsAssignmentStrategy;
    private final OfflineDsAssignmentStrategy offlineDsAssignmentStrategy;
    private final TenantConfigurationManagement tenantConfigurationManagement;
    private final QuotaManagement quotaManagement;
    private final SystemSecurityContext systemSecurityContext;
    private final TenantAware tenantAware;
    private final Database database;

    protected JpaDeploymentManagement(final EntityManager entityManager, final ActionRepository actionRepository,
            final DistributionSetRepository distributionSetRepository, final TargetRepository targetRepository,
<<<<<<< HEAD
            final ActionStatusRepository actionStatusRepository, final AuditorAware<String> auditorProvider,
            final ApplicationEventPublisher eventPublisher, final BusProperties bus,
=======
            final ActionStatusRepository actionStatusRepository, final TargetManagement targetManagement,
            final AuditorAware<String> auditorProvider, final EventPublisherHolder eventPublisherHolder,
>>>>>>> c68c5a6f
            final AfterTransactionCommitExecutor afterCommit, final VirtualPropertyReplacer virtualPropertyReplacer,
            final PlatformTransactionManager txManager,
            final TenantConfigurationManagement tenantConfigurationManagement, final QuotaManagement quotaManagement,
            final SystemSecurityContext systemSecurityContext, final TenantAware tenantAware, final Database database) {
        this.entityManager = entityManager;
        this.actionRepository = actionRepository;
        this.distributionSetRepository = distributionSetRepository;
        this.targetRepository = targetRepository;
        this.actionStatusRepository = actionStatusRepository;
        this.auditorProvider = auditorProvider;
        this.virtualPropertyReplacer = virtualPropertyReplacer;
        this.txManager = txManager;
        onlineDsAssignmentStrategy = new OnlineDsAssignmentStrategy(targetRepository, afterCommit, eventPublisherHolder,
                actionRepository, actionStatusRepository, quotaManagement, this::isMultiAssignmentsEnabled);
        offlineDsAssignmentStrategy = new OfflineDsAssignmentStrategy(targetRepository, afterCommit,
                eventPublisherHolder, actionRepository, actionStatusRepository, quotaManagement);
        this.tenantConfigurationManagement = tenantConfigurationManagement;
        this.quotaManagement = quotaManagement;
        this.systemSecurityContext = systemSecurityContext;
        this.tenantAware = tenantAware;
        this.database = database;
    }

    @Override
    @Transactional(isolation = Isolation.READ_COMMITTED)
    @Retryable(include = {
            ConcurrencyFailureException.class }, maxAttempts = Constants.TX_RT_MAX, backoff = @Backoff(delay = Constants.TX_RT_DELAY))
    public DistributionSetAssignmentResult offlineAssignedDistributionSet(final Long dsID,
            final Collection<String> controllerIDs) {
        final DistributionSetAssignmentResult result = assignDistributionSetToTargets(dsID,
                controllerIDs.stream()
                        .map(controllerId -> new TargetWithActionType(controllerId, ActionType.FORCED, -1))
                        .collect(Collectors.toList()),
                null, offlineDsAssignmentStrategy);
        offlineDsAssignmentStrategy.sendDeploymentEvents(result);
        return result;
    }

    @Override
    @Transactional(isolation = Isolation.READ_COMMITTED)
    @Retryable(include = {
            ConcurrencyFailureException.class }, maxAttempts = Constants.TX_RT_MAX, backoff = @Backoff(delay = Constants.TX_RT_DELAY))
    public DistributionSetAssignmentResult assignDistributionSet(final long dsID, final ActionType actionType,
            final long forcedTimestamp, final Collection<String> controllerIDs) {

        final DistributionSetAssignmentResult result = assignDistributionSetToTargets(dsID,
                controllerIDs.stream()
                        .map(controllerId -> new TargetWithActionType(controllerId, actionType, forcedTimestamp))
                        .collect(Collectors.toList()),
                null, onlineDsAssignmentStrategy);
        onlineDsAssignmentStrategy.sendDeploymentEvents(result);
        return result;
    }

    @Override
    @Transactional(isolation = Isolation.READ_COMMITTED)
    @Retryable(include = {
            ConcurrencyFailureException.class }, maxAttempts = Constants.TX_RT_MAX, backoff = @Backoff(delay = Constants.TX_RT_DELAY))
    public DistributionSetAssignmentResult assignDistributionSet(final long dsID,
            final Collection<TargetWithActionType> targets) {

        final DistributionSetAssignmentResult result = assignDistributionSetToTargets(dsID, targets, null,
                onlineDsAssignmentStrategy);
        onlineDsAssignmentStrategy.sendDeploymentEvents(result);
        return result;
    }

    @Override
    public List<DistributionSetAssignmentResult> assignDistributionSets(final Set<Long> dsIDs,
            final Collection<TargetWithActionType> targets) {

        final List<DistributionSetAssignmentResult> results = dsIDs.stream()
                .map(dsID -> assignDistributionSetToTargets(dsID, targets, null, onlineDsAssignmentStrategy))
                .collect(Collectors.toList());
        onlineDsAssignmentStrategy.sendDeploymentEvents(results);
        return results;
    }

    @Override
    @Transactional(isolation = Isolation.READ_COMMITTED)
    @Retryable(include = {
            ConcurrencyFailureException.class }, maxAttempts = Constants.TX_RT_MAX, backoff = @Backoff(delay = Constants.TX_RT_DELAY))
    public DistributionSetAssignmentResult assignDistributionSet(final long dsID,
            final Collection<TargetWithActionType> targets, final String actionMessage) {

        final DistributionSetAssignmentResult result = assignDistributionSetToTargets(dsID, targets, actionMessage,
                onlineDsAssignmentStrategy);
        onlineDsAssignmentStrategy.sendDeploymentEvents(result);
        return result;
    }

    /**
     * method assigns the {@link DistributionSet} to all {@link Target}s by
     * their IDs with a specific {@link ActionType} and {@code forcetime}.
     * 
     * 
     * In case the update was executed offline (i.e. not managed by hawkBit) the
     * handling differs my means that:<br/>
     * A. it ignores targets completely that are in
     * {@link TargetUpdateStatus#PENDING}.<br/>
     * B. it created completed actions.<br/>
     * C. sets both installed and assigned DS on the target and switches the
     * status to {@link TargetUpdateStatus#IN_SYNC} <br/>
     * D. does not send a {@link TargetAssignDistributionSetEvent}.<br/>
     *
     * @param dsID
     *            the ID of the distribution set to assign
     * @param targetsWithActionType
     *            a list of all targets and their action type
     * @param actionMessage
     *            an optional message to be written into the action status
     * @param assignmentStrategy
     *            the assignment strategy (online /offline)
     * @return the assignment result
     *
     * @throw IncompleteDistributionSetException if mandatory
     *        {@link SoftwareModuleType} are not assigned as define by the
     *        {@link DistributionSetType}.
     */
    private DistributionSetAssignmentResult assignDistributionSetToTargets(final Long dsID,
            final Collection<TargetWithActionType> targetsWithActionType, final String actionMessage,
            final AbstractDsAssignmentStrategy assignmentStrategy) {

        final JpaDistributionSet distributionSetEntity = getAndValidateDsById(dsID);
        checkQuotaForAssignment(targetsWithActionType, distributionSetEntity);

        final List<JpaTarget> targetEntities = assignmentStrategy.findTargetsForAssignment(
                targetsWithActionType.stream().map(TargetWithActionType::getControllerId).collect(Collectors.toList()),
                distributionSetEntity.getId());

        if (targetEntities.isEmpty()) {
            return allTargetsAlreadyAssignedResult(distributionSetEntity, targetsWithActionType.size());
        }

        final List<JpaAction> assignedActions = doAssignDistributionSetToTargets(targetsWithActionType,
                actionMessage, assignmentStrategy, distributionSetEntity, targetEntities);
        return buildAssignmentResult(distributionSetEntity, assignedActions, targetsWithActionType.size());
    }

    private DistributionSetAssignmentResult allTargetsAlreadyAssignedResult(
            final JpaDistributionSet distributionSetEntity, final int alreadyAssignedCount) {
        // detaching as it is not necessary to persist the set itself
        entityManager.detach(distributionSetEntity);
        // return with nothing as all targets had the DS already assigned
        return new DistributionSetAssignmentResult(distributionSetEntity, alreadyAssignedCount,
                Collections.emptyList());
    }

    private List<JpaAction> doAssignDistributionSetToTargets(
            final Collection<TargetWithActionType> targetsWithActionType, final String actionMessage,
            final AbstractDsAssignmentStrategy assignmentStrategy, final JpaDistributionSet distributionSetEntity,
            final List<JpaTarget> targetEntities) {
        final List<List<Long>> targetEntitiesIdsChunks = getTargetEntitiesAsChunks(targetEntities);
        closeOrCancelActiveActions(assignmentStrategy, targetEntitiesIdsChunks);
        // cancel all scheduled actions which are in-active, these actions were
        // not active before and the manual assignment which has been done
        // cancels them
        targetEntitiesIdsChunks.forEach(this::cancelInactiveScheduledActionsForTargets);
        setAssignedDistributionSetAndTargetUpdateStatus(assignmentStrategy, distributionSetEntity,
                targetEntitiesIdsChunks);
        final List<JpaAction> assignedActions = createActions(targetsWithActionType, targetEntities, assignmentStrategy,
                distributionSetEntity);
        // create initial action status when action is created so we remember
        // the initial running status because we will change the status
        // of the action itself and with this action status we have a nicer
        // action history.
        createActionsStatus(assignedActions, assignmentStrategy, actionMessage);

        detachEntitiesAndSendTargetUpdatedEvents(distributionSetEntity, targetEntities, assignmentStrategy);
        return assignedActions;
    }

    /**
     * split tIDs length into max entries in-statement because many database
     * have constraint of max entries in in-statements e.g. Oracle with maximum
     * 1000 elements, so we need to split the entries here and execute multiple
     * statements
     */
    private static List<List<Long>> getTargetEntitiesAsChunks(final List<JpaTarget> targetEntities) {
        return Lists.partition(targetEntities.stream().map(Target::getId).collect(Collectors.toList()),
                Constants.MAX_ENTRIES_IN_STATEMENT);
    }

    private static DistributionSetAssignmentResult buildAssignmentResult(final JpaDistributionSet distributionSet,
            final List<JpaAction> assignedActions, final int totalTargetsForAssignment) {
        int alreadyAssignedTargetsCount = totalTargetsForAssignment - assignedActions.size();

        return new DistributionSetAssignmentResult(distributionSet, alreadyAssignedTargetsCount, assignedActions);
    }

    private JpaDistributionSet getAndValidateDsById(final Long dsID) {
        final JpaDistributionSet distributionSet = distributionSetRepository.findById(dsID)
                .orElseThrow(() -> new EntityNotFoundException(DistributionSet.class, dsID));

        if (!distributionSet.isComplete()) {
            throw new IncompleteDistributionSetException("Distribution set of type "
                    + distributionSet.getType().getKey() + " is incomplete: " + distributionSet.getId());
        }

        return distributionSet;
    }

    private void checkQuotaForAssignment(final Collection<TargetWithActionType> targetsWithActionType,
            final JpaDistributionSet distributionSet) {
        // enforce the 'max targets per manual assignment' quota
        if (!targetsWithActionType.isEmpty()) {
            assertMaxTargetsPerManualAssignmentQuota(distributionSet.getId(), targetsWithActionType.size());
        }
    }

    /**
     * Enforces the quota defining the maximum number of {@link Target}s per
     * manual {@link DistributionSet} assignment.
     * 
     * @param id
     *            of the distribution set
     * @param requested
     *            number of targets to check
     */
    private void assertMaxTargetsPerManualAssignmentQuota(final Long distributionSetId,
            final int requestedTargetsCount) {
        QuotaHelper.assertAssignmentQuota(distributionSetId, requestedTargetsCount,
                quotaManagement.getMaxTargetsPerManualAssignment(), Target.class, DistributionSet.class, null);
    }

    private void closeOrCancelActiveActions(final AbstractDsAssignmentStrategy assignmentStrategy,
            final List<List<Long>> targetIdsChunks) {

        if (isMultiAssignmentsEnabled()) {
            LOG.debug("Multi Assignments feature is enabled: No need to close /cancel active actions.");
            return;
        }

        if (isActionsAutocloseEnabled()) {
            assignmentStrategy.closeActiveActions(targetIdsChunks);
        } else {
            assignmentStrategy.cancelActiveActions(targetIdsChunks);
        }
    }

    @Override
    @Transactional(isolation = Isolation.READ_COMMITTED)
    @Retryable(include = {
            ConcurrencyFailureException.class }, maxAttempts = Constants.TX_RT_MAX, backoff = @Backoff(delay = Constants.TX_RT_DELAY))
    public void cancelInactiveScheduledActionsForTargets(final List<Long> targetIds) {
        if (!isMultiAssignmentsEnabled()) {
            actionRepository.switchStatus(Status.CANCELED, targetIds, false, Status.SCHEDULED);
        } else {
            LOG.debug("The Multi Assignments feature is enabled: No need to cancel inactive scheduled actions.");
        }
    }

    private void setAssignedDistributionSetAndTargetUpdateStatus(final AbstractDsAssignmentStrategy assignmentStrategy,
            final JpaDistributionSet set, final List<List<Long>> targetIdsChunks) {
        final String currentUser = auditorProvider.getCurrentAuditor().orElse(null);
        assignmentStrategy.setAssignedDistributionSetAndTargetStatus(set, targetIdsChunks, currentUser);
    }

    private List<JpaAction> createActions(final Collection<TargetWithActionType> targetsWithActionType,
            final List<JpaTarget> targets, final AbstractDsAssignmentStrategy assignmentStrategy,
            final JpaDistributionSet set) {
        final Map<String, TargetWithActionType> targetsWithActionMap = targetsWithActionType.stream()
                .collect(Collectors.toMap(TargetWithActionType::getControllerId, Function.identity()));

        return targets.stream().map(trg -> assignmentStrategy.createTargetAction(targetsWithActionMap, trg, set))
                .filter(Objects::nonNull).map(actionRepository::save).collect(Collectors.toList());
    }

    private void createActionsStatus(final Collection<JpaAction> actions,
            final AbstractDsAssignmentStrategy assignmentStrategy, final String actionMessage) {
        actionStatusRepository
                .saveAll(actions.stream().map(action -> assignmentStrategy.createActionStatus(action, actionMessage))
                        .collect(Collectors.toList()));
    }

    private void detachEntitiesAndSendTargetUpdatedEvents(final JpaDistributionSet set, final List<JpaTarget> targets,
            final AbstractDsAssignmentStrategy assignmentStrategy) {
        // detaching as it is not necessary to persist the set itself
        entityManager.detach(set);
        // detaching as the entity has been updated by the JPQL query above
        targets.forEach(entityManager::detach);
        assignmentStrategy.sendTargetUpdatedEvents(set, targets);
    }

    @Override
    @Transactional(isolation = Isolation.READ_COMMITTED)
    @Retryable(include = {
            ConcurrencyFailureException.class }, maxAttempts = Constants.TX_RT_MAX, backoff = @Backoff(delay = Constants.TX_RT_DELAY))
    public Action cancelAction(final long actionId) {
        LOG.debug("cancelAction({})", actionId);

        final JpaAction action = actionRepository.findById(actionId)
                .orElseThrow(() -> new EntityNotFoundException(Action.class, actionId));

        if (action.isCancelingOrCanceled()) {
            throw new CancelActionNotAllowedException("Actions in canceling or canceled state cannot be canceled");
        }

        if (action.isActive()) {
            LOG.debug("action ({}) was still active. Change to {}.", action, Status.CANCELING);
            action.setStatus(Status.CANCELING);

            // document that the status has been retrieved
            actionStatusRepository.save(new JpaActionStatus(action, Status.CANCELING, System.currentTimeMillis(),
                    RepositoryConstants.SERVER_MESSAGE_PREFIX + "manual cancelation requested"));
            final Action saveAction = actionRepository.save(action);

            onlineDsAssignmentStrategy.cancelAssignment(action);

            return saveAction;
        } else {
            throw new CancelActionNotAllowedException(action.getId() + " is not active and cannot be canceled");
        }
    }

    @Override
    @Transactional(isolation = Isolation.READ_COMMITTED)
    @Retryable(include = {
            ConcurrencyFailureException.class }, maxAttempts = Constants.TX_RT_MAX, backoff = @Backoff(delay = Constants.TX_RT_DELAY))
    public Action forceQuitAction(final long actionId) {
        final JpaAction action = actionRepository.findById(actionId)
                .orElseThrow(() -> new EntityNotFoundException(Action.class, actionId));

        if (!action.isCancelingOrCanceled()) {
            throw new ForceQuitActionNotAllowedException(
                    action.getId() + " is not canceled yet and cannot be force quit");
        }

        if (!action.isActive()) {
            throw new ForceQuitActionNotAllowedException(action.getId() + " is not active and cannot be force quit");
        }

        LOG.warn("action ({}) was still active and has been force quite.", action);

        // document that the status has been retrieved
        actionStatusRepository.save(new JpaActionStatus(action, Status.CANCELED, System.currentTimeMillis(),
                RepositoryConstants.SERVER_MESSAGE_PREFIX + "A force quit has been performed."));

        DeploymentHelper.successCancellation(action, actionRepository, targetRepository);

        return actionRepository.save(action);
    }

    @Override
    public long startScheduledActionsByRolloutGroupParent(final long rolloutId, final long distributionSetId,
            final Long rolloutGroupParentId) {
        long totalActionsCount = 0L;
        long lastStartedActionsCount;
        do {
            lastStartedActionsCount = startScheduledActionsByRolloutGroupParentInNewTransaction(rolloutId,
                    distributionSetId, rolloutGroupParentId, ACTION_PAGE_LIMIT);
            totalActionsCount += lastStartedActionsCount;
        } while (lastStartedActionsCount > 0);

        return totalActionsCount;
    }

    private long startScheduledActionsByRolloutGroupParentInNewTransaction(final Long rolloutId,
            final Long distributionSetId, final Long rolloutGroupParentId, final int limit) {
        return DeploymentHelper.runInNewTransaction(txManager, "startScheduledActions-" + rolloutId, status -> {
            final Page<Action> rolloutGroupActions = findActionsByRolloutAndRolloutGroupParent(rolloutId,
                    rolloutGroupParentId, limit);

            if (rolloutGroupActions.getContent().isEmpty()) {
                return 0L;
            }

            final List<Action> targetAssignments = rolloutGroupActions.getContent().stream()
                    .map(action -> (JpaAction) action).map(this::closeActionIfSetWasAlreadyAssigned)
                    .filter(Objects::nonNull).map(this::startScheduledActionIfNoCancelationHasToBeHandledFirst)
                    .filter(Objects::nonNull).collect(Collectors.toList());

            if (!targetAssignments.isEmpty()) {
                onlineDsAssignmentStrategy.sendDeploymentEvents(distributionSetId, targetAssignments);
            }

            return rolloutGroupActions.getTotalElements();
        });
    }

    private Page<Action> findActionsByRolloutAndRolloutGroupParent(final Long rolloutId,
            final Long rolloutGroupParentId, final int limit) {

        final PageRequest pageRequest = PageRequest.of(0, limit);
        if (rolloutGroupParentId == null) {
            return actionRepository.findByRolloutIdAndRolloutGroupParentIsNullAndStatus(pageRequest, rolloutId,
                    Action.Status.SCHEDULED);
        } else {
            return actionRepository.findByRolloutIdAndRolloutGroupParentIdAndStatus(pageRequest, rolloutId,
                    rolloutGroupParentId, Action.Status.SCHEDULED);
        }
    }

    private JpaAction closeActionIfSetWasAlreadyAssigned(final JpaAction action) {

        if (isMultiAssignmentsEnabled()) {
            return action;
        }

        final JpaTarget target = (JpaTarget) action.getTarget();
        if (target.getAssignedDistributionSet() != null
                && action.getDistributionSet().getId().equals(target.getAssignedDistributionSet().getId())) {
            // the target has already the distribution set assigned, we don't
            // need to start the scheduled action, just finish it.
            LOG.debug("Target {} has distribution set {} assigned. Closing action...", target.getControllerId(),
                    action.getDistributionSet().getName());
            action.setStatus(Status.FINISHED);
            action.setActive(false);
            setSkipActionStatus(action);
            actionRepository.save(action);
            return null;
        }

        return action;
    }

    private JpaAction startScheduledActionIfNoCancelationHasToBeHandledFirst(final JpaAction action) {
        // check if we need to override running update actions
        final List<Long> overrideObsoleteUpdateActions;

        if (isMultiAssignmentsEnabled()) {
            overrideObsoleteUpdateActions = Collections.emptyList();
        } else {
            final List<Long> targetId = Collections.singletonList(action.getTarget().getId());
            if (isActionsAutocloseEnabled()) {
                overrideObsoleteUpdateActions = Collections.emptyList();
                onlineDsAssignmentStrategy.closeObsoleteUpdateActions(targetId);
            } else {
                overrideObsoleteUpdateActions = onlineDsAssignmentStrategy.overrideObsoleteUpdateActions(targetId);
            }
        }

        action.setActive(true);
        action.setStatus(Status.RUNNING);
        final JpaAction savedAction = actionRepository.save(action);

        actionStatusRepository.save(onlineDsAssignmentStrategy.createActionStatus(savedAction, null));

        final JpaTarget target = (JpaTarget) entityManager.merge(savedAction.getTarget());

        target.setAssignedDistributionSet(savedAction.getDistributionSet());
        target.setUpdateStatus(TargetUpdateStatus.PENDING);
        targetRepository.save(target);

        // in case we canceled an action before for this target, then don't fire
        // assignment event
        if (overrideObsoleteUpdateActions.contains(savedAction.getId())) {
            return null;
        }

        return savedAction;
    }

    private void setSkipActionStatus(final JpaAction action) {
        final JpaActionStatus actionStatus = new JpaActionStatus();
        actionStatus.setAction(action);
        actionStatus.setOccurredAt(action.getCreatedAt());
        actionStatus.setStatus(Status.RUNNING);
        actionStatus.addMessage(RepositoryConstants.SERVER_MESSAGE_PREFIX
                + "Distribution Set is already assigned. Skipping this action.");
        actionStatusRepository.save(actionStatus);
    }

    @Override
    public Optional<Action> findAction(final long actionId) {
        return actionRepository.findById(actionId).map(a -> a);
    }

    @Override
    public Optional<Action> findActionWithDetails(final long actionId) {
        return actionRepository.getById(actionId);
    }

    @Override
    public Slice<Action> findActionsByTarget(final String controllerId, final Pageable pageable) {
        throwExceptionIfTargetDoesNotExist(controllerId);
        return actionRepository.findByTargetControllerId(pageable, controllerId);
    }

    @Override
    public Page<Action> findActionsByTarget(final String rsqlParam, final String controllerId,
            final Pageable pageable) {
        throwExceptionIfTargetDoesNotExist(controllerId);

        final Specification<JpaAction> byTargetSpec = createSpecificationFor(controllerId, rsqlParam);
        final Page<JpaAction> actions = actionRepository.findAll(byTargetSpec, pageable);
        return convertAcPage(actions, pageable);
    }

    private Specification<JpaAction> createSpecificationFor(final String controllerId, final String rsqlParam) {
        final Specification<JpaAction> spec = RSQLUtility.parse(rsqlParam, ActionFields.class, virtualPropertyReplacer,
                database);
        return (root, query, cb) -> cb.and(spec.toPredicate(root, query, cb),
                cb.equal(root.get(JpaAction_.target).get(JpaTarget_.controllerId), controllerId));
    }

    private static Page<Action> convertAcPage(final Page<JpaAction> findAll, final Pageable pageable) {
        return new PageImpl<>(new ArrayList<>(findAll.getContent()), pageable, findAll.getTotalElements());
    }

    @Override
    public Page<Action> findActiveActionsByTarget(final Pageable pageable, final String controllerId) {
        throwExceptionIfTargetDoesNotExist(controllerId);
        return actionRepository.findByActiveAndTarget(pageable, controllerId, true);
    }

    @Override
    public Page<Action> findInActiveActionsByTarget(final Pageable pageable, final String controllerId) {
        throwExceptionIfTargetDoesNotExist(controllerId);

        return actionRepository.findByActiveAndTarget(pageable, controllerId, false);
    }

    @Override
    public long countActionsByTarget(final String controllerId) {
        throwExceptionIfTargetDoesNotExist(controllerId);
        return actionRepository.countByTargetControllerId(controllerId);
    }

    @Override
    public long countActionsByTarget(final String rsqlParam, final String controllerId) {
        throwExceptionIfTargetDoesNotExist(controllerId);
        return actionRepository.count(createSpecificationFor(controllerId, rsqlParam));
    }

    private void throwExceptionIfTargetDoesNotExist(final String controllerId) {
        if (!targetRepository.existsByControllerId(controllerId)) {
            throw new EntityNotFoundException(Target.class, controllerId);
        }
    }

    private void throwExceptionIfDistributionSetDoesNotExist(final Long dsId) {
        if (!distributionSetRepository.existsById(dsId)) {
            throw new EntityNotFoundException(DistributionSet.class, dsId);
        }
    }

    @Override
    @Transactional
    @Retryable(include = {
            ConcurrencyFailureException.class }, maxAttempts = Constants.TX_RT_MAX, backoff = @Backoff(delay = Constants.TX_RT_DELAY))
    public Action forceTargetAction(final long actionId) {
        final JpaAction action = actionRepository.findById(actionId)
                .orElseThrow(() -> new EntityNotFoundException(Action.class, actionId));

        if (!action.isForce()) {
            action.setActionType(ActionType.FORCED);
            return actionRepository.save(action);
        }
        return action;
    }

    @Override
    public Page<ActionStatus> findActionStatusByAction(final Pageable pageReq, final long actionId) {
        if (!actionRepository.existsById(actionId)) {
            throw new EntityNotFoundException(Action.class, actionId);
        }

        return actionStatusRepository.findByActionId(pageReq, actionId);
    }

    @Override
    public Page<String> findMessagesByActionStatusId(final Pageable pageable, final long actionStatusId) {
        final CriteriaBuilder cb = entityManager.getCriteriaBuilder();

        final CriteriaQuery<Long> countMsgQuery = cb.createQuery(Long.class);
        final Root<JpaActionStatus> countMsgQueryFrom = countMsgQuery.distinct(true).from(JpaActionStatus.class);
        final ListJoin<JpaActionStatus, String> cJoin = countMsgQueryFrom.joinList("messages", JoinType.LEFT);
        countMsgQuery.select(cb.count(cJoin))
                .where(cb.equal(countMsgQueryFrom.get(JpaActionStatus_.id), actionStatusId));
        final Long totalCount = entityManager.createQuery(countMsgQuery).getSingleResult();

        final CriteriaQuery<String> msgQuery = cb.createQuery(String.class);
        final Root<JpaActionStatus> as = msgQuery.from(JpaActionStatus.class);
        final ListJoin<JpaActionStatus, String> join = as.joinList("messages", JoinType.LEFT);
        final CriteriaQuery<String> selMsgQuery = msgQuery.select(join);
        selMsgQuery.where(cb.equal(as.get(JpaActionStatus_.id), actionStatusId));

        final List<String> result = new ArrayList<>(entityManager.createQuery(selMsgQuery)
                .setFirstResult((int) pageable.getOffset()).setMaxResults(pageable.getPageSize()).getResultList());

        return new PageImpl<>(result, pageable, totalCount);
    }

    @Override
    public Page<ActionStatus> findActionStatusAll(final Pageable pageable) {
        return convertAcSPage(actionStatusRepository.findAll(pageable), pageable);
    }

    private static Page<ActionStatus> convertAcSPage(final Page<JpaActionStatus> findAll, final Pageable pageable) {
        return new PageImpl<>(new ArrayList<>(findAll.getContent()), pageable, findAll.getTotalElements());
    }

    @Override
    public long countActionStatusAll() {
        return actionStatusRepository.count();
    }

    @Override
    public long countActionsAll() {
        return actionRepository.count();
    }

    @Override
    public Slice<Action> findActionsByDistributionSet(final Pageable pageable, final long dsId) {
        throwExceptionIfDistributionSetDoesNotExist(dsId);
        return actionRepository.findByDistributionSetId(pageable, dsId);
    }

    @Override
    public Slice<Action> findActionsAll(final Pageable pageable) {
        return convertAcPage(actionRepository.findAll(pageable), pageable);
    }

    @Override
    public Optional<DistributionSet> getAssignedDistributionSet(final String controllerId) {
        throwExceptionIfTargetDoesNotExist(controllerId);
        return distributionSetRepository.findAssignedToTarget(controllerId);
    }

    @Override
    public Optional<DistributionSet> getInstalledDistributionSet(final String controllerId) {
        throwExceptionIfTargetDoesNotExist(controllerId);
        return distributionSetRepository.findInstalledAtTarget(controllerId);
    }

    @Override
    @Transactional(readOnly = false)
    public int deleteActionsByStatusAndLastModifiedBefore(final Set<Status> status, final long lastModified) {
        if (status.isEmpty()) {
            return 0;
        }
        /*
         * We use a native query here because Spring JPA does not support to
         * specify a LIMIT clause on a DELETE statement. However, for this
         * specific use case (action cleanup), we must specify a row limit to
         * reduce the overall load on the database.
         */

        final int statusCount = status.size();
        final Status[] statusArr = status.toArray(new Status[statusCount]);

        final String queryStr = String.format(getQueryForDeleteActionsByStatusAndLastModifiedBeforeString(database),
                formatInClauseWithNumberKeys(statusCount));
        final Query deleteQuery = entityManager.createNativeQuery(queryStr);

        IntStream.range(0, statusCount)
                .forEach(i -> deleteQuery.setParameter(String.valueOf(i), statusArr[i].ordinal()));
        deleteQuery.setParameter("tenant", tenantAware.getCurrentTenant().toUpperCase());
        deleteQuery.setParameter("last_modified_at", lastModified);

        LOG.debug("Action cleanup: Executing the following (native) query: {}", deleteQuery);
        return deleteQuery.executeUpdate();
    }

    private static String getQueryForDeleteActionsByStatusAndLastModifiedBeforeString(final Database database) {
        return QUERY_DELETE_ACTIONS_BY_STATE_AND_LAST_MODIFIED.getOrDefault(database,
                QUERY_DELETE_ACTIONS_BY_STATE_AND_LAST_MODIFIED_DEFAULT);
    }

    private static String formatInClauseWithNumberKeys(final int count) {
        return formatInClause(IntStream.range(0, count).mapToObj(String::valueOf).collect(Collectors.toList()));
    }

    private static String formatInClause(final Collection<String> elements) {
        return "#" + String.join(",#", elements);
    }

    protected ActionRepository getActionRepository() {
        return actionRepository;
    }

    private boolean isActionsAutocloseEnabled() {
        return getConfigValue(REPOSITORY_ACTIONS_AUTOCLOSE_ENABLED, Boolean.class);
    }

    private boolean isMultiAssignmentsEnabled() {
        return getConfigValue(MULTI_ASSIGNMENTS_ENABLED, Boolean.class);
    }

    private <T extends Serializable> T getConfigValue(final String key, final Class<T> valueType) {
        return systemSecurityContext
                .runAsSystem(() -> tenantConfigurationManagement.getConfigurationValue(key, valueType).getValue());
    }

}<|MERGE_RESOLUTION|>--- conflicted
+++ resolved
@@ -134,15 +134,9 @@
 
     protected JpaDeploymentManagement(final EntityManager entityManager, final ActionRepository actionRepository,
             final DistributionSetRepository distributionSetRepository, final TargetRepository targetRepository,
-<<<<<<< HEAD
             final ActionStatusRepository actionStatusRepository, final AuditorAware<String> auditorProvider,
-            final ApplicationEventPublisher eventPublisher, final BusProperties bus,
-=======
-            final ActionStatusRepository actionStatusRepository, final TargetManagement targetManagement,
-            final AuditorAware<String> auditorProvider, final EventPublisherHolder eventPublisherHolder,
->>>>>>> c68c5a6f
-            final AfterTransactionCommitExecutor afterCommit, final VirtualPropertyReplacer virtualPropertyReplacer,
-            final PlatformTransactionManager txManager,
+            final EventPublisherHolder eventPublisherHolder, final AfterTransactionCommitExecutor afterCommit,
+            final VirtualPropertyReplacer virtualPropertyReplacer, final PlatformTransactionManager txManager,
             final TenantConfigurationManagement tenantConfigurationManagement, final QuotaManagement quotaManagement,
             final SystemSecurityContext systemSecurityContext, final TenantAware tenantAware, final Database database) {
         this.entityManager = entityManager;
@@ -826,4 +820,4 @@
                 .runAsSystem(() -> tenantConfigurationManagement.getConfigurationValue(key, valueType).getValue());
     }
 
-}+}
