/**
 * Copyright (c) 2015 Bosch Software Innovations GmbH and others.
 *
 * All rights reserved. This program and the accompanying materials
 * are made available under the terms of the Eclipse Public License v1.0
 * which accompanies this distribution, and is available at
 * http://www.eclipse.org/legal/epl-v10.html
 */
package org.eclipse.hawkbit.repository.jpa;

import java.util.ArrayList;
import java.util.Collection;
import java.util.Collections;
import java.util.HashSet;
import java.util.List;
import java.util.Map;
import java.util.Set;
import java.util.function.Function;
import java.util.stream.Collectors;

import javax.persistence.EntityManager;
import javax.persistence.criteria.CriteriaBuilder;
import javax.persistence.criteria.CriteriaQuery;
import javax.persistence.criteria.Join;
import javax.persistence.criteria.JoinType;
import javax.persistence.criteria.ListJoin;
import javax.persistence.criteria.Root;
import javax.validation.constraints.NotNull;

import org.eclipse.hawkbit.repository.ActionFields;
import org.eclipse.hawkbit.repository.DeploymentManagement;
import org.eclipse.hawkbit.repository.RepositoryConstants;
import org.eclipse.hawkbit.repository.TargetManagement;
import org.eclipse.hawkbit.repository.event.remote.TargetAssignDistributionSetEvent;
import org.eclipse.hawkbit.repository.event.remote.entity.CancelTargetAssignmentEvent;
import org.eclipse.hawkbit.repository.exception.CancelActionNotAllowedException;
import org.eclipse.hawkbit.repository.exception.EntityNotFoundException;
import org.eclipse.hawkbit.repository.exception.ForceQuitActionNotAllowedException;
import org.eclipse.hawkbit.repository.exception.IncompleteDistributionSetException;
import org.eclipse.hawkbit.repository.jpa.configuration.Constants;
import org.eclipse.hawkbit.repository.jpa.executor.AfterTransactionCommitExecutor;
import org.eclipse.hawkbit.repository.jpa.model.JpaAction;
import org.eclipse.hawkbit.repository.jpa.model.JpaActionStatus;
import org.eclipse.hawkbit.repository.jpa.model.JpaActionWithStatusCount;
import org.eclipse.hawkbit.repository.jpa.model.JpaAction_;
import org.eclipse.hawkbit.repository.jpa.model.JpaDistributionSet;
import org.eclipse.hawkbit.repository.jpa.model.JpaDistributionSet_;
import org.eclipse.hawkbit.repository.jpa.model.JpaRollout;
import org.eclipse.hawkbit.repository.jpa.model.JpaRolloutGroup;
import org.eclipse.hawkbit.repository.jpa.model.JpaRollout_;
import org.eclipse.hawkbit.repository.jpa.model.JpaTarget;
import org.eclipse.hawkbit.repository.jpa.model.JpaTargetInfo;
import org.eclipse.hawkbit.repository.jpa.rsql.RSQLUtility;
import org.eclipse.hawkbit.repository.jpa.specifications.TargetSpecifications;
import org.eclipse.hawkbit.repository.model.Action;
import org.eclipse.hawkbit.repository.model.Action.ActionType;
import org.eclipse.hawkbit.repository.model.Action.Status;
import org.eclipse.hawkbit.repository.model.ActionStatus;
import org.eclipse.hawkbit.repository.model.ActionWithStatusCount;
import org.eclipse.hawkbit.repository.model.DistributionSet;
import org.eclipse.hawkbit.repository.model.DistributionSetAssignmentResult;
import org.eclipse.hawkbit.repository.model.DistributionSetType;
import org.eclipse.hawkbit.repository.model.Rollout;
import org.eclipse.hawkbit.repository.model.RolloutGroup;
import org.eclipse.hawkbit.repository.model.SoftwareModuleType;
import org.eclipse.hawkbit.repository.model.Target;
import org.eclipse.hawkbit.repository.model.TargetUpdateStatus;
import org.eclipse.hawkbit.repository.model.TargetWithActionType;
import org.eclipse.hawkbit.repository.rsql.VirtualPropertyReplacer;
import org.hibernate.validator.constraints.NotEmpty;
import org.slf4j.Logger;
import org.slf4j.LoggerFactory;
import org.springframework.beans.factory.annotation.Autowired;
import org.springframework.cache.annotation.CacheEvict;
import org.springframework.context.ApplicationContext;
import org.springframework.context.ApplicationEventPublisher;
import org.springframework.data.domain.AuditorAware;
import org.springframework.data.domain.Page;
import org.springframework.data.domain.PageImpl;
import org.springframework.data.domain.PageRequest;
import org.springframework.data.domain.Pageable;
import org.springframework.data.domain.Slice;
import org.springframework.data.jpa.domain.Specification;
import org.springframework.data.jpa.repository.Modifying;
import org.springframework.transaction.PlatformTransactionManager;
import org.springframework.transaction.TransactionDefinition;
import org.springframework.transaction.annotation.Isolation;
import org.springframework.transaction.annotation.Propagation;
import org.springframework.transaction.annotation.Transactional;
import org.springframework.transaction.support.DefaultTransactionDefinition;
import org.springframework.transaction.support.TransactionTemplate;
import org.springframework.validation.annotation.Validated;

import com.google.common.collect.Lists;

/**
 * JPA implementation for {@link DeploymentManagement}.
 *
 */
@Transactional(readOnly = true, isolation = Isolation.READ_UNCOMMITTED)
@Validated
public class JpaDeploymentManagement implements DeploymentManagement {
    private static final Logger LOG = LoggerFactory.getLogger(JpaDeploymentManagement.class);

    /**
     * Maximum amount of Actions that are started at once.
     */
    private static final int ACTION_PAGE_LIMIT = 1000;

    @Autowired
    private EntityManager entityManager;

    @Autowired
    private ActionRepository actionRepository;

    @Autowired
    private DistributionSetRepository distributoinSetRepository;

    @Autowired
    private TargetRepository targetRepository;

    @Autowired
    private ActionStatusRepository actionStatusRepository;

    @Autowired
    private TargetManagement targetManagement;

    @Autowired
    private TargetInfoRepository targetInfoRepository;

    @Autowired
    private AuditorAware<String> auditorProvider;

    @Autowired
    private ApplicationEventPublisher eventPublisher;

    @Autowired
    private ApplicationContext applicationContext;

    @Autowired
    private AfterTransactionCommitExecutor afterCommit;

    @Autowired
    private VirtualPropertyReplacer virtualPropertyReplacer;

    @Autowired
    private PlatformTransactionManager txManager;

    @Override
    @Modifying
    @Transactional(isolation = Isolation.READ_UNCOMMITTED)
    @CacheEvict(value = { "distributionUsageAssigned" }, allEntries = true)
    // Exception squid:S2095: see
    // https://jira.sonarsource.com/browse/SONARJAVA-1478
    @SuppressWarnings({ "squid:S2095" })
    public DistributionSetAssignmentResult assignDistributionSet(final Long dsID, final ActionType actionType,
            final long forcedTimestamp, final Collection<String> targetIDs) {
        return assignDistributionSet(dsID, targetIDs.stream()
                .map(t -> new TargetWithActionType(t, actionType, forcedTimestamp)).collect(Collectors.toList()));
    }

    @Override
    @Modifying
    @Transactional(isolation = Isolation.READ_COMMITTED)
    @CacheEvict(value = { "distributionUsageAssigned" }, allEntries = true)
    public DistributionSetAssignmentResult assignDistributionSet(final Long dsID,
            final Collection<TargetWithActionType> targets) {
        return assignDistributionSet(dsID, targets, null);
    }

    @Override
    @Modifying
    @Transactional(isolation = Isolation.READ_COMMITTED)
    @CacheEvict(value = { "distributionUsageAssigned" }, allEntries = true)
    public DistributionSetAssignmentResult assignDistributionSet(final Long dsID,
            final Collection<TargetWithActionType> targets, final String actionMessage) {
        final JpaDistributionSet set = distributoinSetRepository.findOne(dsID);
        if (set == null) {
            throw new EntityNotFoundException(
                    String.format("no %s with id %d found", DistributionSet.class.getSimpleName(), dsID));
        }

        return assignDistributionSetToTargets(set, targets, null, null, actionMessage);
    }

    @Override
    @Modifying
    @Transactional(isolation = Isolation.READ_COMMITTED)
    @CacheEvict(value = { "distributionUsageAssigned" }, allEntries = true)
    public DistributionSetAssignmentResult assignDistributionSet(final Long dsID,
            final Collection<TargetWithActionType> targets, final Rollout rollout, final RolloutGroup rolloutGroup) {
        final JpaDistributionSet set = distributoinSetRepository.findOne(dsID);
        if (set == null) {
            throw new EntityNotFoundException(
                    String.format("no %s with id %d found", DistributionSet.class.getSimpleName(), dsID));
        }

        return assignDistributionSetToTargets(set, targets, (JpaRollout) rollout, (JpaRolloutGroup) rolloutGroup, null);
    }

    /**
     * method assigns the {@link DistributionSet} to all {@link Target}s by
     * their IDs with a specific {@link ActionType} and {@code forcetime}.
     *
     * @param set
     *            the ID of the distribution set to assign
     * @param targetsWithActionType
     *            a list of all targets and their action type
     * @param rollout
     *            the rollout for this assignment
     * @param rolloutGroup
     *            the rollout group for this assignment
     * @param actionMessage
     *            an optional message to be written into the action status
     * @return the assignment result
     *
     * @throw IncompleteDistributionSetException if mandatory
     *        {@link SoftwareModuleType} are not assigned as define by the
     *        {@link DistributionSetType}.
     */
    private DistributionSetAssignmentResult assignDistributionSetToTargets(@NotNull final JpaDistributionSet set,
            final Collection<TargetWithActionType> targetsWithActionType, final JpaRollout rollout,
            final JpaRolloutGroup rolloutGroup, final String actionMessage) {

        if (!set.isComplete()) {
            throw new IncompleteDistributionSetException(
                    "Distribution set of type " + set.getType().getKey() + " is incomplete: " + set.getId());
        }

        final List<String> controllerIDs = targetsWithActionType.stream().map(TargetWithActionType::getControllerId)
                .collect(Collectors.toList());

        LOG.debug("assignDistribution({}) to {} targets", set, controllerIDs.size());

        final Map<String, TargetWithActionType> targetsWithActionMap = targetsWithActionType.stream()
                .collect(Collectors.toMap(TargetWithActionType::getControllerId, Function.identity()));

        // split tIDs length into max entries in-statement because many database
        // have constraint of max entries in in-statements e.g. Oracle with
        // maximum 1000 elements, so we need to split the entries here and
        // execute multiple statements we take the target only into account if
        // the requested operation is no duplicate of a previous one
        final List<JpaTarget> targets = Lists.partition(controllerIDs, Constants.MAX_ENTRIES_IN_STATEMENT).stream()
                .map(ids -> targetRepository
                        .findAll(TargetSpecifications.hasControllerIdAndAssignedDistributionSetIdNot(ids, set.getId())))
                .flatMap(t -> t.stream()).collect(Collectors.toList());

        if (targets.isEmpty()) {
            // detaching as it is not necessary to persist the set itself
            entityManager.detach(set);
            // return with nothing as all targets had the DS already assigned
            return new DistributionSetAssignmentResult(Collections.emptyList(), 0, targetsWithActionType.size(),
                    Collections.emptyList(), targetManagement);
        }

        final List<List<Long>> targetIds = Lists.partition(
                targets.stream().map(Target::getId).collect(Collectors.toList()), Constants.MAX_ENTRIES_IN_STATEMENT);

        // override all active actions and set them into canceling state, we
        // need to remember which one we have been switched to canceling state
        // because for targets which we have changed to canceling we don't want
        // to publish the new action update event.
        final Set<Long> targetIdsCancellList = new HashSet<>();
        targetIds.forEach(ids -> targetIdsCancellList.addAll(overrideObsoleteUpdateActions(ids)));

        // cancel all scheduled actions which are in-active, these actions were
        // not active before and the manual assignment which has been done
        // cancels the
        targetIds.forEach(tIds -> actionRepository.switchStatus(Status.CANCELED, tIds, false, Status.SCHEDULED));

        // set assigned distribution set and TargetUpdateStatus
        final String currentUser;
        if (auditorProvider != null) {
            currentUser = auditorProvider.getCurrentAuditor();
        } else {
            currentUser = null;
        }

        targetIds.forEach(tIds -> targetRepository.setAssignedDistributionSet(set, System.currentTimeMillis(),
                currentUser, tIds));
        targetIds.forEach(tIds -> targetInfoRepository.setTargetUpdateStatus(TargetUpdateStatus.PENDING, tIds));
        final Map<String, JpaAction> targetIdsToActions = actionRepository
                .save(targets.stream().map(t -> createTargetAction(targetsWithActionMap, t, set, rollout, rolloutGroup))
                        .collect(Collectors.toList()))
                .stream().collect(Collectors.toMap(a -> a.getTarget().getControllerId(), Function.identity()));

        // create initial action status when action is created so we remember
        // the initial running status because we will change the status
        // of the action itself and with this action status we have a nicer
        // action history.
        targetIdsToActions.values().forEach(action -> setRunningActionStatus(action, actionMessage));

        // flush to get action IDs
        entityManager.flush();
        // collect updated target and actions IDs in order to return them
        final DistributionSetAssignmentResult result = new DistributionSetAssignmentResult(
                targets.stream().map(target -> target.getControllerId()).collect(Collectors.toList()), targets.size(),
                controllerIDs.size() - targets.size(),
                targetIdsToActions.values().stream().map(Action::getId).collect(Collectors.toList()), targetManagement);

        LOG.debug("assignDistribution({}) finished {}", set, result);

        // detaching as it is not necessary to persist the set itself
        entityManager.detach(set);

        sendDistributionSetAssignmentEvent(targets, targetIdsCancellList, targetIdsToActions);

        return result;
    }

    private void sendDistributionSetAssignmentEvent(final List<JpaTarget> targets, final Set<Long> targetIdsCancellList,
            final Map<String, JpaAction> targetIdsToActions) {
        targets.stream().filter(t -> !!!targetIdsCancellList.contains(t.getId()))
                .forEach(t -> assignDistributionSetEvent(targetIdsToActions.get(t.getControllerId())));
    }

    private static JpaAction createTargetAction(final Map<String, TargetWithActionType> targetsWithActionMap,
            final JpaTarget target, final JpaDistributionSet set, final JpaRollout rollout,
            final JpaRolloutGroup rolloutGroup) {
        final JpaAction actionForTarget = new JpaAction();
        final TargetWithActionType targetWithActionType = targetsWithActionMap.get(target.getControllerId());
        actionForTarget.setActionType(targetWithActionType.getActionType());
        actionForTarget.setForcedTime(targetWithActionType.getForceTime());
        actionForTarget.setActive(true);
        actionForTarget.setStatus(Status.RUNNING);
        actionForTarget.setTarget(target);
        actionForTarget.setDistributionSet(set);
        actionForTarget.setRollout(rollout);
        actionForTarget.setRolloutGroup(rolloutGroup);
        return actionForTarget;
    }

    private void assignDistributionSetEvent(final Action action) {
        ((JpaTargetInfo) action.getTarget().getTargetInfo()).setUpdateStatus(TargetUpdateStatus.PENDING);

        afterCommit.afterCommit(() -> eventPublisher
                .publishEvent(new TargetAssignDistributionSetEvent(action, applicationContext.getId())));
    }

    /**
     * Removes {@link Action}s that are no longer necessary and sends
     * cancellations to the controller.
     *
     * @param targetsIds
     *            to override {@link Action}s
     */
    private Set<Long> overrideObsoleteUpdateActions(final List<Long> targetsIds) {

        // Figure out if there are potential target/action combinations that
        // need to be considered for cancellation
        final List<JpaAction> activeActions = actionRepository
                .findByActiveAndTargetIdInAndActionStatusNotEqualToAndDistributionSetRequiredMigrationStep(targetsIds,
                        Action.Status.CANCELING);
        final Set<Long> cancelledTargetIds = activeActions.stream().map(action -> {
            action.setStatus(Status.CANCELING);
            // document that the status has been retrieved

            actionStatusRepository.save(new JpaActionStatus(action, Status.CANCELING, System.currentTimeMillis(),
                    "manual cancelation requested"));

            cancelAssignDistributionSetEvent(action.getTarget(), action.getId());

            return action.getTarget().getId();
        }).collect(Collectors.toSet());

        actionRepository.save(activeActions);

        return cancelledTargetIds;

    }


    private DistributionSetAssignmentResult assignDistributionSetByTargetId(@NotNull final JpaDistributionSet set,
            @NotEmpty final List<String> tIDs, final ActionType actionType, final long forcedTime) {

        return assignDistributionSetToTargets(set, tIDs.stream()
                .map(t -> new TargetWithActionType(t, actionType, forcedTime)).collect(Collectors.toList()), null, null,
                null);
    }

    @Override
    @Modifying
    @Transactional(isolation = Isolation.READ_COMMITTED)
    public Action cancelAction(final Action action, final Target target) {
        LOG.debug("cancelAction({}, {})", action, target);
        if (action.isCancelingOrCanceled()) {
            throw new CancelActionNotAllowedException("Actions in canceling or canceled state cannot be canceled");
        }
        final JpaAction myAction = (JpaAction) entityManager.merge(action);

        if (myAction.isActive()) {
            LOG.debug("action ({}) was still active. Change to {}.", action, Status.CANCELING);
            myAction.setStatus(Status.CANCELING);

            // document that the status has been retrieved
            actionStatusRepository.save(new JpaActionStatus(myAction, Status.CANCELING, System.currentTimeMillis(),
                    "manual cancelation requested"));
            final Action saveAction = actionRepository.save(myAction);
            cancelAssignDistributionSetEvent(target, myAction.getId());

            return saveAction;
        } else {
            throw new CancelActionNotAllowedException(
                    "Action [id: " + action.getId() + "] is not active and cannot be canceled");
        }
    }

    /**
     * Sends the {@link CancelTargetAssignmentEvent} for a specific target to
     * the eventPublisher.
     *
     * @param target
     *            the Target which has been assigned to a distribution set
     * @param actionId
     *            the action id of the assignment
     */
    private void cancelAssignDistributionSetEvent(final Target target, final Long actionId) {
        afterCommit.afterCommit(() -> eventPublisher
                .publishEvent(new CancelTargetAssignmentEvent(target, actionId, applicationContext.getId())));
    }

    @Override
    @Modifying
    @Transactional(isolation = Isolation.READ_COMMITTED)
    public Action forceQuitAction(final Action action) {
        final JpaAction mergedAction = (JpaAction) entityManager.merge(action);

        if (!mergedAction.isCancelingOrCanceled()) {
            throw new ForceQuitActionNotAllowedException(
                    "Action [id: " + action.getId() + "] is not canceled yet and cannot be force quit");
        }

        if (!mergedAction.isActive()) {
            throw new ForceQuitActionNotAllowedException(
                    "Action [id: " + action.getId() + "] is not active and cannot be force quit");
        }

        LOG.warn("action ({}) was still activ and has been force quite.", action);

        // document that the status has been retrieved
        actionStatusRepository.save(new JpaActionStatus(mergedAction, Status.CANCELED, System.currentTimeMillis(),
                "A force quit has been performed."));

        DeploymentHelper.successCancellation(mergedAction, actionRepository, targetRepository, targetInfoRepository,
                entityManager);

        return actionRepository.save(mergedAction);
    }

    @Override
    @Modifying
    @Transactional(isolation = Isolation.READ_COMMITTED)
    public void createScheduledAction(final Collection<Target> targets, final DistributionSet distributionSet,
            final ActionType actionType, final Long forcedTime, final Rollout rollout,
            final RolloutGroup rolloutGroup) {
        // cancel all current scheduled actions for this target. E.g. an action
        // is already scheduled and a next action is created then cancel the
        // current scheduled action to cancel. E.g. a new scheduled action is
        // created.
        final List<Long> targetIds = targets.stream().map(t -> t.getId()).collect(Collectors.toList());
        actionRepository.switchStatus(Action.Status.CANCELED, targetIds, false, Action.Status.SCHEDULED);
        targets.forEach(target -> {
            final JpaAction action = new JpaAction();
            action.setTarget(target);
            action.setActive(false);
            action.setDistributionSet(distributionSet);
            action.setActionType(actionType);
            action.setForcedTime(forcedTime);
            action.setStatus(Status.SCHEDULED);
            action.setRollout(rollout);
            action.setRolloutGroup(rolloutGroup);
            actionRepository.save(action);
        });
    }

    @Override
    @Modifying
    @Transactional(isolation = Isolation.READ_COMMITTED)
    public long startScheduledActionsByRolloutGroupParent(@NotNull final Rollout rollout,
            final RolloutGroup rolloutGroupParent) {
        long totalActionsCount = 0L;
        long lastStartedActionsCount;
        do {
            lastStartedActionsCount = startScheduledActionsByRolloutGroupParentInNewTransaction(rollout,
                    rolloutGroupParent, ACTION_PAGE_LIMIT);
            totalActionsCount += lastStartedActionsCount;
        } while (lastStartedActionsCount > 0);

        return totalActionsCount;
    }

    private long startScheduledActionsByRolloutGroupParentInNewTransaction(final Rollout rollout,
            final RolloutGroup rolloutGroupParent, final int limit) {
        final DefaultTransactionDefinition def = new DefaultTransactionDefinition();
        def.setName("startScheduledActions");
        def.setPropagationBehavior(TransactionDefinition.PROPAGATION_REQUIRES_NEW);
        return new TransactionTemplate(txManager, def).execute(status -> {
            final Page<Action> rolloutGroupActions = findActionsByRolloutAndRolloutGroupParent(rollout,
                    rolloutGroupParent, limit);

            rolloutGroupActions.map(action -> (JpaAction) action).forEach(this::startScheduledAction);

            return rolloutGroupActions.getTotalElements();
        });
    }

    private Page<Action> findActionsByRolloutAndRolloutGroupParent(final Rollout rollout,
            final RolloutGroup rolloutGroupParent, final int limit) {
        JpaRollout jpaRollout = (JpaRollout) rollout;
        JpaRolloutGroup jpaRolloutGroup = (JpaRolloutGroup) rolloutGroupParent;
        PageRequest pageRequest = new PageRequest(0, limit);
        if (rolloutGroupParent == null) {
            return actionRepository.findByRolloutAndRolloutGroupParentIsNullAndStatus(pageRequest, jpaRollout,
                    Action.Status.SCHEDULED);
        } else {
            return actionRepository.findByRolloutAndRolloutGroupParentAndStatus(pageRequest, jpaRollout,
                    jpaRolloutGroup, Action.Status.SCHEDULED);
        }
    }

    @Override
    @Modifying
    @Transactional(propagation = Propagation.REQUIRES_NEW, isolation = Isolation.READ_COMMITTED)
    public Action startScheduledAction(final Long actionId) {
        final JpaAction action = actionRepository.findById(actionId);
        return startScheduledAction(action);
    }

    private Action startScheduledAction(final JpaAction action) {
        // check if we need to override running update actions
        final Set<Long> overrideObsoleteUpdateActions = overrideObsoleteUpdateActions(
                Collections.singletonList(action.getTarget().getId()));

        if (action.getTarget().getAssignedDistributionSet() != null && action.getDistributionSet().getId()
                .equals(action.getTarget().getAssignedDistributionSet().getId())) {
            // the target has already the distribution set assigned, we don't
            // need to start the scheduled action, just finish it.
            action.setStatus(Status.FINISHED);
            action.setActive(false);
            setSkipActionStatus(action);
            return actionRepository.save(action);
        }

        action.setActive(true);
        action.setStatus(Status.RUNNING);
        final JpaAction savedAction = actionRepository.save(action);

        setRunningActionStatus(savedAction, null);

        final JpaTarget target = (JpaTarget) savedAction.getTarget();

        target.setAssignedDistributionSet(savedAction.getDistributionSet());
        final JpaTargetInfo targetInfo = (JpaTargetInfo) target.getTargetInfo();
        targetInfo.setUpdateStatus(TargetUpdateStatus.PENDING);
        targetRepository.save(target);
        targetInfoRepository.save(targetInfo);

        // in case we canceled an action before for this target, then don't fire
        // assignment event
        if (!overrideObsoleteUpdateActions.contains(savedAction.getId())) {
            assignDistributionSetEvent(savedAction);
        }
        return savedAction;
    }

    private void setRunningActionStatus(final JpaAction action, final String actionMessage) {
        final JpaActionStatus actionStatus = new JpaActionStatus();
        actionStatus.setAction(action);
        actionStatus.setOccurredAt(action.getCreatedAt());
        actionStatus.setStatus(Status.RUNNING);
        if (actionMessage != null) {
            actionStatus.addMessage(actionMessage);
        }

        actionStatusRepository.save(actionStatus);
    }

    private void setSkipActionStatus(final JpaAction action) {
        final JpaActionStatus actionStatus = new JpaActionStatus();
        actionStatus.setAction(action);
        actionStatus.setOccurredAt(action.getCreatedAt());
        actionStatus.setStatus(Status.RUNNING);
        actionStatus.addMessage(RepositoryConstants.SERVER_MESSAGE_PREFIX
                + "Distribution Set is already assigned. Skipping this action.");
        actionStatusRepository.save(actionStatus);
    }

    @Override
    public Action findAction(final Long actionId) {
        return actionRepository.findOne(actionId);
    }

    @Override
    public Action findActionWithDetails(final Long actionId) {
        return actionRepository.findById(actionId);
    }

    @Override
    public Slice<Action> findActionsByTarget(final Pageable pageable, final Target target) {
        return actionRepository.findByTarget(pageable, (JpaTarget) target);
    }

    @Override
    public List<Action> findActionsByTarget(final Target target) {
        return Collections.unmodifiableList(actionRepository.findByTarget((JpaTarget) target));
    }

    @Override
    public List<ActionWithStatusCount> findActionsWithStatusCountByTargetOrderByIdDesc(final Target target) {
        final CriteriaBuilder cb = entityManager.getCriteriaBuilder();
        final CriteriaQuery<JpaActionWithStatusCount> query = cb.createQuery(JpaActionWithStatusCount.class);
        final Root<JpaAction> actionRoot = query.from(JpaAction.class);
        final ListJoin<JpaAction, JpaActionStatus> actionStatusJoin = actionRoot.join(JpaAction_.actionStatus,
                JoinType.LEFT);
        final Join<JpaAction, JpaDistributionSet> actionDsJoin = actionRoot.join(JpaAction_.distributionSet);
        final Join<JpaAction, JpaRollout> actionRolloutJoin = actionRoot.join(JpaAction_.rollout, JoinType.LEFT);

        final CriteriaQuery<JpaActionWithStatusCount> multiselect = query.distinct(true).multiselect(
                actionRoot.get(JpaAction_.id), actionRoot.get(JpaAction_.actionType), actionRoot.get(JpaAction_.active),
                actionRoot.get(JpaAction_.forcedTime), actionRoot.get(JpaAction_.status),
                actionRoot.get(JpaAction_.createdAt), actionRoot.get(JpaAction_.lastModifiedAt),
                actionDsJoin.get(JpaDistributionSet_.id), actionDsJoin.get(JpaDistributionSet_.name),
                actionDsJoin.get(JpaDistributionSet_.version), cb.count(actionStatusJoin),
                actionRolloutJoin.get(JpaRollout_.name));
        multiselect.where(cb.equal(actionRoot.get(JpaAction_.target), target));
        multiselect.orderBy(cb.desc(actionRoot.get(JpaAction_.id)));
        multiselect.groupBy(actionRoot.get(JpaAction_.id));
        return Collections.unmodifiableList(entityManager.createQuery(multiselect).getResultList());
    }

    @Override
    public Page<Action> findActionsByTarget(final String rsqlParam, final Target target, final Pageable pageable) {

        final Specification<JpaAction> byTargetSpec = createSpecificationFor(target, rsqlParam);
        final Page<JpaAction> actions = actionRepository.findAll(byTargetSpec, pageable);
        return convertAcPage(actions, pageable);
    }

    private Specification<JpaAction> createSpecificationFor(final Target target, final String rsqlParam) {
        final Specification<JpaAction> spec = RSQLUtility.parse(rsqlParam, ActionFields.class, virtualPropertyReplacer);
        return (root, query, cb) -> cb.and(spec.toPredicate(root, query, cb),
                cb.equal(root.get(JpaAction_.target), target));
    }

    private static Page<Action> convertAcPage(final Page<JpaAction> findAll, final Pageable pageable) {
        return new PageImpl<>(new ArrayList<>(findAll.getContent()), pageable, findAll.getTotalElements());
    }

    @Override
    public Slice<Action> findActionsByTarget(final Target foundTarget, final Pageable pageable) {
        return actionRepository.findByTarget(pageable, (JpaTarget) foundTarget);
    }

    @Override
    public List<Action> findActiveActionsByTarget(final Target target) {
        return actionRepository.findByActiveAndTarget((JpaTarget) target, true);
    }

    @Override
    public List<Action> findInActiveActionsByTarget(final Target target) {
        return actionRepository.findByActiveAndTarget((JpaTarget) target, false);
    }

    @Override
    public Long countActionsByTarget(final Target target) {
        return actionRepository.countByTarget((JpaTarget) target);
    }

    @Override
    public Long countActionsByTarget(final String rsqlParam, final Target target) {
        return actionRepository.count(createSpecificationFor(target, rsqlParam));
    }

    @Override
    @Modifying
    @Transactional(isolation = Isolation.READ_UNCOMMITTED)
    public Action forceTargetAction(final Long actionId) {
        final JpaAction action = actionRepository.findOne(actionId);
        if (action != null && !action.isForced()) {
            action.setActionType(ActionType.FORCED);
            return actionRepository.save(action);
        }
        return action;
    }

    @Override
    public Page<ActionStatus> findActionStatusByAction(final Pageable pageReq, final Action action) {
        return actionStatusRepository.findByAction(pageReq, (JpaAction) action);
    }

    @Override
    public Page<ActionStatus> findActionStatusByActionWithMessages(final Pageable pageReq, final Action action) {
        return actionStatusRepository.getByAction(pageReq, (JpaAction) action);
    }

    @Override
<<<<<<< HEAD
    public List<Long> findActionsByRolloutGroupParentAndStatus(final Rollout rollout,
            final RolloutGroup rolloutGroupParent, final Action.Status actionStatus) {
        return actionRepository.findByRolloutAndRolloutGroupParentAndStatus((JpaRollout) rollout,
                (JpaRolloutGroup) rolloutGroupParent, actionStatus).stream().map(ident -> ident.getId())
                .collect(Collectors.toList());
    }
    
    @Override
=======
>>>>>>> b6834e9e
    public List<Action> findActionsByRolloutAndStatus(final Rollout rollout, final Action.Status actionStatus) {
        return actionRepository.findByRolloutAndStatus((JpaRollout) rollout, actionStatus);
    }

    @Override
    public Page<ActionStatus> findActionStatusAll(final Pageable pageable) {
        return convertAcSPage(actionStatusRepository.findAll(pageable), pageable);
    }

    private static Page<ActionStatus> convertAcSPage(final Page<JpaActionStatus> findAll, final Pageable pageable) {
        return new PageImpl<>(new ArrayList<>(findAll.getContent()), pageable, findAll.getTotalElements());
    }

    @Override
    public Long countActionStatusAll() {
        return actionStatusRepository.count();
    }

    @Override
    public Long countActionsAll() {
        return actionRepository.count();
    }

    @Override
    public Slice<Action> findActionsByDistributionSet(final Pageable pageable, final DistributionSet ds) {
        return actionRepository.findByDistributionSet(pageable, (JpaDistributionSet) ds);
    }

    @Override
    public Slice<Action> findActionsAll(final Pageable pageable) {
        return convertAcPage(actionRepository.findAll(pageable), pageable);
    }
}<|MERGE_RESOLUTION|>--- conflicted
+++ resolved
@@ -692,19 +692,8 @@
     public Page<ActionStatus> findActionStatusByActionWithMessages(final Pageable pageReq, final Action action) {
         return actionStatusRepository.getByAction(pageReq, (JpaAction) action);
     }
-
-    @Override
-<<<<<<< HEAD
-    public List<Long> findActionsByRolloutGroupParentAndStatus(final Rollout rollout,
-            final RolloutGroup rolloutGroupParent, final Action.Status actionStatus) {
-        return actionRepository.findByRolloutAndRolloutGroupParentAndStatus((JpaRollout) rollout,
-                (JpaRolloutGroup) rolloutGroupParent, actionStatus).stream().map(ident -> ident.getId())
-                .collect(Collectors.toList());
-    }
     
     @Override
-=======
->>>>>>> b6834e9e
     public List<Action> findActionsByRolloutAndStatus(final Rollout rollout, final Action.Status actionStatus) {
         return actionRepository.findByRolloutAndStatus((JpaRollout) rollout, actionStatus);
     }
