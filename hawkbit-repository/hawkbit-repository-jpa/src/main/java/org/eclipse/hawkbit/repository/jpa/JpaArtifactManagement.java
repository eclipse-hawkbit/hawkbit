--- conflicted
+++ resolved
@@ -155,13 +155,8 @@
     }
 
     @Override
-<<<<<<< HEAD
-    public Optional<Artifact> findFirstArtifactBySHA1(final String sha1) {
-        return localArtifactRepository.findFirstByGridFsFileName(sha1);
-=======
-    public Artifact findFirstArtifactBySHA1(final String sha1Hash) {
+    public Optional<Artifact> findFirstArtifactBySHA1(final String sha1Hash) {
         return localArtifactRepository.findFirstBySha1Hash(sha1Hash);
->>>>>>> 5514658f
     }
 
     @Override
