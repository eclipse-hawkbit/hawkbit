/**
 * Copyright (c) 2015 Bosch Software Innovations GmbH and others.
 *
 * All rights reserved. This program and the accompanying materials
 * are made available under the terms of the Eclipse Public License v1.0
 * which accompanies this distribution, and is available at
 * http://www.eclipse.org/legal/epl-v10.html
 */
package org.eclipse.hawkbit.repository.jpa;

import java.util.List;
import java.util.Map;
import java.util.concurrent.ScheduledExecutorService;

import javax.persistence.EntityManager;
import javax.sql.DataSource;

import com.google.common.collect.Maps;

import org.eclipse.hawkbit.artifact.repository.ArtifactRepository;
import org.eclipse.hawkbit.repository.ArtifactManagement;
import org.eclipse.hawkbit.repository.ControllerManagement;
import org.eclipse.hawkbit.repository.DeploymentManagement;
import org.eclipse.hawkbit.repository.DistributionSetManagement;
import org.eclipse.hawkbit.repository.DistributionSetTagManagement;
import org.eclipse.hawkbit.repository.DistributionSetTypeManagement;
import org.eclipse.hawkbit.repository.EntityFactory;
import org.eclipse.hawkbit.repository.PropertiesQuotaManagement;
import org.eclipse.hawkbit.repository.QuotaManagement;
import org.eclipse.hawkbit.repository.RepositoryDefaultConfiguration;
import org.eclipse.hawkbit.repository.RepositoryProperties;
import org.eclipse.hawkbit.repository.RolloutApprovalStrategy;
import org.eclipse.hawkbit.repository.RolloutGroupManagement;
import org.eclipse.hawkbit.repository.RolloutManagement;
import org.eclipse.hawkbit.repository.RolloutStatusCache;
import org.eclipse.hawkbit.repository.SoftwareModuleManagement;
import org.eclipse.hawkbit.repository.SoftwareModuleTypeManagement;
import org.eclipse.hawkbit.repository.SystemManagement;
import org.eclipse.hawkbit.repository.TargetFilterQueryManagement;
import org.eclipse.hawkbit.repository.TargetManagement;
import org.eclipse.hawkbit.repository.TargetTagManagement;
import org.eclipse.hawkbit.repository.TenantConfigurationManagement;
import org.eclipse.hawkbit.repository.TenantStatsManagement;
import org.eclipse.hawkbit.repository.autoassign.AutoAssignExecutor;
import org.eclipse.hawkbit.repository.builder.DistributionSetBuilder;
import org.eclipse.hawkbit.repository.builder.DistributionSetTypeBuilder;
import org.eclipse.hawkbit.repository.builder.RolloutBuilder;
import org.eclipse.hawkbit.repository.builder.SoftwareModuleBuilder;
import org.eclipse.hawkbit.repository.builder.SoftwareModuleMetadataBuilder;
import org.eclipse.hawkbit.repository.builder.TargetFilterQueryBuilder;
import org.eclipse.hawkbit.repository.event.ApplicationEventFilter;
import org.eclipse.hawkbit.repository.event.remote.EventEntityManager;
import org.eclipse.hawkbit.repository.event.remote.EventEntityManagerHolder;
import org.eclipse.hawkbit.repository.event.remote.TargetPollEvent;
import org.eclipse.hawkbit.repository.jpa.aspects.ExceptionMappingAspectHandler;
import org.eclipse.hawkbit.repository.jpa.autoassign.AutoAssignChecker;
import org.eclipse.hawkbit.repository.jpa.autoassign.AutoAssignScheduler;
import org.eclipse.hawkbit.repository.jpa.autocleanup.AutoActionCleanup;
import org.eclipse.hawkbit.repository.jpa.autocleanup.AutoCleanupScheduler;
import org.eclipse.hawkbit.repository.jpa.autocleanup.CleanupTask;
import org.eclipse.hawkbit.repository.jpa.builder.JpaDistributionSetBuilder;
import org.eclipse.hawkbit.repository.jpa.builder.JpaDistributionSetTypeBuilder;
import org.eclipse.hawkbit.repository.jpa.builder.JpaRolloutBuilder;
import org.eclipse.hawkbit.repository.jpa.builder.JpaSoftwareModuleBuilder;
import org.eclipse.hawkbit.repository.jpa.builder.JpaSoftwareModuleMetadataBuilder;
import org.eclipse.hawkbit.repository.jpa.builder.JpaTargetFilterQueryBuilder;
import org.eclipse.hawkbit.repository.jpa.configuration.MultiTenantJpaTransactionManager;
import org.eclipse.hawkbit.repository.jpa.event.JpaEventEntityManager;
import org.eclipse.hawkbit.repository.jpa.executor.AfterTransactionCommitDefaultServiceExecutor;
import org.eclipse.hawkbit.repository.jpa.executor.AfterTransactionCommitExecutor;
import org.eclipse.hawkbit.repository.jpa.model.helper.AfterTransactionCommitExecutorHolder;
import org.eclipse.hawkbit.repository.jpa.model.helper.EntityInterceptorHolder;
import org.eclipse.hawkbit.repository.jpa.model.helper.SecurityTokenGeneratorHolder;
import org.eclipse.hawkbit.repository.jpa.model.helper.SystemSecurityContextHolder;
import org.eclipse.hawkbit.repository.jpa.model.helper.TenantAwareHolder;
import org.eclipse.hawkbit.repository.jpa.rollout.RolloutScheduler;
import org.eclipse.hawkbit.repository.jpa.rollout.condition.PauseRolloutGroupAction;
import org.eclipse.hawkbit.repository.jpa.rollout.condition.StartNextGroupRolloutGroupSuccessAction;
import org.eclipse.hawkbit.repository.jpa.rollout.condition.ThresholdRolloutGroupErrorCondition;
import org.eclipse.hawkbit.repository.jpa.rollout.condition.ThresholdRolloutGroupSuccessCondition;
import org.eclipse.hawkbit.repository.jpa.rsql.RsqlParserValidationOracle;
import org.eclipse.hawkbit.repository.model.DistributionSet;
import org.eclipse.hawkbit.repository.model.DistributionSetType;
import org.eclipse.hawkbit.repository.model.Rollout;
import org.eclipse.hawkbit.repository.model.SoftwareModule;
import org.eclipse.hawkbit.repository.model.Target;
import org.eclipse.hawkbit.repository.model.TargetFilterQuery;
import org.eclipse.hawkbit.repository.model.helper.EventPublisherHolder;
import org.eclipse.hawkbit.repository.model.helper.SystemManagementHolder;
import org.eclipse.hawkbit.repository.model.helper.TenantConfigurationManagementHolder;
import org.eclipse.hawkbit.repository.rsql.RsqlValidationOracle;
import org.eclipse.hawkbit.repository.rsql.VirtualPropertyReplacer;
import org.eclipse.hawkbit.security.HawkbitSecurityProperties;
import org.eclipse.hawkbit.security.SecurityTokenGenerator;
import org.eclipse.hawkbit.security.SystemSecurityContext;
import org.eclipse.hawkbit.tenancy.TenantAware;
import org.eclipse.persistence.config.PersistenceUnitProperties;
import org.springframework.beans.factory.ObjectProvider;
import org.springframework.boot.autoconfigure.AutoConfigureAfter;
import org.springframework.boot.autoconfigure.condition.ConditionalOnMissingBean;
import org.springframework.boot.autoconfigure.condition.ConditionalOnProperty;
import org.springframework.boot.autoconfigure.domain.EntityScan;
import org.springframework.boot.autoconfigure.jdbc.DataSourceAutoConfiguration;
import org.springframework.boot.autoconfigure.orm.jpa.JpaBaseConfiguration;
import org.springframework.boot.autoconfigure.orm.jpa.JpaProperties;
import org.springframework.boot.autoconfigure.transaction.TransactionManagerCustomizers;
import org.springframework.context.ApplicationContext;
import org.springframework.context.annotation.Bean;
import org.springframework.context.annotation.Configuration;
import org.springframework.context.annotation.EnableAspectJAutoProxy;
import org.springframework.context.annotation.Import;
import org.springframework.context.annotation.Profile;
import org.springframework.context.annotation.PropertySource;
import org.springframework.data.domain.AuditorAware;
import org.springframework.data.jpa.repository.config.EnableJpaAuditing;
import org.springframework.data.jpa.repository.config.EnableJpaRepositories;
import org.springframework.integration.support.locks.LockRegistry;
import org.springframework.orm.jpa.vendor.AbstractJpaVendorAdapter;
import org.springframework.orm.jpa.vendor.EclipseLinkJpaDialect;
import org.springframework.orm.jpa.vendor.EclipseLinkJpaVendorAdapter;
import org.springframework.retry.annotation.EnableRetry;
import org.springframework.scheduling.annotation.EnableScheduling;
import org.springframework.security.core.userdetails.UserDetailsService;
import org.springframework.transaction.PlatformTransactionManager;
import org.springframework.transaction.annotation.EnableTransactionManagement;
import org.springframework.transaction.jta.JtaTransactionManager;
import org.springframework.validation.beanvalidation.MethodValidationPostProcessor;

/**
 * General configuration for hawkBit's Repository.
 *
 */
@EnableJpaRepositories("org.eclipse.hawkbit.repository.jpa")
@EnableTransactionManagement
@EnableJpaAuditing
@EnableAspectJAutoProxy
@Configuration
@EnableScheduling
@EnableRetry
@EntityScan("org.eclipse.hawkbit.repository.jpa.model")
@PropertySource("classpath:/hawkbit-jpa-defaults.properties")
@Import({ RepositoryDefaultConfiguration.class, DataSourceAutoConfiguration.class,
        SystemManagementCacheKeyGenerator.class })
@AutoConfigureAfter(DataSourceAutoConfiguration.class)
public class RepositoryApplicationConfiguration extends JpaBaseConfiguration {

    protected RepositoryApplicationConfiguration(final DataSource dataSource, final JpaProperties properties,
            final ObjectProvider<JtaTransactionManager> jtaTransactionManagerProvider) {
        super(dataSource, properties, jtaTransactionManagerProvider);
    }

    @Bean
    @ConditionalOnMissingBean
    PauseRolloutGroupAction pauseRolloutGroupAction(final RolloutManagement rolloutManagement,
            final RolloutGroupRepository rolloutGroupRepository, final SystemSecurityContext systemSecurityContext) {
        return new PauseRolloutGroupAction(rolloutManagement, rolloutGroupRepository, systemSecurityContext);
    }

    @Bean
    @ConditionalOnMissingBean
    StartNextGroupRolloutGroupSuccessAction startNextRolloutGroupAction(
            final RolloutGroupRepository rolloutGroupRepository, final DeploymentManagement deploymentManagement,
            final SystemSecurityContext systemSecurityContext) {
        return new StartNextGroupRolloutGroupSuccessAction(rolloutGroupRepository, deploymentManagement,
                systemSecurityContext);
    }

    @Bean
    @ConditionalOnMissingBean
    ThresholdRolloutGroupErrorCondition thresholdRolloutGroupErrorCondition(final ActionRepository actionRepository) {
        return new ThresholdRolloutGroupErrorCondition(actionRepository);
    }

    @Bean
    @ConditionalOnMissingBean
    ThresholdRolloutGroupSuccessCondition thresholdRolloutGroupSuccessCondition(
            final ActionRepository actionRepository) {
        return new ThresholdRolloutGroupSuccessCondition(actionRepository);
    }

    @Bean
    @ConditionalOnMissingBean
    SystemManagementCacheKeyGenerator systemManagementCacheKeyGenerator() {
        return new SystemManagementCacheKeyGenerator();
    }

    @Bean
    @ConditionalOnMissingBean
    AfterTransactionCommitDefaultServiceExecutor afterTransactionCommitDefaultServiceExecutor() {
        return new AfterTransactionCommitDefaultServiceExecutor();
    }

    @Bean
    @ConditionalOnMissingBean
    NoCountPagingRepository noCountPagingRepository() {
        return new NoCountPagingRepository();
    }

    @Bean
    @ConditionalOnMissingBean
    RsqlValidationOracle rsqlValidationOracle() {
        return new RsqlParserValidationOracle();
    }

    @Bean
    @ConditionalOnMissingBean
    QuotaManagement staticQuotaManagement(final HawkbitSecurityProperties securityProperties) {
        return new PropertiesQuotaManagement(securityProperties);
    }

    @Bean
    @ConditionalOnMissingBean
    RolloutStatusCache rolloutStatusCache(final TenantAware tenantAware) {
        return new RolloutStatusCache(tenantAware);
    }

    @Bean
    @ConditionalOnMissingBean
    ApplicationEventFilter applicationEventFilter(final RepositoryProperties repositoryProperties) {
        return e -> e instanceof TargetPollEvent && !repositoryProperties.isPublishTargetPollEvent();
    }

    /**
     * @param distributionSetTypeManagement
     *            to loading the {@link DistributionSetType}
     * @param softwareManagement
     *            for loading {@link DistributionSet#getModules()}
     * @return DistributionSetBuilder bean
     */
    @Bean
    DistributionSetBuilder distributionSetBuilder(final DistributionSetTypeManagement distributionSetTypeManagement,
            final SoftwareModuleManagement softwareManagement) {
        return new JpaDistributionSetBuilder(distributionSetTypeManagement, softwareManagement);
    }

    @Bean
    SoftwareModuleMetadataBuilder softwareModuleMetadataBuilder(
            final SoftwareModuleManagement softwareModuleManagement) {
        return new JpaSoftwareModuleMetadataBuilder(softwareModuleManagement);
    }

    /**
     * @param softwareManagement
     *            for loading
     *            {@link DistributionSetType#getMandatoryModuleTypes()} and
     *            {@link DistributionSetType#getOptionalModuleTypes()}
     * @return DistributionSetTypeBuilder bean
     */
    @Bean
    DistributionSetTypeBuilder distributionSetTypeBuilder(
            final SoftwareModuleTypeManagement softwareModuleTypeManagement) {
        return new JpaDistributionSetTypeBuilder(softwareModuleTypeManagement);
    }

    /**
     * @param softwareModuleTypeManagement
     *            for loading {@link SoftwareModule#getType()}
     * @return SoftwareModuleBuilder bean
     */
    @Bean
    SoftwareModuleBuilder softwareModuleBuilder(final SoftwareModuleTypeManagement softwareModuleTypeManagement) {
        return new JpaSoftwareModuleBuilder(softwareModuleTypeManagement);
    }

    /**
     * @param distributionSetManagement
     *            for loading {@link Rollout#getDistributionSet()}
     * @return RolloutBuilder bean
     */
    @Bean
    RolloutBuilder rolloutBuilder(final DistributionSetManagement distributionSetManagement) {
        return new JpaRolloutBuilder(distributionSetManagement);
    }

    /**
     * @param distributionSetManagement
     *            for loading
     *            {@link TargetFilterQuery#getAutoAssignDistributionSet()}
     * @return TargetFilterQueryBuilder bean
     */
    @Bean
    TargetFilterQueryBuilder targetFilterQueryBuilder(final DistributionSetManagement distributionSetManagement) {
        return new JpaTargetFilterQueryBuilder(distributionSetManagement);
    }

    /**
     * @return the {@link SystemSecurityContext} singleton bean which make it
     *         accessible in beans which cannot access the service directly,
     *         e.g. JPA entities.
     */
    @Bean
    SystemSecurityContextHolder systemSecurityContextHolder() {
        return SystemSecurityContextHolder.getInstance();
    }

    /**
     * @return the {@link TenantConfigurationManagement} singleton bean which
     *         make it accessible in beans which cannot access the service
     *         directly, e.g. JPA entities.
     */
    @Bean
    TenantConfigurationManagementHolder tenantConfigurationManagementHolder() {
        return TenantConfigurationManagementHolder.getInstance();
    }

    /**
     * @return the {@link SystemManagementHolder} singleton bean which holds the
     *         current {@link SystemManagement} service and make it accessible
     *         in beans which cannot access the service directly, e.g. JPA
     *         entities.
     */
    @Bean
    SystemManagementHolder systemManagementHolder() {
        return SystemManagementHolder.getInstance();
    }

    /**
     * @return the {@link TenantAwareHolder} singleton bean which holds the
     *         current {@link TenantAware} service and make it accessible in
     *         beans which cannot access the service directly, e.g. JPA
     *         entities.
     */
    @Bean
    TenantAwareHolder tenantAwareHolder() {
        return TenantAwareHolder.getInstance();
    }

    /**
     * @return the {@link SecurityTokenGeneratorHolder} singleton bean which
     *         holds the current {@link SecurityTokenGenerator} service and make
     *         it accessible in beans which cannot access the service via
     *         injection
     */
    @Bean
    SecurityTokenGeneratorHolder securityTokenGeneratorHolder() {
        return SecurityTokenGeneratorHolder.getInstance();
    }

    /**
     * @return the singleton instance of the {@link EntityInterceptorHolder}
     */
    @Bean
    EntityInterceptorHolder entityInterceptorHolder() {
        return EntityInterceptorHolder.getInstance();
    }

    /**
     *
     * @return the singleton instance of the
     *         {@link AfterTransactionCommitExecutorHolder}
     */
    @Bean
    AfterTransactionCommitExecutorHolder afterTransactionCommitExecutorHolder() {
        return AfterTransactionCommitExecutorHolder.getInstance();
    }

    /**
     * Defines the validation processor bean.
     *
     * @return the {@link MethodValidationPostProcessor}
     */
    @Bean
    public MethodValidationPostProcessor methodValidationPostProcessor() {
        return new MethodValidationPostProcessor();
    }

    /**
     * @return {@link ExceptionMappingAspectHandler} aspect bean
     */
    @Bean
    ExceptionMappingAspectHandler createRepositoryExceptionHandlerAdvice() {
        return new ExceptionMappingAspectHandler();
    }

    @Override
    protected AbstractJpaVendorAdapter createJpaVendorAdapter() {
        return new EclipseLinkJpaVendorAdapter() {
            private final HawkBitEclipseLinkJpaDialect jpaDialect = new HawkBitEclipseLinkJpaDialect();

            @Override
            public EclipseLinkJpaDialect getJpaDialect() {
                return jpaDialect;
            }
        };
    }

    @Override
    protected Map<String, Object> getVendorProperties() {

        final Map<String, Object> properties = Maps.newHashMapWithExpectedSize(7);
        // Turn off dynamic weaving to disable LTW lookup in static weaving mode
        properties.put(PersistenceUnitProperties.WEAVING, "false");
        // needed for reports
        properties.put(PersistenceUnitProperties.ALLOW_NATIVE_SQL_QUERIES, "true");
        // flyway
        properties.put(PersistenceUnitProperties.DDL_GENERATION, "none");
        // Embeed into hawkBit logging
        properties.put(PersistenceUnitProperties.LOGGING_LOGGER, "JavaLogger");
        // Ensure that we flush only at the end of the transaction
        properties.put(PersistenceUnitProperties.PERSISTENCE_CONTEXT_FLUSH_MODE, "COMMIT");
        // Enable batch writing
        properties.put(PersistenceUnitProperties.BATCH_WRITING, "JDBC");
        // Batch size
        properties.put(PersistenceUnitProperties.BATCH_WRITING_SIZE, "500");

        return properties;
    }

    /**
     * {@link MultiTenantJpaTransactionManager} bean.
     *
     * @see org.springframework.boot.autoconfigure.orm.jpa.JpaBaseConfiguration#transactionManager(ObjectProvider)
     * @return a new {@link PlatformTransactionManager}
     */
    @Override
    @Bean
    public PlatformTransactionManager transactionManager(ObjectProvider<TransactionManagerCustomizers> transactionManagerCustomizers) {
        return new MultiTenantJpaTransactionManager();
    }

    /**
     * {@link JpaSystemManagement} bean.
     *
     * @return a new {@link SystemManagement}
     */
    @Bean
    @ConditionalOnMissingBean
    SystemManagement systemManagement(final JpaProperties properties) {
        return new JpaSystemManagement(properties);
    }

    /**
     * {@link JpaDistributionSetManagement} bean.
     *
     * @return a new {@link DistributionSetManagement}
     */
    @Bean
    @ConditionalOnMissingBean
    DistributionSetManagement distributionSetManagement(final EntityManager entityManager,
            final DistributionSetRepository distributionSetRepository,
            final DistributionSetTagManagement distributionSetTagManagement, final SystemManagement systemManagement,
            final DistributionSetTypeManagement distributionSetTypeManagement, final QuotaManagement quotaManagement,
            final DistributionSetMetadataRepository distributionSetMetadataRepository,
            final TargetFilterQueryRepository targetFilterQueryRepository, final ActionRepository actionRepository,
            final NoCountPagingRepository criteriaNoCountDao, final EventPublisherHolder eventPublisherHolder,
            final TenantAware tenantAware, final VirtualPropertyReplacer virtualPropertyReplacer,
            final SoftwareModuleRepository softwareModuleRepository,
            final DistributionSetTagRepository distributionSetTagRepository,
            final AfterTransactionCommitExecutor afterCommit, final JpaProperties properties) {
        return new JpaDistributionSetManagement(entityManager, distributionSetRepository, distributionSetTagManagement,
                systemManagement, distributionSetTypeManagement, quotaManagement, distributionSetMetadataRepository,
                targetFilterQueryRepository, actionRepository, criteriaNoCountDao, eventPublisherHolder, tenantAware,
                virtualPropertyReplacer, softwareModuleRepository, distributionSetTagRepository, afterCommit,
                properties.getDatabase());

    }

    /**
     * {@link JpaDistributionSetManagement} bean.
     *
     * @return a new {@link DistributionSetManagement}
     */
    @Bean
    @ConditionalOnMissingBean
    DistributionSetTypeManagement distributionSetTypeManagement(
            final DistributionSetTypeRepository distributionSetTypeRepository,
            final SoftwareModuleTypeRepository softwareModuleTypeRepository,
            final DistributionSetRepository distributionSetRepository,
            final VirtualPropertyReplacer virtualPropertyReplacer, final NoCountPagingRepository criteriaNoCountDao,
            final JpaProperties properties, final QuotaManagement quotaManagement) {
        return new JpaDistributionSetTypeManagement(distributionSetTypeRepository, softwareModuleTypeRepository,
                distributionSetRepository, virtualPropertyReplacer, criteriaNoCountDao, properties.getDatabase(),
                quotaManagement);
    }

    /**
     * {@link JpaTenantStatsManagement} bean.
     *
     * @return a new {@link TenantStatsManagement}
     */
    @Bean
    @ConditionalOnMissingBean
    TenantStatsManagement tenantStatsManagement() {
        return new JpaTenantStatsManagement();
    }

    /**
     * {@link JpaTenantConfigurationManagement} bean.
     *
     * @return a new {@link TenantConfigurationManagement}
     */
    @Bean
    @ConditionalOnMissingBean
    TenantConfigurationManagement tenantConfigurationManagement() {
        return new JpaTenantConfigurationManagement();
    }

    /**
     * {@link JpaTenantConfigurationManagement} bean.
     *
     * @return a new {@link TenantConfigurationManagement}
     */
    @Bean
    @ConditionalOnMissingBean
    TargetManagement targetManagement(final EntityManager entityManager, final QuotaManagement quotaManagement,
            final TargetRepository targetRepository, final TargetMetadataRepository targetMetadataRepository,
            final RolloutGroupRepository rolloutGroupRepository,
            final DistributionSetRepository distributionSetRepository,
            final TargetFilterQueryRepository targetFilterQueryRepository,
            final TargetTagRepository targetTagRepository, final NoCountPagingRepository criteriaNoCountDao,
            final EventPublisherHolder eventPublisherHolder, final TenantAware tenantAware,
            final AfterTransactionCommitExecutor afterCommit, final VirtualPropertyReplacer virtualPropertyReplacer,
            final JpaProperties properties) {
        return new JpaTargetManagement(entityManager, quotaManagement, targetRepository, targetMetadataRepository,
                rolloutGroupRepository, distributionSetRepository, targetFilterQueryRepository, targetTagRepository,
                criteriaNoCountDao, eventPublisherHolder, tenantAware, afterCommit, virtualPropertyReplacer,
                properties.getDatabase());
    }

    /**
     * {@link JpaTargetFilterQueryManagement} bean.
     *
     * @param targetFilterQueryRepository
     *            holding {@link TargetFilterQuery} entities
     * @param targetRepository
     *            holding {@link Target} entities
     * @param virtualPropertyReplacer
     *            for RSQL handling
     * @param distributionSetManagement
     *            for auto assign DS access
     * @param quotaManagement
     *            to access quotas
     * @param properties
     *            JPA properties
     * @param tenantAware
     *            the {@link TenantAware} bean holding the tenant information
     *
     * @return a new {@link TargetFilterQueryManagement}
     */
    @Bean
    @ConditionalOnMissingBean
    TargetFilterQueryManagement targetFilterQueryManagement(
            final TargetFilterQueryRepository targetFilterQueryRepository, final TargetRepository targetRepository,
            final VirtualPropertyReplacer virtualPropertyReplacer,
            final DistributionSetManagement distributionSetManagement, final QuotaManagement quotaManagement,
            final JpaProperties properties, final TenantConfigurationManagement tenantConfigurationManagement,
            final SystemSecurityContext systemSecurityContext, final TenantAware tenantAware) {
        return new JpaTargetFilterQueryManagement(targetFilterQueryRepository, targetRepository,
                virtualPropertyReplacer, distributionSetManagement, quotaManagement, properties.getDatabase(),
                tenantConfigurationManagement, systemSecurityContext, tenantAware);
    }

    /**
     * {@link JpaTargetTagManagement} bean.
     *
     * @return a new {@link TargetTagManagement}
     */
    @Bean
    @ConditionalOnMissingBean
    TargetTagManagement targetTagManagement(final TargetTagRepository targetTagRepository,
            final TargetRepository targetRepository, final VirtualPropertyReplacer virtualPropertyReplacer,
            final JpaProperties properties) {
        return new JpaTargetTagManagement(targetTagRepository, targetRepository, virtualPropertyReplacer,
                properties.getDatabase());
    }

    /**
     * {@link JpaDistributionSetTagManagement} bean.
     *
     * @return a new {@link JpaDistributionSetTagManagement}
     */
    @Bean
    @ConditionalOnMissingBean
    DistributionSetTagManagement distributionSetTagManagement(
            final DistributionSetTagRepository distributionSetTagRepository,
            final DistributionSetRepository distributionSetRepository,
            final VirtualPropertyReplacer virtualPropertyReplacer, final NoCountPagingRepository criteriaNoCountDao,
            final JpaProperties properties) {
        return new JpaDistributionSetTagManagement(distributionSetTagRepository, distributionSetRepository,
                virtualPropertyReplacer, criteriaNoCountDao, properties.getDatabase());
    }

    /**
     * {@link JpaSoftwareModuleManagement} bean.
     *
     * @return a new {@link SoftwareModuleManagement}
     */
    @Bean
    @ConditionalOnMissingBean
    SoftwareModuleManagement softwareModuleManagement(final EntityManager entityManager,
            final DistributionSetRepository distributionSetRepository,
            final SoftwareModuleRepository softwareModuleRepository,
            final SoftwareModuleMetadataRepository softwareModuleMetadataRepository,
            final SoftwareModuleTypeRepository softwareModuleTypeRepository,
            final NoCountPagingRepository criteriaNoCountDao, final AuditorAware<String> auditorProvider,
            final ArtifactManagement artifactManagement, final QuotaManagement quotaManagement,
            final VirtualPropertyReplacer virtualPropertyReplacer, final JpaProperties properties) {
        return new JpaSoftwareModuleManagement(entityManager, distributionSetRepository, softwareModuleRepository,
                softwareModuleMetadataRepository, softwareModuleTypeRepository, criteriaNoCountDao, auditorProvider,
                artifactManagement, quotaManagement, virtualPropertyReplacer, properties.getDatabase());
    }

    /**
     * {@link JpaSoftwareModuleTypeManagement} bean.
     *
     * @return a new {@link SoftwareModuleTypeManagement}
     */
    @Bean
    @ConditionalOnMissingBean
    SoftwareModuleTypeManagement softwareModuleTypeManagement(
            final DistributionSetTypeRepository distributionSetTypeRepository,
            final SoftwareModuleTypeRepository softwareModuleTypeRepository,
            final VirtualPropertyReplacer virtualPropertyReplacer,
            final SoftwareModuleRepository softwareModuleRepository, final NoCountPagingRepository criteriaNoCountDao,
            final JpaProperties properties) {
        return new JpaSoftwareModuleTypeManagement(distributionSetTypeRepository, softwareModuleTypeRepository,
                virtualPropertyReplacer, softwareModuleRepository, criteriaNoCountDao, properties.getDatabase());
    }

    @Bean
    @ConditionalOnMissingBean
    RolloutManagement rolloutManagement(final TargetManagement targetManagement,
            final DeploymentManagement deploymentManagement, final RolloutGroupManagement rolloutGroupManagement,
            final DistributionSetManagement distributionSetManagement, final ApplicationContext context,
            final EventPublisherHolder eventPublisherHolder, final VirtualPropertyReplacer virtualPropertyReplacer,
            final PlatformTransactionManager txManager, final TenantAware tenantAware, final LockRegistry lockRegistry,
            final JpaProperties properties, final RolloutApprovalStrategy rolloutApprovalStrategy,
            final TenantConfigurationManagement tenantConfigurationManagement,
            final SystemSecurityContext systemSecurityContext) {
        return new JpaRolloutManagement(targetManagement, deploymentManagement, rolloutGroupManagement,
                distributionSetManagement, context, eventPublisherHolder, virtualPropertyReplacer, txManager,
                tenantAware, lockRegistry, properties.getDatabase(), rolloutApprovalStrategy,
                tenantConfigurationManagement, systemSecurityContext);
    }

    /**
     * {@link DefaultRolloutApprovalStrategy} bean.
     *
     * @return a new {@link RolloutApprovalStrategy}
     */
    @Bean
    @ConditionalOnMissingBean
    RolloutApprovalStrategy rolloutApprovalStrategy(final UserDetailsService userDetailsService,
            final TenantConfigurationManagement tenantConfigurationManagement,
            final SystemSecurityContext systemSecurityContext) {
        return new DefaultRolloutApprovalStrategy(userDetailsService, tenantConfigurationManagement,
                systemSecurityContext);
    }

    /**
     * {@link JpaRolloutGroupManagement} bean.
     *
     * @return a new {@link RolloutGroupManagement}
     */
    @Bean
    @ConditionalOnMissingBean
    RolloutGroupManagement rolloutGroupManagement(final RolloutGroupRepository rolloutGroupRepository,
            final RolloutRepository rolloutRepository, final ActionRepository actionRepository,
            final TargetRepository targetRepository, final EntityManager entityManager,
            final VirtualPropertyReplacer virtualPropertyReplacer, final RolloutStatusCache rolloutStatusCache,
            final JpaProperties properties) {
        return new JpaRolloutGroupManagement(rolloutGroupRepository, rolloutRepository, actionRepository,
                targetRepository, entityManager, virtualPropertyReplacer, rolloutStatusCache, properties.getDatabase());
    }

    /**
     * {@link JpaDeploymentManagement} bean.
     *
     * @return a new {@link DeploymentManagement}
     */
    @Bean
    @ConditionalOnMissingBean
    DeploymentManagement deploymentManagement(final EntityManager entityManager,
            final ActionRepository actionRepository, final DistributionSetRepository distributionSetRepository,
            final TargetRepository targetRepository, final ActionStatusRepository actionStatusRepository,
            final AuditorAware<String> auditorProvider, final EventPublisherHolder eventPublisherHolder,
            final AfterTransactionCommitExecutor afterCommit, final VirtualPropertyReplacer virtualPropertyReplacer,
            final PlatformTransactionManager txManager,
            final TenantConfigurationManagement tenantConfigurationManagement, final QuotaManagement quotaManagement,
            final SystemSecurityContext systemSecurityContext, final TenantAware tenantAware,
            final JpaProperties properties, final RepositoryProperties repositoryProperties) {
        return new JpaDeploymentManagement(entityManager, actionRepository, distributionSetRepository, targetRepository,
                actionStatusRepository, auditorProvider, eventPublisherHolder, afterCommit, virtualPropertyReplacer,
                txManager, tenantConfigurationManagement, quotaManagement, systemSecurityContext, tenantAware,
                properties.getDatabase(), repositoryProperties);
    }

    /**
     * {@link JpaControllerManagement} bean.
     *
     * @return a new {@link ControllerManagement}
     */
    @Bean
    @ConditionalOnMissingBean
    ControllerManagement controllerManagement(final ScheduledExecutorService executorService,
            final RepositoryProperties repositoryProperties, final ActionRepository actionRepository) {
        return new JpaControllerManagement(executorService, repositoryProperties, actionRepository);
    }

    @Bean
    @ConditionalOnMissingBean
    ArtifactManagement artifactManagement(final LocalArtifactRepository localArtifactRepository,
            final SoftwareModuleRepository softwareModuleRepository, final ArtifactRepository artifactRepository,
            final QuotaManagement quotaManagement, final TenantAware tenantAware) {
        return new JpaArtifactManagement(localArtifactRepository, softwareModuleRepository, artifactRepository,
                quotaManagement, tenantAware);
    }

    /**
     * {@link JpaEntityFactory} bean.
     *
     * @return a new {@link EntityFactory}
     */
    @Bean
    @ConditionalOnMissingBean
    EntityFactory entityFactory() {
        return new JpaEntityFactory();
    }

    /**
     * {@link EventEntityManagerHolder} bean.
     *
     * @return a new {@link EventEntityManagerHolder}
     */
    @Bean
    @ConditionalOnMissingBean
    EventEntityManagerHolder eventEntityManagerHolder() {
        return EventEntityManagerHolder.getInstance();
    }

    /**
     * {@link EventEntityManager} bean.
     *
     * @param aware
     *            the tenant aware
     * @param entityManager
     *            the entitymanager
     * @return a new {@link EventEntityManager}
     */
    @Bean
    @ConditionalOnMissingBean
    EventEntityManager eventEntityManager(final TenantAware aware, final EntityManager entityManager) {
        return new JpaEventEntityManager(aware, entityManager);
    }

    /**
     * {@link AutoAssignChecker} bean.
     *
     * @param targetFilterQueryManagement
     *            to get all target filter queries
     * @param targetManagement
     *            to get targets
     * @param deploymentManagement
     *            to assign distribution sets to targets
     * @param transactionManager
     *            to run transactions
     * @return a new {@link AutoAssignChecker}
     */
    @Bean
    @ConditionalOnMissingBean
    AutoAssignExecutor autoAssignExecutor(final TargetFilterQueryManagement targetFilterQueryManagement,
            final TargetManagement targetManagement, final DeploymentManagement deploymentManagement,
<<<<<<< HEAD
            final PlatformTransactionManager transactionManager, final TenantAware tenantAware) {
=======
            final PlatformTransactionManager transactionManager) {
>>>>>>> 82ab18cf
        return new AutoAssignChecker(targetFilterQueryManagement, targetManagement, deploymentManagement,
                transactionManager, tenantAware);
    }

    /**
     * {@link AutoAssignScheduler} bean.
     * 
     * Note: does not activate in test profile, otherwise it is hard to test the
     * auto assign functionality.
     *
     * @param tenantAware
     *            to run as specific tenant
     * @param systemManagement
     *            to find all tenants
     * @param systemSecurityContext
     *            to run as system
     * @param autoAssignChecker
     *            to run a check as tenant
     * @param lockRegistry
     *            to lock the tenant for auto assignment
     * @return a new {@link AutoAssignChecker}
     */
    @Bean
    @ConditionalOnMissingBean
    // don't active the auto assign scheduler in test, otherwise it is hard to
    // test
    @Profile("!test")
    @ConditionalOnProperty(prefix = "hawkbit.autoassign.scheduler", name = "enabled", matchIfMissing = true)
    AutoAssignScheduler autoAssignScheduler(final SystemManagement systemManagement,
            final SystemSecurityContext systemSecurityContext, final AutoAssignExecutor autoAssignExecutor,
            final LockRegistry lockRegistry) {
        return new AutoAssignScheduler(systemManagement, systemSecurityContext, autoAssignExecutor, lockRegistry);
    }

    /**
     * {@link AutoActionCleanup} bean.
     * 
     * @param deploymentManagement
     *            Deployment management service
     * @param configManagement
     *            Tenant configuration service
     * 
     * @return a new {@link AutoActionCleanup} bean
     */
    @Bean
    CleanupTask actionCleanup(final DeploymentManagement deploymentManagement,
            final TenantConfigurationManagement configManagement) {
        return new AutoActionCleanup(deploymentManagement, configManagement);
    }

    /**
     * {@link AutoCleanupScheduler} bean.
     * 
     * @param systemManagement
     *            to find all tenants
     * @param systemSecurityContext
     *            to run as system
     * @param lockRegistry
     *            to lock the tenant for auto assignment
     * @param cleanupTasks
     *            a list of cleanup tasks
     * 
     * @return a new {@link AutoCleanupScheduler} bean
     */
    @Bean
    @ConditionalOnMissingBean
    @Profile("!test")
    @ConditionalOnProperty(prefix = "hawkbit.autocleanup.scheduler", name = "enabled", matchIfMissing = true)
    AutoCleanupScheduler autoCleanupScheduler(final SystemManagement systemManagement,
            final SystemSecurityContext systemSecurityContext, final LockRegistry lockRegistry,
            final List<CleanupTask> cleanupTasks) {
        return new AutoCleanupScheduler(systemManagement, systemSecurityContext, lockRegistry, cleanupTasks);
    }

    /**
     * {@link RolloutScheduler} bean.
     * 
     * Note: does not activate in test profile, otherwise it is hard to test the
     * rollout handling functionality.
     * 
     * @param systemManagement
     *            to find all tenants
     * @param rolloutManagement
     *            to run the rollout handler
     * @param systemSecurityContext
     *            to run as system
     * @return a new {@link RolloutScheduler} bean.
     */
    @Bean
    @ConditionalOnMissingBean
    @Profile("!test")
    @ConditionalOnProperty(prefix = "hawkbit.rollout.scheduler", name = "enabled", matchIfMissing = true)
    RolloutScheduler rolloutScheduler(final TenantAware tenantAware, final SystemManagement systemManagement,
            final RolloutManagement rolloutManagement, final SystemSecurityContext systemSecurityContext) {
        return new RolloutScheduler(systemManagement, rolloutManagement, systemSecurityContext);
    }
}<|MERGE_RESOLUTION|>--- conflicted
+++ resolved
@@ -760,11 +760,7 @@
     @ConditionalOnMissingBean
     AutoAssignExecutor autoAssignExecutor(final TargetFilterQueryManagement targetFilterQueryManagement,
             final TargetManagement targetManagement, final DeploymentManagement deploymentManagement,
-<<<<<<< HEAD
             final PlatformTransactionManager transactionManager, final TenantAware tenantAware) {
-=======
-            final PlatformTransactionManager transactionManager) {
->>>>>>> 82ab18cf
         return new AutoAssignChecker(targetFilterQueryManagement, targetManagement, deploymentManagement,
                 transactionManager, tenantAware);
     }
