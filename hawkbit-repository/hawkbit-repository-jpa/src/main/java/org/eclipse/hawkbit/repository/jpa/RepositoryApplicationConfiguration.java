--- conflicted
+++ resolved
@@ -167,7 +167,7 @@
     @Bean
     @ConditionalOnMissingBean
     ApplicationEventFilter applicationEventFilter(final RepositoryProperties repositoryProperties) {
-        return e -> (e instanceof TargetPollEvent) && !repositoryProperties.isPublishTargetPollEvent();
+        return e -> e instanceof TargetPollEvent && !repositoryProperties.isPublishTargetPollEvent();
     }
 
     /**
@@ -459,22 +459,13 @@
             final DistributionSetRepository distributionSetRepository,
             final TargetFilterQueryRepository targetFilterQueryRepository,
             final TargetTagRepository targetTagRepository, final NoCountPagingRepository criteriaNoCountDao,
-<<<<<<< HEAD
             final ApplicationEventPublisher eventPublisher, final BusProperties bus, final TenantAware tenantAware,
             final AfterTransactionCommitExecutor afterCommit, final VirtualPropertyReplacer virtualPropertyReplacer,
             final JpaProperties properties) {
-        return new JpaTargetManagement(entityManager, targetRepository, rolloutGroupRepository,
-                distributionSetRepository, targetFilterQueryRepository, targetTagRepository, criteriaNoCountDao,
-                eventPublisher, bus, tenantAware, afterCommit, virtualPropertyReplacer, properties.getDatabase());
-=======
-            final ApplicationEventPublisher eventPublisher, final ApplicationContext applicationContext,
-            final TenantAware tenantAware, final AfterTransactionCommitExecutor afterCommit,
-            final VirtualPropertyReplacer virtualPropertyReplacer, final JpaProperties properties) {
         return new JpaTargetManagement(entityManager, quotaManagement, targetRepository, targetMetadataRepository,
                 rolloutGroupRepository, distributionSetRepository, targetFilterQueryRepository, targetTagRepository,
-                criteriaNoCountDao, eventPublisher, applicationContext, tenantAware, afterCommit,
-                virtualPropertyReplacer, properties.getDatabase());
->>>>>>> ddca0725
+                criteriaNoCountDao, eventPublisher, bus, tenantAware, afterCommit, virtualPropertyReplacer,
+                properties.getDatabase());
     }
 
     /**
