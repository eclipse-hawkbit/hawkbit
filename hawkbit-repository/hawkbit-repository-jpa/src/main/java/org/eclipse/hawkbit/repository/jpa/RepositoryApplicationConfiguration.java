/**
 * Copyright (c) 2015 Bosch Software Innovations GmbH and others.
 *
 * All rights reserved. This program and the accompanying materials
 * are made available under the terms of the Eclipse Public License v1.0
 * which accompanies this distribution, and is available at
 * http://www.eclipse.org/legal/epl-v10.html
 */
package org.eclipse.hawkbit.repository.jpa;

import java.util.List;
import java.util.Map;
import java.util.concurrent.ScheduledExecutorService;

import javax.persistence.EntityManager;
import javax.sql.DataSource;

import org.eclipse.hawkbit.artifact.repository.ArtifactRepository;
import org.eclipse.hawkbit.repository.ArtifactEncryption;
import org.eclipse.hawkbit.repository.ArtifactManagement;
import org.eclipse.hawkbit.repository.BaseRepositoryTypeProvider;
import org.eclipse.hawkbit.repository.ControllerManagement;
import org.eclipse.hawkbit.repository.DeploymentManagement;
import org.eclipse.hawkbit.repository.DistributionSetManagement;
import org.eclipse.hawkbit.repository.DistributionSetTagManagement;
import org.eclipse.hawkbit.repository.DistributionSetTypeManagement;
import org.eclipse.hawkbit.repository.EntityFactory;
import org.eclipse.hawkbit.repository.PropertiesQuotaManagement;
import org.eclipse.hawkbit.repository.QuotaManagement;
import org.eclipse.hawkbit.repository.RepositoryDefaultConfiguration;
import org.eclipse.hawkbit.repository.RepositoryProperties;
import org.eclipse.hawkbit.repository.RolloutApprovalStrategy;
import org.eclipse.hawkbit.repository.RolloutExecutor;
import org.eclipse.hawkbit.repository.RolloutGroupManagement;
import org.eclipse.hawkbit.repository.RolloutManagement;
import org.eclipse.hawkbit.repository.RolloutStatusCache;
import org.eclipse.hawkbit.repository.SoftwareModuleManagement;
import org.eclipse.hawkbit.repository.SoftwareModuleTypeManagement;
import org.eclipse.hawkbit.repository.SystemManagement;
import org.eclipse.hawkbit.repository.TargetFilterQueryManagement;
import org.eclipse.hawkbit.repository.TargetManagement;
import org.eclipse.hawkbit.repository.TargetTagManagement;
import org.eclipse.hawkbit.repository.TargetTypeManagement;
import org.eclipse.hawkbit.repository.TenantConfigurationManagement;
import org.eclipse.hawkbit.repository.TenantStatsManagement;
import org.eclipse.hawkbit.repository.autoassign.AutoAssignExecutor;
import org.eclipse.hawkbit.repository.builder.DistributionSetBuilder;
import org.eclipse.hawkbit.repository.builder.DistributionSetTypeBuilder;
import org.eclipse.hawkbit.repository.builder.RolloutBuilder;
import org.eclipse.hawkbit.repository.builder.SoftwareModuleBuilder;
import org.eclipse.hawkbit.repository.builder.SoftwareModuleMetadataBuilder;
import org.eclipse.hawkbit.repository.builder.TargetBuilder;
import org.eclipse.hawkbit.repository.builder.TargetFilterQueryBuilder;
import org.eclipse.hawkbit.repository.builder.TargetTypeBuilder;
import org.eclipse.hawkbit.repository.event.ApplicationEventFilter;
import org.eclipse.hawkbit.repository.event.remote.EventEntityManager;
import org.eclipse.hawkbit.repository.event.remote.EventEntityManagerHolder;
import org.eclipse.hawkbit.repository.event.remote.TargetPollEvent;
import org.eclipse.hawkbit.repository.jpa.aspects.ExceptionMappingAspectHandler;
import org.eclipse.hawkbit.repository.jpa.autoassign.AutoAssignChecker;
import org.eclipse.hawkbit.repository.jpa.autoassign.AutoAssignScheduler;
import org.eclipse.hawkbit.repository.jpa.autocleanup.AutoActionCleanup;
import org.eclipse.hawkbit.repository.jpa.autocleanup.AutoCleanupScheduler;
import org.eclipse.hawkbit.repository.jpa.autocleanup.CleanupTask;
import org.eclipse.hawkbit.repository.jpa.builder.JpaDistributionSetBuilder;
import org.eclipse.hawkbit.repository.jpa.builder.JpaDistributionSetTypeBuilder;
import org.eclipse.hawkbit.repository.jpa.builder.JpaRolloutBuilder;
import org.eclipse.hawkbit.repository.jpa.builder.JpaSoftwareModuleBuilder;
import org.eclipse.hawkbit.repository.jpa.builder.JpaSoftwareModuleMetadataBuilder;
import org.eclipse.hawkbit.repository.jpa.builder.JpaTargetBuilder;
import org.eclipse.hawkbit.repository.jpa.builder.JpaTargetFilterQueryBuilder;
import org.eclipse.hawkbit.repository.jpa.builder.JpaTargetTypeBuilder;
import org.eclipse.hawkbit.repository.jpa.configuration.MultiTenantJpaTransactionManager;
import org.eclipse.hawkbit.repository.jpa.event.JpaEventEntityManager;
import org.eclipse.hawkbit.repository.jpa.executor.AfterTransactionCommitDefaultServiceExecutor;
import org.eclipse.hawkbit.repository.jpa.executor.AfterTransactionCommitExecutor;
import org.eclipse.hawkbit.repository.jpa.model.helper.AfterTransactionCommitExecutorHolder;
import org.eclipse.hawkbit.repository.jpa.model.helper.EntityInterceptorHolder;
import org.eclipse.hawkbit.repository.jpa.model.helper.SecurityTokenGeneratorHolder;
import org.eclipse.hawkbit.repository.jpa.model.helper.SystemSecurityContextHolder;
import org.eclipse.hawkbit.repository.jpa.model.helper.TenantAwareHolder;
import org.eclipse.hawkbit.repository.jpa.rollout.RolloutScheduler;
import org.eclipse.hawkbit.repository.jpa.rollout.condition.PauseRolloutGroupAction;
import org.eclipse.hawkbit.repository.jpa.rollout.condition.StartNextGroupRolloutGroupSuccessAction;
import org.eclipse.hawkbit.repository.jpa.rollout.condition.ThresholdRolloutGroupErrorCondition;
import org.eclipse.hawkbit.repository.jpa.rollout.condition.ThresholdRolloutGroupSuccessCondition;
import org.eclipse.hawkbit.repository.jpa.rsql.DefaultRsqlVisitorFactory;
import org.eclipse.hawkbit.repository.jpa.rsql.RsqlParserValidationOracle;
import org.eclipse.hawkbit.repository.model.DistributionSet;
import org.eclipse.hawkbit.repository.model.DistributionSetType;
import org.eclipse.hawkbit.repository.model.Rollout;
import org.eclipse.hawkbit.repository.model.SoftwareModule;
import org.eclipse.hawkbit.repository.model.Target;
import org.eclipse.hawkbit.repository.model.TargetFilterQuery;
import org.eclipse.hawkbit.repository.model.TargetType;
import org.eclipse.hawkbit.repository.model.helper.EventPublisherHolder;
import org.eclipse.hawkbit.repository.model.helper.SystemManagementHolder;
import org.eclipse.hawkbit.repository.model.helper.TenantConfigurationManagementHolder;
import org.eclipse.hawkbit.repository.rsql.RsqlValidationOracle;
import org.eclipse.hawkbit.repository.rsql.RsqlVisitorFactory;
import org.eclipse.hawkbit.repository.rsql.RsqlVisitorFactoryHolder;
import org.eclipse.hawkbit.repository.rsql.VirtualPropertyReplacer;
import org.eclipse.hawkbit.security.HawkbitSecurityProperties;
import org.eclipse.hawkbit.security.SecurityTokenGenerator;
import org.eclipse.hawkbit.security.SystemSecurityContext;
import org.eclipse.hawkbit.tenancy.TenantAware;
import org.eclipse.persistence.config.PersistenceUnitProperties;
import org.springframework.beans.factory.ObjectProvider;
import org.springframework.beans.factory.annotation.Autowired;
import org.springframework.boot.autoconfigure.AutoConfigureAfter;
import org.springframework.boot.autoconfigure.condition.ConditionalOnMissingBean;
import org.springframework.boot.autoconfigure.condition.ConditionalOnProperty;
import org.springframework.boot.autoconfigure.domain.EntityScan;
import org.springframework.boot.autoconfigure.jdbc.DataSourceAutoConfiguration;
import org.springframework.boot.autoconfigure.orm.jpa.JpaBaseConfiguration;
import org.springframework.boot.autoconfigure.orm.jpa.JpaProperties;
import org.springframework.boot.autoconfigure.transaction.TransactionManagerCustomizers;
import org.springframework.context.ApplicationContext;
import org.springframework.context.annotation.Bean;
import org.springframework.context.annotation.Configuration;
import org.springframework.context.annotation.EnableAspectJAutoProxy;
import org.springframework.context.annotation.Import;
import org.springframework.context.annotation.Profile;
import org.springframework.context.annotation.PropertySource;
import org.springframework.data.domain.AuditorAware;
import org.springframework.data.jpa.repository.config.EnableJpaAuditing;
import org.springframework.data.jpa.repository.config.EnableJpaRepositories;
import org.springframework.integration.support.locks.LockRegistry;
import org.springframework.orm.jpa.vendor.AbstractJpaVendorAdapter;
import org.springframework.orm.jpa.vendor.EclipseLinkJpaDialect;
import org.springframework.orm.jpa.vendor.EclipseLinkJpaVendorAdapter;
import org.springframework.retry.annotation.EnableRetry;
import org.springframework.scheduling.annotation.EnableScheduling;
import org.springframework.security.core.userdetails.UserDetailsService;
import org.springframework.transaction.PlatformTransactionManager;
import org.springframework.transaction.annotation.EnableTransactionManagement;
import org.springframework.transaction.jta.JtaTransactionManager;
import org.springframework.validation.beanvalidation.MethodValidationPostProcessor;

import com.google.common.collect.Maps;

/**
 * General configuration for hawkBit's Repository.
 *
 */
@EnableJpaRepositories(value = "org.eclipse.hawkbit.repository.jpa", repositoryFactoryBeanClass = CustomBaseRepositoryFactoryBean.class)
@EnableTransactionManagement
@EnableJpaAuditing
@EnableAspectJAutoProxy
@Configuration
@EnableScheduling
@EnableRetry
@EntityScan("org.eclipse.hawkbit.repository.jpa.model")
@PropertySource("classpath:/hawkbit-jpa-defaults.properties")
@Import({ RepositoryDefaultConfiguration.class, DataSourceAutoConfiguration.class,
        SystemManagementCacheKeyGenerator.class })
@AutoConfigureAfter(DataSourceAutoConfiguration.class)
public class RepositoryApplicationConfiguration extends JpaBaseConfiguration {

    protected RepositoryApplicationConfiguration(final DataSource dataSource, final JpaProperties properties,
            final ObjectProvider<JtaTransactionManager> jtaTransactionManagerProvider) {
        super(dataSource, properties, jtaTransactionManagerProvider);
    }

    @Bean
    @ConditionalOnMissingBean
    PauseRolloutGroupAction pauseRolloutGroupAction(final RolloutManagement rolloutManagement,
            final RolloutGroupRepository rolloutGroupRepository, final SystemSecurityContext systemSecurityContext) {
        return new PauseRolloutGroupAction(rolloutManagement, rolloutGroupRepository, systemSecurityContext);
    }

    @Bean
    @ConditionalOnMissingBean
    StartNextGroupRolloutGroupSuccessAction startNextRolloutGroupAction(
            final RolloutGroupRepository rolloutGroupRepository, final DeploymentManagement deploymentManagement,
            final SystemSecurityContext systemSecurityContext) {
        return new StartNextGroupRolloutGroupSuccessAction(rolloutGroupRepository, deploymentManagement,
                systemSecurityContext);
    }

    @Bean
    @ConditionalOnMissingBean
    ThresholdRolloutGroupErrorCondition thresholdRolloutGroupErrorCondition(final ActionRepository actionRepository) {
        return new ThresholdRolloutGroupErrorCondition(actionRepository);
    }

    @Bean
    @ConditionalOnMissingBean
    ThresholdRolloutGroupSuccessCondition thresholdRolloutGroupSuccessCondition(
            final ActionRepository actionRepository) {
        return new ThresholdRolloutGroupSuccessCondition(actionRepository);
    }

    @Bean
    @ConditionalOnMissingBean
    SystemManagementCacheKeyGenerator systemManagementCacheKeyGenerator() {
        return new SystemManagementCacheKeyGenerator();
    }

    @Bean
    @ConditionalOnMissingBean
    AfterTransactionCommitDefaultServiceExecutor afterTransactionCommitDefaultServiceExecutor() {
        return new AfterTransactionCommitDefaultServiceExecutor();
    }

    @Bean
    @ConditionalOnMissingBean
    RsqlValidationOracle rsqlValidationOracle() {
        return new RsqlParserValidationOracle();
    }

    @Bean
    @ConditionalOnMissingBean
    QuotaManagement staticQuotaManagement(final HawkbitSecurityProperties securityProperties) {
        return new PropertiesQuotaManagement(securityProperties);
    }

    @Bean
    @ConditionalOnMissingBean
    RolloutStatusCache rolloutStatusCache(final TenantAware tenantAware) {
        return new RolloutStatusCache(tenantAware);
    }

    @Bean
    @ConditionalOnMissingBean
    ApplicationEventFilter applicationEventFilter(final RepositoryProperties repositoryProperties) {
        return e -> e instanceof TargetPollEvent && !repositoryProperties.isPublishTargetPollEvent();
    }

    /**
     * @param distributionSetTypeManagement
     *            to loading the {@link DistributionSetType}
     * @param softwareManagement
     *            for loading {@link DistributionSet#getModules()}
     * @return DistributionSetBuilder bean
     */
    @Bean
    DistributionSetBuilder distributionSetBuilder(final DistributionSetTypeManagement distributionSetTypeManagement,
            final SoftwareModuleManagement softwareManagement) {
        return new JpaDistributionSetBuilder(distributionSetTypeManagement, softwareManagement);
    }

    @Bean
    TargetBuilder targetBuilder(final TargetTypeManagement targetTypeManagement) {
        return new JpaTargetBuilder(targetTypeManagement);
    }

    /**
     * @param dsTypeManagement
     *            for loading {@link TargetType#getCompatibleDistributionSetTypes()}
     * @return TargetTypeBuilder bean
     */
    @Bean
    TargetTypeBuilder targetTypeBuilder(final DistributionSetTypeManagement dsTypeManagement) {
        return new JpaTargetTypeBuilder(dsTypeManagement);
    }

    @Bean
    SoftwareModuleMetadataBuilder softwareModuleMetadataBuilder(
            final SoftwareModuleManagement softwareModuleManagement) {
        return new JpaSoftwareModuleMetadataBuilder(softwareModuleManagement);
    }

    /**
     * @param softwareManagement
     *            for loading {@link DistributionSetType#getMandatoryModuleTypes()}
     *            and {@link DistributionSetType#getOptionalModuleTypes()}
     * @return DistributionSetTypeBuilder bean
     */
    @Bean
    DistributionSetTypeBuilder distributionSetTypeBuilder(
            final SoftwareModuleTypeManagement softwareModuleTypeManagement) {
        return new JpaDistributionSetTypeBuilder(softwareModuleTypeManagement);
    }

    /**
     * @param softwareModuleTypeManagement
     *            for loading {@link SoftwareModule#getType()}
     * @return SoftwareModuleBuilder bean
     */
    @Bean
    SoftwareModuleBuilder softwareModuleBuilder(final SoftwareModuleTypeManagement softwareModuleTypeManagement) {
        return new JpaSoftwareModuleBuilder(softwareModuleTypeManagement);
    }

    /**
     * @param distributionSetManagement
     *            for loading {@link Rollout#getDistributionSet()}
     * @return RolloutBuilder bean
     */
    @Bean
    RolloutBuilder rolloutBuilder(final DistributionSetManagement distributionSetManagement) {
        return new JpaRolloutBuilder(distributionSetManagement);
    }

    /**
     * @param distributionSetManagement
     *            for loading
     *            {@link TargetFilterQuery#getAutoAssignDistributionSet()}
     * @return TargetFilterQueryBuilder bean
     */
    @Bean
    TargetFilterQueryBuilder targetFilterQueryBuilder(final DistributionSetManagement distributionSetManagement) {
        return new JpaTargetFilterQueryBuilder(distributionSetManagement);
    }

    /**
     * @return the {@link SystemSecurityContext} singleton bean which make it
     *         accessible in beans which cannot access the service directly, e.g.
     *         JPA entities.
     */
    @Bean
    SystemSecurityContextHolder systemSecurityContextHolder() {
        return SystemSecurityContextHolder.getInstance();
    }

    /**
     * @return the {@link TenantConfigurationManagement} singleton bean which make
     *         it accessible in beans which cannot access the service directly, e.g.
     *         JPA entities.
     */
    @Bean
    TenantConfigurationManagementHolder tenantConfigurationManagementHolder() {
        return TenantConfigurationManagementHolder.getInstance();
    }

    /**
     * @return the {@link SystemManagementHolder} singleton bean which holds the
     *         current {@link SystemManagement} service and make it accessible in
     *         beans which cannot access the service directly, e.g. JPA entities.
     */
    @Bean
    SystemManagementHolder systemManagementHolder() {
        return SystemManagementHolder.getInstance();
    }

    /**
     * @return the {@link TenantAwareHolder} singleton bean which holds the current
     *         {@link TenantAware} service and make it accessible in beans which
     *         cannot access the service directly, e.g. JPA entities.
     */
    @Bean
    TenantAwareHolder tenantAwareHolder() {
        return TenantAwareHolder.getInstance();
    }

    /**
     * @return the {@link SecurityTokenGeneratorHolder} singleton bean which holds
     *         the current {@link SecurityTokenGenerator} service and make it
     *         accessible in beans which cannot access the service via injection
     */
    @Bean
    SecurityTokenGeneratorHolder securityTokenGeneratorHolder() {
        return SecurityTokenGeneratorHolder.getInstance();
    }

    /**
     * @return the singleton instance of the {@link EntityInterceptorHolder}
     */
    @Bean
    EntityInterceptorHolder entityInterceptorHolder() {
        return EntityInterceptorHolder.getInstance();
    }

    /**
     *
     * @return the singleton instance of the
     *         {@link AfterTransactionCommitExecutorHolder}
     */
    @Bean
    AfterTransactionCommitExecutorHolder afterTransactionCommitExecutorHolder() {
        return AfterTransactionCommitExecutorHolder.getInstance();
    }

    /**
     * Defines the validation processor bean.
     *
     * @return the {@link MethodValidationPostProcessor}
     */
    @Bean
    public MethodValidationPostProcessor methodValidationPostProcessor() {
        return new MethodValidationPostProcessor();
    }

    /**
     * @return {@link ExceptionMappingAspectHandler} aspect bean
     */
    @Bean
    ExceptionMappingAspectHandler createRepositoryExceptionHandlerAdvice() {
        return new ExceptionMappingAspectHandler();
    }

    @Override
    protected AbstractJpaVendorAdapter createJpaVendorAdapter() {
        return new EclipseLinkJpaVendorAdapter() {
            private final HawkBitEclipseLinkJpaDialect jpaDialect = new HawkBitEclipseLinkJpaDialect();

            @Override
            public EclipseLinkJpaDialect getJpaDialect() {
                return jpaDialect;
            }
        };
    }

    @Override
    protected Map<String, Object> getVendorProperties() {

        final Map<String, Object> properties = Maps.newHashMapWithExpectedSize(7);
        // Turn off dynamic weaving to disable LTW lookup in static weaving mode
        properties.put(PersistenceUnitProperties.WEAVING, "false");
        // needed for reports
        properties.put(PersistenceUnitProperties.ALLOW_NATIVE_SQL_QUERIES, "true");
        // flyway
        properties.put(PersistenceUnitProperties.DDL_GENERATION, "none");
        // Embeed into hawkBit logging
        properties.put(PersistenceUnitProperties.LOGGING_LOGGER, "JavaLogger");
        // Ensure that we flush only at the end of the transaction
        properties.put(PersistenceUnitProperties.PERSISTENCE_CONTEXT_FLUSH_MODE, "COMMIT");
        // Enable batch writing
        properties.put(PersistenceUnitProperties.BATCH_WRITING, "JDBC");
        // Batch size
        properties.put(PersistenceUnitProperties.BATCH_WRITING_SIZE, "500");

        return properties;
    }

    /**
     * {@link MultiTenantJpaTransactionManager} bean.
     *
     * @see org.springframework.boot.autoconfigure.orm.jpa.JpaBaseConfiguration#transactionManager(ObjectProvider)
     * @return a new {@link PlatformTransactionManager}
     */
    @Override
    @Bean
    public PlatformTransactionManager transactionManager(
            final ObjectProvider<TransactionManagerCustomizers> transactionManagerCustomizers) {
        return new MultiTenantJpaTransactionManager();
    }

    /**
     * {@link JpaSystemManagement} bean.
     *
     * @return a new {@link SystemManagement}
     */
    @Bean
    @ConditionalOnMissingBean
    SystemManagement systemManagement(final JpaProperties properties) {
        return new JpaSystemManagement(properties);
    }

    /**
     * {@link JpaDistributionSetManagement} bean.
     *
     * @return a new {@link DistributionSetManagement}
     */
    @Bean
    @ConditionalOnMissingBean
    DistributionSetManagement distributionSetManagement(final EntityManager entityManager,
            final DistributionSetRepository distributionSetRepository,
            final DistributionSetTagManagement distributionSetTagManagement, final SystemManagement systemManagement,
            final DistributionSetTypeManagement distributionSetTypeManagement, final QuotaManagement quotaManagement,
            final DistributionSetMetadataRepository distributionSetMetadataRepository,
            final TargetFilterQueryRepository targetFilterQueryRepository, final ActionRepository actionRepository,
            final EventPublisherHolder eventPublisherHolder, final TenantAware tenantAware,
            final VirtualPropertyReplacer virtualPropertyReplacer,
            final SoftwareModuleRepository softwareModuleRepository,
            final DistributionSetTagRepository distributionSetTagRepository,
            final AfterTransactionCommitExecutor afterCommit, final JpaProperties properties) {
        return new JpaDistributionSetManagement(entityManager, distributionSetRepository, distributionSetTagManagement,
                systemManagement, distributionSetTypeManagement, quotaManagement, distributionSetMetadataRepository,
                targetFilterQueryRepository, actionRepository, eventPublisherHolder, tenantAware,
                virtualPropertyReplacer, softwareModuleRepository, distributionSetTagRepository, afterCommit,
                properties.getDatabase());

    }

    /**
     * {@link JpaDistributionSetManagement} bean.
     *
     * @return a new {@link DistributionSetManagement}
     */
    @Bean
    @ConditionalOnMissingBean
    DistributionSetTypeManagement distributionSetTypeManagement(
            final DistributionSetTypeRepository distributionSetTypeRepository,
            final SoftwareModuleTypeRepository softwareModuleTypeRepository,
            final DistributionSetRepository distributionSetRepository, final TargetTypeRepository targetTypeRepository,
            final VirtualPropertyReplacer virtualPropertyReplacer, final JpaProperties properties,
            final QuotaManagement quotaManagement) {
        return new JpaDistributionSetTypeManagement(distributionSetTypeRepository, softwareModuleTypeRepository,
                distributionSetRepository, targetTypeRepository, virtualPropertyReplacer, properties.getDatabase(),
                quotaManagement);
    }

    /**
     * {@link JpaTargetTypeManagement} bean.
     *
     * @return a new {@link TargetTypeManagement}
     */
    @Bean
    @ConditionalOnMissingBean
    TargetTypeManagement targetTypeManagement(final TargetTypeRepository targetTypeRepository,
            final TargetRepository targetRepository, final DistributionSetTypeRepository distributionSetTypeRepository,
            final VirtualPropertyReplacer virtualPropertyReplacer, final JpaProperties properties,
            final QuotaManagement quotaManagement) {
        return new JpaTargetTypeManagement(targetTypeRepository, targetRepository, distributionSetTypeRepository,
                virtualPropertyReplacer, properties.getDatabase(), quotaManagement);
    }

    /**
     * {@link JpaTenantStatsManagement} bean.
     *
     * @return a new {@link TenantStatsManagement}
     */
    @Bean
    @ConditionalOnMissingBean
    TenantStatsManagement tenantStatsManagement() {
        return new JpaTenantStatsManagement();
    }

    /**
     * {@link JpaTenantConfigurationManagement} bean.
     *
     * @return a new {@link TenantConfigurationManagement}
     */
    @Bean
    @ConditionalOnMissingBean
    TenantConfigurationManagement tenantConfigurationManagement() {
        return new JpaTenantConfigurationManagement();
    }

    /**
     * {@link JpaTargetManagement} bean.
     *
     * @return a new {@link JpaTargetManagement}
     */
    @Bean
    @ConditionalOnMissingBean
    TargetManagement targetManagement(final EntityManager entityManager, final QuotaManagement quotaManagement,
            final TargetRepository targetRepository, final TargetMetadataRepository targetMetadataRepository,
            final RolloutGroupRepository rolloutGroupRepository,
            final TargetFilterQueryRepository targetFilterQueryRepository,
            final TargetTypeRepository targetTypeRepository, final TargetTagRepository targetTagRepository,
            final EventPublisherHolder eventPublisherHolder, final TenantAware tenantAware,
            final AfterTransactionCommitExecutor afterCommit, final VirtualPropertyReplacer virtualPropertyReplacer,
            final JpaProperties properties, final DistributionSetManagement distributionSetManagement) {
        return new JpaTargetManagement(entityManager, distributionSetManagement, quotaManagement, targetRepository,
                targetTypeRepository, targetMetadataRepository, rolloutGroupRepository, targetFilterQueryRepository,
                targetTagRepository, eventPublisherHolder, tenantAware, afterCommit, virtualPropertyReplacer,
                properties.getDatabase());
    }

    /**
     * {@link JpaTargetFilterQueryManagement} bean.
     *
     * @param targetFilterQueryRepository
     *            holding {@link TargetFilterQuery} entities
     * @param targetManagement
     *            managing {@link Target} entities
     * @param virtualPropertyReplacer
     *            for RSQL handling
     * @param distributionSetManagement
     *            for auto assign DS access
     * @param quotaManagement
     *            to access quotas
     * @param properties
     *            JPA properties
     * @param tenantAware
     *            the {@link TenantAware} bean holding the tenant information
     *
     * @return a new {@link TargetFilterQueryManagement}
     */
    @Bean
    @ConditionalOnMissingBean
    TargetFilterQueryManagement targetFilterQueryManagement(
            final TargetFilterQueryRepository targetFilterQueryRepository, final TargetManagement targetManagement,
            final VirtualPropertyReplacer virtualPropertyReplacer,
            final DistributionSetManagement distributionSetManagement, final QuotaManagement quotaManagement,
            final JpaProperties properties, final TenantConfigurationManagement tenantConfigurationManagement,
            final SystemSecurityContext systemSecurityContext, final TenantAware tenantAware) {
        return new JpaTargetFilterQueryManagement(targetFilterQueryRepository, targetManagement,
                virtualPropertyReplacer, distributionSetManagement, quotaManagement, properties.getDatabase(),
                tenantConfigurationManagement, systemSecurityContext, tenantAware);
    }

    /**
     * {@link JpaTargetTagManagement} bean.
     *
     * @return a new {@link TargetTagManagement}
     */
    @Bean
    @ConditionalOnMissingBean
    TargetTagManagement targetTagManagement(final TargetTagRepository targetTagRepository,
            final TargetRepository targetRepository, final VirtualPropertyReplacer virtualPropertyReplacer,
            final JpaProperties properties) {
        return new JpaTargetTagManagement(targetTagRepository, targetRepository, virtualPropertyReplacer,
                properties.getDatabase());
    }

    /**
     * {@link JpaDistributionSetTagManagement} bean.
     *
     * @return a new {@link JpaDistributionSetTagManagement}
     */
    @Bean
    @ConditionalOnMissingBean
    DistributionSetTagManagement distributionSetTagManagement(
            final DistributionSetTagRepository distributionSetTagRepository,
            final DistributionSetRepository distributionSetRepository,
            final VirtualPropertyReplacer virtualPropertyReplacer, final JpaProperties properties) {
        return new JpaDistributionSetTagManagement(distributionSetTagRepository, distributionSetRepository,
                virtualPropertyReplacer, properties.getDatabase());
    }

    /**
     * {@link JpaSoftwareModuleManagement} bean.
     *
     * @return a new {@link SoftwareModuleManagement}
     */
    @Bean
    @ConditionalOnMissingBean
    SoftwareModuleManagement softwareModuleManagement(final EntityManager entityManager,
            final DistributionSetRepository distributionSetRepository,
            final SoftwareModuleRepository softwareModuleRepository,
            final SoftwareModuleMetadataRepository softwareModuleMetadataRepository,
            final SoftwareModuleTypeRepository softwareModuleTypeRepository, final AuditorAware<String> auditorProvider,
            final ArtifactManagement artifactManagement, final QuotaManagement quotaManagement,
            final VirtualPropertyReplacer virtualPropertyReplacer, final JpaProperties properties,
            @Autowired(required = false) final ArtifactEncryption artifactEncryption) {
        return new JpaSoftwareModuleManagement(entityManager, distributionSetRepository, softwareModuleRepository,
                softwareModuleMetadataRepository, softwareModuleTypeRepository, auditorProvider, artifactManagement,
                quotaManagement, virtualPropertyReplacer, properties.getDatabase(), artifactEncryption);
    }

    /**
     * {@link JpaSoftwareModuleTypeManagement} bean.
     *
     * @return a new {@link SoftwareModuleTypeManagement}
     */
    @Bean
    @ConditionalOnMissingBean
    SoftwareModuleTypeManagement softwareModuleTypeManagement(
            final DistributionSetTypeRepository distributionSetTypeRepository,
            final SoftwareModuleTypeRepository softwareModuleTypeRepository,
            final VirtualPropertyReplacer virtualPropertyReplacer,
            final SoftwareModuleRepository softwareModuleRepository, final JpaProperties properties) {
        return new JpaSoftwareModuleTypeManagement(distributionSetTypeRepository, softwareModuleTypeRepository,
                virtualPropertyReplacer, softwareModuleRepository, properties.getDatabase());
    }

    @Bean
    @ConditionalOnMissingBean
    RolloutExecutor rolloutExecutor(final RolloutTargetGroupRepository rolloutTargetGroupRepository,
            final EntityManager entityManager, final RolloutRepository rolloutRepository,
            final ActionRepository actionRepository, final RolloutGroupRepository rolloutGroupRepository,
            final AfterTransactionCommitExecutor afterCommit, final TenantAware tenantAware,
            final RolloutGroupManagement rolloutGroupManagement, final QuotaManagement quotaManagement,
            final DeploymentManagement deploymentManagement, final TargetManagement targetManagement,
            final EventPublisherHolder eventPublisherHolder, final PlatformTransactionManager txManager,
            final RolloutApprovalStrategy rolloutApprovalStrategy, final ApplicationContext context) {
        return new JpaRolloutExecutor(rolloutTargetGroupRepository, entityManager, rolloutRepository, actionRepository,
                rolloutGroupRepository, afterCommit, tenantAware, rolloutGroupManagement, quotaManagement,
                deploymentManagement, targetManagement, eventPublisherHolder, txManager, rolloutApprovalStrategy,
                context);
    }

    @Bean
    @ConditionalOnMissingBean
    RolloutManagement rolloutManagement(final TargetManagement targetManagement,
            final DistributionSetManagement distributionSetManagement, final EventPublisherHolder eventPublisherHolder,
            final VirtualPropertyReplacer virtualPropertyReplacer, final PlatformTransactionManager txManager,
            final TenantAware tenantAware, final LockRegistry lockRegistry, final JpaProperties properties,
            final RolloutApprovalStrategy rolloutApprovalStrategy,
            final TenantConfigurationManagement tenantConfigurationManagement,
            final SystemSecurityContext systemSecurityContext, final RolloutExecutor rolloutExecutor) {
        return new JpaRolloutManagement(targetManagement, distributionSetManagement, eventPublisherHolder,
                virtualPropertyReplacer, txManager, tenantAware, lockRegistry, properties.getDatabase(),
                rolloutApprovalStrategy, tenantConfigurationManagement, systemSecurityContext, rolloutExecutor);
    }

    /**
     * {@link DefaultRolloutApprovalStrategy} bean.
     *
     * @return a new {@link RolloutApprovalStrategy}
     */
    @Bean
    @ConditionalOnMissingBean
    RolloutApprovalStrategy rolloutApprovalStrategy(final UserDetailsService userDetailsService,
            final TenantConfigurationManagement tenantConfigurationManagement,
            final SystemSecurityContext systemSecurityContext) {
        return new DefaultRolloutApprovalStrategy(userDetailsService, tenantConfigurationManagement,
                systemSecurityContext);
    }

    /**
     * {@link JpaRolloutGroupManagement} bean.
     *
     * @return a new {@link RolloutGroupManagement}
     */
    @Bean
    @ConditionalOnMissingBean
    RolloutGroupManagement rolloutGroupManagement(final RolloutGroupRepository rolloutGroupRepository,
            final RolloutRepository rolloutRepository, final ActionRepository actionRepository,
            final TargetRepository targetRepository, final EntityManager entityManager,
            final VirtualPropertyReplacer virtualPropertyReplacer, final RolloutStatusCache rolloutStatusCache,
            final JpaProperties properties) {
        return new JpaRolloutGroupManagement(rolloutGroupRepository, rolloutRepository, actionRepository,
                targetRepository, entityManager, virtualPropertyReplacer, rolloutStatusCache, properties.getDatabase());
    }

    /**
     * {@link JpaDeploymentManagement} bean.
     *
     * @return a new {@link DeploymentManagement}
     */
    @Bean
    @ConditionalOnMissingBean
    DeploymentManagement deploymentManagement(final EntityManager entityManager,
            final ActionRepository actionRepository, final DistributionSetRepository distributionSetRepository,
            final DistributionSetManagement distributionSetManagement, final TargetRepository targetRepository,
            final ActionStatusRepository actionStatusRepository, final AuditorAware<String> auditorProvider,
            final EventPublisherHolder eventPublisherHolder, final AfterTransactionCommitExecutor afterCommit,
            final VirtualPropertyReplacer virtualPropertyReplacer, final PlatformTransactionManager txManager,
            final TenantConfigurationManagement tenantConfigurationManagement, final QuotaManagement quotaManagement,
            final SystemSecurityContext systemSecurityContext, final TenantAware tenantAware,
            final JpaProperties properties, final RepositoryProperties repositoryProperties) {
        return new JpaDeploymentManagement(entityManager, actionRepository, distributionSetManagement,
                distributionSetRepository, targetRepository, actionStatusRepository, auditorProvider,
                eventPublisherHolder, afterCommit, virtualPropertyReplacer, txManager, tenantConfigurationManagement,
                quotaManagement, systemSecurityContext, tenantAware, properties.getDatabase(), repositoryProperties);
    }

    /**
     * {@link JpaControllerManagement} bean.
     *
     * @return a new {@link ControllerManagement}
     */
    @Bean
    @ConditionalOnMissingBean
    ControllerManagement controllerManagement(final ScheduledExecutorService executorService,
            final RepositoryProperties repositoryProperties, final ActionRepository actionRepository) {
        return new JpaControllerManagement(executorService, repositoryProperties, actionRepository);
    }

    @Bean
    @ConditionalOnMissingBean
    ArtifactManagement artifactManagement(final LocalArtifactRepository localArtifactRepository,
            final SoftwareModuleRepository softwareModuleRepository, final ArtifactRepository artifactRepository,
            final QuotaManagement quotaManagement, final TenantAware tenantAware,
            @Autowired(required = false) final ArtifactEncryption artifactEncryption) {
        return new JpaArtifactManagement(localArtifactRepository, softwareModuleRepository, artifactRepository,
                quotaManagement, tenantAware, artifactEncryption);
    }

    /**
     * {@link JpaEntityFactory} bean.
     *
     * @return a new {@link EntityFactory}
     */
    @Bean
    @ConditionalOnMissingBean
    EntityFactory entityFactory() {
        return new JpaEntityFactory();
    }

    /**
     * {@link EventEntityManagerHolder} bean.
     *
     * @return a new {@link EventEntityManagerHolder}
     */
    @Bean
    @ConditionalOnMissingBean
    EventEntityManagerHolder eventEntityManagerHolder() {
        return EventEntityManagerHolder.getInstance();
    }

    /**
     * {@link EventEntityManager} bean.
     *
     * @param aware
     *            the tenant aware
     * @param entityManager
     *            the entitymanager
     * @return a new {@link EventEntityManager}
     */
    @Bean
    @ConditionalOnMissingBean
    EventEntityManager eventEntityManager(final TenantAware aware, final EntityManager entityManager) {
        return new JpaEventEntityManager(aware, entityManager);
    }

    /**
     * {@link AutoAssignChecker} bean.
     *
     * @param targetFilterQueryManagement
     *            to get all target filter queries
     * @param targetManagement
     *            to get targets
     * @param deploymentManagement
     *            to assign distribution sets to targets
     * @param transactionManager
     *            to run transactions
     * @return a new {@link AutoAssignChecker}
     */
    @Bean
    @ConditionalOnMissingBean
    AutoAssignExecutor autoAssignExecutor(final TargetFilterQueryManagement targetFilterQueryManagement,
            final TargetManagement targetManagement, final DeploymentManagement deploymentManagement,
            final PlatformTransactionManager transactionManager, final TenantAware tenantAware) {
        return new AutoAssignChecker(targetFilterQueryManagement, targetManagement, deploymentManagement,
                transactionManager, tenantAware);
    }

    /**
     * {@link AutoAssignScheduler} bean.
     *
     * Note: does not activate in test profile, otherwise it is hard to test the
     * auto assign functionality.
     *
     * @param tenantAware
     *            to run as specific tenant
     * @param systemManagement
     *            to find all tenants
     * @param systemSecurityContext
     *            to run as system
     * @param autoAssignChecker
     *            to run a check as tenant
     * @param lockRegistry
     *            to lock the tenant for auto assignment
     * @return a new {@link AutoAssignChecker}
     */
    @Bean
    @ConditionalOnMissingBean
    // don't active the auto assign scheduler in test, otherwise it is hard to
    // test
    @Profile("!test")
    @ConditionalOnProperty(prefix = "hawkbit.autoassign.scheduler", name = "enabled", matchIfMissing = true)
    AutoAssignScheduler autoAssignScheduler(final SystemManagement systemManagement,
            final SystemSecurityContext systemSecurityContext, final AutoAssignExecutor autoAssignExecutor,
            final LockRegistry lockRegistry) {
        return new AutoAssignScheduler(systemManagement, systemSecurityContext, autoAssignExecutor, lockRegistry);
    }

    /**
     * {@link AutoActionCleanup} bean.
     *
     * @param deploymentManagement
     *            Deployment management service
     * @param configManagement
     *            Tenant configuration service
     *
     * @return a new {@link AutoActionCleanup} bean
     */
    @Bean
    CleanupTask actionCleanup(final DeploymentManagement deploymentManagement,
            final TenantConfigurationManagement configManagement) {
        return new AutoActionCleanup(deploymentManagement, configManagement);
    }

    /**
     * {@link AutoCleanupScheduler} bean.
     *
     * @param systemManagement
     *            to find all tenants
     * @param systemSecurityContext
     *            to run as system
     * @param lockRegistry
     *            to lock the tenant for auto assignment
     * @param cleanupTasks
     *            a list of cleanup tasks
     *
     * @return a new {@link AutoCleanupScheduler} bean
     */
    @Bean
    @ConditionalOnMissingBean
    @Profile("!test")
    @ConditionalOnProperty(prefix = "hawkbit.autocleanup.scheduler", name = "enabled", matchIfMissing = true)
    AutoCleanupScheduler autoCleanupScheduler(final SystemManagement systemManagement,
            final SystemSecurityContext systemSecurityContext, final LockRegistry lockRegistry,
            final List<CleanupTask> cleanupTasks) {
        return new AutoCleanupScheduler(systemManagement, systemSecurityContext, lockRegistry, cleanupTasks);
    }

    /**
     * {@link RolloutScheduler} bean.
     *
     * Note: does not activate in test profile, otherwise it is hard to test the
     * rollout handling functionality.
     *
     * @param systemManagement
     *            to find all tenants
     * @param rolloutManagement
     *            to run the rollout handler
     * @param systemSecurityContext
     *            to run as system
     * @return a new {@link RolloutScheduler} bean.
     */
    @Bean
    @ConditionalOnMissingBean
    @Profile("!test")
    @ConditionalOnProperty(prefix = "hawkbit.rollout.scheduler", name = "enabled", matchIfMissing = true)
    RolloutScheduler rolloutScheduler(final TenantAware tenantAware, final SystemManagement systemManagement,
            final RolloutManagement rolloutManagement, final SystemSecurityContext systemSecurityContext) {
        return new RolloutScheduler(systemManagement, rolloutManagement, systemSecurityContext);
    }

    /**
     * Creates the {@link RsqlVisitorFactory} bean.
     *
     * @return A new {@link RsqlVisitorFactory} bean.
     */
    @Bean
    @ConditionalOnMissingBean
    RsqlVisitorFactory rsqlVisitorFactory() {
        return new DefaultRsqlVisitorFactory();
    }

    /**
     * Obtains the {@link RsqlVisitorFactoryHolder} bean.
     *
     * @return The {@link RsqlVisitorFactoryHolder} singleton.
     */
    @Bean
    RsqlVisitorFactoryHolder rsqlVisitorFactoryHolder() {
        return RsqlVisitorFactoryHolder.getInstance();
    }

    /**
     * {@link JpaDistributionSetInvalidationManagement} bean.
     *
     * @return a new {@link JpaDistributionSetInvalidationManagement}
     */
    @Bean
    @ConditionalOnMissingBean
    JpaDistributionSetInvalidationManagement distributionSetInvalidationManagement(
            final DistributionSetManagement distributionSetManagement, final RolloutManagement rolloutManagement,
            final DeploymentManagement deploymentManagement,
            final TargetFilterQueryManagement targetFilterQueryManagement, final PlatformTransactionManager txManager,
            final RepositoryProperties repositoryProperties, final TenantAware tenantAware,
            final LockRegistry lockRegistry) {
        return new JpaDistributionSetInvalidationManagement(distributionSetManagement, rolloutManagement,
                deploymentManagement, targetFilterQueryManagement, txManager, repositoryProperties, tenantAware,
                lockRegistry);
    }
<<<<<<< HEAD
=======

    /**
     * Our default {@link BaseRepositoryTypeProvider} bean always provides the NoCountBaseRepository
     *
     * @return a {@link BaseRepositoryTypeProvider} bean
     */
    @Bean
    @ConditionalOnMissingBean
    BaseRepositoryTypeProvider baseRepositoryTypeProvider() {
        return new NoCountBaseRepositoryTypeProvider();

    }
>>>>>>> dea6fa3c
}<|MERGE_RESOLUTION|>--- conflicted
+++ resolved
@@ -247,7 +247,8 @@
 
     /**
      * @param dsTypeManagement
-     *            for loading {@link TargetType#getCompatibleDistributionSetTypes()}
+     *            for loading
+     *            {@link TargetType#getCompatibleDistributionSetTypes()}
      * @return TargetTypeBuilder bean
      */
     @Bean
@@ -263,8 +264,9 @@
 
     /**
      * @param softwareManagement
-     *            for loading {@link DistributionSetType#getMandatoryModuleTypes()}
-     *            and {@link DistributionSetType#getOptionalModuleTypes()}
+     *            for loading
+     *            {@link DistributionSetType#getMandatoryModuleTypes()} and
+     *            {@link DistributionSetType#getOptionalModuleTypes()}
      * @return DistributionSetTypeBuilder bean
      */
     @Bean
@@ -306,8 +308,8 @@
 
     /**
      * @return the {@link SystemSecurityContext} singleton bean which make it
-     *         accessible in beans which cannot access the service directly, e.g.
-     *         JPA entities.
+     *         accessible in beans which cannot access the service directly,
+     *         e.g. JPA entities.
      */
     @Bean
     SystemSecurityContextHolder systemSecurityContextHolder() {
@@ -315,9 +317,9 @@
     }
 
     /**
-     * @return the {@link TenantConfigurationManagement} singleton bean which make
-     *         it accessible in beans which cannot access the service directly, e.g.
-     *         JPA entities.
+     * @return the {@link TenantConfigurationManagement} singleton bean which
+     *         make it accessible in beans which cannot access the service
+     *         directly, e.g. JPA entities.
      */
     @Bean
     TenantConfigurationManagementHolder tenantConfigurationManagementHolder() {
@@ -326,8 +328,9 @@
 
     /**
      * @return the {@link SystemManagementHolder} singleton bean which holds the
-     *         current {@link SystemManagement} service and make it accessible in
-     *         beans which cannot access the service directly, e.g. JPA entities.
+     *         current {@link SystemManagement} service and make it accessible
+     *         in beans which cannot access the service directly, e.g. JPA
+     *         entities.
      */
     @Bean
     SystemManagementHolder systemManagementHolder() {
@@ -335,9 +338,10 @@
     }
 
     /**
-     * @return the {@link TenantAwareHolder} singleton bean which holds the current
-     *         {@link TenantAware} service and make it accessible in beans which
-     *         cannot access the service directly, e.g. JPA entities.
+     * @return the {@link TenantAwareHolder} singleton bean which holds the
+     *         current {@link TenantAware} service and make it accessible in
+     *         beans which cannot access the service directly, e.g. JPA
+     *         entities.
      */
     @Bean
     TenantAwareHolder tenantAwareHolder() {
@@ -345,9 +349,10 @@
     }
 
     /**
-     * @return the {@link SecurityTokenGeneratorHolder} singleton bean which holds
-     *         the current {@link SecurityTokenGenerator} service and make it
-     *         accessible in beans which cannot access the service via injection
+     * @return the {@link SecurityTokenGeneratorHolder} singleton bean which
+     *         holds the current {@link SecurityTokenGenerator} service and make
+     *         it accessible in beans which cannot access the service via
+     *         injection
      */
     @Bean
     SecurityTokenGeneratorHolder securityTokenGeneratorHolder() {
@@ -942,11 +947,10 @@
                 deploymentManagement, targetFilterQueryManagement, txManager, repositoryProperties, tenantAware,
                 lockRegistry);
     }
-<<<<<<< HEAD
-=======
-
-    /**
-     * Our default {@link BaseRepositoryTypeProvider} bean always provides the NoCountBaseRepository
+
+    /**
+     * Our default {@link BaseRepositoryTypeProvider} bean always provides the
+     * NoCountBaseRepository
      *
      * @return a {@link BaseRepositoryTypeProvider} bean
      */
@@ -956,5 +960,4 @@
         return new NoCountBaseRepositoryTypeProvider();
 
     }
->>>>>>> dea6fa3c
 }