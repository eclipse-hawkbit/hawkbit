/**
 * Copyright (c) 2015 Bosch Software Innovations GmbH and others.
 *
 * All rights reserved. This program and the accompanying materials
 * are made available under the terms of the Eclipse Public License v1.0
 * which accompanies this distribution, and is available at
 * http://www.eclipse.org/legal/epl-v10.html
 */
package org.eclipse.hawkbit.repository.jpa;

import java.util.List;
import java.util.Map;
import java.util.concurrent.ScheduledExecutorService;

import javax.persistence.EntityManager;
import javax.sql.DataSource;

import org.eclipse.hawkbit.artifact.repository.ArtifactRepository;
import org.eclipse.hawkbit.repository.ArtifactManagement;
import org.eclipse.hawkbit.repository.ControllerManagement;
import org.eclipse.hawkbit.repository.DeploymentManagement;
import org.eclipse.hawkbit.repository.DistributionSetManagement;
import org.eclipse.hawkbit.repository.DistributionSetTagManagement;
import org.eclipse.hawkbit.repository.DistributionSetTypeManagement;
import org.eclipse.hawkbit.repository.EntityFactory;
import org.eclipse.hawkbit.repository.PropertiesQuotaManagement;
import org.eclipse.hawkbit.repository.QuotaManagement;
import org.eclipse.hawkbit.repository.RepositoryDefaultConfiguration;
import org.eclipse.hawkbit.repository.RepositoryProperties;
import org.eclipse.hawkbit.repository.RolloutApprovalStrategy;
import org.eclipse.hawkbit.repository.RolloutGroupManagement;
import org.eclipse.hawkbit.repository.RolloutManagement;
import org.eclipse.hawkbit.repository.RolloutStatusCache;
import org.eclipse.hawkbit.repository.SoftwareModuleManagement;
import org.eclipse.hawkbit.repository.SoftwareModuleTypeManagement;
import org.eclipse.hawkbit.repository.SystemManagement;
import org.eclipse.hawkbit.repository.TargetFilterQueryManagement;
import org.eclipse.hawkbit.repository.TargetManagement;
import org.eclipse.hawkbit.repository.TargetTagManagement;
import org.eclipse.hawkbit.repository.TenantConfigurationManagement;
import org.eclipse.hawkbit.repository.TenantStatsManagement;
import org.eclipse.hawkbit.repository.builder.DistributionSetBuilder;
import org.eclipse.hawkbit.repository.builder.DistributionSetTypeBuilder;
import org.eclipse.hawkbit.repository.builder.RolloutBuilder;
import org.eclipse.hawkbit.repository.builder.SoftwareModuleBuilder;
import org.eclipse.hawkbit.repository.builder.SoftwareModuleMetadataBuilder;
import org.eclipse.hawkbit.repository.builder.TargetFilterQueryBuilder;
import org.eclipse.hawkbit.repository.event.ApplicationEventFilter;
import org.eclipse.hawkbit.repository.event.remote.EventEntityManager;
import org.eclipse.hawkbit.repository.event.remote.EventEntityManagerHolder;
import org.eclipse.hawkbit.repository.event.remote.TargetPollEvent;
import org.eclipse.hawkbit.repository.jpa.aspects.ExceptionMappingAspectHandler;
import org.eclipse.hawkbit.repository.jpa.autoassign.AutoAssignChecker;
import org.eclipse.hawkbit.repository.jpa.autoassign.AutoAssignScheduler;
import org.eclipse.hawkbit.repository.jpa.autocleanup.AutoActionCleanup;
import org.eclipse.hawkbit.repository.jpa.autocleanup.AutoCleanupScheduler;
import org.eclipse.hawkbit.repository.jpa.autocleanup.CleanupTask;
import org.eclipse.hawkbit.repository.jpa.builder.JpaDistributionSetBuilder;
import org.eclipse.hawkbit.repository.jpa.builder.JpaDistributionSetTypeBuilder;
import org.eclipse.hawkbit.repository.jpa.builder.JpaRolloutBuilder;
import org.eclipse.hawkbit.repository.jpa.builder.JpaSoftwareModuleBuilder;
import org.eclipse.hawkbit.repository.jpa.builder.JpaSoftwareModuleMetadataBuilder;
import org.eclipse.hawkbit.repository.jpa.builder.JpaTargetFilterQueryBuilder;
import org.eclipse.hawkbit.repository.jpa.configuration.MultiTenantJpaTransactionManager;
import org.eclipse.hawkbit.repository.jpa.event.JpaEventEntityManager;
import org.eclipse.hawkbit.repository.jpa.executor.AfterTransactionCommitDefaultServiceExecutor;
import org.eclipse.hawkbit.repository.jpa.executor.AfterTransactionCommitExecutor;
import org.eclipse.hawkbit.repository.jpa.model.helper.AfterTransactionCommitExecutorHolder;
import org.eclipse.hawkbit.repository.jpa.model.helper.EntityInterceptorHolder;
import org.eclipse.hawkbit.repository.jpa.model.helper.SecurityTokenGeneratorHolder;
import org.eclipse.hawkbit.repository.jpa.model.helper.SystemSecurityContextHolder;
import org.eclipse.hawkbit.repository.jpa.model.helper.TenantAwareHolder;
import org.eclipse.hawkbit.repository.jpa.rollout.RolloutScheduler;
import org.eclipse.hawkbit.repository.jpa.rollout.condition.PauseRolloutGroupAction;
import org.eclipse.hawkbit.repository.jpa.rollout.condition.StartNextGroupRolloutGroupSuccessAction;
import org.eclipse.hawkbit.repository.jpa.rollout.condition.ThresholdRolloutGroupErrorCondition;
import org.eclipse.hawkbit.repository.jpa.rollout.condition.ThresholdRolloutGroupSuccessCondition;
import org.eclipse.hawkbit.repository.jpa.rsql.RsqlParserValidationOracle;
import org.eclipse.hawkbit.repository.model.DistributionSet;
import org.eclipse.hawkbit.repository.model.DistributionSetType;
import org.eclipse.hawkbit.repository.model.Rollout;
import org.eclipse.hawkbit.repository.model.SoftwareModule;
import org.eclipse.hawkbit.repository.model.Target;
import org.eclipse.hawkbit.repository.model.TargetFilterQuery;
import org.eclipse.hawkbit.repository.model.helper.EventPublisherHolder;
import org.eclipse.hawkbit.repository.model.helper.SystemManagementHolder;
import org.eclipse.hawkbit.repository.model.helper.TenantConfigurationManagementHolder;
import org.eclipse.hawkbit.repository.rsql.RsqlValidationOracle;
import org.eclipse.hawkbit.repository.rsql.VirtualPropertyReplacer;
import org.eclipse.hawkbit.security.HawkbitSecurityProperties;
import org.eclipse.hawkbit.security.SecurityTokenGenerator;
import org.eclipse.hawkbit.security.SystemSecurityContext;
import org.eclipse.hawkbit.tenancy.TenantAware;
import org.eclipse.persistence.config.PersistenceUnitProperties;
import org.springframework.beans.factory.ObjectProvider;
import org.springframework.boot.autoconfigure.AutoConfigureAfter;
import org.springframework.boot.autoconfigure.condition.ConditionalOnMissingBean;
import org.springframework.boot.autoconfigure.condition.ConditionalOnProperty;
import org.springframework.boot.autoconfigure.domain.EntityScan;
import org.springframework.boot.autoconfigure.jdbc.DataSourceAutoConfiguration;
import org.springframework.boot.autoconfigure.orm.jpa.JpaBaseConfiguration;
import org.springframework.boot.autoconfigure.orm.jpa.JpaProperties;
import org.springframework.boot.autoconfigure.transaction.TransactionManagerCustomizers;
import org.springframework.context.ApplicationContext;
import org.springframework.context.annotation.Bean;
import org.springframework.context.annotation.Configuration;
import org.springframework.context.annotation.EnableAspectJAutoProxy;
import org.springframework.context.annotation.Import;
import org.springframework.context.annotation.Profile;
import org.springframework.context.annotation.PropertySource;
import org.springframework.data.domain.AuditorAware;
import org.springframework.data.jpa.repository.config.EnableJpaAuditing;
import org.springframework.data.jpa.repository.config.EnableJpaRepositories;
import org.springframework.integration.support.locks.LockRegistry;
import org.springframework.orm.jpa.vendor.AbstractJpaVendorAdapter;
import org.springframework.orm.jpa.vendor.EclipseLinkJpaDialect;
import org.springframework.orm.jpa.vendor.EclipseLinkJpaVendorAdapter;
import org.springframework.retry.annotation.EnableRetry;
import org.springframework.scheduling.annotation.EnableScheduling;
import org.springframework.security.core.userdetails.UserDetailsService;
import org.springframework.transaction.PlatformTransactionManager;
import org.springframework.transaction.annotation.EnableTransactionManagement;
import org.springframework.transaction.jta.JtaTransactionManager;
import org.springframework.validation.beanvalidation.MethodValidationPostProcessor;

import com.google.common.collect.Maps;

/**
 * General configuration for hawkBit's Repository.
 *
 */
@EnableJpaRepositories("org.eclipse.hawkbit.repository.jpa")
@EnableTransactionManagement
@EnableJpaAuditing
@EnableAspectJAutoProxy
@Configuration
@EnableScheduling
@EnableRetry
@EntityScan("org.eclipse.hawkbit.repository.jpa.model")
@PropertySource("classpath:/hawkbit-jpa-defaults.properties")
@Import({ RepositoryDefaultConfiguration.class, DataSourceAutoConfiguration.class,
        SystemManagementCacheKeyGenerator.class })
@AutoConfigureAfter(DataSourceAutoConfiguration.class)
public class RepositoryApplicationConfiguration extends JpaBaseConfiguration {

    protected RepositoryApplicationConfiguration(final DataSource dataSource, final JpaProperties properties,
            final ObjectProvider<JtaTransactionManager> jtaTransactionManagerProvider,
            final ObjectProvider<TransactionManagerCustomizers> transactionManagerCustomizers) {
        super(dataSource, properties, jtaTransactionManagerProvider, transactionManagerCustomizers);
    }

    @Bean
    @ConditionalOnMissingBean
    PauseRolloutGroupAction pauseRolloutGroupAction(final RolloutManagement rolloutManagement,
            final RolloutGroupRepository rolloutGroupRepository, final SystemSecurityContext systemSecurityContext) {
        return new PauseRolloutGroupAction(rolloutManagement, rolloutGroupRepository, systemSecurityContext);
    }

    @Bean
    @ConditionalOnMissingBean
    StartNextGroupRolloutGroupSuccessAction startNextRolloutGroupAction(
            final RolloutGroupRepository rolloutGroupRepository, final DeploymentManagement deploymentManagement,
            final SystemSecurityContext systemSecurityContext) {
        return new StartNextGroupRolloutGroupSuccessAction(rolloutGroupRepository, deploymentManagement,
                systemSecurityContext);
    }

    @Bean
    @ConditionalOnMissingBean
    ThresholdRolloutGroupErrorCondition thresholdRolloutGroupErrorCondition(final ActionRepository actionRepository) {
        return new ThresholdRolloutGroupErrorCondition(actionRepository);
    }

    @Bean
    @ConditionalOnMissingBean
    ThresholdRolloutGroupSuccessCondition thresholdRolloutGroupSuccessCondition(
            final ActionRepository actionRepository) {
        return new ThresholdRolloutGroupSuccessCondition(actionRepository);
    }

    @Bean
    @ConditionalOnMissingBean
    SystemManagementCacheKeyGenerator systemManagementCacheKeyGenerator() {
        return new SystemManagementCacheKeyGenerator();
    }

    @Bean
    @ConditionalOnMissingBean
    AfterTransactionCommitDefaultServiceExecutor afterTransactionCommitDefaultServiceExecutor() {
        return new AfterTransactionCommitDefaultServiceExecutor();
    }

    @Bean
    @ConditionalOnMissingBean
    NoCountPagingRepository noCountPagingRepository() {
        return new NoCountPagingRepository();
    }

    @Bean
    @ConditionalOnMissingBean
    RsqlValidationOracle rsqlValidationOracle() {
        return new RsqlParserValidationOracle();
    }

    @Bean
    @ConditionalOnMissingBean
    QuotaManagement staticQuotaManagement(final HawkbitSecurityProperties securityProperties) {
        return new PropertiesQuotaManagement(securityProperties);
    }

    @Bean
    @ConditionalOnMissingBean
    RolloutStatusCache rolloutStatusCache(final TenantAware tenantAware) {
        return new RolloutStatusCache(tenantAware);
    }

    @Bean
    @ConditionalOnMissingBean
    ApplicationEventFilter applicationEventFilter(final RepositoryProperties repositoryProperties) {
        return e -> e instanceof TargetPollEvent && !repositoryProperties.isPublishTargetPollEvent();
    }

    /**
     * @param distributionSetTypeManagement
     *            to loading the {@link DistributionSetType}
     * @param softwareManagement
     *            for loading {@link DistributionSet#getModules()}
     * @return DistributionSetBuilder bean
     */
    @Bean
    DistributionSetBuilder distributionSetBuilder(final DistributionSetTypeManagement distributionSetTypeManagement,
            final SoftwareModuleManagement softwareManagement) {
        return new JpaDistributionSetBuilder(distributionSetTypeManagement, softwareManagement);
    }

    @Bean
    SoftwareModuleMetadataBuilder softwareModuleMetadataBuilder(
            final SoftwareModuleManagement softwareModuleManagement) {
        return new JpaSoftwareModuleMetadataBuilder(softwareModuleManagement);
    }

    /**
     * @param softwareManagement
     *            for loading
     *            {@link DistributionSetType#getMandatoryModuleTypes()} and
     *            {@link DistributionSetType#getOptionalModuleTypes()}
     * @return DistributionSetTypeBuilder bean
     */
    @Bean
    DistributionSetTypeBuilder distributionSetTypeBuilder(
            final SoftwareModuleTypeManagement softwareModuleTypeManagement) {
        return new JpaDistributionSetTypeBuilder(softwareModuleTypeManagement);
    }

    /**
     * @param softwareModuleTypeManagement
     *            for loading {@link SoftwareModule#getType()}
     * @return SoftwareModuleBuilder bean
     */
    @Bean
    SoftwareModuleBuilder softwareModuleBuilder(final SoftwareModuleTypeManagement softwareModuleTypeManagement) {
        return new JpaSoftwareModuleBuilder(softwareModuleTypeManagement);
    }

    /**
     * @param distributionSetManagement
     *            for loading {@link Rollout#getDistributionSet()}
     * @return RolloutBuilder bean
     */
    @Bean
    RolloutBuilder rolloutBuilder(final DistributionSetManagement distributionSetManagement) {
        return new JpaRolloutBuilder(distributionSetManagement);
    }

    /**
     * @param distributionSetManagement
     *            for loading
     *            {@link TargetFilterQuery#getAutoAssignDistributionSet()}
     * @return TargetFilterQueryBuilder bean
     */
    @Bean
    TargetFilterQueryBuilder targetFilterQueryBuilder(final DistributionSetManagement distributionSetManagement) {
        return new JpaTargetFilterQueryBuilder(distributionSetManagement);
    }

    /**
     * @return the {@link SystemSecurityContext} singleton bean which make it
     *         accessible in beans which cannot access the service directly,
     *         e.g. JPA entities.
     */
    @Bean
    SystemSecurityContextHolder systemSecurityContextHolder() {
        return SystemSecurityContextHolder.getInstance();
    }

    /**
     * @return the {@link TenantConfigurationManagement} singleton bean which
     *         make it accessible in beans which cannot access the service
     *         directly, e.g. JPA entities.
     */
    @Bean
    TenantConfigurationManagementHolder tenantConfigurationManagementHolder() {
        return TenantConfigurationManagementHolder.getInstance();
    }

    /**
     * @return the {@link SystemManagementHolder} singleton bean which holds the
     *         current {@link SystemManagement} service and make it accessible
     *         in beans which cannot access the service directly, e.g. JPA
     *         entities.
     */
    @Bean
    SystemManagementHolder systemManagementHolder() {
        return SystemManagementHolder.getInstance();
    }

    /**
     * @return the {@link TenantAwareHolder} singleton bean which holds the
     *         current {@link TenantAware} service and make it accessible in
     *         beans which cannot access the service directly, e.g. JPA
     *         entities.
     */
    @Bean
    TenantAwareHolder tenantAwareHolder() {
        return TenantAwareHolder.getInstance();
    }

    /**
     * @return the {@link SecurityTokenGeneratorHolder} singleton bean which
     *         holds the current {@link SecurityTokenGenerator} service and make
     *         it accessible in beans which cannot access the service via
     *         injection
     */
    @Bean
    SecurityTokenGeneratorHolder securityTokenGeneratorHolder() {
        return SecurityTokenGeneratorHolder.getInstance();
    }

    /**
     * @return the singleton instance of the {@link EntityInterceptorHolder}
     */
    @Bean
    EntityInterceptorHolder entityInterceptorHolder() {
        return EntityInterceptorHolder.getInstance();
    }

    /**
     *
     * @return the singleton instance of the
     *         {@link AfterTransactionCommitExecutorHolder}
     */
    @Bean
    AfterTransactionCommitExecutorHolder afterTransactionCommitExecutorHolder() {
        return AfterTransactionCommitExecutorHolder.getInstance();
    }

    /**
     * Defines the validation processor bean.
     *
     * @return the {@link MethodValidationPostProcessor}
     */
    @Bean
    public MethodValidationPostProcessor methodValidationPostProcessor() {
        return new MethodValidationPostProcessor();
    }

    /**
     * @return {@link ExceptionMappingAspectHandler} aspect bean
     */
    @Bean
    ExceptionMappingAspectHandler createRepositoryExceptionHandlerAdvice() {
        return new ExceptionMappingAspectHandler();
    }

    @Override
    protected AbstractJpaVendorAdapter createJpaVendorAdapter() {
        return new EclipseLinkJpaVendorAdapter() {
            private final HawkBitEclipseLinkJpaDialect jpaDialect = new HawkBitEclipseLinkJpaDialect();

            @Override
            public EclipseLinkJpaDialect getJpaDialect() {
                return jpaDialect;
            }
        };
    }

    @Override
    protected Map<String, Object> getVendorProperties() {

        final Map<String, Object> properties = Maps.newHashMapWithExpectedSize(7);
        // Turn off dynamic weaving to disable LTW lookup in static weaving mode
        properties.put(PersistenceUnitProperties.WEAVING, "false");
        // needed for reports
        properties.put(PersistenceUnitProperties.ALLOW_NATIVE_SQL_QUERIES, "true");
        // flyway
        properties.put(PersistenceUnitProperties.DDL_GENERATION, "none");
        // Embeed into hawkBit logging
        properties.put(PersistenceUnitProperties.LOGGING_LOGGER, "JavaLogger");
        // Ensure that we flush only at the end of the transaction
        properties.put(PersistenceUnitProperties.PERSISTENCE_CONTEXT_FLUSH_MODE, "COMMIT");
        // Enable batch writing
        properties.put(PersistenceUnitProperties.BATCH_WRITING, "JDBC");
        // Batch size
        properties.put(PersistenceUnitProperties.BATCH_WRITING_SIZE, "500");

        return properties;
    }

    /**
     * {@link MultiTenantJpaTransactionManager} bean.
     *
     * @see org.springframework.boot.autoconfigure.orm.jpa.JpaBaseConfiguration#transactionManager()
     * @return a new {@link PlatformTransactionManager}
     */
    @Override
    @Bean
    public PlatformTransactionManager transactionManager() {
        return new MultiTenantJpaTransactionManager();
    }

    /**
     * {@link JpaSystemManagement} bean.
     *
     * @return a new {@link SystemManagement}
     */
    @Bean
    @ConditionalOnMissingBean
    SystemManagement systemManagement() {
        return new JpaSystemManagement();
    }

    /**
     * {@link JpaDistributionSetManagement} bean.
     *
     * @return a new {@link DistributionSetManagement}
     */
    @Bean
    @ConditionalOnMissingBean
    DistributionSetManagement distributionSetManagement(final EntityManager entityManager,
            final DistributionSetRepository distributionSetRepository,
            final DistributionSetTagManagement distributionSetTagManagement, final SystemManagement systemManagement,
            final DistributionSetTypeManagement distributionSetTypeManagement, final QuotaManagement quotaManagement,
            final DistributionSetMetadataRepository distributionSetMetadataRepository,
            final TargetFilterQueryRepository targetFilterQueryRepository, final ActionRepository actionRepository,
            final NoCountPagingRepository criteriaNoCountDao, final EventPublisherHolder eventPublisherHolder,
            final TenantAware tenantAware, final VirtualPropertyReplacer virtualPropertyReplacer,
            final SoftwareModuleRepository softwareModuleRepository,
            final DistributionSetTagRepository distributionSetTagRepository,
            final AfterTransactionCommitExecutor afterCommit, final JpaProperties properties) {
        return new JpaDistributionSetManagement(entityManager, distributionSetRepository, distributionSetTagManagement,
                systemManagement, distributionSetTypeManagement, quotaManagement, distributionSetMetadataRepository,
                targetFilterQueryRepository, actionRepository, criteriaNoCountDao, eventPublisherHolder, tenantAware,
                virtualPropertyReplacer, softwareModuleRepository, distributionSetTagRepository, afterCommit,
                properties.getDatabase());

    }

    /**
     * {@link JpaDistributionSetManagement} bean.
     *
     * @return a new {@link DistributionSetManagement}
     */
    @Bean
    @ConditionalOnMissingBean
    DistributionSetTypeManagement distributionSetTypeManagement(
            final DistributionSetTypeRepository distributionSetTypeRepository,
            final SoftwareModuleTypeRepository softwareModuleTypeRepository,
            final DistributionSetRepository distributionSetRepository,
            final VirtualPropertyReplacer virtualPropertyReplacer, final NoCountPagingRepository criteriaNoCountDao,
            final JpaProperties properties, final QuotaManagement quotaManagement) {
        return new JpaDistributionSetTypeManagement(distributionSetTypeRepository, softwareModuleTypeRepository,
                distributionSetRepository, virtualPropertyReplacer, criteriaNoCountDao, properties.getDatabase(),
                quotaManagement);
    }

    /**
     * {@link JpaTenantStatsManagement} bean.
     *
     * @return a new {@link TenantStatsManagement}
     */
    @Bean
    @ConditionalOnMissingBean
    TenantStatsManagement tenantStatsManagement() {
        return new JpaTenantStatsManagement();
    }

    /**
     * {@link JpaTenantConfigurationManagement} bean.
     *
     * @return a new {@link TenantConfigurationManagement}
     */
    @Bean
    @ConditionalOnMissingBean
    TenantConfigurationManagement tenantConfigurationManagement() {
        return new JpaTenantConfigurationManagement();
    }

    /**
     * {@link JpaTenantConfigurationManagement} bean.
     *
     * @return a new {@link TenantConfigurationManagement}
     */
    @Bean
    @ConditionalOnMissingBean
    TargetManagement targetManagement(final EntityManager entityManager, final QuotaManagement quotaManagement,
            final TargetRepository targetRepository, final TargetMetadataRepository targetMetadataRepository,
            final RolloutGroupRepository rolloutGroupRepository,
            final DistributionSetRepository distributionSetRepository,
            final TargetFilterQueryRepository targetFilterQueryRepository,
            final TargetTagRepository targetTagRepository, final NoCountPagingRepository criteriaNoCountDao,
            final EventPublisherHolder eventPublisherHolder, final TenantAware tenantAware,
            final AfterTransactionCommitExecutor afterCommit, final VirtualPropertyReplacer virtualPropertyReplacer,
            final JpaProperties properties) {
        return new JpaTargetManagement(entityManager, quotaManagement, targetRepository, targetMetadataRepository,
                rolloutGroupRepository, distributionSetRepository, targetFilterQueryRepository, targetTagRepository,
                criteriaNoCountDao, eventPublisherHolder, tenantAware, afterCommit, virtualPropertyReplacer,
                properties.getDatabase());
    }

    /**
     * {@link JpaTargetFilterQueryManagement} bean.
     * 
     * @param targetFilterQueryRepository
     *            holding {@link TargetFilterQuery} entities
     * @param targetRepository
     *            holding {@link Target} entities
     * @param virtualPropertyReplacer
     *            for RSQL handling
     * @param distributionSetManagement
     *            for auto assign DS access
     * @param quotaManagement
     *            to access quotas
     * @param properties
     *            JPA properties
     *
     * @return a new {@link TargetFilterQueryManagement}
     */
    @Bean
    @ConditionalOnMissingBean
    TargetFilterQueryManagement targetFilterQueryManagement(
            final TargetFilterQueryRepository targetFilterQueryRepository, final TargetRepository targetRepository,
            final VirtualPropertyReplacer virtualPropertyReplacer,
            final DistributionSetManagement distributionSetManagement, final QuotaManagement quotaManagement,
            final JpaProperties properties) {
        return new JpaTargetFilterQueryManagement(targetFilterQueryRepository, targetRepository,
                virtualPropertyReplacer, distributionSetManagement, quotaManagement, properties.getDatabase());
    }

    /**
     * {@link JpaTargetTagManagement} bean.
     *
     * @return a new {@link TargetTagManagement}
     */
    @Bean
    @ConditionalOnMissingBean
    TargetTagManagement targetTagManagement(final TargetTagRepository targetTagRepository,
            final TargetRepository targetRepository, final VirtualPropertyReplacer virtualPropertyReplacer,
            final JpaProperties properties) {
        return new JpaTargetTagManagement(targetTagRepository, targetRepository, virtualPropertyReplacer,
                properties.getDatabase());
    }

    /**
     * {@link JpaDistributionSetTagManagement} bean.
     *
     * @return a new {@link JpaDistributionSetTagManagement}
     */
    @Bean
    @ConditionalOnMissingBean
    DistributionSetTagManagement distributionSetTagManagement(
            final DistributionSetTagRepository distributionSetTagRepository,
            final DistributionSetRepository distributionSetRepository,
            final VirtualPropertyReplacer virtualPropertyReplacer, final NoCountPagingRepository criteriaNoCountDao,
            final JpaProperties properties) {
        return new JpaDistributionSetTagManagement(distributionSetTagRepository, distributionSetRepository,
                virtualPropertyReplacer, criteriaNoCountDao, properties.getDatabase());
    }

    /**
     * {@link JpaSoftwareModuleManagement} bean.
     *
     * @return a new {@link SoftwareModuleManagement}
     */
    @Bean
    @ConditionalOnMissingBean
    SoftwareModuleManagement softwareModuleManagement(final EntityManager entityManager,
            final DistributionSetRepository distributionSetRepository,
            final SoftwareModuleRepository softwareModuleRepository,
            final SoftwareModuleMetadataRepository softwareModuleMetadataRepository,
            final SoftwareModuleTypeRepository softwareModuleTypeRepository,
            final NoCountPagingRepository criteriaNoCountDao, final AuditorAware<String> auditorProvider,
            final ArtifactManagement artifactManagement, final QuotaManagement quotaManagement,
            final VirtualPropertyReplacer virtualPropertyReplacer, final JpaProperties properties) {
        return new JpaSoftwareModuleManagement(entityManager, distributionSetRepository, softwareModuleRepository,
                softwareModuleMetadataRepository, softwareModuleTypeRepository, criteriaNoCountDao, auditorProvider,
                artifactManagement, quotaManagement, virtualPropertyReplacer, properties.getDatabase());
    }

    /**
     * {@link JpaSoftwareModuleManagement} bean.
     *
     * @return a new {@link SoftwareModuleManagement}
     */
    @Bean
    @ConditionalOnMissingBean
    SoftwareModuleTypeManagement softwareModuleTypeManagement(
            final DistributionSetTypeRepository distributionSetTypeRepository,
            final SoftwareModuleTypeRepository softwareModuleTypeRepository,
            final VirtualPropertyReplacer virtualPropertyReplacer,
            final SoftwareModuleRepository softwareModuleRepository, final NoCountPagingRepository criteriaNoCountDao,
            final JpaProperties properties) {
        return new JpaSoftwareModuleTypeManagement(distributionSetTypeRepository, softwareModuleTypeRepository,
                virtualPropertyReplacer, softwareModuleRepository, criteriaNoCountDao, properties.getDatabase());
    }

    @Bean
    @ConditionalOnMissingBean
    RolloutManagement rolloutManagement(final TargetManagement targetManagement,
            final DeploymentManagement deploymentManagement, final RolloutGroupManagement rolloutGroupManagement,
            final DistributionSetManagement distributionSetManagement, final ApplicationContext context,
            final EventPublisherHolder eventPublisherHolder, final VirtualPropertyReplacer virtualPropertyReplacer,
            final PlatformTransactionManager txManager, final TenantAware tenantAware, final LockRegistry lockRegistry,
            final JpaProperties properties, final RolloutApprovalStrategy rolloutApprovalStrategy) {
        return new JpaRolloutManagement(targetManagement, deploymentManagement, rolloutGroupManagement,
                distributionSetManagement, context, eventPublisherHolder, virtualPropertyReplacer, txManager,
                tenantAware, lockRegistry, properties.getDatabase(), rolloutApprovalStrategy);
    }

    /**
     * {@link DefaultRolloutApprovalStrategy} bean.
     *
     * @return a new {@link RolloutApprovalStrategy}
     */
    @Bean
    @ConditionalOnMissingBean
    RolloutApprovalStrategy rolloutApprovalStrategy(final UserDetailsService userDetailsService,
            final TenantConfigurationManagement tenantConfigurationManagement,
            final SystemSecurityContext systemSecurityContext) {
        return new DefaultRolloutApprovalStrategy(userDetailsService, tenantConfigurationManagement,
                systemSecurityContext);
    }

    /**
     * {@link JpaRolloutGroupManagement} bean.
     *
     * @return a new {@link RolloutGroupManagement}
     */
    @Bean
    @ConditionalOnMissingBean
    RolloutGroupManagement rolloutGroupManagement(final RolloutGroupRepository rolloutGroupRepository,
            final RolloutRepository rolloutRepository, final ActionRepository actionRepository,
            final TargetRepository targetRepository, final EntityManager entityManager,
            final VirtualPropertyReplacer virtualPropertyReplacer, final RolloutStatusCache rolloutStatusCache,
            final JpaProperties properties) {
        return new JpaRolloutGroupManagement(rolloutGroupRepository, rolloutRepository, actionRepository,
                targetRepository, entityManager, virtualPropertyReplacer, rolloutStatusCache, properties.getDatabase());
    }

    /**
     * {@link JpaDeploymentManagement} bean.
     *
     * @return a new {@link DeploymentManagement}
     */
    @Bean
    @ConditionalOnMissingBean
    DeploymentManagement deploymentManagement(final EntityManager entityManager,
            final ActionRepository actionRepository, final DistributionSetRepository distributionSetRepository,
            final TargetRepository targetRepository, final ActionStatusRepository actionStatusRepository,
<<<<<<< HEAD
            final AuditorAware<String> auditorProvider, final ApplicationEventPublisher eventPublisher,
            final BusProperties bus, final AfterTransactionCommitExecutor afterCommit,
=======
            final TargetManagement targetManagement, final AuditorAware<String> auditorProvider,
            final EventPublisherHolder eventPublisherHolder, final AfterTransactionCommitExecutor afterCommit,
>>>>>>> c68c5a6f
            final VirtualPropertyReplacer virtualPropertyReplacer, final PlatformTransactionManager txManager,
            final TenantConfigurationManagement tenantConfigurationManagement, final QuotaManagement quotaManagement,
            final SystemSecurityContext systemSecurityContext, final TenantAware tenantAware,
            final JpaProperties properties) {
        return new JpaDeploymentManagement(entityManager, actionRepository, distributionSetRepository, targetRepository,
<<<<<<< HEAD
                actionStatusRepository, auditorProvider, eventPublisher, bus, afterCommit, virtualPropertyReplacer,
                txManager, tenantConfigurationManagement, quotaManagement, systemSecurityContext, tenantAware,
                properties.getDatabase());
=======
                actionStatusRepository, targetManagement, auditorProvider, eventPublisherHolder, afterCommit,
                virtualPropertyReplacer, txManager, tenantConfigurationManagement, quotaManagement,
                systemSecurityContext, tenantAware, properties.getDatabase());
>>>>>>> c68c5a6f
    }

    /**
     * {@link JpaControllerManagement} bean.
     *
     * @return a new {@link ControllerManagement}
     */
    @Bean
    @ConditionalOnMissingBean
    ControllerManagement controllerManagement(final ScheduledExecutorService executorService,
            final RepositoryProperties repositoryProperties) {
        return new JpaControllerManagement(executorService, repositoryProperties);
    }

    @Bean
    @ConditionalOnMissingBean
    ArtifactManagement artifactManagement(final LocalArtifactRepository localArtifactRepository,
            final SoftwareModuleRepository softwareModuleRepository, final ArtifactRepository artifactRepository,
            final QuotaManagement quotaManagement, final TenantAware tenantAware) {
        return new JpaArtifactManagement(localArtifactRepository, softwareModuleRepository, artifactRepository,
                quotaManagement, tenantAware);
    }

    /**
     * {@link JpaEntityFactory} bean.
     *
     * @return a new {@link EntityFactory}
     */
    @Bean
    @ConditionalOnMissingBean
    EntityFactory entityFactory() {
        return new JpaEntityFactory();
    }

    /**
     * {@link EventEntityManagerHolder} bean.
     *
     * @return a new {@link EventEntityManagerHolder}
     */
    @Bean
    @ConditionalOnMissingBean
    EventEntityManagerHolder eventEntityManagerHolder() {
        return EventEntityManagerHolder.getInstance();
    }

    /**
     * {@link EventEntityManager} bean.
     *
     * @param aware
     *            the tenant aware
     * @param entityManager
     *            the entitymanager
     * @return a new {@link EventEntityManager}
     */
    @Bean
    @ConditionalOnMissingBean
    EventEntityManager eventEntityManager(final TenantAware aware, final EntityManager entityManager) {
        return new JpaEventEntityManager(aware, entityManager);
    }

    /**
     * {@link AutoAssignChecker} bean.
     *
     * @param targetFilterQueryManagement
     *            to get all target filter queries
     * @param targetManagement
     *            to get targets
     * @param deploymentManagement
     *            to assign distribution sets to targets
     * @param transactionManager
     *            to run transactions
     * @return a new {@link AutoAssignChecker}
     */
    @Bean
    @ConditionalOnMissingBean
    AutoAssignChecker autoAssignChecker(final TargetFilterQueryManagement targetFilterQueryManagement,
            final TargetManagement targetManagement, final DeploymentManagement deploymentManagement,
            final PlatformTransactionManager transactionManager) {
        return new AutoAssignChecker(targetFilterQueryManagement, targetManagement, deploymentManagement,
                transactionManager);
    }

    /**
     * {@link AutoAssignScheduler} bean.
     * 
     * Note: does not activate in test profile, otherwise it is hard to test the
     * auto assign functionality.
     *
     * @param tenantAware
     *            to run as specific tenant
     * @param systemManagement
     *            to find all tenants
     * @param systemSecurityContext
     *            to run as system
     * @param autoAssignChecker
     *            to run a check as tenant
     * @param lockRegistry
     *            to lock the tenant for auto assignment
     * @return a new {@link AutoAssignChecker}
     */
    @Bean
    @ConditionalOnMissingBean
    // don't active the auto assign scheduler in test, otherwise it is hard to
    // test
    @Profile("!test")
    @ConditionalOnProperty(prefix = "hawkbit.autoassign.scheduler", name = "enabled", matchIfMissing = true)
    AutoAssignScheduler autoAssignScheduler(final TenantAware tenantAware, final SystemManagement systemManagement,
            final SystemSecurityContext systemSecurityContext, final AutoAssignChecker autoAssignChecker,
            final LockRegistry lockRegistry) {
        return new AutoAssignScheduler(systemManagement, systemSecurityContext, autoAssignChecker, lockRegistry);
    }

    /**
     * {@link AutoActionCleanup} bean.
     * 
     * @param deploymentManagement
     *            Deployment management service
     * @param configManagement
     *            Tenant configuration service
     * 
     * @return a new {@link AutoActionCleanup} bean
     */
    @Bean
    CleanupTask actionCleanup(final DeploymentManagement deploymentManagement,
            final TenantConfigurationManagement configManagement) {
        return new AutoActionCleanup(deploymentManagement, configManagement);
    }

    /**
     * {@link AutoCleanupScheduler} bean.
     * 
     * @param systemManagement
     *            to find all tenants
     * @param systemSecurityContext
     *            to run as system
     * @param lockRegistry
     *            to lock the tenant for auto assignment
     * @param cleanupTasks
     *            a list of cleanup tasks
     * 
     * @return a new {@link AutoCleanupScheduler} bean
     */
    @Bean
    @ConditionalOnMissingBean
    @Profile("!test")
    @ConditionalOnProperty(prefix = "hawkbit.autocleanup.scheduler", name = "enabled", matchIfMissing = true)
    AutoCleanupScheduler autoCleanupScheduler(final SystemManagement systemManagement,
            final SystemSecurityContext systemSecurityContext, final LockRegistry lockRegistry,
            final List<CleanupTask> cleanupTasks) {
        return new AutoCleanupScheduler(systemManagement, systemSecurityContext, lockRegistry, cleanupTasks);
    }

    /**
     * {@link RolloutScheduler} bean.
     * 
     * Note: does not activate in test profile, otherwise it is hard to test the
     * rollout handling functionality.
     * 
     * @param systemManagement
     *            to find all tenants
     * @param rolloutManagement
     *            to run the rollout handler
     * @param systemSecurityContext
     *            to run as system
     * @return a new {@link RolloutScheduler} bean.
     */
    @Bean
    @ConditionalOnMissingBean
    @Profile("!test")
    @ConditionalOnProperty(prefix = "hawkbit.rollout.scheduler", name = "enabled", matchIfMissing = true)
    RolloutScheduler rolloutScheduler(final TenantAware tenantAware, final SystemManagement systemManagement,
            final RolloutManagement rolloutManagement, final SystemSecurityContext systemSecurityContext) {
        return new RolloutScheduler(systemManagement, rolloutManagement, systemSecurityContext);
    }
}<|MERGE_RESOLUTION|>--- conflicted
+++ resolved
@@ -666,27 +666,15 @@
     DeploymentManagement deploymentManagement(final EntityManager entityManager,
             final ActionRepository actionRepository, final DistributionSetRepository distributionSetRepository,
             final TargetRepository targetRepository, final ActionStatusRepository actionStatusRepository,
-<<<<<<< HEAD
-            final AuditorAware<String> auditorProvider, final ApplicationEventPublisher eventPublisher,
-            final BusProperties bus, final AfterTransactionCommitExecutor afterCommit,
-=======
-            final TargetManagement targetManagement, final AuditorAware<String> auditorProvider,
-            final EventPublisherHolder eventPublisherHolder, final AfterTransactionCommitExecutor afterCommit,
->>>>>>> c68c5a6f
+            final AuditorAware<String> auditorProvider, final EventPublisherHolder eventPublisherHolder, final AfterTransactionCommitExecutor afterCommit,
             final VirtualPropertyReplacer virtualPropertyReplacer, final PlatformTransactionManager txManager,
             final TenantConfigurationManagement tenantConfigurationManagement, final QuotaManagement quotaManagement,
             final SystemSecurityContext systemSecurityContext, final TenantAware tenantAware,
             final JpaProperties properties) {
         return new JpaDeploymentManagement(entityManager, actionRepository, distributionSetRepository, targetRepository,
-<<<<<<< HEAD
-                actionStatusRepository, auditorProvider, eventPublisher, bus, afterCommit, virtualPropertyReplacer,
+                actionStatusRepository, auditorProvider, eventPublisherHolder, afterCommit, virtualPropertyReplacer,
                 txManager, tenantConfigurationManagement, quotaManagement, systemSecurityContext, tenantAware,
                 properties.getDatabase());
-=======
-                actionStatusRepository, targetManagement, auditorProvider, eventPublisherHolder, afterCommit,
-                virtualPropertyReplacer, txManager, tenantConfigurationManagement, quotaManagement,
-                systemSecurityContext, tenantAware, properties.getDatabase());
->>>>>>> c68c5a6f
     }
 
     /**
