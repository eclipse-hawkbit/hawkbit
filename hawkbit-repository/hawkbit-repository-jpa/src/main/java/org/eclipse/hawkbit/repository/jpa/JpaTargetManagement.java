/**
 * Copyright (c) 2015 Bosch Software Innovations GmbH and others.
 *
 * All rights reserved. This program and the accompanying materials
 * are made available under the terms of the Eclipse Public License v1.0
 * which accompanies this distribution, and is available at
 * http://www.eclipse.org/legal/epl-v10.html
 */
package org.eclipse.hawkbit.repository.jpa;

import java.net.URI;
import java.util.ArrayList;
import java.util.Arrays;
import java.util.Collection;
import java.util.Collections;
import java.util.LinkedList;
import java.util.List;
import java.util.stream.Collectors;

import javax.persistence.EntityManager;
import javax.persistence.criteria.CriteriaBuilder;
import javax.persistence.criteria.CriteriaQuery;
import javax.persistence.criteria.Expression;
import javax.persistence.criteria.Join;
import javax.persistence.criteria.JoinType;
import javax.persistence.criteria.Order;
import javax.persistence.criteria.Predicate;
import javax.persistence.criteria.Root;
import javax.validation.constraints.NotNull;

import org.eclipse.hawkbit.repository.TargetFields;
import org.eclipse.hawkbit.repository.TargetManagement;
import org.eclipse.hawkbit.repository.event.local.TargetTagAssigmentResultEvent;
import org.eclipse.hawkbit.repository.event.remote.entity.TargetDeletedEvent;
import org.eclipse.hawkbit.repository.exception.EntityAlreadyExistsException;
import org.eclipse.hawkbit.repository.jpa.configuration.Constants;
import org.eclipse.hawkbit.repository.jpa.executor.AfterTransactionCommitExecutor;
import org.eclipse.hawkbit.repository.jpa.model.JpaDistributionSet_;
import org.eclipse.hawkbit.repository.jpa.model.JpaTarget;
import org.eclipse.hawkbit.repository.jpa.model.JpaTargetInfo;
import org.eclipse.hawkbit.repository.jpa.model.JpaTargetInfo_;
import org.eclipse.hawkbit.repository.jpa.model.JpaTargetTag;
import org.eclipse.hawkbit.repository.jpa.model.JpaTarget_;
import org.eclipse.hawkbit.repository.jpa.rsql.RSQLUtility;
import org.eclipse.hawkbit.repository.jpa.specifications.SpecificationsBuilder;
import org.eclipse.hawkbit.repository.jpa.specifications.TargetSpecifications;
import org.eclipse.hawkbit.repository.model.Target;
import org.eclipse.hawkbit.repository.model.TargetFilterQuery;
import org.eclipse.hawkbit.repository.model.TargetIdName;
import org.eclipse.hawkbit.repository.model.TargetTag;
import org.eclipse.hawkbit.repository.model.TargetTagAssignmentResult;
import org.eclipse.hawkbit.repository.model.TargetUpdateStatus;
import org.eclipse.hawkbit.tenancy.TenantAware;
import org.springframework.beans.factory.annotation.Autowired;
import org.springframework.cache.annotation.CacheEvict;
import org.springframework.context.ApplicationContext;
import org.springframework.context.ApplicationEventPublisher;
import org.springframework.data.domain.Page;
import org.springframework.data.domain.PageImpl;
import org.springframework.data.domain.Pageable;
import org.springframework.data.domain.Slice;
import org.springframework.data.domain.SliceImpl;
import org.springframework.data.domain.Sort;
import org.springframework.data.domain.Sort.Direction;
import org.springframework.data.jpa.domain.Specification;
import org.springframework.data.jpa.repository.Modifying;
import org.springframework.transaction.annotation.Isolation;
import org.springframework.transaction.annotation.Transactional;
import org.springframework.util.Assert;
import org.springframework.validation.annotation.Validated;

import com.google.common.base.Strings;
import com.google.common.collect.Lists;

/**
 * JPA implementation of {@link TargetManagement}.
 *
 */
@Transactional(readOnly = true, isolation = Isolation.READ_UNCOMMITTED)
@Validated
public class JpaTargetManagement implements TargetManagement {

    @Autowired
    private EntityManager entityManager;

    @Autowired
    private TargetRepository targetRepository;

    @Autowired
    private TargetTagRepository targetTagRepository;

    @Autowired
    private TargetInfoRepository targetInfoRepository;

    @Autowired
    private NoCountPagingRepository criteriaNoCountDao;

    @Autowired
    private ApplicationEventPublisher eventPublisher;

    @Autowired
    private ApplicationContext applicationContext;

    @Autowired
    private TenantAware tenantAware;

    @Autowired
    private AfterTransactionCommitExecutor afterCommit;

    @Override
    public Target findTargetByControllerID(final String controllerId) {
        return targetRepository.findByControllerId(controllerId);
    }

    @Override
    public Target findTargetByControllerIDWithDetails(final String controllerId) {
        final Target result = targetRepository.findByControllerId(controllerId);
        // load lazy relations
        if (result != null) {
            result.getTargetInfo().getControllerAttributes().size();
            if (result.getTargetInfo() != null && result.getTargetInfo().getInstalledDistributionSet() != null) {
                result.getTargetInfo().getInstalledDistributionSet().getName();
                result.getTargetInfo().getInstalledDistributionSet().getModules().size();
            }
            if (result.getAssignedDistributionSet() != null) {
                result.getAssignedDistributionSet().getName();
                result.getAssignedDistributionSet().getModules().size();
            }
        }
        return result;
    }

    @Override
    public List<Target> findTargetByControllerID(final Collection<String> controllerIDs) {
        return Collections.unmodifiableList(targetRepository
                .findAll(TargetSpecifications.byControllerIdWithStatusAndAssignedInJoin(controllerIDs)));
    }

    @Override
    public Long countTargetsAll() {
        return targetRepository.count();
    }

    @Override
    public Slice<Target> findTargetsAll(final Pageable pageable) {
        // workarround - no join fetch allowed that is why we need specification
        // instead of query for
        // count() of Pageable
        final Specification<JpaTarget> spec = (root, query, cb) -> {
            if (!query.getResultType().isAssignableFrom(Long.class)) {
                root.fetch(JpaTarget_.targetInfo);
            }
            return cb.conjunction();
        };
        return convertPage(criteriaNoCountDao.findAll(spec, pageable, JpaTarget.class), pageable);
    }

    @Override
    public Slice<Target> findTargetsAll(final TargetFilterQuery targetFilterQuery, final Pageable pageable) {
        return findTargetsBySpec(RSQLUtility.parse(targetFilterQuery.getQuery(), TargetFields.class), pageable);
    }

    @Override
    public Page<Target> findTargetsAll(final String targetFilterQuery, final Pageable pageable) {
        return findTargetsBySpec(RSQLUtility.parse(targetFilterQuery, TargetFields.class), pageable);
    }

    private Page<Target> findTargetsBySpec(final Specification<JpaTarget> spec, final Pageable pageable) {
        return convertPage(targetRepository.findAll(spec, pageable), pageable);
    }

    @Override
    public List<Target> findTargetsByControllerIDsWithTags(final List<String> controllerIDs) {
        final List<List<String>> partition = Lists.partition(controllerIDs, Constants.MAX_ENTRIES_IN_STATEMENT);
        return partition.stream()
                .map(ids -> targetRepository.findAll(TargetSpecifications.byControllerIdWithStatusAndTagsInJoin(ids)))
                .flatMap(t -> t.stream()).collect(Collectors.toList());
    }

    @Override
    @Modifying
    @Transactional(isolation = Isolation.READ_UNCOMMITTED)
    public Target updateTarget(final Target target) {
        Assert.notNull(target.getId());

        final JpaTarget toUpdate = (JpaTarget) target;
        toUpdate.setNew(false);
        return targetRepository.save(toUpdate);
    }

    @Override
    @Modifying
    @Transactional(isolation = Isolation.READ_UNCOMMITTED)
    public List<Target> updateTargets(final Collection<Target> targets) {

        @SuppressWarnings({ "unchecked", "rawtypes" })
        final Collection<JpaTarget> toUpdate = (Collection) targets;

        toUpdate.forEach(target -> target.setNew(false));

        return Collections.unmodifiableList(targetRepository.save(toUpdate));
    }

    @Override
    @Modifying
    @Transactional(isolation = Isolation.READ_UNCOMMITTED)
    public void deleteTargets(final Long... targetIDs) {
<<<<<<< HEAD
        final Collection<Long> targets = Lists.newArrayList(targetIDs);

        targetRepository.deleteByIdIn(targets);

        targets.forEach(targetId -> eventPublisher.publishEvent(
                new TargetDeletedEvent(tenantAware.getCurrentTenant(), targetId, applicationContext.getId())));
=======
        deleteTargets(Lists.newArrayList(targetIDs));
    }

    @Override
    @Modifying
    @Transactional(isolation = Isolation.READ_UNCOMMITTED)
    public void deleteTargets(final Collection<Long> targetIDs) {
        targetRepository.deleteByIdIn(targetIDs);

        targetIDs.forEach(targetId -> eventBus.post(new TargetDeletedEvent(tenantAware.getCurrentTenant(), targetId)));
>>>>>>> e1557b25
    }

    @Override
    public Page<Target> findTargetByAssignedDistributionSet(final Long distributionSetID, final Pageable pageReq) {
        return targetRepository.findByAssignedDistributionSetId(pageReq, distributionSetID);
    }

    @Override
    public Page<Target> findTargetByAssignedDistributionSet(final Long distributionSetID, final String rsqlParam,
            final Pageable pageReq) {

        final Specification<JpaTarget> spec = RSQLUtility.parse(rsqlParam, TargetFields.class);

        return convertPage(
                targetRepository
                        .findAll((Specification<JpaTarget>) (root, query,
                                cb) -> cb.and(TargetSpecifications.hasAssignedDistributionSet(distributionSetID)
                                        .toPredicate(root, query, cb), spec.toPredicate(root, query, cb)),
                                pageReq),
                pageReq);
    }

    private static Page<Target> convertPage(final Page<JpaTarget> findAll, final Pageable pageable) {
        return new PageImpl<>(Collections.unmodifiableList(findAll.getContent()), pageable, findAll.getTotalElements());
    }

    private static Slice<Target> convertPage(final Slice<JpaTarget> findAll, final Pageable pageable) {
        return new PageImpl<>(Collections.unmodifiableList(findAll.getContent()), pageable, 0);
    }

    @Override
    public Page<Target> findTargetByInstalledDistributionSet(final Long distributionSetID, final Pageable pageReq) {
        return targetRepository.findByTargetInfoInstalledDistributionSetId(pageReq, distributionSetID);
    }

    @Override
    public Page<Target> findTargetByInstalledDistributionSet(final Long distributionSetId, final String rsqlParam,
            final Pageable pageable) {

        final Specification<JpaTarget> spec = RSQLUtility.parse(rsqlParam, TargetFields.class);

        return convertPage(
                targetRepository
                        .findAll((Specification<JpaTarget>) (root, query,
                                cb) -> cb.and(TargetSpecifications.hasInstalledDistributionSet(distributionSetId)
                                        .toPredicate(root, query, cb), spec.toPredicate(root, query, cb)),
                                pageable),
                pageable);
    }

    @Override
    public Page<Target> findTargetByUpdateStatus(final Pageable pageable, final TargetUpdateStatus status) {
        return targetRepository.findByTargetInfoUpdateStatus(pageable, status);
    }

    @Override
    public Slice<Target> findTargetByFilters(final Pageable pageable, final Collection<TargetUpdateStatus> status,
            final String searchText, final Long installedOrAssignedDistributionSetId,
            final Boolean selectTargetWithNoTag, final String... tagNames) {
        final List<Specification<JpaTarget>> specList = buildSpecificationList(status, searchText,
                installedOrAssignedDistributionSetId, selectTargetWithNoTag, true, tagNames);
        return findByCriteriaAPI(pageable, specList);
    }

    @Override
    public Long countTargetByFilters(final Collection<TargetUpdateStatus> status, final String searchText,
            final Long installedOrAssignedDistributionSetId, final Boolean selectTargetWithNoTag,
            final String... tagNames) {
        final List<Specification<JpaTarget>> specList = buildSpecificationList(status, searchText,
                installedOrAssignedDistributionSetId, selectTargetWithNoTag, true, tagNames);
        return countByCriteriaAPI(specList);
    }

    private static List<Specification<JpaTarget>> buildSpecificationList(final Collection<TargetUpdateStatus> status,
            final String searchText, final Long installedOrAssignedDistributionSetId,
            final Boolean selectTargetWithNoTag, final boolean fetch, final String... tagNames) {
        final List<Specification<JpaTarget>> specList = new LinkedList<>();
        if (status != null && !status.isEmpty()) {
            specList.add(TargetSpecifications.hasTargetUpdateStatus(status, fetch));
        }
        if (installedOrAssignedDistributionSetId != null) {
            specList.add(
                    TargetSpecifications.hasInstalledOrAssignedDistributionSet(installedOrAssignedDistributionSetId));
        }
        if (!Strings.isNullOrEmpty(searchText)) {
            specList.add(TargetSpecifications.likeNameOrDescriptionOrIp(searchText));
        }
        if (selectTargetWithNoTag != null && (selectTargetWithNoTag || (tagNames != null && tagNames.length > 0))) {
            specList.add(TargetSpecifications.hasTags(tagNames, selectTargetWithNoTag));
        }
        return specList;
    }

    private Slice<Target> findByCriteriaAPI(final Pageable pageable, final List<Specification<JpaTarget>> specList) {
        if (specList == null || specList.isEmpty()) {
            return convertPage(criteriaNoCountDao.findAll(pageable, JpaTarget.class), pageable);
        }
        return convertPage(
                criteriaNoCountDao.findAll(SpecificationsBuilder.combineWithAnd(specList), pageable, JpaTarget.class),
                pageable);
    }

    private Long countByCriteriaAPI(final List<Specification<JpaTarget>> specList) {
        if (specList == null || specList.isEmpty()) {
            return targetRepository.count();
        }

        return targetRepository.count(SpecificationsBuilder.combineWithAnd(specList));
    }

    @Override
    @Modifying
    @Transactional(isolation = Isolation.READ_UNCOMMITTED)
    public TargetTagAssignmentResult toggleTagAssignment(final Collection<Target> targets, final TargetTag tag) {
        return toggleTagAssignment(
                targets.stream().map(target -> target.getControllerId()).collect(Collectors.toList()), tag.getName());
    }

    @Override
    @Modifying
    @Transactional(isolation = Isolation.READ_UNCOMMITTED)
    public TargetTagAssignmentResult toggleTagAssignment(final Collection<String> targetIds, final String tagName) {
        final TargetTag tag = targetTagRepository.findByNameEquals(tagName);
        final List<Target> alreadyAssignedTargets = targetRepository.findByTagNameAndControllerIdIn(tagName, targetIds);
        final List<JpaTarget> allTargets = targetRepository
                .findAll(TargetSpecifications.byControllerIdWithStatusAndTagsInJoin(targetIds));

        // all are already assigned -> unassign
        if (alreadyAssignedTargets.size() == allTargets.size()) {
            alreadyAssignedTargets.forEach(target -> target.removeTag(tag));
            final TargetTagAssignmentResult result = new TargetTagAssignmentResult(0, 0, alreadyAssignedTargets.size(),
                    Collections.emptyList(), alreadyAssignedTargets, tag);

<<<<<<< HEAD
            afterCommit.afterCommit(() -> eventPublisher
                    .publishEvent(new TargetTagAssigmentResultEvent(result, tenantAware.getCurrentTenant())));
=======
            afterCommit.afterCommit(
                    () -> eventBus.post(new TargetTagAssigmentResultEvent(result, tenantAware.getCurrentTenant())));
>>>>>>> e1557b25
            return result;
        }

        allTargets.removeAll(alreadyAssignedTargets);
        // some or none are assigned -> assign
        allTargets.forEach(target -> target.addTag(tag));
        final TargetTagAssignmentResult result = new TargetTagAssignmentResult(alreadyAssignedTargets.size(),
                allTargets.size(), 0, Collections.unmodifiableList(targetRepository.save(allTargets)),
                Collections.emptyList(), tag);

<<<<<<< HEAD
        afterCommit.afterCommit(() -> eventPublisher
                .publishEvent(new TargetTagAssigmentResultEvent(result, tenantAware.getCurrentTenant())));
=======
        afterCommit.afterCommit(
                () -> eventBus.post(new TargetTagAssigmentResultEvent(result, tenantAware.getCurrentTenant())));
>>>>>>> e1557b25

        // no reason to persist the tag
        entityManager.detach(tag);
        return result;
    }

    @Override
    @Modifying
    @Transactional(isolation = Isolation.READ_UNCOMMITTED)
    public List<Target> assignTag(final Collection<String> controllerIds, final TargetTag tag) {
        final List<JpaTarget> allTargets = targetRepository
                .findAll(TargetSpecifications.byControllerIdWithStatusAndTagsInJoin(controllerIds));

        allTargets.forEach(target -> target.addTag(tag));
        final List<Target> save = Collections.unmodifiableList(targetRepository.save(allTargets));

        afterCommit.afterCommit(() -> {
            final TargetTagAssignmentResult assigmentResult = new TargetTagAssignmentResult(0, save.size(), 0, save,
                    Collections.emptyList(), tag);
<<<<<<< HEAD
            eventPublisher
                    .publishEvent(new TargetTagAssigmentResultEvent(assigmentResult, tenantAware.getCurrentTenant()));
=======
            eventBus.post(new TargetTagAssigmentResultEvent(assigmentResult, tenantAware.getCurrentTenant()));
>>>>>>> e1557b25
        });

        return save;
    }

    private List<Target> unAssignTag(final Collection<Target> targets, final TargetTag tag) {
        @SuppressWarnings({ "unchecked", "rawtypes" })
        final Collection<JpaTarget> toUnassign = (Collection) targets;

        toUnassign.forEach(target -> target.removeTag(tag));

        final List<Target> save = Collections.unmodifiableList(targetRepository.save(toUnassign));
        afterCommit.afterCommit(() -> {
            final TargetTagAssignmentResult assigmentResult = new TargetTagAssignmentResult(0, 0, save.size(),
                    Collections.emptyList(), save, tag);
<<<<<<< HEAD
            eventPublisher
                    .publishEvent(new TargetTagAssigmentResultEvent(assigmentResult, tenantAware.getCurrentTenant()));
=======
            eventBus.post(new TargetTagAssigmentResultEvent(assigmentResult, tenantAware.getCurrentTenant()));
>>>>>>> e1557b25
        });
        return save;
    }

    @Override
    @Modifying
    @Transactional(isolation = Isolation.READ_UNCOMMITTED)
    public List<Target> unAssignAllTargetsByTag(final TargetTag tag) {
        return unAssignTag(tag.getAssignedToTargets(), tag);
    }

    @Override
    @Modifying
    @Transactional(isolation = Isolation.READ_UNCOMMITTED)
    public Target unAssignTag(final String controllerID, final TargetTag targetTag) {
        final List<Target> allTargets = Collections.unmodifiableList(targetRepository
                .findAll(TargetSpecifications.byControllerIdWithStatusAndTagsInJoin(Arrays.asList(controllerID))));
        final List<Target> unAssignTag = unAssignTag(allTargets, targetTag);
        return unAssignTag.isEmpty() ? null : unAssignTag.get(0);
    }

    @Override
    public Slice<Target> findTargetsAllOrderByLinkedDistributionSet(final Pageable pageable,
            final Long orderByDistributionId, final Long filterByDistributionId,
            final Collection<TargetUpdateStatus> filterByStatus, final String filterBySearchText,
            final Boolean selectTargetWithNoTag, final String... filterByTagNames) {
        final CriteriaBuilder cb = entityManager.getCriteriaBuilder();
        final CriteriaQuery<JpaTarget> query = cb.createQuery(JpaTarget.class);
        final Root<JpaTarget> targetRoot = query.from(JpaTarget.class);

        // necessary joins for the select
        final Join<JpaTarget, JpaTargetInfo> targetInfo = (Join<JpaTarget, JpaTargetInfo>) targetRoot
                .fetch(JpaTarget_.targetInfo, JoinType.LEFT);

        // select case expression to retrieve the case value as a column to be
        // able to order based on
        // this column, installed first,...
        final Expression<Object> selectCase = cb.selectCase()
                .when(cb.equal(targetInfo.get(JpaTargetInfo_.installedDistributionSet).get(JpaDistributionSet_.id),
                        orderByDistributionId), 1)
                .when(cb.equal(targetRoot.get(JpaTarget_.assignedDistributionSet).get(JpaDistributionSet_.id),
                        orderByDistributionId), 2)
                .otherwise(100);
        // multiselect statement order by the select case and controllerId
        query.distinct(true);
        // build the specifications and then to predicates necessary by the
        // given filters
        final Predicate[] specificationsForMultiSelect = specificationsToPredicate(
                buildSpecificationList(filterByStatus, filterBySearchText, filterByDistributionId,
                        selectTargetWithNoTag, true, filterByTagNames),
                targetRoot, query, cb);

        // if we have some predicates then add it to the where clause of the
        // multiselect
        if (specificationsForMultiSelect.length > 0) {
            query.where(specificationsForMultiSelect);
        }
        // add the order to the multi select first based on the selectCase
        query.orderBy(cb.asc(selectCase), cb.desc(targetRoot.get(JpaTarget_.id)));
        // the result is a Object[] due the fact that the selectCase is an extra
        // column, so it cannot
        // be mapped directly to a Target entity because the selectCase is not a
        // attribute of the
        // Target entity, the the Object array contains the Target on the first
        // index (case of the
        // multiselect order) of the array and
        // the 2nd contains the selectCase int value.
        final int pageSize = pageable.getPageSize();
        final List<JpaTarget> resultList = entityManager.createQuery(query).setFirstResult(pageable.getOffset())
                .setMaxResults(pageSize + 1).getResultList();
        final boolean hasNext = resultList.size() > pageSize;
        return new SliceImpl<>(Collections.unmodifiableList(resultList), pageable, hasNext);
    }

    private static Predicate[] specificationsToPredicate(final List<Specification<JpaTarget>> specifications,
            final Root<JpaTarget> root, final CriteriaQuery<?> query, final CriteriaBuilder cb) {
        final Predicate[] predicates = new Predicate[specifications.size()];
        for (int index = 0; index < predicates.length; index++) {
            predicates[index] = specifications.get(index).toPredicate(root, query, cb);
        }
        return predicates;
    }

    @Override
    public Long countTargetByAssignedDistributionSet(final Long distId) {
        return targetRepository.countByAssignedDistributionSetId(distId);
    }

    @Override
    public Long countTargetByInstalledDistributionSet(final Long distId) {
        return targetRepository.countByTargetInfoInstalledDistributionSetId(distId);
    }

    @Override
    public List<TargetIdName> findAllTargetIds() {
        final CriteriaBuilder cb = entityManager.getCriteriaBuilder();
        final CriteriaQuery<TargetIdName> query = cb.createQuery(TargetIdName.class);
        final Root<JpaTarget> targetRoot = query.from(JpaTarget.class);
        return entityManager.createQuery(query.multiselect(targetRoot.get(JpaTarget_.id),
                targetRoot.get(JpaTarget_.controllerId), targetRoot.get(JpaTarget_.name))).getResultList();

    }

    @Override
    public List<TargetIdName> findAllTargetIdsByFilters(final Pageable pageRequest,
            final Collection<TargetUpdateStatus> filterByStatus, final String filterBySearchText,
            final Long installedOrAssignedDistributionSetId, final Boolean selectTargetWithNoTag,
            final String... filterByTagNames) {
        final CriteriaBuilder cb = entityManager.getCriteriaBuilder();
        final CriteriaQuery<Object[]> query = cb.createQuery(Object[].class);
        final Root<JpaTarget> targetRoot = query.from(JpaTarget.class);
        List<Object[]> resultList;

        String sortProperty = JpaTarget_.id.getName();
        if (pageRequest.getSort() != null && pageRequest.getSort().iterator().hasNext()) {
            sortProperty = pageRequest.getSort().iterator().next().getProperty();
        }

        final CriteriaQuery<Object[]> multiselect = query.multiselect(targetRoot.get(JpaTarget_.id),
                targetRoot.get(JpaTarget_.controllerId), targetRoot.get(JpaTarget_.name), targetRoot.get(sortProperty));

        final Predicate[] specificationsForMultiSelect = specificationsToPredicate(
                buildSpecificationList(filterByStatus, filterBySearchText, installedOrAssignedDistributionSetId,
                        selectTargetWithNoTag, false, filterByTagNames),
                targetRoot, multiselect, cb);

        // if we have some predicates then add it to the where clause of the
        // multiselect
        if (specificationsForMultiSelect.length > 0) {
            multiselect.where(specificationsForMultiSelect);
        }

        resultList = getTargetIdNameResultSet(pageRequest, cb, targetRoot, multiselect);
        return resultList.parallelStream().map(o -> new TargetIdName((long) o[0], o[1].toString(), o[2].toString()))
                .collect(Collectors.toList());
    }

    @Override
    public List<TargetIdName> findAllTargetIdsByTargetFilterQuery(final Pageable pageRequest,
            final TargetFilterQuery targetFilterQuery) {
        final CriteriaBuilder cb = entityManager.getCriteriaBuilder();
        final CriteriaQuery<Object[]> query = cb.createQuery(Object[].class);
        final Root<JpaTarget> targetRoot = query.from(JpaTarget.class);

        String sortProperty = JpaTarget_.id.getName();
        if (pageRequest.getSort() != null && pageRequest.getSort().iterator().hasNext()) {
            sortProperty = pageRequest.getSort().iterator().next().getProperty();
        }

        final CriteriaQuery<Object[]> multiselect = query.multiselect(targetRoot.get(JpaTarget_.id),
                targetRoot.get(JpaTarget_.controllerId), targetRoot.get(JpaTarget_.name), targetRoot.get(sortProperty));

        final Specification<JpaTarget> spec = RSQLUtility.parse(targetFilterQuery.getQuery(), TargetFields.class);
        final Predicate[] specificationsForMultiSelect = specificationsToPredicate(Lists.newArrayList(spec), targetRoot,
                multiselect, cb);

        // if we have some predicates then add it to the where clause of the
        // multiselect
        if (specificationsForMultiSelect.length > 0) {
            multiselect.where(specificationsForMultiSelect);
        }
        final List<Object[]> resultList = getTargetIdNameResultSet(pageRequest, cb, targetRoot, multiselect);
        return resultList.parallelStream().map(o -> new TargetIdName((long) o[0], o[1].toString(), o[2].toString()))
                .collect(Collectors.toList());
    }

    @Override
    public Page<Target> findAllTargetsByTargetFilterQueryAndNonDS(@NotNull final Pageable pageRequest,
            final Long distributionSetId, @NotNull final TargetFilterQuery targetFilterQuery) {

        final Specification<JpaTarget> spec = RSQLUtility.parse(targetFilterQuery.getQuery(), TargetFields.class);

        return findTargetsBySpec(
                (root, cq,
                        cb) -> cb.and(spec.toPredicate(root, cq, cb), TargetSpecifications
                                .hasNotDistributionSetInActions(distributionSetId).toPredicate(root, cq, cb)),
                pageRequest);

    }

    @Override
    public Long countTargetsByTargetFilterQueryAndNonDS(final Long distributionSetId,
            @NotNull final TargetFilterQuery targetFilterQuery) {
        final Specification<JpaTarget> spec = RSQLUtility.parse(targetFilterQuery.getQuery(), TargetFields.class);
        final List<Specification<JpaTarget>> specList = new ArrayList<>(2);
        specList.add(spec);
        specList.add(TargetSpecifications.hasNotDistributionSetInActions(distributionSetId));

        return countByCriteriaAPI(specList);
    }

    @Override
    @Modifying
    @Transactional(isolation = Isolation.READ_UNCOMMITTED)
    @CacheEvict(value = { "targetsCreatedOverPeriod" }, allEntries = true)
    public Target createTarget(final Target t, final TargetUpdateStatus status, final Long lastTargetQuery,
            final URI address) {
        final JpaTarget target = (JpaTarget) t;

        if (targetRepository.findByControllerId(target.getControllerId()) != null) {
            throw new EntityAlreadyExistsException(target.getControllerId());
        }

        target.setNew(true);
        final JpaTarget savedTarget = targetRepository.save(target);
        final JpaTargetInfo targetInfo = (JpaTargetInfo) savedTarget.getTargetInfo();
        targetInfo.setUpdateStatus(status);
        if (lastTargetQuery != null) {
            targetInfo.setLastTargetQuery(lastTargetQuery);
        }
        if (address != null) {
            targetInfo.setAddress(address.toString());
        }
        targetInfo.setNew(true);
        final Target targetToReturn = targetInfoRepository.save(targetInfo).getTarget();
        targetInfo.setNew(false);
        return targetToReturn;

    }

    @Override
    @Modifying
    @Transactional(isolation = Isolation.READ_UNCOMMITTED)
    @CacheEvict(value = { "targetsCreatedOverPeriod" }, allEntries = true)
    public Target createTarget(final Target target) {
        return createTarget(target, TargetUpdateStatus.UNKNOWN, null, null);
    }

    @Override
    @Modifying
    @Transactional(isolation = Isolation.READ_UNCOMMITTED)
    public List<Target> createTargets(final Collection<Target> targets) {
        if (!targets.isEmpty() && targetRepository.countByControllerIdIn(
                targets.stream().map(target -> target.getControllerId()).collect(Collectors.toList())) > 0) {
            throw new EntityAlreadyExistsException();
        }

        return targets.stream()
                .map(t -> createTarget(t, TargetUpdateStatus.UNKNOWN, null, t.getTargetInfo().getAddress()))
                .collect(Collectors.toList());
    }

    @Override
    public List<Target> findTargetsByTag(final String tagName) {
        final JpaTargetTag tag = targetTagRepository.findByNameEquals(tagName);
        return Collections.unmodifiableList(targetRepository.findByTag(tag));
    }

    @Override
    public Long countTargetByTargetFilterQuery(final TargetFilterQuery targetFilterQuery) {
        final Specification<JpaTarget> specs = RSQLUtility.parse(targetFilterQuery.getQuery(), TargetFields.class);
        return targetRepository.count(specs);
    }

    @Override
    public Long countTargetByTargetFilterQuery(final String targetFilterQuery) {
        final Specification<JpaTarget> specs = RSQLUtility.parse(targetFilterQuery, TargetFields.class);
        return targetRepository.count(specs);
    }

    private List<Object[]> getTargetIdNameResultSet(final Pageable pageRequest, final CriteriaBuilder cb,
            final Root<JpaTarget> targetRoot, final CriteriaQuery<Object[]> multiselect) {
        List<Object[]> resultList;
        if (pageRequest.getSort() != null) {
            final List<Order> orders = new ArrayList<>();
            final Sort sort = pageRequest.getSort();
            for (final Sort.Order sortOrder : sort) {
                if (sortOrder.getDirection() == Direction.ASC) {
                    orders.add(cb.asc(targetRoot.get(sortOrder.getProperty())));
                } else {
                    orders.add(cb.desc(targetRoot.get(sortOrder.getProperty())));
                }
            }
            multiselect.orderBy(orders);
            resultList = entityManager.createQuery(multiselect).setFirstResult(pageRequest.getOffset())
                    .setMaxResults(pageRequest.getPageSize()).getResultList();
        } else {
            resultList = entityManager.createQuery(multiselect).getResultList();
        }
        return resultList;
    }

}<|MERGE_RESOLUTION|>--- conflicted
+++ resolved
@@ -205,14 +205,6 @@
     @Modifying
     @Transactional(isolation = Isolation.READ_UNCOMMITTED)
     public void deleteTargets(final Long... targetIDs) {
-<<<<<<< HEAD
-        final Collection<Long> targets = Lists.newArrayList(targetIDs);
-
-        targetRepository.deleteByIdIn(targets);
-
-        targets.forEach(targetId -> eventPublisher.publishEvent(
-                new TargetDeletedEvent(tenantAware.getCurrentTenant(), targetId, applicationContext.getId())));
-=======
         deleteTargets(Lists.newArrayList(targetIDs));
     }
 
@@ -222,8 +214,8 @@
     public void deleteTargets(final Collection<Long> targetIDs) {
         targetRepository.deleteByIdIn(targetIDs);
 
-        targetIDs.forEach(targetId -> eventBus.post(new TargetDeletedEvent(tenantAware.getCurrentTenant(), targetId)));
->>>>>>> e1557b25
+        targetIDs.forEach(targetId -> eventPublisher.publishEvent(
+                new TargetDeletedEvent(tenantAware.getCurrentTenant(), targetId, applicationContext.getId())));
     }
 
     @Override
@@ -357,13 +349,8 @@
             final TargetTagAssignmentResult result = new TargetTagAssignmentResult(0, 0, alreadyAssignedTargets.size(),
                     Collections.emptyList(), alreadyAssignedTargets, tag);
 
-<<<<<<< HEAD
             afterCommit.afterCommit(() -> eventPublisher
                     .publishEvent(new TargetTagAssigmentResultEvent(result, tenantAware.getCurrentTenant())));
-=======
-            afterCommit.afterCommit(
-                    () -> eventBus.post(new TargetTagAssigmentResultEvent(result, tenantAware.getCurrentTenant())));
->>>>>>> e1557b25
             return result;
         }
 
@@ -374,13 +361,8 @@
                 allTargets.size(), 0, Collections.unmodifiableList(targetRepository.save(allTargets)),
                 Collections.emptyList(), tag);
 
-<<<<<<< HEAD
         afterCommit.afterCommit(() -> eventPublisher
                 .publishEvent(new TargetTagAssigmentResultEvent(result, tenantAware.getCurrentTenant())));
-=======
-        afterCommit.afterCommit(
-                () -> eventBus.post(new TargetTagAssigmentResultEvent(result, tenantAware.getCurrentTenant())));
->>>>>>> e1557b25
 
         // no reason to persist the tag
         entityManager.detach(tag);
@@ -400,12 +382,8 @@
         afterCommit.afterCommit(() -> {
             final TargetTagAssignmentResult assigmentResult = new TargetTagAssignmentResult(0, save.size(), 0, save,
                     Collections.emptyList(), tag);
-<<<<<<< HEAD
             eventPublisher
                     .publishEvent(new TargetTagAssigmentResultEvent(assigmentResult, tenantAware.getCurrentTenant()));
-=======
-            eventBus.post(new TargetTagAssigmentResultEvent(assigmentResult, tenantAware.getCurrentTenant()));
->>>>>>> e1557b25
         });
 
         return save;
@@ -421,12 +399,8 @@
         afterCommit.afterCommit(() -> {
             final TargetTagAssignmentResult assigmentResult = new TargetTagAssignmentResult(0, 0, save.size(),
                     Collections.emptyList(), save, tag);
-<<<<<<< HEAD
             eventPublisher
                     .publishEvent(new TargetTagAssigmentResultEvent(assigmentResult, tenantAware.getCurrentTenant()));
-=======
-            eventBus.post(new TargetTagAssigmentResultEvent(assigmentResult, tenantAware.getCurrentTenant()));
->>>>>>> e1557b25
         });
         return save;
     }
