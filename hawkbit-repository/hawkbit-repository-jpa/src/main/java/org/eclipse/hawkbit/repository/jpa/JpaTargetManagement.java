--- conflicted
+++ resolved
@@ -35,10 +35,7 @@
 import org.eclipse.hawkbit.repository.builder.TargetUpdate;
 import org.eclipse.hawkbit.repository.event.remote.TargetAttributesRequestedEvent;
 import org.eclipse.hawkbit.repository.event.remote.TargetDeletedEvent;
-<<<<<<< HEAD
-=======
 import org.eclipse.hawkbit.repository.exception.EntityAlreadyExistsException;
->>>>>>> ddca0725
 import org.eclipse.hawkbit.repository.exception.EntityNotFoundException;
 import org.eclipse.hawkbit.repository.jpa.builder.JpaTargetCreate;
 import org.eclipse.hawkbit.repository.jpa.builder.JpaTargetUpdate;
@@ -192,7 +189,7 @@
     }
 
     private void checkAndThrowIfTargetMetadataAlreadyExists(final TargetMetadataCompositeKey metadataId) {
-        if (targetMetadataRepository.exists(metadataId)) {
+        if (targetMetadataRepository.existsById(metadataId)) {
             throw new EntityAlreadyExistsException(
                     "Metadata entry with key '" + metadataId.getKey() + "' already exists");
         }
@@ -243,7 +240,7 @@
                 .orElseThrow(() -> new EntityNotFoundException(TargetMetadata.class, controllerId, key));
 
         touch(controllerId);
-        targetMetadataRepository.delete(metadata.getId());
+        targetMetadataRepository.deleteById(metadata.getId());
     }
 
     @Override
@@ -282,7 +279,8 @@
     public Optional<TargetMetadata> getMetaDataByControllerId(final String controllerId, final String key) {
         final Long targetId = getByControllerIdAndThrowIfNotFound(controllerId).getId();
 
-        return Optional.ofNullable(targetMetadataRepository.findOne(new TargetMetadataCompositeKey(targetId, key)));
+        return targetMetadataRepository.findById(new TargetMetadataCompositeKey(targetId, key))
+                .map(t -> (TargetMetadata) t);
     }
 
     @Override
@@ -464,7 +462,7 @@
 
     private static boolean isHasTagsFilterActive(final FilterParams filterParams) {
         return filterParams.getSelectTargetWithNoTag() != null && (filterParams.getSelectTargetWithNoTag()
-                || (filterParams.getFilterByTagNames() != null && filterParams.getFilterByTagNames().length > 0));
+                || filterParams.getFilterByTagNames() != null && filterParams.getFilterByTagNames().length > 0);
     }
 
     private Slice<Target> findByCriteriaAPI(final Pageable pageable, final List<Specification<JpaTarget>> specList) {
