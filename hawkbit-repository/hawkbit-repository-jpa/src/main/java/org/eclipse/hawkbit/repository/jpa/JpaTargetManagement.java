--- conflicted
+++ resolved
@@ -16,7 +16,6 @@
 import java.util.LinkedHashMap;
 import java.util.List;
 import java.util.Map;
-import java.util.Objects;
 import java.util.Optional;
 import java.util.stream.Collectors;
 
@@ -66,10 +65,6 @@
 import org.eclipse.hawkbit.repository.model.TargetTag;
 import org.eclipse.hawkbit.repository.model.TargetTagAssignmentResult;
 import org.eclipse.hawkbit.repository.model.TargetType;
-<<<<<<< HEAD
-import org.eclipse.hawkbit.repository.model.TargetTypeAssignmentResult;
-=======
->>>>>>> b25e118e
 import org.eclipse.hawkbit.repository.model.TargetUpdateStatus;
 import org.eclipse.hawkbit.repository.model.helper.EventPublisherHolder;
 import org.eclipse.hawkbit.repository.rsql.VirtualPropertyReplacer;
@@ -117,8 +112,6 @@
 
     private final TargetTagRepository targetTagRepository;
 
-    private final TargetTypeRepository targetTypeRepository;
-
     private final EventPublisherHolder eventPublisherHolder;
 
     private final TenantAware tenantAware;
@@ -135,17 +128,9 @@
             final RolloutGroupRepository rolloutGroupRepository,
             final DistributionSetRepository distributionSetRepository,
             final TargetFilterQueryRepository targetFilterQueryRepository,
-<<<<<<< HEAD
-            final TargetTagRepository targetTagRepository,
-            final TargetTypeRepository targetTypeRepository,
-            final EventPublisherHolder eventPublisherHolder, final TenantAware tenantAware,
-            final AfterTransactionCommitExecutor afterCommit, final VirtualPropertyReplacer virtualPropertyReplacer,
-            final Database database) {
-=======
             final TargetTagRepository targetTagRepository, final EventPublisherHolder eventPublisherHolder,
             final TenantAware tenantAware, final AfterTransactionCommitExecutor afterCommit,
             final VirtualPropertyReplacer virtualPropertyReplacer, final Database database) {
->>>>>>> b25e118e
         this.entityManager = entityManager;
         this.quotaManagement = quotaManagement;
         this.targetRepository = targetRepository;
@@ -155,7 +140,6 @@
         this.distributionSetRepository = distributionSetRepository;
         this.targetFilterQueryRepository = targetFilterQueryRepository;
         this.targetTagRepository = targetTagRepository;
-        this.targetTypeRepository = targetTypeRepository;
         this.eventPublisherHolder = eventPublisherHolder;
         this.tenantAware = tenantAware;
         this.afterCommit = afterCommit;
@@ -357,14 +341,9 @@
         update.getDescription().ifPresent(target::setDescription);
         update.getAddress().ifPresent(target::setAddress);
         update.getSecurityToken().ifPresent(target::setSecurityToken);
-<<<<<<< HEAD
-        if (Objects.nonNull(update.getTargetTypeId())){
-            target.setTargetType(update.findTargetTypeWithExceptionIfNotFound(update.getTargetTypeId()));
-=======
         if (update.getTargetTypeId() != null) {
             final TargetType targetType = getTargetTypeByIdAndThrowIfNotFound(update.getTargetTypeId());
             target.setTargetType(targetType);
->>>>>>> b25e118e
         }
 
         return targetRepository.save(target);
@@ -671,8 +650,6 @@
     }
 
     @Override
-<<<<<<< HEAD
-=======
     @Transactional
     @Retryable(include = {
             ConcurrencyFailureException.class }, maxAttempts = Constants.TX_RT_MAX, backoff = @Backoff(delay = Constants.TX_RT_DELAY))
@@ -684,7 +661,6 @@
     }
 
     @Override
->>>>>>> b25e118e
     public Slice<Target> findByFilterOrderByLinkedDistributionSet(final Pageable pageable,
             final long orderByDistributionId, final FilterParams filterParams) {
         final CriteriaBuilder cb = entityManager.getCriteriaBuilder();
