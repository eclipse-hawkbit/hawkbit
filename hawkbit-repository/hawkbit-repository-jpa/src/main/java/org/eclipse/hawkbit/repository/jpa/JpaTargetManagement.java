/**
 * Copyright (c) 2015 Bosch Software Innovations GmbH and others.
 *
 * All rights reserved. This program and the accompanying materials
 * are made available under the terms of the Eclipse Public License v1.0
 * which accompanies this distribution, and is available at
 * http://www.eclipse.org/legal/epl-v10.html
 */
package org.eclipse.hawkbit.repository.jpa;

import java.util.ArrayList;
import java.util.Arrays;
import java.util.Collection;
import java.util.Collections;
import java.util.List;
import java.util.Optional;
import java.util.stream.Collectors;

import javax.persistence.EntityManager;
import javax.persistence.criteria.CriteriaBuilder;
import javax.persistence.criteria.CriteriaQuery;
import javax.persistence.criteria.Expression;
import javax.persistence.criteria.Join;
import javax.persistence.criteria.JoinType;
import javax.persistence.criteria.Order;
import javax.persistence.criteria.Predicate;
import javax.persistence.criteria.Root;
import javax.validation.constraints.NotNull;

import org.apache.commons.lang3.StringUtils;
import org.eclipse.hawkbit.repository.FilterParams;
import org.eclipse.hawkbit.repository.TargetFields;
import org.eclipse.hawkbit.repository.TargetManagement;
import org.eclipse.hawkbit.repository.TimestampCalculator;
import org.eclipse.hawkbit.repository.builder.TargetCreate;
import org.eclipse.hawkbit.repository.builder.TargetUpdate;
import org.eclipse.hawkbit.repository.event.remote.TargetDeletedEvent;
import org.eclipse.hawkbit.repository.exception.EntityAlreadyExistsException;
import org.eclipse.hawkbit.repository.exception.EntityNotFoundException;
import org.eclipse.hawkbit.repository.jpa.builder.JpaTargetCreate;
import org.eclipse.hawkbit.repository.jpa.builder.JpaTargetUpdate;
import org.eclipse.hawkbit.repository.jpa.configuration.Constants;
import org.eclipse.hawkbit.repository.jpa.model.JpaDistributionSet_;
import org.eclipse.hawkbit.repository.jpa.model.JpaTarget;
import org.eclipse.hawkbit.repository.jpa.model.JpaTargetInfo;
import org.eclipse.hawkbit.repository.jpa.model.JpaTargetInfo_;
import org.eclipse.hawkbit.repository.jpa.model.JpaTargetTag;
import org.eclipse.hawkbit.repository.jpa.model.JpaTarget_;
import org.eclipse.hawkbit.repository.jpa.rsql.RSQLUtility;
import org.eclipse.hawkbit.repository.jpa.specifications.SpecificationsBuilder;
import org.eclipse.hawkbit.repository.jpa.specifications.TargetSpecifications;
import org.eclipse.hawkbit.repository.model.Target;
import org.eclipse.hawkbit.repository.model.TargetFilterQuery;
import org.eclipse.hawkbit.repository.model.TargetIdName;
import org.eclipse.hawkbit.repository.model.TargetTag;
import org.eclipse.hawkbit.repository.model.TargetTagAssignmentResult;
import org.eclipse.hawkbit.repository.model.TargetUpdateStatus;
import org.eclipse.hawkbit.repository.rsql.VirtualPropertyReplacer;
import org.eclipse.hawkbit.tenancy.TenantAware;
import org.springframework.beans.factory.annotation.Autowired;
import org.springframework.context.ApplicationContext;
import org.springframework.context.ApplicationEventPublisher;
import org.springframework.data.domain.Page;
import org.springframework.data.domain.PageImpl;
import org.springframework.data.domain.Pageable;
import org.springframework.data.domain.Slice;
import org.springframework.data.domain.SliceImpl;
import org.springframework.data.domain.Sort;
import org.springframework.data.domain.Sort.Direction;
import org.springframework.data.jpa.domain.Specification;
import org.springframework.data.jpa.repository.Modifying;
import org.springframework.transaction.annotation.Isolation;
import org.springframework.transaction.annotation.Transactional;
import org.springframework.validation.annotation.Validated;

import com.google.common.collect.Lists;

/**
 * JPA implementation of {@link TargetManagement}.
 *
 */
@Transactional(readOnly = true, isolation = Isolation.READ_UNCOMMITTED)
@Validated
public class JpaTargetManagement implements TargetManagement {

    @Autowired
    private EntityManager entityManager;

    @Autowired
    private TargetRepository targetRepository;

    @Autowired
    private TargetFilterQueryRepository targetFilterQueryRepository;

    @Autowired
    private TargetTagRepository targetTagRepository;

    @Autowired
    private TargetInfoRepository targetInfoRepository;

    @Autowired
    private NoCountPagingRepository criteriaNoCountDao;

    @Autowired
    private ApplicationEventPublisher eventPublisher;

    @Autowired
    private ApplicationContext applicationContext;

    @Autowired
    private TenantAware tenantAware;

    @Autowired
    private VirtualPropertyReplacer virtualPropertyReplacer;

    @Override
    public Target findTargetByControllerID(final String controllerId) {
        return targetRepository.findByControllerId(controllerId);
    }

    @Override
    public Target findTargetByControllerIDWithDetails(final String controllerId) {
        final Target result = targetRepository.findByControllerId(controllerId);
        // load lazy relations
        if (result != null) {
            result.getTargetInfo().getControllerAttributes().size();
            if (result.getTargetInfo() != null && result.getTargetInfo().getInstalledDistributionSet() != null) {
                result.getTargetInfo().getInstalledDistributionSet().getName();
                result.getTargetInfo().getInstalledDistributionSet().getModules().size();
            }
            if (result.getAssignedDistributionSet() != null) {
                result.getAssignedDistributionSet().getName();
                result.getAssignedDistributionSet().getModules().size();
            }
        }
        return result;
    }

    @Override
    public List<Target> findTargetByControllerID(final Collection<String> controllerIDs) {
        return Collections.unmodifiableList(targetRepository
                .findAll(TargetSpecifications.byControllerIdWithStatusAndAssignedInJoin(controllerIDs)));
    }

    @Override
    public Long countTargetsAll() {
        return targetRepository.count();
    }

    @Override
    public Slice<Target> findTargetsAll(final Pageable pageable) {
        // workarround - no join fetch allowed that is why we need specification
        // instead of query for
        // count() of Pageable
        final Specification<JpaTarget> spec = (root, query, cb) -> {
            if (!query.getResultType().isAssignableFrom(Long.class)) {
                root.fetch(JpaTarget_.targetInfo);
            }
            return cb.conjunction();
        };
        return convertPage(criteriaNoCountDao.findAll(spec, pageable, JpaTarget.class), pageable);
    }

    @Override
    public Slice<Target> findTargetsAll(final Long targetFilterQueryId, final Pageable pageable) {
        final TargetFilterQuery targetFilterQuery = Optional
                .ofNullable(targetFilterQueryRepository.findOne(targetFilterQueryId))
                .orElseThrow(() -> new EntityNotFoundException(
                        "TargetFilterQuery with given ID" + targetFilterQueryId + " not found"));

        return findTargetsBySpec(
                RSQLUtility.parse(targetFilterQuery.getQuery(), TargetFields.class, virtualPropertyReplacer), pageable);
    }

    @Override
    public Page<Target> findTargetsAll(final String targetFilterQuery, final Pageable pageable) {
        return findTargetsBySpec(RSQLUtility.parse(targetFilterQuery, TargetFields.class, virtualPropertyReplacer),
                pageable);
    }

    private Page<Target> findTargetsBySpec(final Specification<JpaTarget> spec, final Pageable pageable) {
        return convertPage(targetRepository.findAll(spec, pageable), pageable);
    }

    @Override
    public List<Target> findTargetsByControllerIDsWithTags(final List<String> controllerIDs) {
        final List<List<String>> partition = Lists.partition(controllerIDs, Constants.MAX_ENTRIES_IN_STATEMENT);
        return partition.stream()
                .map(ids -> targetRepository.findAll(TargetSpecifications.byControllerIdWithStatusAndTagsInJoin(ids)))
                .flatMap(t -> t.stream()).collect(Collectors.toList());
    }

    @Override
    @Modifying
    @Transactional(isolation = Isolation.READ_UNCOMMITTED)
    public Target updateTarget(final TargetUpdate u) {
        final JpaTargetUpdate update = (JpaTargetUpdate) u;

        final JpaTarget target = Optional.ofNullable(targetRepository.findByControllerId(update.getControllerId()))
                .orElseThrow(() -> new EntityNotFoundException(
                        "Target with ID " + update.getControllerId() + " not found."));

        target.setNew(false);

        update.getName().ifPresent(target::setName);
        update.getDescription().ifPresent(target::setDescription);
        update.getAddress().ifPresent(address -> ((JpaTargetInfo) target.getTargetInfo()).setAddress(address));
        update.getSecurityToken().ifPresent(target::setSecurityToken);

        return targetRepository.save(target);
    }

    @Override
    @Modifying
    @Transactional(isolation = Isolation.READ_UNCOMMITTED)
    public void deleteTargets(final Collection<Long> targetIDs) {
        targetRepository.deleteByIdIn(targetIDs);

        targetIDs.forEach(targetId -> eventPublisher.publishEvent(
                new TargetDeletedEvent(tenantAware.getCurrentTenant(), targetId, applicationContext.getId())));

    }

    @Override
    @Modifying
    @Transactional(isolation = Isolation.READ_UNCOMMITTED)
    public void deleteTarget(final String controllerID) {
        final Long targetId = Optional.ofNullable(targetRepository.findByControllerId(controllerID))
                .orElseThrow(
                        () -> new EntityNotFoundException("Target with given ID " + controllerID + " does not exist."))
                .getId();

<<<<<<< HEAD
        targetRepository.delete(targetId);
=======
        targetIDs.forEach(targetId -> eventPublisher.publishEvent(new TargetDeletedEvent(tenantAware.getCurrentTenant(),
                targetId, JpaTarget.class.getName(), applicationContext.getId())));
>>>>>>> e6f702c8
    }

    @Override
    public Page<Target> findTargetByAssignedDistributionSet(final Long distributionSetID, final Pageable pageReq) {
        return targetRepository.findByAssignedDistributionSetId(pageReq, distributionSetID);
    }

    @Override
    public Page<Target> findTargetByAssignedDistributionSet(final Long distributionSetID, final String rsqlParam,
            final Pageable pageReq) {

        final Specification<JpaTarget> spec = RSQLUtility.parse(rsqlParam, TargetFields.class, virtualPropertyReplacer);

        return convertPage(
                targetRepository
                        .findAll((Specification<JpaTarget>) (root, query,
                                cb) -> cb.and(TargetSpecifications.hasAssignedDistributionSet(distributionSetID)
                                        .toPredicate(root, query, cb), spec.toPredicate(root, query, cb)),
                                pageReq),
                pageReq);
    }

    private static Page<Target> convertPage(final Page<JpaTarget> findAll, final Pageable pageable) {
        return new PageImpl<>(Collections.unmodifiableList(findAll.getContent()), pageable, findAll.getTotalElements());
    }

    private static Slice<Target> convertPage(final Slice<JpaTarget> findAll, final Pageable pageable) {
        return new PageImpl<>(Collections.unmodifiableList(findAll.getContent()), pageable, 0);
    }

    @Override
    public Page<Target> findTargetByInstalledDistributionSet(final Long distributionSetID, final Pageable pageReq) {
        return targetRepository.findByTargetInfoInstalledDistributionSetId(pageReq, distributionSetID);
    }

    @Override
    public Page<Target> findTargetByInstalledDistributionSet(final Long distributionSetId, final String rsqlParam,
            final Pageable pageable) {

        final Specification<JpaTarget> spec = RSQLUtility.parse(rsqlParam, TargetFields.class, virtualPropertyReplacer);

        return convertPage(
                targetRepository
                        .findAll((Specification<JpaTarget>) (root, query,
                                cb) -> cb.and(TargetSpecifications.hasInstalledDistributionSet(distributionSetId)
                                        .toPredicate(root, query, cb), spec.toPredicate(root, query, cb)),
                                pageable),
                pageable);
    }

    @Override
    public Page<Target> findTargetByUpdateStatus(final Pageable pageable, final TargetUpdateStatus status) {
        return targetRepository.findByTargetInfoUpdateStatus(pageable, status);
    }

    @Override
    public Slice<Target> findTargetByFilters(final Pageable pageable, final Collection<TargetUpdateStatus> status,
            final Boolean overdueState, final String searchText, final Long installedOrAssignedDistributionSetId,
            final Boolean selectTargetWithNoTag, final String... tagNames) {
        final List<Specification<JpaTarget>> specList = buildSpecificationList(
                new FilterParams(installedOrAssignedDistributionSetId, status, overdueState, searchText,
                        selectTargetWithNoTag, tagNames),
                true);
        return findByCriteriaAPI(pageable, specList);
    }

    @Override
    public Long countTargetByFilters(final Collection<TargetUpdateStatus> status, final Boolean overdueState,
            final String searchText, final Long installedOrAssignedDistributionSetId,
            final Boolean selectTargetWithNoTag, final String... tagNames) {
        final List<Specification<JpaTarget>> specList = buildSpecificationList(
                new FilterParams(installedOrAssignedDistributionSetId, status, overdueState, searchText,
                        selectTargetWithNoTag, tagNames),
                true);
        return countByCriteriaAPI(specList);
    }

    private static List<Specification<JpaTarget>> buildSpecificationList(final FilterParams filterParams,
            final boolean fetch) {
        final List<Specification<JpaTarget>> specList = new ArrayList<>();
        if (filterParams.getFilterByStatus() != null && !filterParams.getFilterByStatus().isEmpty()) {
            specList.add(TargetSpecifications.hasTargetUpdateStatus(filterParams.getFilterByStatus(), fetch));
        }
        if (filterParams.getOverdueState() != null) {
            specList.add(TargetSpecifications.isOverdue(TimestampCalculator.calculateOverdueTimestamp()));
        }
        if (filterParams.getFilterByDistributionId() != null) {
            specList.add(TargetSpecifications
                    .hasInstalledOrAssignedDistributionSet(filterParams.getFilterByDistributionId()));
        }
        if (StringUtils.isNotEmpty(filterParams.getFilterBySearchText())) {
            specList.add(TargetSpecifications.likeIdOrNameOrDescription(filterParams.getFilterBySearchText()));
        }
        if (isHasTagsFilterActive(filterParams)) {
            specList.add(TargetSpecifications.hasTags(filterParams.getFilterByTagNames(),
                    filterParams.getSelectTargetWithNoTag()));
        }
        return specList;
    }

    private static boolean isHasTagsFilterActive(final FilterParams filterParams) {
        return filterParams.getSelectTargetWithNoTag() != null && (filterParams.getSelectTargetWithNoTag()
                || (filterParams.getFilterByTagNames() != null && filterParams.getFilterByTagNames().length > 0));
    }

    private Slice<Target> findByCriteriaAPI(final Pageable pageable, final List<Specification<JpaTarget>> specList) {
        if (specList == null || specList.isEmpty()) {
            return convertPage(criteriaNoCountDao.findAll(pageable, JpaTarget.class), pageable);
        }
        return convertPage(
                criteriaNoCountDao.findAll(SpecificationsBuilder.combineWithAnd(specList), pageable, JpaTarget.class),
                pageable);
    }

    private Long countByCriteriaAPI(final List<Specification<JpaTarget>> specList) {
        if (specList == null || specList.isEmpty()) {
            return targetRepository.count();
        }

        return targetRepository.count(SpecificationsBuilder.combineWithAnd(specList));
    }

    @Override
    @Modifying
    @Transactional(isolation = Isolation.READ_UNCOMMITTED)
    public TargetTagAssignmentResult toggleTagAssignment(final Collection<String> targetIds, final String tagName) {
        final TargetTag tag = targetTagRepository.findByNameEquals(tagName);
        final List<JpaTarget> alreadyAssignedTargets = targetRepository.findByTagNameAndControllerIdIn(tagName,
                targetIds);
        final List<JpaTarget> allTargets = targetRepository
                .findAll(TargetSpecifications.byControllerIdWithStatusAndTagsInJoin(targetIds));

        // all are already assigned -> unassign
        if (alreadyAssignedTargets.size() == allTargets.size()) {
            alreadyAssignedTargets.forEach(target -> target.removeTag(tag));
            final TargetTagAssignmentResult result = new TargetTagAssignmentResult(0, 0, alreadyAssignedTargets.size(),
                    Collections.emptyList(), Collections.unmodifiableList(alreadyAssignedTargets), tag);

            return result;
        }

        allTargets.removeAll(alreadyAssignedTargets);
        // some or none are assigned -> assign
        allTargets.forEach(target -> target.addTag(tag));
        final TargetTagAssignmentResult result = new TargetTagAssignmentResult(alreadyAssignedTargets.size(),
                allTargets.size(), 0,
                Collections
                        .unmodifiableList(allTargets.stream().map(targetRepository::save).collect(Collectors.toList())),
                Collections.emptyList(), tag);

        // no reason to persist the tag
        entityManager.detach(tag);
        return result;
    }

    @Override
    @Modifying
    @Transactional(isolation = Isolation.READ_UNCOMMITTED)
    public List<Target> assignTag(final Collection<String> controllerIds, final Long tagId) {
        final List<JpaTarget> allTargets = targetRepository
                .findAll(TargetSpecifications.byControllerIdWithStatusAndTagsInJoin(controllerIds));

        final JpaTargetTag tag = Optional.ofNullable(targetTagRepository.findOne(tagId))
                .orElseThrow(() -> new EntityNotFoundException("Tag with given ID " + tagId + "does not exist"));

        allTargets.forEach(target -> target.addTag(tag));
        return Collections
                .unmodifiableList(allTargets.stream().map(targetRepository::save).collect(Collectors.toList()));
    }

    private List<Target> unAssignTag(final Collection<Target> targets, final TargetTag tag) {
        @SuppressWarnings({ "unchecked", "rawtypes" })
        final Collection<JpaTarget> toUnassign = (Collection) targets;

        toUnassign.forEach(target -> target.removeTag(tag));

        return Collections
                .unmodifiableList(toUnassign.stream().map(targetRepository::save).collect(Collectors.toList()));
    }

    @Override
    @Modifying
    @Transactional(isolation = Isolation.READ_UNCOMMITTED)
    public List<Target> unAssignAllTargetsByTag(final Long targetTagId) {

        final TargetTag tag = Optional.ofNullable(targetTagRepository.findOne(targetTagId)).orElseThrow(
                () -> new EntityNotFoundException("TargetTag with given ID " + targetTagId + " does not exist."));

        if (tag.getAssignedToTargets().isEmpty()) {
            return Collections.emptyList();
        }

        return unAssignTag(tag.getAssignedToTargets(), tag);
    }

    @Override
    @Modifying
    @Transactional(isolation = Isolation.READ_UNCOMMITTED)
    public Target unAssignTag(final String controllerID, final Long targetTagId) {
        final List<Target> allTargets = Collections.unmodifiableList(targetRepository
                .findAll(TargetSpecifications.byControllerIdWithStatusAndTagsInJoin(Arrays.asList(controllerID))));
        final List<Target> unAssignTag = unAssignTag(allTargets,
                Optional.ofNullable(targetTagRepository.findOne(targetTagId))
                        .orElseThrow(() -> new EntityNotFoundException(
                                "TargetTag with given ID " + targetTagId + " does not exist.")));
        return unAssignTag.isEmpty() ? null : unAssignTag.get(0);
    }

    @Override
    public Slice<Target> findTargetsAllOrderByLinkedDistributionSet(final Pageable pageable,
            final Long orderByDistributionId, final FilterParams filterParams) {

        final CriteriaBuilder cb = entityManager.getCriteriaBuilder();
        final CriteriaQuery<JpaTarget> query = cb.createQuery(JpaTarget.class);
        final Root<JpaTarget> targetRoot = query.from(JpaTarget.class);

        // necessary joins for the select
        final Join<JpaTarget, JpaTargetInfo> targetInfo = (Join<JpaTarget, JpaTargetInfo>) targetRoot
                .fetch(JpaTarget_.targetInfo, JoinType.LEFT);

        // select case expression to retrieve the case value as a column to be
        // able to order based on
        // this column, installed first,...
        final Expression<Object> selectCase = cb.selectCase()
                .when(cb.equal(targetInfo.get(JpaTargetInfo_.installedDistributionSet).get(JpaDistributionSet_.id),
                        orderByDistributionId), 1)
                .when(cb.equal(targetRoot.get(JpaTarget_.assignedDistributionSet).get(JpaDistributionSet_.id),
                        orderByDistributionId), 2)
                .otherwise(100);
        // multiselect statement order by the select case and controllerId
        query.distinct(true);
        // build the specifications and then to predicates necessary by the
        // given filters
        final Predicate[] specificationsForMultiSelect = specificationsToPredicate(
                buildSpecificationList(filterParams, true), targetRoot, query, cb);

        // if we have some predicates then add it to the where clause of the
        // multiselect
        if (specificationsForMultiSelect.length > 0) {
            query.where(specificationsForMultiSelect);
        }
        // add the order to the multi select first based on the selectCase
        query.orderBy(cb.asc(selectCase), cb.desc(targetRoot.get(JpaTarget_.id)));
        // the result is a Object[] due the fact that the selectCase is an extra
        // column, so it cannot
        // be mapped directly to a Target entity because the selectCase is not a
        // attribute of the
        // Target entity, the the Object array contains the Target on the first
        // index (case of the
        // multiselect order) of the array and
        // the 2nd contains the selectCase int value.
        final int pageSize = pageable.getPageSize();
        final List<JpaTarget> resultList = entityManager.createQuery(query).setFirstResult(pageable.getOffset())
                .setMaxResults(pageSize + 1).getResultList();
        final boolean hasNext = resultList.size() > pageSize;
        return new SliceImpl<>(Collections.unmodifiableList(resultList), pageable, hasNext);
    }

    private static Predicate[] specificationsToPredicate(final List<Specification<JpaTarget>> specifications,
            final Root<JpaTarget> root, final CriteriaQuery<?> query, final CriteriaBuilder cb) {
        final Predicate[] predicates = new Predicate[specifications.size()];
        for (int index = 0; index < predicates.length; index++) {
            predicates[index] = specifications.get(index).toPredicate(root, query, cb);
        }
        return predicates;
    }

    @Override
    public Long countTargetByAssignedDistributionSet(final Long distId) {
        return targetRepository.countByAssignedDistributionSetId(distId);
    }

    @Override
    public Long countTargetByInstalledDistributionSet(final Long distId) {
        return targetRepository.countByTargetInfoInstalledDistributionSetId(distId);
    }

    @Override
    public List<TargetIdName> findAllTargetIds() {
        final CriteriaBuilder cb = entityManager.getCriteriaBuilder();
        final CriteriaQuery<TargetIdName> query = cb.createQuery(TargetIdName.class);
        final Root<JpaTarget> targetRoot = query.from(JpaTarget.class);
        return entityManager.createQuery(query.multiselect(targetRoot.get(JpaTarget_.id),
                targetRoot.get(JpaTarget_.controllerId), targetRoot.get(JpaTarget_.name))).getResultList();

    }

    @Override
    public List<TargetIdName> findAllTargetIdsByFilters(final Pageable pageRequest,
            final Collection<TargetUpdateStatus> filterByStatus, final Boolean overdueState,
            final String filterBySearchText, final Long installedOrAssignedDistributionSetId,
            final Boolean selectTargetWithNoTag, final String... filterByTagNames) {
        final CriteriaBuilder cb = entityManager.getCriteriaBuilder();
        final CriteriaQuery<Object[]> query = cb.createQuery(Object[].class);
        final Root<JpaTarget> targetRoot = query.from(JpaTarget.class);
        List<Object[]> resultList;

        String sortProperty = JpaTarget_.id.getName();
        if (pageRequest.getSort() != null && pageRequest.getSort().iterator().hasNext()) {
            sortProperty = pageRequest.getSort().iterator().next().getProperty();
        }

        final CriteriaQuery<Object[]> multiselect = query.multiselect(targetRoot.get(JpaTarget_.id),
                targetRoot.get(JpaTarget_.controllerId), targetRoot.get(JpaTarget_.name), targetRoot.get(sortProperty));

        final Predicate[] specificationsForMultiSelect = specificationsToPredicate(
                buildSpecificationList(new FilterParams(installedOrAssignedDistributionSetId, filterByStatus,
                        overdueState, filterBySearchText, selectTargetWithNoTag, filterByTagNames), false),
                targetRoot, multiselect, cb);

        // if we have some predicates then add it to the where clause of the
        // multiselect
        if (specificationsForMultiSelect.length > 0) {
            multiselect.where(specificationsForMultiSelect);
        }

        resultList = getTargetIdNameResultSet(pageRequest, cb, targetRoot, multiselect);
        return resultList.parallelStream().map(o -> new TargetIdName((long) o[0], o[1].toString(), o[2].toString()))
                .collect(Collectors.toList());
    }

    @Override
    public List<TargetIdName> findAllTargetIdsByTargetFilterQuery(final Pageable pageRequest,
            final String targetFilterQuery) {
        final CriteriaBuilder cb = entityManager.getCriteriaBuilder();
        final CriteriaQuery<Object[]> query = cb.createQuery(Object[].class);
        final Root<JpaTarget> targetRoot = query.from(JpaTarget.class);

        String sortProperty = JpaTarget_.id.getName();
        if (pageRequest.getSort() != null && pageRequest.getSort().iterator().hasNext()) {
            sortProperty = pageRequest.getSort().iterator().next().getProperty();
        }

        final CriteriaQuery<Object[]> multiselect = query.multiselect(targetRoot.get(JpaTarget_.id),
                targetRoot.get(JpaTarget_.controllerId), targetRoot.get(JpaTarget_.name), targetRoot.get(sortProperty));

        final Specification<JpaTarget> spec = RSQLUtility.parse(targetFilterQuery, TargetFields.class,
                virtualPropertyReplacer);
        final Predicate[] specificationsForMultiSelect = specificationsToPredicate(Lists.newArrayList(spec), targetRoot,
                multiselect, cb);

        // if we have some predicates then add it to the where clause of the
        // multiselect
        if (specificationsForMultiSelect.length > 0) {
            multiselect.where(specificationsForMultiSelect);
        }
        final List<Object[]> resultList = getTargetIdNameResultSet(pageRequest, cb, targetRoot, multiselect);
        return resultList.parallelStream().map(o -> new TargetIdName((long) o[0], o[1].toString(), o[2].toString()))
                .collect(Collectors.toList());
    }

    @Override
    public Page<Target> findAllTargetsByTargetFilterQueryAndNonDS(@NotNull final Pageable pageRequest,
            final Long distributionSetId, @NotNull final String targetFilterQuery) {

        final Specification<JpaTarget> spec = RSQLUtility.parse(targetFilterQuery, TargetFields.class,
                virtualPropertyReplacer);

        return findTargetsBySpec(
                (root, cq,
                        cb) -> cb.and(spec.toPredicate(root, cq, cb), TargetSpecifications
                                .hasNotDistributionSetInActions(distributionSetId).toPredicate(root, cq, cb)),
                pageRequest);

    }

    @Override
    public Page<Target> findAllTargetsByTargetFilterQueryAndNotInRolloutGroups(final Pageable pageRequest,
            final Collection<Long> groups, final String targetFilterQuery) {

        final Specification<JpaTarget> spec = RSQLUtility.parse(targetFilterQuery, TargetFields.class,
                virtualPropertyReplacer);

        return findTargetsBySpec((root, cq, cb) -> cb.and(spec.toPredicate(root, cq, cb),
                TargetSpecifications.isNotInRolloutGroups(groups).toPredicate(root, cq, cb)), pageRequest);

    }

    @Override
    public Page<Target> findAllTargetsInRolloutGroupWithoutAction(@NotNull final Pageable pageRequest,
            @NotNull final Long group) {
        return findTargetsBySpec(
                (root, cq, cb) -> TargetSpecifications.hasNoActionInRolloutGroup(group).toPredicate(root, cq, cb),
                pageRequest);
    }

    @Override
    public Long countAllTargetsByTargetFilterQueryAndNotInRolloutGroups(final List<Long> groups,
            final String targetFilterQuery) {
        final Specification<JpaTarget> spec = RSQLUtility.parse(targetFilterQuery, TargetFields.class,
                virtualPropertyReplacer);
        final List<Specification<JpaTarget>> specList = Lists.newArrayList(spec,
                TargetSpecifications.isNotInRolloutGroups(groups));

        return countByCriteriaAPI(specList);
    }

    @Override
    public Long countTargetsByTargetFilterQueryAndNonDS(final Long distributionSetId, final String targetFilterQuery) {
        final Specification<JpaTarget> spec = RSQLUtility.parse(targetFilterQuery, TargetFields.class,
                virtualPropertyReplacer);
        final List<Specification<JpaTarget>> specList = new ArrayList<>(2);
        specList.add(spec);
        specList.add(TargetSpecifications.hasNotDistributionSetInActions(distributionSetId));

        return countByCriteriaAPI(specList);
    }

    @Override
    @Modifying
    @Transactional(isolation = Isolation.READ_UNCOMMITTED)
    public Target createTarget(final TargetCreate c) {
        final JpaTargetCreate create = (JpaTargetCreate) c;

        final JpaTarget target = create.build();

        if (targetRepository.findByControllerId(target.getControllerId()) != null) {
            throw new EntityAlreadyExistsException();
        }

        target.setNew(true);
        final JpaTarget savedTarget = targetRepository.save(target);
        final JpaTargetInfo targetInfo = (JpaTargetInfo) savedTarget.getTargetInfo();

        targetInfo.setNew(true);
        final Target targetToReturn = targetInfoRepository.save(targetInfo).getTarget();
        targetInfo.setNew(false);
        return targetToReturn;
    }

    @Override
    @Modifying
    @Transactional(isolation = Isolation.READ_UNCOMMITTED)
    public List<Target> createTargets(final Collection<TargetCreate> targets) {
        return targets.stream().map(this::createTarget).collect(Collectors.toList());
    }

    @Override
    public List<Target> findTargetsByTag(final String tagName) {
        final JpaTargetTag tag = targetTagRepository.findByNameEquals(tagName);
        return Collections.unmodifiableList(targetRepository.findByTag(tag.getId()));
    }

    @Override
    public Long countTargetByTargetFilterQuery(final Long targetFilterQueryId) {
        final TargetFilterQuery targetFilterQuery = Optional
                .ofNullable(targetFilterQueryRepository.findOne(targetFilterQueryId))
                .orElseThrow(() -> new EntityNotFoundException(
                        "TargetFilterQuery with given ID" + targetFilterQueryId + " not found"));

        final Specification<JpaTarget> specs = RSQLUtility.parse(targetFilterQuery.getQuery(), TargetFields.class,
                virtualPropertyReplacer);
        return targetRepository.count(specs);
    }

    @Override
    public Long countTargetByTargetFilterQuery(final String targetFilterQuery) {
        final Specification<JpaTarget> specs = RSQLUtility.parse(targetFilterQuery, TargetFields.class,
                virtualPropertyReplacer);
        return targetRepository.count(specs);
    }

    private List<Object[]> getTargetIdNameResultSet(final Pageable pageRequest, final CriteriaBuilder cb,
            final Root<JpaTarget> targetRoot, final CriteriaQuery<Object[]> multiselect) {
        List<Object[]> resultList;
        if (pageRequest.getSort() != null) {
            final List<Order> orders = new ArrayList<>();
            final Sort sort = pageRequest.getSort();
            for (final Sort.Order sortOrder : sort) {
                if (sortOrder.getDirection() == Direction.ASC) {
                    orders.add(cb.asc(targetRoot.get(sortOrder.getProperty())));
                } else {
                    orders.add(cb.desc(targetRoot.get(sortOrder.getProperty())));
                }
            }
            multiselect.orderBy(orders);
            resultList = entityManager.createQuery(multiselect).setFirstResult(pageRequest.getOffset())
                    .setMaxResults(pageRequest.getPageSize()).getResultList();
        } else {
            resultList = entityManager.createQuery(multiselect).getResultList();
        }
        return resultList;
    }

}<|MERGE_RESOLUTION|>--- conflicted
+++ resolved
@@ -216,9 +216,8 @@
     public void deleteTargets(final Collection<Long> targetIDs) {
         targetRepository.deleteByIdIn(targetIDs);
 
-        targetIDs.forEach(targetId -> eventPublisher.publishEvent(
-                new TargetDeletedEvent(tenantAware.getCurrentTenant(), targetId, applicationContext.getId())));
-
+        targetIDs.forEach(targetId -> eventPublisher.publishEvent(new TargetDeletedEvent(tenantAware.getCurrentTenant(),
+                targetId, JpaTarget.class.getName(), applicationContext.getId())));
     }
 
     @Override
@@ -230,12 +229,7 @@
                         () -> new EntityNotFoundException("Target with given ID " + controllerID + " does not exist."))
                 .getId();
 
-<<<<<<< HEAD
         targetRepository.delete(targetId);
-=======
-        targetIDs.forEach(targetId -> eventPublisher.publishEvent(new TargetDeletedEvent(tenantAware.getCurrentTenant(),
-                targetId, JpaTarget.class.getName(), applicationContext.getId())));
->>>>>>> e6f702c8
     }
 
     @Override
