--- conflicted
+++ resolved
@@ -607,11 +607,7 @@
 
         final JpaTarget target = create.build();
 
-<<<<<<< HEAD
         if (targetRepository.existsByControllerId(target.getControllerId())) {
-=======
-        if (targetRepository.findByControllerId(target.getControllerId()).isPresent()) {
->>>>>>> 804522f9
             throw new EntityAlreadyExistsException();
         }
 
