/**
 * Copyright (c) 2015 Bosch Software Innovations GmbH and others.
 *
 * All rights reserved. This program and the accompanying materials
 * are made available under the terms of the Eclipse Public License v1.0
 * which accompanies this distribution, and is available at
 * http://www.eclipse.org/legal/epl-v10.html
 */
package org.eclipse.hawkbit.repository.jpa;

import java.net.URI;
import java.util.ArrayList;
import java.util.Arrays;
import java.util.Collection;
import java.util.Collections;
import java.util.LinkedList;
import java.util.List;
import java.util.stream.Collectors;

import javax.persistence.EntityManager;
import javax.persistence.criteria.CriteriaBuilder;
import javax.persistence.criteria.CriteriaQuery;
import javax.persistence.criteria.Expression;
import javax.persistence.criteria.Join;
import javax.persistence.criteria.JoinType;
import javax.persistence.criteria.Order;
import javax.persistence.criteria.Predicate;
import javax.persistence.criteria.Root;
import javax.validation.constraints.NotNull;

import org.eclipse.hawkbit.repository.TargetFields;
import org.eclipse.hawkbit.repository.TargetManagement;
import org.eclipse.hawkbit.repository.event.local.TargetTagAssigmentResultEvent;
import org.eclipse.hawkbit.repository.event.remote.entity.TargetDeletedEvent;
import org.eclipse.hawkbit.repository.exception.EntityAlreadyExistsException;
import org.eclipse.hawkbit.repository.jpa.configuration.Constants;
import org.eclipse.hawkbit.repository.jpa.executor.AfterTransactionCommitExecutor;
import org.eclipse.hawkbit.repository.jpa.model.JpaDistributionSet_;
import org.eclipse.hawkbit.repository.jpa.model.JpaTarget;
import org.eclipse.hawkbit.repository.jpa.model.JpaTargetInfo;
import org.eclipse.hawkbit.repository.jpa.model.JpaTargetInfo_;
import org.eclipse.hawkbit.repository.jpa.model.JpaTargetTag;
import org.eclipse.hawkbit.repository.jpa.model.JpaTarget_;
import org.eclipse.hawkbit.repository.jpa.rsql.RSQLUtility;
import org.eclipse.hawkbit.repository.jpa.specifications.SpecificationsBuilder;
import org.eclipse.hawkbit.repository.jpa.specifications.TargetSpecifications;
import org.eclipse.hawkbit.repository.model.Target;
import org.eclipse.hawkbit.repository.model.TargetFilterQuery;
import org.eclipse.hawkbit.repository.model.TargetIdName;
import org.eclipse.hawkbit.repository.model.TargetTag;
import org.eclipse.hawkbit.repository.model.TargetTagAssignmentResult;
import org.eclipse.hawkbit.repository.model.TargetUpdateStatus;
import org.eclipse.hawkbit.tenancy.TenantAware;
import org.springframework.beans.factory.annotation.Autowired;
import org.springframework.cache.annotation.CacheEvict;
import org.springframework.context.ApplicationContext;
import org.springframework.context.ApplicationEventPublisher;
import org.springframework.data.domain.Page;
import org.springframework.data.domain.PageImpl;
import org.springframework.data.domain.Pageable;
import org.springframework.data.domain.Slice;
import org.springframework.data.domain.SliceImpl;
import org.springframework.data.domain.Sort;
import org.springframework.data.domain.Sort.Direction;
import org.springframework.data.jpa.domain.Specification;
import org.springframework.data.jpa.repository.Modifying;
import org.springframework.transaction.annotation.Isolation;
import org.springframework.transaction.annotation.Transactional;
import org.springframework.util.Assert;
import org.springframework.validation.annotation.Validated;

import com.google.common.base.Strings;
import com.google.common.collect.Lists;

/**
 * JPA implementation of {@link TargetManagement}.
 *
 */
@Transactional(readOnly = true, isolation = Isolation.READ_UNCOMMITTED)
@Validated
public class JpaTargetManagement implements TargetManagement {

    @Autowired
    private EntityManager entityManager;

    @Autowired
    private TargetRepository targetRepository;

    @Autowired
    private TargetTagRepository targetTagRepository;

    @Autowired
    private TargetInfoRepository targetInfoRepository;

    @Autowired
    private NoCountPagingRepository criteriaNoCountDao;

    @Autowired
    private ApplicationEventPublisher eventPublisher;

    @Autowired
    private ApplicationContext applicationContext;

    @Autowired
    private TenantAware tenantAware;

    @Autowired
    private AfterTransactionCommitExecutor afterCommit;

    @Override
    public Target findTargetByControllerID(final String controllerId) {
        return targetRepository.findByControllerId(controllerId);
    }

    @Override
    public Target findTargetByControllerIDWithDetails(final String controllerId) {
        final Target result = targetRepository.findByControllerId(controllerId);
        // load lazy relations
        if (result != null) {
            result.getTargetInfo().getControllerAttributes().size();
            if (result.getTargetInfo() != null && result.getTargetInfo().getInstalledDistributionSet() != null) {
                result.getTargetInfo().getInstalledDistributionSet().getName();
                result.getTargetInfo().getInstalledDistributionSet().getModules().size();
            }
            if (result.getAssignedDistributionSet() != null) {
                result.getAssignedDistributionSet().getName();
                result.getAssignedDistributionSet().getModules().size();
            }
        }
        return result;
    }

    @Override
    public List<Target> findTargetByControllerID(final Collection<String> controllerIDs) {
        return Collections.unmodifiableList(targetRepository
                .findAll(TargetSpecifications.byControllerIdWithStatusAndAssignedInJoin(controllerIDs)));
    }

    @Override
    public Long countTargetsAll() {
        return targetRepository.count();
    }

    @Override
    public Slice<Target> findTargetsAll(final Pageable pageable) {
        // workarround - no join fetch allowed that is why we need specification
        // instead of query for
        // count() of Pageable
        final Specification<JpaTarget> spec = (root, query, cb) -> {
            if (!query.getResultType().isAssignableFrom(Long.class)) {
                root.fetch(JpaTarget_.targetInfo);
            }
            return cb.conjunction();
        };
        return convertPage(criteriaNoCountDao.findAll(spec, pageable, JpaTarget.class), pageable);
    }

    @Override
    public Slice<Target> findTargetsAll(final TargetFilterQuery targetFilterQuery, final Pageable pageable) {
        return findTargetsBySpec(RSQLUtility.parse(targetFilterQuery.getQuery(), TargetFields.class), pageable);
    }

    @Override
    public Page<Target> findTargetsAll(final String targetFilterQuery, final Pageable pageable) {
        return findTargetsBySpec(RSQLUtility.parse(targetFilterQuery, TargetFields.class), pageable);
    }

    private Page<Target> findTargetsBySpec(final Specification<JpaTarget> spec, final Pageable pageable) {
        return convertPage(targetRepository.findAll(spec, pageable), pageable);
    }

    @Override
    public List<Target> findTargetsByControllerIDsWithTags(final List<String> controllerIDs) {
        final List<List<String>> partition = Lists.partition(controllerIDs, Constants.MAX_ENTRIES_IN_STATEMENT);
        return partition.stream()
                .map(ids -> targetRepository.findAll(TargetSpecifications.byControllerIdWithStatusAndTagsInJoin(ids)))
                .flatMap(t -> t.stream()).collect(Collectors.toList());
    }

    @Override
    @Modifying
    @Transactional(isolation = Isolation.READ_UNCOMMITTED)
    public Target updateTarget(final Target target) {
        Assert.notNull(target.getId());

        final JpaTarget toUpdate = (JpaTarget) target;
        toUpdate.setNew(false);
        return targetRepository.save(toUpdate);
    }

    @Override
    @Modifying
    @Transactional(isolation = Isolation.READ_UNCOMMITTED)
    public List<Target> updateTargets(final Collection<Target> targets) {

        @SuppressWarnings({ "unchecked", "rawtypes" })
        final Collection<JpaTarget> toUpdate = (Collection) targets;

        toUpdate.forEach(target -> target.setNew(false));

        return Collections.unmodifiableList(targetRepository.save(toUpdate));
    }

    @Override
    @Modifying
    @Transactional(isolation = Isolation.READ_UNCOMMITTED)
    public void deleteTargets(final Long... targetIDs) {
<<<<<<< HEAD
        // we need to select the target IDs first to check the if the targetIDs
        // belonging to the
        // tenant! Delete statement are not automatically enhanced with the
        // @FilterDef of the
        // hibernate session.
        final List<Long> targetsForCurrentTenant = targetRepository.findAll(Lists.newArrayList(targetIDs)).stream()
                .map(Target::getId).collect(Collectors.toList());
        if (!targetsForCurrentTenant.isEmpty()) {
            targetInfoRepository.deleteByTargetIdIn(targetsForCurrentTenant);
            targetRepository.deleteByIdIn(targetsForCurrentTenant);
        }
        targetsForCurrentTenant.forEach(targetId -> eventPublisher.publishEvent(
                new TargetDeletedEvent(tenantAware.getCurrentTenant(), targetId, applicationContext.getId())));
=======
        final Collection<Long> targets = Lists.newArrayList(targetIDs);

        targetRepository.deleteByIdIn(targets);

        targets.forEach(targetId -> eventBus.post(new TargetDeletedEvent(tenantAware.getCurrentTenant(), targetId)));
>>>>>>> e6b6b449
    }

    @Override
    public Page<Target> findTargetByAssignedDistributionSet(final Long distributionSetID, final Pageable pageReq) {
        return targetRepository.findByAssignedDistributionSetId(pageReq, distributionSetID);
    }

    @Override
    public Page<Target> findTargetByAssignedDistributionSet(final Long distributionSetID, final String rsqlParam,
            final Pageable pageReq) {

        final Specification<JpaTarget> spec = RSQLUtility.parse(rsqlParam, TargetFields.class);

        return convertPage(
                targetRepository
                        .findAll((Specification<JpaTarget>) (root, query,
                                cb) -> cb.and(TargetSpecifications.hasAssignedDistributionSet(distributionSetID)
                                        .toPredicate(root, query, cb), spec.toPredicate(root, query, cb)),
                                pageReq),
                pageReq);
    }

    private static Page<Target> convertPage(final Page<JpaTarget> findAll, final Pageable pageable) {
        return new PageImpl<>(Collections.unmodifiableList(findAll.getContent()), pageable, findAll.getTotalElements());
    }

    private static Slice<Target> convertPage(final Slice<JpaTarget> findAll, final Pageable pageable) {
        return new PageImpl<>(Collections.unmodifiableList(findAll.getContent()), pageable, 0);
    }

    @Override
    public Page<Target> findTargetByInstalledDistributionSet(final Long distributionSetID, final Pageable pageReq) {
        return targetRepository.findByTargetInfoInstalledDistributionSetId(pageReq, distributionSetID);
    }

    @Override
    public Page<Target> findTargetByInstalledDistributionSet(final Long distributionSetId, final String rsqlParam,
            final Pageable pageable) {

        final Specification<JpaTarget> spec = RSQLUtility.parse(rsqlParam, TargetFields.class);

        return convertPage(
                targetRepository
                        .findAll((Specification<JpaTarget>) (root, query,
                                cb) -> cb.and(TargetSpecifications.hasInstalledDistributionSet(distributionSetId)
                                        .toPredicate(root, query, cb), spec.toPredicate(root, query, cb)),
                                pageable),
                pageable);
    }

    @Override
    public Page<Target> findTargetByUpdateStatus(final Pageable pageable, final TargetUpdateStatus status) {
        return targetRepository.findByTargetInfoUpdateStatus(pageable, status);
    }

    @Override
    public Slice<Target> findTargetByFilters(final Pageable pageable, final Collection<TargetUpdateStatus> status,
            final String searchText, final Long installedOrAssignedDistributionSetId,
            final Boolean selectTargetWithNoTag, final String... tagNames) {
        final List<Specification<JpaTarget>> specList = buildSpecificationList(status, searchText,
                installedOrAssignedDistributionSetId, selectTargetWithNoTag, true, tagNames);
        return findByCriteriaAPI(pageable, specList);
    }

    @Override
    public Long countTargetByFilters(final Collection<TargetUpdateStatus> status, final String searchText,
            final Long installedOrAssignedDistributionSetId, final Boolean selectTargetWithNoTag,
            final String... tagNames) {
        final List<Specification<JpaTarget>> specList = buildSpecificationList(status, searchText,
                installedOrAssignedDistributionSetId, selectTargetWithNoTag, true, tagNames);
        return countByCriteriaAPI(specList);
    }

    private static List<Specification<JpaTarget>> buildSpecificationList(final Collection<TargetUpdateStatus> status,
            final String searchText, final Long installedOrAssignedDistributionSetId,
            final Boolean selectTargetWithNoTag, final boolean fetch, final String... tagNames) {
        final List<Specification<JpaTarget>> specList = new LinkedList<>();
        if (status != null && !status.isEmpty()) {
            specList.add(TargetSpecifications.hasTargetUpdateStatus(status, fetch));
        }
        if (installedOrAssignedDistributionSetId != null) {
            specList.add(
                    TargetSpecifications.hasInstalledOrAssignedDistributionSet(installedOrAssignedDistributionSetId));
        }
        if (!Strings.isNullOrEmpty(searchText)) {
            specList.add(TargetSpecifications.likeNameOrDescriptionOrIp(searchText));
        }
        if (selectTargetWithNoTag != null && (selectTargetWithNoTag || (tagNames != null && tagNames.length > 0))) {
            specList.add(TargetSpecifications.hasTags(tagNames, selectTargetWithNoTag));
        }
        return specList;
    }

    private Slice<Target> findByCriteriaAPI(final Pageable pageable, final List<Specification<JpaTarget>> specList) {
        if (specList == null || specList.isEmpty()) {
            return convertPage(criteriaNoCountDao.findAll(pageable, JpaTarget.class), pageable);
        }
        return convertPage(
                criteriaNoCountDao.findAll(SpecificationsBuilder.combineWithAnd(specList), pageable, JpaTarget.class),
                pageable);
    }

    private Long countByCriteriaAPI(final List<Specification<JpaTarget>> specList) {
        if (specList == null || specList.isEmpty()) {
            return targetRepository.count();
        }

        return targetRepository.count(SpecificationsBuilder.combineWithAnd(specList));
    }

    @Override
    @Modifying
    @Transactional(isolation = Isolation.READ_UNCOMMITTED)
    public TargetTagAssignmentResult toggleTagAssignment(final Collection<Target> targets, final TargetTag tag) {
        return toggleTagAssignment(
                targets.stream().map(target -> target.getControllerId()).collect(Collectors.toList()), tag.getName());
    }

    @Override
    @Modifying
    @Transactional(isolation = Isolation.READ_UNCOMMITTED)
    public TargetTagAssignmentResult toggleTagAssignment(final Collection<String> targetIds, final String tagName) {
        final TargetTag tag = targetTagRepository.findByNameEquals(tagName);
        final List<Target> alreadyAssignedTargets = targetRepository.findByTagNameAndControllerIdIn(tagName, targetIds);
        final List<JpaTarget> allTargets = targetRepository
                .findAll(TargetSpecifications.byControllerIdWithStatusAndTagsInJoin(targetIds));

        // all are already assigned -> unassign
        if (alreadyAssignedTargets.size() == allTargets.size()) {
            alreadyAssignedTargets.forEach(target -> target.removeTag(tag));
            final TargetTagAssignmentResult result = new TargetTagAssignmentResult(0, 0, alreadyAssignedTargets.size(),
                    Collections.emptyList(), alreadyAssignedTargets, tag);

<<<<<<< HEAD
            afterCommit.afterCommit(() -> eventPublisher.publishEvent(new TargetTagAssigmentResultEvent(result)));
=======
            afterCommit.afterCommit(
                    () -> eventBus.post(new TargetTagAssigmentResultEvent(result, tenantAware.getCurrentTenant())));
>>>>>>> e6b6b449
            return result;
        }

        allTargets.removeAll(alreadyAssignedTargets);
        // some or none are assigned -> assign
        allTargets.forEach(target -> target.addTag(tag));
        final TargetTagAssignmentResult result = new TargetTagAssignmentResult(alreadyAssignedTargets.size(),
                allTargets.size(), 0, Collections.unmodifiableList(targetRepository.save(allTargets)),
                Collections.emptyList(), tag);

<<<<<<< HEAD
        afterCommit.afterCommit(() -> eventPublisher.publishEvent(new TargetTagAssigmentResultEvent(result)));
=======
        afterCommit.afterCommit(
                () -> eventBus.post(new TargetTagAssigmentResultEvent(result, tenantAware.getCurrentTenant())));
>>>>>>> e6b6b449

        // no reason to persist the tag
        entityManager.detach(tag);
        return result;
    }

    @Override
    @Modifying
    @Transactional(isolation = Isolation.READ_UNCOMMITTED)
    public List<Target> assignTag(final Collection<String> controllerIds, final TargetTag tag) {
        final List<JpaTarget> allTargets = targetRepository
                .findAll(TargetSpecifications.byControllerIdWithStatusAndTagsInJoin(controllerIds));

        allTargets.forEach(target -> target.addTag(tag));
        final List<Target> save = Collections.unmodifiableList(targetRepository.save(allTargets));

        afterCommit.afterCommit(() -> {
            final TargetTagAssignmentResult assigmentResult = new TargetTagAssignmentResult(0, save.size(), 0, save,
                    Collections.emptyList(), tag);
<<<<<<< HEAD
            eventPublisher.publishEvent(new TargetTagAssigmentResultEvent(assigmentResult));
=======
            eventBus.post(new TargetTagAssigmentResultEvent(assigmentResult, tenantAware.getCurrentTenant()));
>>>>>>> e6b6b449
        });

        return save;
    }

    private List<Target> unAssignTag(final Collection<Target> targets, final TargetTag tag) {
        @SuppressWarnings({ "unchecked", "rawtypes" })
        final Collection<JpaTarget> toUnassign = (Collection) targets;

        toUnassign.forEach(target -> target.removeTag(tag));

        final List<Target> save = Collections.unmodifiableList(targetRepository.save(toUnassign));
        afterCommit.afterCommit(() -> {
            final TargetTagAssignmentResult assigmentResult = new TargetTagAssignmentResult(0, 0, save.size(),
                    Collections.emptyList(), save, tag);
<<<<<<< HEAD
            eventPublisher.publishEvent(new TargetTagAssigmentResultEvent(assigmentResult));
=======
            eventBus.post(new TargetTagAssigmentResultEvent(assigmentResult, tenantAware.getCurrentTenant()));
>>>>>>> e6b6b449
        });
        return save;
    }

    @Override
    @Modifying
    @Transactional(isolation = Isolation.READ_UNCOMMITTED)
    public List<Target> unAssignAllTargetsByTag(final TargetTag tag) {
        return unAssignTag(tag.getAssignedToTargets(), tag);
    }

    @Override
    @Modifying
    @Transactional(isolation = Isolation.READ_UNCOMMITTED)
    public Target unAssignTag(final String controllerID, final TargetTag targetTag) {
        final List<Target> allTargets = Collections.unmodifiableList(targetRepository
                .findAll(TargetSpecifications.byControllerIdWithStatusAndTagsInJoin(Arrays.asList(controllerID))));
        final List<Target> unAssignTag = unAssignTag(allTargets, targetTag);
        return unAssignTag.isEmpty() ? null : unAssignTag.get(0);
    }

    @Override
    public Slice<Target> findTargetsAllOrderByLinkedDistributionSet(final Pageable pageable,
            final Long orderByDistributionId, final Long filterByDistributionId,
            final Collection<TargetUpdateStatus> filterByStatus, final String filterBySearchText,
            final Boolean selectTargetWithNoTag, final String... filterByTagNames) {
        final CriteriaBuilder cb = entityManager.getCriteriaBuilder();
        final CriteriaQuery<JpaTarget> query = cb.createQuery(JpaTarget.class);
        final Root<JpaTarget> targetRoot = query.from(JpaTarget.class);

        // necessary joins for the select
        final Join<JpaTarget, JpaTargetInfo> targetInfo = (Join<JpaTarget, JpaTargetInfo>) targetRoot
                .fetch(JpaTarget_.targetInfo, JoinType.LEFT);

        // select case expression to retrieve the case value as a column to be
        // able to order based on
        // this column, installed first,...
        final Expression<Object> selectCase = cb.selectCase()
                .when(cb.equal(targetInfo.get(JpaTargetInfo_.installedDistributionSet).get(JpaDistributionSet_.id),
                        orderByDistributionId), 1)
                .when(cb.equal(targetRoot.get(JpaTarget_.assignedDistributionSet).get(JpaDistributionSet_.id),
                        orderByDistributionId), 2)
                .otherwise(100);
        // multiselect statement order by the select case and controllerId
        query.distinct(true);
        // build the specifications and then to predicates necessary by the
        // given filters
        final Predicate[] specificationsForMultiSelect = specificationsToPredicate(
                buildSpecificationList(filterByStatus, filterBySearchText, filterByDistributionId,
                        selectTargetWithNoTag, true, filterByTagNames),
                targetRoot, query, cb);

        // if we have some predicates then add it to the where clause of the
        // multiselect
        if (specificationsForMultiSelect.length > 0) {
            query.where(specificationsForMultiSelect);
        }
        // add the order to the multi select first based on the selectCase
        query.orderBy(cb.asc(selectCase), cb.desc(targetRoot.get(JpaTarget_.id)));
        // the result is a Object[] due the fact that the selectCase is an extra
        // column, so it cannot
        // be mapped directly to a Target entity because the selectCase is not a
        // attribute of the
        // Target entity, the the Object array contains the Target on the first
        // index (case of the
        // multiselect order) of the array and
        // the 2nd contains the selectCase int value.
        final int pageSize = pageable.getPageSize();
        final List<JpaTarget> resultList = entityManager.createQuery(query).setFirstResult(pageable.getOffset())
                .setMaxResults(pageSize + 1).getResultList();
        final boolean hasNext = resultList.size() > pageSize;
        return new SliceImpl<>(Collections.unmodifiableList(resultList), pageable, hasNext);
    }

    private static Predicate[] specificationsToPredicate(final List<Specification<JpaTarget>> specifications,
            final Root<JpaTarget> root, final CriteriaQuery<?> query, final CriteriaBuilder cb) {
        final Predicate[] predicates = new Predicate[specifications.size()];
        for (int index = 0; index < predicates.length; index++) {
            predicates[index] = specifications.get(index).toPredicate(root, query, cb);
        }
        return predicates;
    }

    @Override
    public Long countTargetByAssignedDistributionSet(final Long distId) {
        return targetRepository.countByAssignedDistributionSetId(distId);
    }

    @Override
    public Long countTargetByInstalledDistributionSet(final Long distId) {
        return targetRepository.countByTargetInfoInstalledDistributionSetId(distId);
    }

    @Override
    public List<TargetIdName> findAllTargetIds() {
        final CriteriaBuilder cb = entityManager.getCriteriaBuilder();
        final CriteriaQuery<TargetIdName> query = cb.createQuery(TargetIdName.class);
        final Root<JpaTarget> targetRoot = query.from(JpaTarget.class);
        return entityManager.createQuery(query.multiselect(targetRoot.get(JpaTarget_.id),
                targetRoot.get(JpaTarget_.controllerId), targetRoot.get(JpaTarget_.name))).getResultList();

    }

    @Override
    public List<TargetIdName> findAllTargetIdsByFilters(final Pageable pageRequest,
            final Collection<TargetUpdateStatus> filterByStatus, final String filterBySearchText,
            final Long installedOrAssignedDistributionSetId, final Boolean selectTargetWithNoTag,
            final String... filterByTagNames) {
        final CriteriaBuilder cb = entityManager.getCriteriaBuilder();
        final CriteriaQuery<Object[]> query = cb.createQuery(Object[].class);
        final Root<JpaTarget> targetRoot = query.from(JpaTarget.class);
        List<Object[]> resultList;

        String sortProperty = JpaTarget_.id.getName();
        if (pageRequest.getSort() != null && pageRequest.getSort().iterator().hasNext()) {
            sortProperty = pageRequest.getSort().iterator().next().getProperty();
        }

        final CriteriaQuery<Object[]> multiselect = query.multiselect(targetRoot.get(JpaTarget_.id),
                targetRoot.get(JpaTarget_.controllerId), targetRoot.get(JpaTarget_.name), targetRoot.get(sortProperty));

        final Predicate[] specificationsForMultiSelect = specificationsToPredicate(
                buildSpecificationList(filterByStatus, filterBySearchText, installedOrAssignedDistributionSetId,
                        selectTargetWithNoTag, false, filterByTagNames),
                targetRoot, multiselect, cb);

        // if we have some predicates then add it to the where clause of the
        // multiselect
        if (specificationsForMultiSelect.length > 0) {
            multiselect.where(specificationsForMultiSelect);
        }

        resultList = getTargetIdNameResultSet(pageRequest, cb, targetRoot, multiselect);
        return resultList.parallelStream().map(o -> new TargetIdName((long) o[0], o[1].toString(), o[2].toString()))
                .collect(Collectors.toList());
    }

    @Override
    public List<TargetIdName> findAllTargetIdsByTargetFilterQuery(final Pageable pageRequest,
            final TargetFilterQuery targetFilterQuery) {
        final CriteriaBuilder cb = entityManager.getCriteriaBuilder();
        final CriteriaQuery<Object[]> query = cb.createQuery(Object[].class);
        final Root<JpaTarget> targetRoot = query.from(JpaTarget.class);

        String sortProperty = JpaTarget_.id.getName();
        if (pageRequest.getSort() != null && pageRequest.getSort().iterator().hasNext()) {
            sortProperty = pageRequest.getSort().iterator().next().getProperty();
        }

        final CriteriaQuery<Object[]> multiselect = query.multiselect(targetRoot.get(JpaTarget_.id),
                targetRoot.get(JpaTarget_.controllerId), targetRoot.get(JpaTarget_.name), targetRoot.get(sortProperty));

        final Specification<JpaTarget> spec = RSQLUtility.parse(targetFilterQuery.getQuery(), TargetFields.class);
        final Predicate[] specificationsForMultiSelect = specificationsToPredicate(Lists.newArrayList(spec), targetRoot,
                multiselect, cb);

        // if we have some predicates then add it to the where clause of the
        // multiselect
        if (specificationsForMultiSelect.length > 0) {
            multiselect.where(specificationsForMultiSelect);
        }
        final List<Object[]> resultList = getTargetIdNameResultSet(pageRequest, cb, targetRoot, multiselect);
        return resultList.parallelStream().map(o -> new TargetIdName((long) o[0], o[1].toString(), o[2].toString()))
                .collect(Collectors.toList());
    }

<<<<<<< HEAD
=======
    @Override
    public Page<Target> findAllTargetsByTargetFilterQueryAndNonDS(@NotNull Pageable pageRequest,
                                                                  Long distributionSetId, @NotNull TargetFilterQuery targetFilterQuery) {

        final Specification<JpaTarget> spec = RSQLUtility.parse(targetFilterQuery.getQuery(), TargetFields.class);

        return findTargetsBySpec(
                (root, cq,
                        cb) -> cb.and(spec.toPredicate(root, cq, cb), TargetSpecifications
                                .hasNotDistributionSetInActions(distributionSetId).toPredicate(root, cq, cb)),
                pageRequest);

    }

    @Override
    public Long countTargetsByTargetFilterQueryAndNonDS(Long distributionSetId, @NotNull TargetFilterQuery targetFilterQuery) {
        final Specification<JpaTarget> spec = RSQLUtility.parse(targetFilterQuery.getQuery(), TargetFields.class);
        final List<Specification<JpaTarget>> specList = new ArrayList<>(2);
        specList.add(spec);
        specList.add(TargetSpecifications.hasNotDistributionSetInActions(distributionSetId));

        return countByCriteriaAPI(specList);
    }

    @PreDestroy
    void destroy() {
        eventBus.unregister(this);
    }

>>>>>>> e6b6b449
    @Override
    @Modifying
    @Transactional(isolation = Isolation.READ_UNCOMMITTED)
    @CacheEvict(value = { "targetsCreatedOverPeriod" }, allEntries = true)
    public Target createTarget(final Target t, final TargetUpdateStatus status, final Long lastTargetQuery,
            final URI address) {
        final JpaTarget target = (JpaTarget) t;

        if (targetRepository.findByControllerId(target.getControllerId()) != null) {
            throw new EntityAlreadyExistsException(target.getControllerId());
        }

        target.setNew(true);
        final JpaTarget savedTarget = targetRepository.save(target);
        final JpaTargetInfo targetInfo = (JpaTargetInfo) savedTarget.getTargetInfo();
        targetInfo.setUpdateStatus(status);
        if (lastTargetQuery != null) {
            targetInfo.setLastTargetQuery(lastTargetQuery);
        }
        if (address != null) {
            targetInfo.setAddress(address.toString());
        }
        targetInfo.setNew(true);
        final Target targetToReturn = targetInfoRepository.save(targetInfo).getTarget();
        targetInfo.setNew(false);
        return targetToReturn;

    }

    @Override
    @Modifying
    @Transactional(isolation = Isolation.READ_UNCOMMITTED)
    @CacheEvict(value = { "targetsCreatedOverPeriod" }, allEntries = true)
    public Target createTarget(final Target target) {
        return createTarget(target, TargetUpdateStatus.UNKNOWN, null, null);
    }

    @Override
    @Modifying
    @Transactional(isolation = Isolation.READ_UNCOMMITTED)
    public List<Target> createTargets(final Collection<Target> targets) {
        if (!targets.isEmpty() && targetRepository.countByControllerIdIn(
                targets.stream().map(target -> target.getControllerId()).collect(Collectors.toList())) > 0) {
            throw new EntityAlreadyExistsException();
        }

        return targets.stream()
                .map(t -> createTarget(t, TargetUpdateStatus.UNKNOWN, null, t.getTargetInfo().getAddress()))
                .collect(Collectors.toList());
    }

    @Override
    public List<Target> findTargetsByTag(final String tagName) {
        final JpaTargetTag tag = targetTagRepository.findByNameEquals(tagName);
        return Collections.unmodifiableList(targetRepository.findByTag(tag));
    }

    @Override
    public Long countTargetByTargetFilterQuery(final TargetFilterQuery targetFilterQuery) {
        final Specification<JpaTarget> specs = RSQLUtility.parse(targetFilterQuery.getQuery(), TargetFields.class);
        return targetRepository.count(specs);
    }

    @Override
    public Long countTargetByTargetFilterQuery(final String targetFilterQuery) {
        final Specification<JpaTarget> specs = RSQLUtility.parse(targetFilterQuery, TargetFields.class);
        return targetRepository.count(specs);
    }

    private List<Object[]> getTargetIdNameResultSet(final Pageable pageRequest, final CriteriaBuilder cb,
            final Root<JpaTarget> targetRoot, final CriteriaQuery<Object[]> multiselect) {
        List<Object[]> resultList;
        if (pageRequest.getSort() != null) {
            final List<Order> orders = new ArrayList<>();
            final Sort sort = pageRequest.getSort();
            for (final Sort.Order sortOrder : sort) {
                if (sortOrder.getDirection() == Direction.ASC) {
                    orders.add(cb.asc(targetRoot.get(sortOrder.getProperty())));
                } else {
                    orders.add(cb.desc(targetRoot.get(sortOrder.getProperty())));
                }
            }
            multiselect.orderBy(orders);
            resultList = entityManager.createQuery(multiselect).setFirstResult(pageRequest.getOffset())
                    .setMaxResults(pageRequest.getPageSize()).getResultList();
        } else {
            resultList = entityManager.createQuery(multiselect).getResultList();
        }
        return resultList;
    }

}<|MERGE_RESOLUTION|>--- conflicted
+++ resolved
@@ -205,27 +205,12 @@
     @Modifying
     @Transactional(isolation = Isolation.READ_UNCOMMITTED)
     public void deleteTargets(final Long... targetIDs) {
-<<<<<<< HEAD
-        // we need to select the target IDs first to check the if the targetIDs
-        // belonging to the
-        // tenant! Delete statement are not automatically enhanced with the
-        // @FilterDef of the
-        // hibernate session.
-        final List<Long> targetsForCurrentTenant = targetRepository.findAll(Lists.newArrayList(targetIDs)).stream()
-                .map(Target::getId).collect(Collectors.toList());
-        if (!targetsForCurrentTenant.isEmpty()) {
-            targetInfoRepository.deleteByTargetIdIn(targetsForCurrentTenant);
-            targetRepository.deleteByIdIn(targetsForCurrentTenant);
-        }
-        targetsForCurrentTenant.forEach(targetId -> eventPublisher.publishEvent(
+        final Collection<Long> targets = Lists.newArrayList(targetIDs);
+
+        targetRepository.deleteByIdIn(targets);
+
+        targets.forEach(targetId -> eventPublisher.publishEvent(
                 new TargetDeletedEvent(tenantAware.getCurrentTenant(), targetId, applicationContext.getId())));
-=======
-        final Collection<Long> targets = Lists.newArrayList(targetIDs);
-
-        targetRepository.deleteByIdIn(targets);
-
-        targets.forEach(targetId -> eventBus.post(new TargetDeletedEvent(tenantAware.getCurrentTenant(), targetId)));
->>>>>>> e6b6b449
     }
 
     @Override
@@ -359,12 +344,8 @@
             final TargetTagAssignmentResult result = new TargetTagAssignmentResult(0, 0, alreadyAssignedTargets.size(),
                     Collections.emptyList(), alreadyAssignedTargets, tag);
 
-<<<<<<< HEAD
-            afterCommit.afterCommit(() -> eventPublisher.publishEvent(new TargetTagAssigmentResultEvent(result)));
-=======
-            afterCommit.afterCommit(
-                    () -> eventBus.post(new TargetTagAssigmentResultEvent(result, tenantAware.getCurrentTenant())));
->>>>>>> e6b6b449
+            afterCommit.afterCommit(() -> eventPublisher
+                    .publishEvent(new TargetTagAssigmentResultEvent(result, tenantAware.getCurrentTenant())));
             return result;
         }
 
@@ -375,12 +356,8 @@
                 allTargets.size(), 0, Collections.unmodifiableList(targetRepository.save(allTargets)),
                 Collections.emptyList(), tag);
 
-<<<<<<< HEAD
-        afterCommit.afterCommit(() -> eventPublisher.publishEvent(new TargetTagAssigmentResultEvent(result)));
-=======
-        afterCommit.afterCommit(
-                () -> eventBus.post(new TargetTagAssigmentResultEvent(result, tenantAware.getCurrentTenant())));
->>>>>>> e6b6b449
+        afterCommit.afterCommit(() -> eventPublisher
+                .publishEvent(new TargetTagAssigmentResultEvent(result, tenantAware.getCurrentTenant())));
 
         // no reason to persist the tag
         entityManager.detach(tag);
@@ -400,11 +377,8 @@
         afterCommit.afterCommit(() -> {
             final TargetTagAssignmentResult assigmentResult = new TargetTagAssignmentResult(0, save.size(), 0, save,
                     Collections.emptyList(), tag);
-<<<<<<< HEAD
-            eventPublisher.publishEvent(new TargetTagAssigmentResultEvent(assigmentResult));
-=======
-            eventBus.post(new TargetTagAssigmentResultEvent(assigmentResult, tenantAware.getCurrentTenant()));
->>>>>>> e6b6b449
+            eventPublisher
+                    .publishEvent(new TargetTagAssigmentResultEvent(assigmentResult, tenantAware.getCurrentTenant()));
         });
 
         return save;
@@ -420,11 +394,8 @@
         afterCommit.afterCommit(() -> {
             final TargetTagAssignmentResult assigmentResult = new TargetTagAssignmentResult(0, 0, save.size(),
                     Collections.emptyList(), save, tag);
-<<<<<<< HEAD
-            eventPublisher.publishEvent(new TargetTagAssigmentResultEvent(assigmentResult));
-=======
-            eventBus.post(new TargetTagAssigmentResultEvent(assigmentResult, tenantAware.getCurrentTenant()));
->>>>>>> e6b6b449
+            eventPublisher
+                    .publishEvent(new TargetTagAssigmentResultEvent(assigmentResult, tenantAware.getCurrentTenant()));
         });
         return save;
     }
@@ -591,11 +562,9 @@
                 .collect(Collectors.toList());
     }
 
-<<<<<<< HEAD
-=======
-    @Override
-    public Page<Target> findAllTargetsByTargetFilterQueryAndNonDS(@NotNull Pageable pageRequest,
-                                                                  Long distributionSetId, @NotNull TargetFilterQuery targetFilterQuery) {
+    @Override
+    public Page<Target> findAllTargetsByTargetFilterQueryAndNonDS(@NotNull final Pageable pageRequest,
+            final Long distributionSetId, @NotNull final TargetFilterQuery targetFilterQuery) {
 
         final Specification<JpaTarget> spec = RSQLUtility.parse(targetFilterQuery.getQuery(), TargetFields.class);
 
@@ -608,7 +577,8 @@
     }
 
     @Override
-    public Long countTargetsByTargetFilterQueryAndNonDS(Long distributionSetId, @NotNull TargetFilterQuery targetFilterQuery) {
+    public Long countTargetsByTargetFilterQueryAndNonDS(final Long distributionSetId,
+            @NotNull final TargetFilterQuery targetFilterQuery) {
         final Specification<JpaTarget> spec = RSQLUtility.parse(targetFilterQuery.getQuery(), TargetFields.class);
         final List<Specification<JpaTarget>> specList = new ArrayList<>(2);
         specList.add(spec);
@@ -617,12 +587,6 @@
         return countByCriteriaAPI(specList);
     }
 
-    @PreDestroy
-    void destroy() {
-        eventBus.unregister(this);
-    }
-
->>>>>>> e6b6b449
     @Override
     @Modifying
     @Transactional(isolation = Isolation.READ_UNCOMMITTED)
