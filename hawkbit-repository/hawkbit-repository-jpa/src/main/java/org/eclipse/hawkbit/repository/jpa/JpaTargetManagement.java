/**
 * Copyright (c) 2015 Bosch Software Innovations GmbH and others
 *
 * This program and the accompanying materials are made
 * available under the terms of the Eclipse Public License 2.0
 * which is available at https://www.eclipse.org/legal/epl-2.0/
 *
 * SPDX-License-Identifier: EPL-2.0
 */
package org.eclipse.hawkbit.repository.jpa;

import java.net.URI;
import java.util.ArrayList;
import java.util.Arrays;
import java.util.Collection;
import java.util.Collections;
import java.util.LinkedHashMap;
import java.util.List;
import java.util.Map;
import java.util.Objects;
import java.util.Optional;
import java.util.stream.Collectors;

import javax.persistence.EntityManager;
import javax.persistence.criteria.CriteriaBuilder;
import javax.persistence.criteria.CriteriaQuery;
import javax.persistence.criteria.MapJoin;
import javax.persistence.criteria.Root;
import javax.validation.constraints.NotEmpty;

import org.eclipse.hawkbit.repository.DistributionSetManagement;
import org.eclipse.hawkbit.repository.FilterParams;
import org.eclipse.hawkbit.repository.OffsetBasedPageRequest;
import org.eclipse.hawkbit.repository.QuotaManagement;
import org.eclipse.hawkbit.repository.TargetFields;
import org.eclipse.hawkbit.repository.TargetManagement;
import org.eclipse.hawkbit.repository.TargetMetadataFields;
import org.eclipse.hawkbit.repository.TimestampCalculator;
import org.eclipse.hawkbit.repository.builder.TargetCreate;
import org.eclipse.hawkbit.repository.builder.TargetUpdate;
import org.eclipse.hawkbit.repository.event.remote.TargetAttributesRequestedEvent;
import org.eclipse.hawkbit.repository.event.remote.TargetDeletedEvent;
import org.eclipse.hawkbit.repository.event.remote.entity.TargetUpdatedEvent;
import org.eclipse.hawkbit.repository.exception.EntityAlreadyExistsException;
import org.eclipse.hawkbit.repository.exception.EntityNotFoundException;
import org.eclipse.hawkbit.repository.jpa.acm.AccessController;
import org.eclipse.hawkbit.repository.jpa.builder.JpaTargetCreate;
import org.eclipse.hawkbit.repository.jpa.builder.JpaTargetUpdate;
import org.eclipse.hawkbit.repository.jpa.configuration.Constants;
import org.eclipse.hawkbit.repository.jpa.executor.AfterTransactionCommitExecutor;
import org.eclipse.hawkbit.repository.jpa.model.JpaTarget;
import org.eclipse.hawkbit.repository.jpa.model.JpaTargetMetadata;
import org.eclipse.hawkbit.repository.jpa.model.JpaTargetMetadata_;
import org.eclipse.hawkbit.repository.jpa.model.JpaTargetTag;
import org.eclipse.hawkbit.repository.jpa.model.JpaTargetType;
import org.eclipse.hawkbit.repository.jpa.model.JpaTarget_;
import org.eclipse.hawkbit.repository.jpa.model.TargetMetadataCompositeKey;
import org.eclipse.hawkbit.repository.jpa.repository.RolloutGroupRepository;
import org.eclipse.hawkbit.repository.jpa.repository.TargetFilterQueryRepository;
import org.eclipse.hawkbit.repository.jpa.repository.TargetMetadataRepository;
import org.eclipse.hawkbit.repository.jpa.repository.TargetRepository;
import org.eclipse.hawkbit.repository.jpa.repository.TargetTagRepository;
import org.eclipse.hawkbit.repository.jpa.repository.TargetTypeRepository;
import org.eclipse.hawkbit.repository.jpa.rsql.RSQLUtility;
import org.eclipse.hawkbit.repository.jpa.specifications.SpecificationsBuilder;
import org.eclipse.hawkbit.repository.jpa.specifications.TargetSpecifications;
import org.eclipse.hawkbit.repository.jpa.utils.QuotaHelper;
import org.eclipse.hawkbit.repository.model.DistributionSet;
import org.eclipse.hawkbit.repository.model.DistributionSetType;
import org.eclipse.hawkbit.repository.model.MetaData;
import org.eclipse.hawkbit.repository.model.RolloutGroup;
import org.eclipse.hawkbit.repository.model.Target;
import org.eclipse.hawkbit.repository.model.TargetFilterQuery;
import org.eclipse.hawkbit.repository.model.TargetMetadata;
import org.eclipse.hawkbit.repository.model.TargetTag;
import org.eclipse.hawkbit.repository.model.TargetTagAssignmentResult;
import org.eclipse.hawkbit.repository.model.TargetType;
import org.eclipse.hawkbit.repository.model.TargetTypeAssignmentResult;
import org.eclipse.hawkbit.repository.model.TargetUpdateStatus;
import org.eclipse.hawkbit.repository.model.helper.EventPublisherHolder;
import org.eclipse.hawkbit.repository.rsql.VirtualPropertyReplacer;
import org.eclipse.hawkbit.tenancy.TenantAware;
import org.springframework.dao.ConcurrencyFailureException;
import org.springframework.data.domain.Page;
import org.springframework.data.domain.Pageable;
import org.springframework.data.domain.Slice;
import org.springframework.data.domain.Sort;
import org.springframework.data.jpa.domain.Specification;
import org.springframework.orm.jpa.vendor.Database;
import org.springframework.retry.annotation.Backoff;
import org.springframework.retry.annotation.Retryable;
import org.springframework.transaction.annotation.Transactional;
import org.springframework.util.ObjectUtils;
import org.springframework.validation.annotation.Validated;

import com.google.common.collect.Lists;

/**
 * JPA implementation of {@link TargetManagement}.
 *
 */
@Transactional(readOnly = true)
@Validated
public class JpaTargetManagement implements TargetManagement {

    private final EntityManager entityManager;

    private final DistributionSetManagement distributionSetManagement;

    private final QuotaManagement quotaManagement;

    private final TargetRepository targetRepository;

    private final TargetTypeRepository targetTypeRepository;

    private final TargetMetadataRepository targetMetadataRepository;

    private final RolloutGroupRepository rolloutGroupRepository;

    private final TargetFilterQueryRepository targetFilterQueryRepository;

    private final TargetTagRepository targetTagRepository;

    private final EventPublisherHolder eventPublisherHolder;

    private final TenantAware tenantAware;

    private final AfterTransactionCommitExecutor afterCommit;

    private final VirtualPropertyReplacer virtualPropertyReplacer;

    private final Database database;


    public JpaTargetManagement(final EntityManager entityManager,
            final DistributionSetManagement distributionSetManagement, final QuotaManagement quotaManagement,
            final TargetRepository targetRepository, final TargetTypeRepository targetTypeRepository,
            final TargetMetadataRepository targetMetadataRepository,
            final RolloutGroupRepository rolloutGroupRepository,
            final TargetFilterQueryRepository targetFilterQueryRepository,
            final TargetTagRepository targetTagRepository, final EventPublisherHolder eventPublisherHolder,
            final TenantAware tenantAware, final AfterTransactionCommitExecutor afterCommit,
            final VirtualPropertyReplacer virtualPropertyReplacer, final Database database) {
        this.entityManager = entityManager;
        this.distributionSetManagement = distributionSetManagement;
        this.quotaManagement = quotaManagement;
        this.targetRepository = targetRepository;
        this.targetTypeRepository = targetTypeRepository;
        this.targetMetadataRepository = targetMetadataRepository;
        this.rolloutGroupRepository = rolloutGroupRepository;
        this.targetFilterQueryRepository = targetFilterQueryRepository;
        this.targetTagRepository = targetTagRepository;
        this.eventPublisherHolder = eventPublisherHolder;
        this.tenantAware = tenantAware;
        this.afterCommit = afterCommit;
        this.virtualPropertyReplacer = virtualPropertyReplacer;
        this.database = database;
    }

    @Override
    public Optional<Target> getByControllerID(final String controllerId) {
        return targetRepository.findOne(TargetSpecifications.hasControllerId(controllerId)).map(Target.class::cast);
    }

    private JpaTarget getByControllerIdAndThrowIfNotFound(final String controllerId) {
        return targetRepository
                .findOne(TargetSpecifications.hasControllerId(controllerId))
                .orElseThrow(() -> new EntityNotFoundException(Target.class, controllerId));
    }

    private JpaTargetType getTargetTypeByIdAndThrowIfNotFound(final long id) {
        return targetTypeRepository.findById(id).orElseThrow(() -> new EntityNotFoundException(TargetType.class, id));
    }

    @Override
    public List<Target> getByControllerID(final Collection<String> controllerIDs) {
        return Collections.unmodifiableList(
                targetRepository.findAll(TargetSpecifications.byControllerIdWithAssignedDsInJoin(controllerIDs)));
    }

    @Override
    public long count() {
        return targetRepository.count();
    }

    @Override
    @Transactional
    @Retryable(include = {
            ConcurrencyFailureException.class }, maxAttempts = Constants.TX_RT_MAX, backoff = @Backoff(delay = Constants.TX_RT_DELAY))
    public List<TargetMetadata> createMetaData(final String controllerId, final Collection<MetaData> md) {
        final JpaTarget target = getByControllerIdAndThrowIfNotFound(controllerId);

        md.forEach(meta -> checkAndThrowIfTargetMetadataAlreadyExists(
                new TargetMetadataCompositeKey(target.getId(), meta.getKey())));

        assertMetaDataQuota(target.getId(), md.size());

        final JpaTarget updatedTarget = JpaManagementHelper.touch(entityManager, targetRepository, target);

        final List<TargetMetadata> createdMetadata = md.stream()
                .map(meta -> targetMetadataRepository
                        .save(new JpaTargetMetadata(meta.getKey(), meta.getValue(), updatedTarget)))
                .collect(Collectors.toUnmodifiableList());

        // TargetUpdatedEvent is not sent within the touch() method due to the
        // "lastModifiedAt" field being ignored in JpaTarget
        eventPublisherHolder.getEventPublisher()
                .publishEvent(new TargetUpdatedEvent(updatedTarget, eventPublisherHolder.getApplicationId()));

        return createdMetadata;
    }

    private void checkAndThrowIfTargetMetadataAlreadyExists(final TargetMetadataCompositeKey metadataId) {
        if (targetMetadataRepository.existsById(metadataId)) {
            throw new EntityAlreadyExistsException(
                    "Metadata entry with key '" + metadataId.getKey() + "' already exists");
        }
    }

    private void assertMetaDataQuota(final Long targetId, final int requested) {
        QuotaHelper.assertAssignmentQuota(targetId, requested, quotaManagement.getMaxMetaDataEntriesPerTarget(),
                TargetMetadata.class, Target.class, targetMetadataRepository::countByTargetId);
    }

    @Override
    @Transactional
    @Retryable(include = {
            ConcurrencyFailureException.class }, maxAttempts = Constants.TX_RT_MAX, backoff = @Backoff(delay = Constants.TX_RT_DELAY))
    public TargetMetadata updateMetadata(final String controllerId, final MetaData md) {

        // check if exists otherwise throw entity not found exception
        final JpaTargetMetadata updatedMetadata = (JpaTargetMetadata) getMetaDataByControllerId(controllerId,
                md.getKey())
                .orElseThrow(() -> new EntityNotFoundException(TargetMetadata.class, controllerId, md.getKey()));
        updatedMetadata.setValue(md.getValue());
        // touch it to update the lock revision because we are modifying the
        // target indirectly
        final JpaTarget target = JpaManagementHelper.touch(entityManager, targetRepository,
                getByControllerIdAndThrowIfNotFound(controllerId));

        final JpaTargetMetadata metadata = targetMetadataRepository.save(updatedMetadata);
        // target update event is set to ignore "lastModifiedAt" field, so it is
        // not send automatically within the touch() method
        eventPublisherHolder.getEventPublisher()
                .publishEvent(new TargetUpdatedEvent(target, eventPublisherHolder.getApplicationId()));
        return metadata;
    }

    @Override
    @Transactional
    @Retryable(include = {
            ConcurrencyFailureException.class }, maxAttempts = Constants.TX_RT_MAX, backoff = @Backoff(delay = Constants.TX_RT_DELAY))
    public void deleteMetaData(final String controllerId, final String key) {
        final JpaTargetMetadata metadata = (JpaTargetMetadata) getMetaDataByControllerId(controllerId, key)
                .orElseThrow(() -> new EntityNotFoundException(TargetMetadata.class, controllerId, key));

        final JpaTarget target = JpaManagementHelper.touch(entityManager, targetRepository,
                getByControllerIdAndThrowIfNotFound(controllerId));

        targetMetadataRepository.deleteById(metadata.getId());
        // target update event is set to ignore "lastModifiedAt" field, so it is
        // not send automatically within the touch() method
        eventPublisherHolder.getEventPublisher()
                .publishEvent(new TargetUpdatedEvent(target, eventPublisherHolder.getApplicationId()));
    }

    @Override
    public Page<TargetMetadata> findMetaDataByControllerId(final Pageable pageable, final String controllerId) {
        final Long id = getByControllerIdAndThrowIfNotFound(controllerId).getId();

        return JpaManagementHelper.findAllWithCountBySpec(targetMetadataRepository, pageable,
                Collections.singletonList(metadataByTargetIdSpec(id)));
    }

    private Specification<JpaTargetMetadata> metadataByTargetIdSpec(final Long targetId) {
        return (root, query, cb) -> cb.equal(root.get(JpaTargetMetadata_.target).get(JpaTarget_.id), targetId);
    }

    @Override
    public long countMetaDataByControllerId(@NotEmpty final String controllerId) {
        final Long targetId = getByControllerIdAndThrowIfNotFound(controllerId).getId();

        return JpaManagementHelper.countBySpec(targetMetadataRepository,
                Collections.singletonList(metadataByTargetIdSpec(targetId)));
    }

    @Override
    public Page<TargetMetadata> findMetaDataByControllerIdAndRsql(final Pageable pageable, final String controllerId,
            final String rsqlParam) {
        final Long targetId = getByControllerIdAndThrowIfNotFound(controllerId).getId();

        final List<Specification<JpaTargetMetadata>> specList = Arrays.asList(RSQLUtility
                .buildRsqlSpecification(rsqlParam, TargetMetadataFields.class, virtualPropertyReplacer, database),
                metadataByTargetIdSpec(targetId));

        return JpaManagementHelper.findAllWithCountBySpec(targetMetadataRepository, pageable, specList);
    }

    @Override
    public Optional<TargetMetadata> getMetaDataByControllerId(final String controllerId, final String key) {
        final Long targetId = getByControllerIdAndThrowIfNotFound(controllerId).getId();

        return targetMetadataRepository.findById(new TargetMetadataCompositeKey(targetId, key)).map(t -> t);
    }

    @Override
    public Slice<Target> findAll(final Pageable pageable) {
        return targetRepository.findAllWithoutCount(pageable).map(Target.class::cast);
    }

    @Override
    public Slice<Target> findByTargetFilterQuery(final Pageable pageable, final long targetFilterQueryId) {
        final TargetFilterQuery targetFilterQuery = targetFilterQueryRepository.findById(targetFilterQueryId)
                .orElseThrow(() -> new EntityNotFoundException(TargetFilterQuery.class, targetFilterQueryId));

        return JpaManagementHelper.findAllWithoutCountBySpec(targetRepository, pageable,
                List.of(
                        RSQLUtility.buildRsqlSpecification(targetFilterQuery.getQuery(), TargetFields.class,
                                virtualPropertyReplacer, database)));
    }

    @Override
    public Slice<Target> findByRsql(final Pageable pageable, final String targetFilterQuery) {
        return JpaManagementHelper.findAllWithoutCountBySpec(targetRepository, pageable,
                List.of(
                        RSQLUtility.buildRsqlSpecification(targetFilterQuery, TargetFields.class,
                                virtualPropertyReplacer, database)));
    }

    @Override
    @Transactional
    @Retryable(include = {
            ConcurrencyFailureException.class }, maxAttempts = Constants.TX_RT_MAX, backoff = @Backoff(delay = Constants.TX_RT_DELAY))
    public Target update(final TargetUpdate u) {
        final JpaTargetUpdate update = (JpaTargetUpdate) u;

        final JpaTarget target = getByControllerIdAndThrowIfNotFound(update.getControllerId());

        update.getName().ifPresent(target::setName);
        update.getDescription().ifPresent(target::setDescription);
        update.getAddress().ifPresent(target::setAddress);
        update.getSecurityToken().ifPresent(target::setSecurityToken);
        if (update.getTargetTypeId() != null) {
            final TargetType targetType = getTargetTypeByIdAndThrowIfNotFound(update.getTargetTypeId());
            target.setTargetType(targetType);
        }

        return targetRepository.save(target);
    }

    @Override
    @Transactional
    @Retryable(include = {
            ConcurrencyFailureException.class }, maxAttempts = Constants.TX_RT_MAX, backoff = @Backoff(delay = Constants.TX_RT_DELAY))
    public void delete(final Collection<Long> ids) {
        final List<JpaTarget> targets = targetRepository.findAllById(ids);

        if (targets.size() < ids.size()) {
            throw new EntityNotFoundException(Target.class, ids,
                    targets.stream().map(Target::getId).filter(id -> !ids.contains(id)).toList());
        }

        targetRepository.deleteByIdIn(ids);

        afterCommit
                .afterCommit(() -> targets.forEach(target -> eventPublisherHolder.getEventPublisher()
                        .publishEvent(new TargetDeletedEvent(tenantAware.getCurrentTenant(), target.getId(),
                                target.getControllerId(),
                                Optional.ofNullable(target.getAddress()).map(URI::toString).orElse(null),
                                JpaTarget.class, eventPublisherHolder.getApplicationId()))));
    }

    @Override
    @Transactional
    @Retryable(include = {
            ConcurrencyFailureException.class }, maxAttempts = Constants.TX_RT_MAX, backoff = @Backoff(delay = Constants.TX_RT_DELAY))
    public void deleteByControllerID(final String controllerId) {
        targetRepository.delete(getByControllerIdAndThrowIfNotFound(controllerId));
    }

    @Override
    public Page<Target> findByAssignedDistributionSet(final Pageable pageReq, final long distributionSetId) {
        final DistributionSet validDistSet = distributionSetManagement.getOrElseThrowException(distributionSetId);

        return JpaManagementHelper.findAllWithCountBySpec(targetRepository, pageReq,
                List.of(TargetSpecifications.hasAssignedDistributionSet(validDistSet.getId())));
    }

    @Override
    public Page<Target> findByAssignedDistributionSetAndRsql(final Pageable pageReq, final long distributionSetId,
            final String rsqlParam) {
        final DistributionSet validDistSet = distributionSetManagement.getOrElseThrowException(distributionSetId);

        final List<Specification<JpaTarget>> specList = List.of(
                RSQLUtility.buildRsqlSpecification(rsqlParam, TargetFields.class, virtualPropertyReplacer, database),
                TargetSpecifications.hasAssignedDistributionSet(validDistSet.getId()));

        return JpaManagementHelper.findAllWithCountBySpec(targetRepository, pageReq, specList);
    }

    @Override
    public Page<Target> findByInstalledDistributionSet(final Pageable pageReq, final long distributionSetId) {
        final DistributionSet validDistSet = distributionSetManagement.getOrElseThrowException(distributionSetId);

        return JpaManagementHelper.findAllWithCountBySpec(targetRepository, pageReq,
                List.of(TargetSpecifications.hasInstalledDistributionSet(validDistSet.getId())));
    }

    @Override
    public Page<Target> findByInstalledDistributionSetAndRsql(final Pageable pageable, final long distributionSetId,
            final String rsqlParam) {
        final DistributionSet validDistSet = distributionSetManagement.getOrElseThrowException(distributionSetId);

        final List<Specification<JpaTarget>> specList = List.of(
                RSQLUtility.buildRsqlSpecification(rsqlParam, TargetFields.class, virtualPropertyReplacer, database),
                TargetSpecifications.hasInstalledDistributionSet(validDistSet.getId()));

        return JpaManagementHelper.findAllWithCountBySpec(targetRepository, pageable, specList);
    }

    @Override
    public Page<Target> findByUpdateStatus(final Pageable pageable, final TargetUpdateStatus status) {
        return JpaManagementHelper.findAllWithCountBySpec(targetRepository, pageable,
                List.of(TargetSpecifications.hasTargetUpdateStatus(status)));
    }

    @Override
    public Slice<Target> findByFilters(final Pageable pageable, final FilterParams filterParams) {
        final List<Specification<JpaTarget>> specList = buildSpecificationList(filterParams);
        return JpaManagementHelper.findAllWithoutCountBySpec(targetRepository, pageable, specList);
    }

    @Override
    public long countByFilters(final FilterParams filterParams) {
        final List<Specification<JpaTarget>> specList = buildSpecificationList(filterParams);
        return JpaManagementHelper.countBySpec(targetRepository, specList);
    }

    private List<Specification<JpaTarget>> buildSpecificationList(final FilterParams filterParams) {
        final List<Specification<JpaTarget>> specList = new ArrayList<>();
        if ((filterParams.getFilterByStatus() != null) && !filterParams.getFilterByStatus().isEmpty()) {
            specList.add(TargetSpecifications.hasTargetUpdateStatus(filterParams.getFilterByStatus()));
        }
        if (filterParams.getOverdueState() != null && filterParams.getOverdueState()) {
            specList.add(TargetSpecifications.isOverdue(TimestampCalculator.calculateOverdueTimestamp()));
        }
        if (filterParams.getFilterByDistributionId() != null) {
            final DistributionSet validDistSet = distributionSetManagement
                    .getOrElseThrowException(filterParams.getFilterByDistributionId());

            specList.add(TargetSpecifications.hasInstalledOrAssignedDistributionSet(validDistSet.getId()));
        }
        if (!ObjectUtils.isEmpty(filterParams.getFilterBySearchText())) {
            specList.add(TargetSpecifications.likeControllerIdOrName(filterParams.getFilterBySearchText()));
        }
        if (hasTagsFilterActive(filterParams)) {
            specList.add(TargetSpecifications.hasTags(filterParams.getFilterByTagNames(),
                    filterParams.getSelectTargetWithNoTag()));
        }

        if (hasTypesFilterActive(filterParams)) {
            specList.add(TargetSpecifications.hasTargetType(filterParams.getFilterByTargetType()));
        } else if (hasNoTypeFilterActive(filterParams)) {
            specList.add(TargetSpecifications.hasNoTargetType());
        }

        return specList;
    }

    private static boolean hasTagsFilterActive(final FilterParams filterParams) {
        final boolean isNoTagActive = Boolean.TRUE.equals(filterParams.getSelectTargetWithNoTag());
        final boolean isAtLeastOneTagActive = filterParams.getFilterByTagNames() != null
                && filterParams.getFilterByTagNames().length > 0;

        return isNoTagActive || isAtLeastOneTagActive;
    }

    private static boolean hasTypesFilterActive(final FilterParams filterParams) {
        return filterParams.getFilterByTargetType() != null;
    }

    private static boolean hasNoTypeFilterActive(final FilterParams filterParams) {
        return Boolean.TRUE.equals(filterParams.getSelectTargetWithNoTargetType());
    }

    @Override
    @Transactional
    @Retryable(include = {
            ConcurrencyFailureException.class }, maxAttempts = Constants.TX_RT_MAX, backoff = @Backoff(delay = Constants.TX_RT_DELAY))
    public TargetTagAssignmentResult toggleTagAssignment(final Collection<String> controllerIds, final String tagName) {
        final TargetTag tag = targetTagRepository.findByNameEquals(tagName)
                .orElseThrow(() -> new EntityNotFoundException(TargetTag.class, tagName));
        final List<JpaTarget> allTargets = targetRepository
                .findAll(TargetSpecifications.byControllerIdWithTagsInJoin(controllerIds));

        if (allTargets.size() < controllerIds.size()) {
            throw new EntityNotFoundException(Target.class, controllerIds,
                    allTargets.stream().map(Target::getControllerId).toList());
        }

        final List<JpaTarget> alreadyAssignedTargets = targetRepository.findAll(
                TargetSpecifications.hasTagName(tagName).and(TargetSpecifications.hasControllerIdIn(controllerIds)));

        // all are already assigned -> unassign
        if (alreadyAssignedTargets.size() == allTargets.size()) {
            alreadyAssignedTargets.forEach(target -> target.removeTag(tag));
            return new TargetTagAssignmentResult(0, Collections.emptyList(),
                    Collections.unmodifiableList(alreadyAssignedTargets), tag);
        }

        allTargets.removeAll(alreadyAssignedTargets);
        // some or none are assigned -> assign
        allTargets.forEach(target -> target.addTag(tag));
        final TargetTagAssignmentResult result = new TargetTagAssignmentResult(alreadyAssignedTargets.size(),
                Collections
                        .unmodifiableList(allTargets.stream().map(targetRepository::save).collect(Collectors.toList())),
                Collections.emptyList(), tag);

        // no reason to persist the tag
        entityManager.detach(tag);
        return result;
    }

    @Override
    @Transactional
    @Retryable(include = {
            ConcurrencyFailureException.class }, maxAttempts = Constants.TX_RT_MAX, backoff = @Backoff(delay = Constants.TX_RT_DELAY))
    public TargetTypeAssignmentResult assignType(final Collection<String> controllerIds, final Long typeId) {
        final JpaTargetType type = targetTypeRepository.findById(typeId)
                .orElseThrow(() -> new EntityNotFoundException(TargetType.class, typeId));

        final List<JpaTarget> targetsWithSameType = findTargetsByInSpecification(controllerIds,
                TargetSpecifications.hasTargetType(typeId));

        final List<JpaTarget> targetsWithoutSameType = findTargetsByInSpecification(controllerIds,
                TargetSpecifications.hasTargetTypeNot(typeId));

        // set new target type to all targets without that type
        targetsWithoutSameType.forEach(target -> target.setTargetType(type));

        final TargetTypeAssignmentResult result = new TargetTypeAssignmentResult(targetsWithSameType.size(),
                targetsWithoutSameType.stream().map(targetRepository::save).toList(), Collections.emptyList(), type);

        // no reason to persist the type
        entityManager.detach(type);
        return result;
    }

    @Override
    @Transactional
    @Retryable(include = {
            ConcurrencyFailureException.class }, maxAttempts = Constants.TX_RT_MAX, backoff = @Backoff(delay = Constants.TX_RT_DELAY))
    public TargetTypeAssignmentResult unAssignType(final Collection<String> controllerIds) {
        final List<JpaTarget> allTargets = findTargetsByInSpecification(controllerIds, null);

        if (allTargets.size() < controllerIds.size()) {
            throw new EntityNotFoundException(Target.class, controllerIds,
                    allTargets.stream().map(Target::getControllerId).toList());
        }

        // set new target type to null for all targets
        allTargets.forEach(target -> target.setTargetType(null));

        return new TargetTypeAssignmentResult(0, Collections.emptyList(), targetRepository.saveAll(allTargets), null);
    }

    private List<JpaTarget> findTargetsByInSpecification(final Collection<String> controllerIds,
            final Specification<JpaTarget> specification) {
        return Lists.partition(new ArrayList<>(controllerIds), Constants.MAX_ENTRIES_IN_STATEMENT).stream()
                .map(ids -> targetRepository.findAll(TargetSpecifications.hasControllerIdIn(ids).and(specification)))
                .flatMap(List::stream).toList();
    }

    @Override
    @Transactional
    @Retryable(include = {
            ConcurrencyFailureException.class }, maxAttempts = Constants.TX_RT_MAX, backoff = @Backoff(delay = Constants.TX_RT_DELAY))
    public List<Target> assignTag(final Collection<String> controllerIds, final long tagId) {

        final List<JpaTarget> allTargets = targetRepository
                .findAll(TargetSpecifications.byControllerIdWithTagsInJoin(controllerIds));

        if (allTargets.size() < controllerIds.size()) {
            throw new EntityNotFoundException(Target.class, controllerIds,
                    allTargets.stream().map(Target::getControllerId).toList());
        }

        final JpaTargetTag tag = targetTagRepository.findById(tagId)
                .orElseThrow(() -> new EntityNotFoundException(TargetTag.class, tagId));

        allTargets.forEach(target -> target.addTag(tag));

        final List<Target> result = allTargets.stream().map(targetRepository::save).map(Target.class::cast).toList();

        // No reason to save the tag
        entityManager.detach(tag);
        return result;
    }

    @Override
    @Transactional
    @Retryable(include = {
            ConcurrencyFailureException.class }, maxAttempts = Constants.TX_RT_MAX, backoff = @Backoff(delay = Constants.TX_RT_DELAY))
    public Target unAssignTag(final String controllerId, final long targetTagId) {
        final JpaTarget target = getByControllerIdAndThrowIfNotFound(controllerId);

        final TargetTag tag = targetTagRepository.findById(targetTagId)
                .orElseThrow(() -> new EntityNotFoundException(TargetTag.class, targetTagId));

        target.removeTag(tag);

        final Target result = targetRepository.save(target);

        // No reason to save the tag
        entityManager.detach(tag);
        return result;
    }

    @Override
    @Transactional
    @Retryable(include = {
            ConcurrencyFailureException.class }, maxAttempts = Constants.TX_RT_MAX, backoff = @Backoff(delay = Constants.TX_RT_DELAY))
    public Target unAssignType(final String controllerId) {
        final JpaTarget target = getByControllerIdAndThrowIfNotFound(controllerId);
        target.setTargetType(null);
        return targetRepository.save(target);
    }

    @Override
    @Transactional
    @Retryable(include = {
            ConcurrencyFailureException.class }, maxAttempts = Constants.TX_RT_MAX, backoff = @Backoff(delay = Constants.TX_RT_DELAY))
    public Target assignType(final String controllerId, final Long targetTypeId) {
        final JpaTarget target = getByControllerIdAndThrowIfNotFound(controllerId);
        final JpaTargetType targetType = getTargetTypeByIdAndThrowIfNotFound(targetTypeId);
        target.setTargetType(targetType);
        return targetRepository.save(target);
    }

    @Override
    public Slice<Target> findByFilterOrderByLinkedDistributionSet(final Pageable pageable,
                                                                  final long orderByDistributionSetId, final FilterParams filterParams) {
        // remove default sort from pageable to not overwrite sorted spec
        final OffsetBasedPageRequest unsortedPage = new OffsetBasedPageRequest(pageable.getOffset(),
                pageable.getPageSize(), Sort.unsorted());

        final List<Specification<JpaTarget>> specList = buildSpecificationList(filterParams);
        specList.add(TargetSpecifications.orderedByLinkedDistributionSet(orderByDistributionSetId, pageable.getSort()));

        return JpaManagementHelper.findAllWithoutCountBySpec(targetRepository, unsortedPage, specList);
    }

    @Override
    public long countByAssignedDistributionSet(final long distributionSetId) {
        final DistributionSet validDistSet = distributionSetManagement.getOrElseThrowException((distributionSetId));

        return targetRepository.count(TargetSpecifications.hasAssignedDistributionSet(validDistSet.getId()));
    }

    @Override
    public long countByInstalledDistributionSet(final long distributionSetId) {
        final DistributionSet validDistSet = distributionSetManagement.getOrElseThrowException((distributionSetId));

        return targetRepository.count(TargetSpecifications.hasInstalledDistributionSet(validDistSet.getId()));
    }

    @Override
    public boolean existsByInstalledOrAssignedDistributionSet(final long distributionSetId) {
        final DistributionSet validDistSet = distributionSetManagement.getOrElseThrowException((distributionSetId));

        return targetRepository
                .exists(TargetSpecifications.hasInstalledOrAssignedDistributionSet(validDistSet.getId()));
    }

    @Override
    public Slice<Target> findByTargetFilterQueryAndNonDSAndCompatibleAndUpdatable(final Pageable pageRequest,
                                                                                  final long distributionSetId, final String targetFilterQuery) {
        final DistributionSet jpaDistributionSet = distributionSetManagement.getOrElseThrowException(distributionSetId);
        final Long distSetTypeId = jpaDistributionSet.getType().getId();

        return targetRepository.findAllWithoutCount(
                AccessController.Operation.UPDATE,
                JpaManagementHelper.combineWithAnd(List.of(
                        RSQLUtility.buildRsqlSpecification(targetFilterQuery, TargetFields.class, virtualPropertyReplacer,
                                database),
                        TargetSpecifications.hasNotDistributionSetInActions(distributionSetId),
                        TargetSpecifications.isCompatibleWithDistributionSetType(distSetTypeId))),
                pageRequest).map(Target.class::cast);
    }

    @Override
    public Slice<Target> findByTargetFilterQueryAndNotInRolloutGroupsAndCompatibleAndUpdatable(
            final Pageable pageRequest, final Collection<Long> groups, final String targetFilterQuery,
            final DistributionSetType dsType) {
        return targetRepository.findAllWithoutCount(
                AccessController.Operation.UPDATE,
                JpaManagementHelper.combineWithAnd(List.of(
                    RSQLUtility.buildRsqlSpecification(targetFilterQuery, TargetFields.class, virtualPropertyReplacer,
                            database),
                    TargetSpecifications.isNotInRolloutGroups(groups),
                    TargetSpecifications.isCompatibleWithDistributionSetType(dsType.getId()))),
                pageRequest).map(Target.class::cast);
    }

    @Override
    public Slice<Target> findByFailedRolloutAndNotInRolloutGroups(Pageable pageRequest, Collection<Long> groups,
        String rolloutId) {
        final List<Specification<JpaTarget>> specList = Arrays.asList(
            TargetSpecifications.failedActionsForRollout(rolloutId),
            TargetSpecifications.isNotInRolloutGroups(groups)
        );

        return JpaManagementHelper.findAllWithCountBySpec(targetRepository, pageRequest, specList);
    }

    @Override
    public Slice<Target> findByInRolloutGroupWithoutAction(final Pageable pageRequest, final long group) {
        if (!rolloutGroupRepository.existsById(group)) {
            throw new EntityNotFoundException(RolloutGroup.class, group);
        }

        return JpaManagementHelper.findAllWithoutCountBySpec(targetRepository, pageRequest,
                List.of(TargetSpecifications.hasNoActionInRolloutGroup(group)));
    }

    @Override
    public long countByRsqlAndNotInRolloutGroupsAndCompatibleAndUpdatable(final Collection<Long> groups,
                                                                          final String targetFilterQuery, final DistributionSetType dsType) {
        return targetRepository.count(AccessController.Operation.UPDATE, JpaManagementHelper.combineWithAnd(
                List.of(
                    RSQLUtility.buildRsqlSpecification(targetFilterQuery, TargetFields.class, virtualPropertyReplacer,
                            database),
                    TargetSpecifications.isNotInRolloutGroups(groups),
                    TargetSpecifications.isCompatibleWithDistributionSetType(dsType.getId()))));
    }

    @Override
<<<<<<< HEAD
    public long countByRsqlAndNonDSAndCompatibleAndUpdatable(final long distributionSetId,
                                                             final String targetFilterQuery) {
=======
    public long countByFailedRolloutAndNotInRolloutGroups(Collection<Long> groups, String rolloutId) {
        final List<Specification<JpaTarget>> specList = Arrays.asList(
            TargetSpecifications.failedActionsForRollout(rolloutId),
            TargetSpecifications.isNotInRolloutGroups(groups));

        return JpaManagementHelper.countBySpec(targetRepository, specList);
    }

    @Override
    public long countByRsqlAndNonDSAndCompatible(final long distributionSetId, final String targetFilterQuery) {
>>>>>>> dafc0830
        final DistributionSet jpaDistributionSet = distributionSetManagement.getOrElseThrowException(distributionSetId);
        final Long distSetTypeId = jpaDistributionSet.getType().getId();

        return targetRepository.count(AccessController.Operation.UPDATE, JpaManagementHelper.combineWithAnd(
                List.of(
                        RSQLUtility.buildRsqlSpecification(targetFilterQuery, TargetFields.class, virtualPropertyReplacer,
                                database),
                        TargetSpecifications.hasNotDistributionSetInActions(distributionSetId),
                        TargetSpecifications.isCompatibleWithDistributionSetType(distSetTypeId))));
    }

    @Override
    @Transactional
    @Retryable(include = {
            ConcurrencyFailureException.class }, maxAttempts = Constants.TX_RT_MAX, backoff = @Backoff(delay = Constants.TX_RT_DELAY))
    public Target create(final TargetCreate c) {
        final JpaTargetCreate create = (JpaTargetCreate) c;
        return targetRepository.save(AccessController.Operation.CREATE, create.build());
    }

    @Override
    @Transactional
    @Retryable(include = {
            ConcurrencyFailureException.class }, maxAttempts = Constants.TX_RT_MAX, backoff = @Backoff(delay = Constants.TX_RT_DELAY))
    public List<Target> create(final Collection<TargetCreate> targets) {
        final List<JpaTarget> targetList = targets.stream().map(JpaTargetCreate.class::cast).map(JpaTargetCreate::build)
                .toList();
        return Collections.unmodifiableList(targetRepository.saveAll(AccessController.Operation.CREATE, targetList));
    }

    @Override
    public Page<Target> findByTag(final Pageable pageable, final long tagId) {
        throwEntityNotFoundExceptionIfTagDoesNotExist(tagId);

        return JpaManagementHelper.findAllWithCountBySpec(targetRepository, pageable,
                List.of(TargetSpecifications.hasTag(tagId)));
    }

    private void throwEntityNotFoundExceptionIfTagDoesNotExist(final Long tagId) {
        if (!targetTagRepository.existsById(tagId)) {
            throw new EntityNotFoundException(TargetTag.class, tagId);
        }
    }

    @Override
    public Page<Target> findByRsqlAndTag(final Pageable pageable, final String rsqlParam, final long tagId) {
        throwEntityNotFoundExceptionIfTagDoesNotExist(tagId);

        final List<Specification<JpaTarget>> specList = Arrays.asList(
                RSQLUtility.buildRsqlSpecification(rsqlParam, TargetFields.class, virtualPropertyReplacer, database),
                TargetSpecifications.hasTag(tagId));

        return JpaManagementHelper.findAllWithCountBySpec(targetRepository, pageable, specList);
    }

    @Override
    public long countByTargetFilterQuery(final long targetFilterQueryId) {
        final TargetFilterQuery targetFilterQuery = targetFilterQueryRepository.findById(targetFilterQueryId)
                .orElseThrow(() -> new EntityNotFoundException(TargetFilterQuery.class, targetFilterQueryId));

        return countByRsql(targetFilterQuery.getQuery());
    }

    @Override
    public long countByRsql(final String targetFilterQuery) {
        return JpaManagementHelper.countBySpec(
                targetRepository,
                List.of(
                        RSQLUtility.buildRsqlSpecification(
                                targetFilterQuery, TargetFields.class, virtualPropertyReplacer, database)));
    }

    @Override
    public long countByRsqlAndCompatible(final String targetFilterQuery, final Long distributionSetId) {
        final List<Specification<JpaTarget>> specList = List.of(
                RSQLUtility.buildRsqlSpecification(targetFilterQuery, TargetFields.class, virtualPropertyReplacer,
                        database),
                TargetSpecifications.isCompatibleWithDistributionSetType(distributionSetId));

        return JpaManagementHelper.countBySpec(targetRepository, specList);
    }

    @Override
    public long countByFailedInRollout(final String rolloutId, final Long dsTypeId) {
        final List<Specification<JpaTarget>> specList = List.of(
            TargetSpecifications.failedActionsForRollout(rolloutId));

        return JpaManagementHelper.countBySpec(targetRepository, specList);
    }

    @Override
    public Optional<Target> get(final long id) {
        return targetRepository.findById(id).map(Target.class::cast);
    }

    @Override
    public List<Target> get(final Collection<Long> ids) {
        return Collections.unmodifiableList(targetRepository.findAll(TargetSpecifications.hasIdIn(ids)));
    }

    @Override
    public Map<String, String> getControllerAttributes(final String controllerId) {
        getByControllerIdAndThrowIfNotFound(controllerId);

        final CriteriaBuilder cb = entityManager.getCriteriaBuilder();
        final CriteriaQuery<Object[]> query = cb.createQuery(Object[].class);

        final Root<JpaTarget> targetRoot = query.from(JpaTarget.class);
        query.where(cb.equal(targetRoot.get(JpaTarget_.controllerId), controllerId));

        final MapJoin<JpaTarget, String, String> attributes = targetRoot.join(JpaTarget_.controllerAttributes);
        query.multiselect(attributes.key(), attributes.value());
        query.orderBy(cb.asc(attributes.key()));

        final List<Object[]> attr = entityManager.createQuery(query).getResultList();

        return attr.stream().collect(Collectors.toMap(entry -> (String) entry[0], entry -> (String) entry[1],
                (v1, v2) -> v1, LinkedHashMap::new));
    }

    @Override
    public void requestControllerAttributes(final String controllerId) {
        final JpaTarget target = getByControllerIdAndThrowIfNotFound(controllerId);
        target.setRequestControllerAttributes(true);
        eventPublisherHolder.getEventPublisher()
                .publishEvent(new TargetAttributesRequestedEvent(tenantAware.getCurrentTenant(), target.getId(),
                        target.getControllerId(), target.getAddress() != null ? target.getAddress().toString() : null,
                        JpaTarget.class, eventPublisherHolder.getApplicationId()));
    }

    @Override
    public boolean isControllerAttributesRequested(final String controllerId) {
        final JpaTarget target = getByControllerIdAndThrowIfNotFound(controllerId);

        return target.isRequestControllerAttributes();
    }

    @Override
    public boolean existsByControllerId(final String controllerId) {
        return targetRepository.exists(TargetSpecifications.hasControllerId(controllerId));
    }

    @Override
    public boolean isTargetMatchingQueryAndDSNotAssignedAndCompatible(final String controllerId,
            final long distributionSetId, final String targetFilterQuery) {
        RSQLUtility.validateRsqlFor(targetFilterQuery, TargetFields.class);
        final DistributionSet ds = distributionSetManagement.get(distributionSetId)
                .orElseThrow(() -> new EntityNotFoundException(DistributionSet.class, distributionSetId));
        final Long distSetTypeId = ds.getType().getId();
        final List<Specification<JpaTarget>> specList = Arrays.asList(
                RSQLUtility.buildRsqlSpecification(targetFilterQuery, TargetFields.class, virtualPropertyReplacer,
                        database),
                TargetSpecifications.hasNotDistributionSetInActions(distributionSetId),
                TargetSpecifications.isCompatibleWithDistributionSetType(distSetTypeId),
                TargetSpecifications.hasControllerId(controllerId));

        final Specification<JpaTarget> combinedSpecification = Objects
                .requireNonNull(SpecificationsBuilder.combineWithAnd(specList));
        return targetRepository.exists(combinedSpecification);
    }

    @Override
    public Page<Target> findByControllerAttributesRequested(final Pageable pageReq) {
        return JpaManagementHelper.findAllWithCountBySpec(targetRepository, pageReq,
                List.of(TargetSpecifications.hasRequestControllerAttributesTrue()));
    }

}<|MERGE_RESOLUTION|>--- conflicted
+++ resolved
@@ -735,10 +735,6 @@
     }
 
     @Override
-<<<<<<< HEAD
-    public long countByRsqlAndNonDSAndCompatibleAndUpdatable(final long distributionSetId,
-                                                             final String targetFilterQuery) {
-=======
     public long countByFailedRolloutAndNotInRolloutGroups(Collection<Long> groups, String rolloutId) {
         final List<Specification<JpaTarget>> specList = Arrays.asList(
             TargetSpecifications.failedActionsForRollout(rolloutId),
@@ -748,8 +744,8 @@
     }
 
     @Override
-    public long countByRsqlAndNonDSAndCompatible(final long distributionSetId, final String targetFilterQuery) {
->>>>>>> dafc0830
+    public long countByRsqlAndNonDSAndCompatibleAndUpdatable(final long distributionSetId,
+                                                             final String targetFilterQuery) {
         final DistributionSet jpaDistributionSet = distributionSetManagement.getOrElseThrowException(distributionSetId);
         final Long distSetTypeId = jpaDistributionSet.getType().getId();
 
