/**
 * Copyright (c) 2015 Bosch Software Innovations GmbH and others.
 *
 * All rights reserved. This program and the accompanying materials
 * are made available under the terms of the Eclipse Public License v1.0
 * which accompanies this distribution, and is available at
 * http://www.eclipse.org/legal/epl-v10.html
 */
package org.eclipse.hawkbit.repository.jpa;

import java.net.URI;
import java.util.ArrayList;
import java.util.Arrays;
import java.util.Collection;
import java.util.Collections;
import java.util.List;
import java.util.Map;
import java.util.Optional;
import java.util.stream.Collectors;

import javax.persistence.EntityManager;
import javax.persistence.criteria.CriteriaBuilder;
import javax.persistence.criteria.CriteriaQuery;
import javax.persistence.criteria.Expression;
import javax.persistence.criteria.Predicate;
import javax.persistence.criteria.Root;

import org.eclipse.hawkbit.repository.FilterParams;
import org.eclipse.hawkbit.repository.QuotaManagement;
import org.eclipse.hawkbit.repository.TargetFields;
import org.eclipse.hawkbit.repository.TargetManagement;
import org.eclipse.hawkbit.repository.TargetMetadataFields;
import org.eclipse.hawkbit.repository.TimestampCalculator;
import org.eclipse.hawkbit.repository.builder.TargetCreate;
import org.eclipse.hawkbit.repository.builder.TargetUpdate;
import org.eclipse.hawkbit.repository.event.remote.TargetAttributesRequestedEvent;
import org.eclipse.hawkbit.repository.event.remote.TargetDeletedEvent;
import org.eclipse.hawkbit.repository.event.remote.entity.TargetUpdatedEvent;
import org.eclipse.hawkbit.repository.exception.EntityAlreadyExistsException;
import org.eclipse.hawkbit.repository.exception.EntityNotFoundException;
import org.eclipse.hawkbit.repository.jpa.builder.JpaTargetCreate;
import org.eclipse.hawkbit.repository.jpa.builder.JpaTargetUpdate;
import org.eclipse.hawkbit.repository.jpa.configuration.Constants;
import org.eclipse.hawkbit.repository.jpa.executor.AfterTransactionCommitExecutor;
import org.eclipse.hawkbit.repository.jpa.model.JpaDistributionSet_;
import org.eclipse.hawkbit.repository.jpa.model.JpaTarget;
import org.eclipse.hawkbit.repository.jpa.model.JpaTargetMetadata;
import org.eclipse.hawkbit.repository.jpa.model.JpaTargetMetadata_;
import org.eclipse.hawkbit.repository.jpa.model.JpaTargetTag;
import org.eclipse.hawkbit.repository.jpa.model.JpaTarget_;
import org.eclipse.hawkbit.repository.jpa.model.TargetMetadataCompositeKey;
import org.eclipse.hawkbit.repository.jpa.rsql.RSQLUtility;
import org.eclipse.hawkbit.repository.jpa.specifications.SpecificationsBuilder;
import org.eclipse.hawkbit.repository.jpa.specifications.TargetSpecifications;
import org.eclipse.hawkbit.repository.jpa.utils.QuotaHelper;
import org.eclipse.hawkbit.repository.model.DistributionSet;
import org.eclipse.hawkbit.repository.model.MetaData;
import org.eclipse.hawkbit.repository.model.RolloutGroup;
import org.eclipse.hawkbit.repository.model.Target;
import org.eclipse.hawkbit.repository.model.TargetFilterQuery;
import org.eclipse.hawkbit.repository.model.TargetMetadata;
import org.eclipse.hawkbit.repository.model.TargetTag;
import org.eclipse.hawkbit.repository.model.TargetTagAssignmentResult;
import org.eclipse.hawkbit.repository.model.TargetUpdateStatus;
import org.eclipse.hawkbit.repository.rsql.VirtualPropertyReplacer;
import org.eclipse.hawkbit.tenancy.TenantAware;
import org.springframework.cloud.bus.BusProperties;
import org.springframework.context.ApplicationEventPublisher;
import org.springframework.dao.ConcurrencyFailureException;
import org.springframework.data.domain.Page;
import org.springframework.data.domain.PageImpl;
import org.springframework.data.domain.Pageable;
import org.springframework.data.domain.Slice;
import org.springframework.data.domain.SliceImpl;
import org.springframework.data.jpa.domain.Specification;
import org.springframework.orm.jpa.vendor.Database;
import org.springframework.retry.annotation.Backoff;
import org.springframework.retry.annotation.Retryable;
import org.springframework.transaction.annotation.Transactional;
import org.springframework.util.CollectionUtils;
import org.springframework.util.StringUtils;
import org.springframework.validation.annotation.Validated;

import com.google.common.collect.Lists;

/**
 * JPA implementation of {@link TargetManagement}.
 *
 */
@Transactional(readOnly = true)
@Validated
public class JpaTargetManagement implements TargetManagement {

    private final EntityManager entityManager;

    private final QuotaManagement quotaManagement;

    private final TargetRepository targetRepository;

    private final TargetMetadataRepository targetMetadataRepository;

    private final RolloutGroupRepository rolloutGroupRepository;

    private final DistributionSetRepository distributionSetRepository;

    private final TargetFilterQueryRepository targetFilterQueryRepository;

    private final TargetTagRepository targetTagRepository;

    private final NoCountPagingRepository criteriaNoCountDao;

    private final ApplicationEventPublisher eventPublisher;

    private final BusProperties bus;

    private final TenantAware tenantAware;

    private final AfterTransactionCommitExecutor afterCommit;

    private final VirtualPropertyReplacer virtualPropertyReplacer;

    private final Database database;

    JpaTargetManagement(final EntityManager entityManager, final QuotaManagement quotaManagement,
            final TargetRepository targetRepository, final TargetMetadataRepository targetMetadataRepository,
            final RolloutGroupRepository rolloutGroupRepository,
            final DistributionSetRepository distributionSetRepository,
            final TargetFilterQueryRepository targetFilterQueryRepository,
            final TargetTagRepository targetTagRepository, final NoCountPagingRepository criteriaNoCountDao,
            final ApplicationEventPublisher eventPublisher, final BusProperties bus, final TenantAware tenantAware,
            final AfterTransactionCommitExecutor afterCommit, final VirtualPropertyReplacer virtualPropertyReplacer,
            final Database database) {
        this.entityManager = entityManager;
        this.quotaManagement = quotaManagement;
        this.targetRepository = targetRepository;
        this.targetMetadataRepository = targetMetadataRepository;
        this.rolloutGroupRepository = rolloutGroupRepository;
        this.distributionSetRepository = distributionSetRepository;
        this.targetFilterQueryRepository = targetFilterQueryRepository;
        this.targetTagRepository = targetTagRepository;
        this.criteriaNoCountDao = criteriaNoCountDao;
        this.eventPublisher = eventPublisher;
        this.bus = bus;
        this.tenantAware = tenantAware;
        this.afterCommit = afterCommit;
        this.virtualPropertyReplacer = virtualPropertyReplacer;
        this.database = database;
    }

    @Override
    public Optional<Target> getByControllerID(final String controllerId) {
        return targetRepository.findByControllerId(controllerId);
    }

    private JpaTarget getByControllerIdAndThrowIfNotFound(final String controllerId) {
        return targetRepository.findByControllerId(controllerId).map(JpaTarget.class::cast)
                .orElseThrow(() -> new EntityNotFoundException(Target.class, controllerId));
    }

    @Override
    public List<Target> getByControllerID(final Collection<String> controllerIDs) {
        return Collections.unmodifiableList(
                targetRepository.findAll(TargetSpecifications.byControllerIdWithAssignedDsInJoin(controllerIDs)));
    }

    @Override
    public long count() {
        return targetRepository.count();
    }

    @Override
    @Transactional
    @Retryable(include = {
            ConcurrencyFailureException.class }, maxAttempts = Constants.TX_RT_MAX, backoff = @Backoff(delay = Constants.TX_RT_DELAY))
    public List<TargetMetadata> createMetaData(final String controllerId, final Collection<MetaData> md) {

        final JpaTarget target = getByControllerIdAndThrowIfNotFound(controllerId);

        md.forEach(meta -> checkAndThrowIfTargetMetadataAlreadyExists(
                new TargetMetadataCompositeKey(target.getId(), meta.getKey())));

        assertMetaDataQuota(target.getId(), md.size());

        final JpaTarget updatedTarget = touch(target);

        final List<TargetMetadata> createdMetadata = Collections.unmodifiableList(md.stream()
                .map(meta -> targetMetadataRepository
                        .save(new JpaTargetMetadata(meta.getKey(), meta.getValue(), updatedTarget)))
                .collect(Collectors.toList()));

        // TargetUpdatedEvent is not sent within the touch() method due to the
        // "lastModifiedAt" field being ignored in JpaTarget
        eventPublisher.publishEvent(new TargetUpdatedEvent(updatedTarget, applicationContext.getId()));

        return createdMetadata;
    }

    private void checkAndThrowIfTargetMetadataAlreadyExists(final TargetMetadataCompositeKey metadataId) {
        if (targetMetadataRepository.existsById(metadataId)) {
            throw new EntityAlreadyExistsException(
                    "Metadata entry with key '" + metadataId.getKey() + "' already exists");
        }
    }

    private void assertMetaDataQuota(final Long targetId, final int requested) {
        QuotaHelper.assertAssignmentQuota(targetId, requested, quotaManagement.getMaxMetaDataEntriesPerTarget(),
                TargetMetadata.class, Target.class, targetMetadataRepository::countByTargetId);
    }

    private JpaTarget touch(final JpaTarget target) {

        // merge base target so optLockRevision gets updated and audit
        // log written because modifying metadata is modifying the base
        // target itself for auditing purposes.
        final JpaTarget result = entityManager.merge(target);
        result.setLastModifiedAt(0L);

        return targetRepository.save(result);
    }

    private JpaTarget touch(final String controllerId) {
        return touch(getByControllerIdAndThrowIfNotFound(controllerId));
    }

    @Override
    @Transactional
    @Retryable(include = {
            ConcurrencyFailureException.class }, maxAttempts = Constants.TX_RT_MAX, backoff = @Backoff(delay = Constants.TX_RT_DELAY))
    public TargetMetadata updateMetadata(final String controllerId, final MetaData md) {

        // check if exists otherwise throw entity not found exception
        final JpaTargetMetadata updatedMetadata = (JpaTargetMetadata) getMetaDataByControllerId(controllerId,
                md.getKey())
                .orElseThrow(() -> new EntityNotFoundException(TargetMetadata.class, controllerId, md.getKey()));
        updatedMetadata.setValue(md.getValue());
        // touch it to update the lock revision because we are modifying the
        // target indirectly
        final JpaTarget target = touch(controllerId);
        final JpaTargetMetadata matadata = targetMetadataRepository.save(updatedMetadata);
        // target update event is set to ignore "lastModifiedAt" field so it is
        // not send automatically within the touch() method
        eventPublisher.publishEvent(new TargetUpdatedEvent(target, applicationContext.getId()));
        return matadata;
    }

    @Override
    @Transactional
    @Retryable(include = {
            ConcurrencyFailureException.class }, maxAttempts = Constants.TX_RT_MAX, backoff = @Backoff(delay = Constants.TX_RT_DELAY))
    public void deleteMetaData(final String controllerId, final String key) {
        final JpaTargetMetadata metadata = (JpaTargetMetadata) getMetaDataByControllerId(controllerId, key)
                .orElseThrow(() -> new EntityNotFoundException(TargetMetadata.class, controllerId, key));

<<<<<<< HEAD
        touch(controllerId);
        targetMetadataRepository.deleteById(metadata.getId());
=======
        final JpaTarget target = touch(controllerId);
        targetMetadataRepository.delete(metadata.getId());
        // target update event is set to ignore "lastModifiedAt" field so it is
        // not send automatically within the touch() method
        eventPublisher.publishEvent(new TargetUpdatedEvent(target, applicationContext.getId()));
>>>>>>> be348030
    }

    @Override
    public Page<TargetMetadata> findMetaDataByControllerId(final Pageable pageable, final String controllerId) {
        final Long targetId = getByControllerIdAndThrowIfNotFound(controllerId).getId();

        return convertMdPage(
                targetMetadataRepository
                        .findAll(
                                (Specification<JpaTargetMetadata>) (root, query, cb) -> cb
                                        .equal(root.get(JpaTargetMetadata_.target).get(JpaTarget_.id), targetId),
                                pageable),
                pageable);
    }

    private static Page<TargetMetadata> convertMdPage(final Page<JpaTargetMetadata> findAll, final Pageable pageable) {
        return new PageImpl<>(Collections.unmodifiableList(findAll.getContent()), pageable, findAll.getTotalElements());
    }

    @Override
    public Page<TargetMetadata> findMetaDataByControllerIdAndRsql(final Pageable pageable, final String controllerId,
            final String rsqlParam) {

        final Long targetId = getByControllerIdAndThrowIfNotFound(controllerId).getId();

        final Specification<JpaTargetMetadata> spec = RSQLUtility.parse(rsqlParam, TargetMetadataFields.class,
                virtualPropertyReplacer, database);

        return convertMdPage(targetMetadataRepository.findAll((Specification<JpaTargetMetadata>) (root, query, cb) -> cb
                .and(cb.equal(root.get(JpaTargetMetadata_.target).get(JpaTarget_.id), targetId),
                        spec.toPredicate(root, query, cb)),
                pageable), pageable);
    }

    @Override
    public Optional<TargetMetadata> getMetaDataByControllerId(final String controllerId, final String key) {
        final Long targetId = getByControllerIdAndThrowIfNotFound(controllerId).getId();

        return targetMetadataRepository.findById(new TargetMetadataCompositeKey(targetId, key))
                .map(t -> (TargetMetadata) t);
    }

    @Override
    public Slice<Target> findAll(final Pageable pageable) {
        return convertPage(criteriaNoCountDao.findAll(pageable, JpaTarget.class), pageable);
    }

    @Override
    public Slice<Target> findByTargetFilterQuery(final Pageable pageable, final long targetFilterQueryId) {
        final TargetFilterQuery targetFilterQuery = targetFilterQueryRepository.findById(targetFilterQueryId)
                .orElseThrow(() -> new EntityNotFoundException(TargetFilterQuery.class, targetFilterQueryId));

        return findTargetsBySpec(
                RSQLUtility.parse(targetFilterQuery.getQuery(), TargetFields.class, virtualPropertyReplacer, database),
                pageable);
    }

    @Override
    public Page<Target> findByRsql(final Pageable pageable, final String targetFilterQuery) {
        return findTargetsBySpec(
                RSQLUtility.parse(targetFilterQuery, TargetFields.class, virtualPropertyReplacer, database), pageable);
    }

    private Page<Target> findTargetsBySpec(final Specification<JpaTarget> spec, final Pageable pageable) {
        return convertPage(targetRepository.findAll(spec, pageable), pageable);
    }

    @Override
    @Transactional
    @Retryable(include = {
            ConcurrencyFailureException.class }, maxAttempts = Constants.TX_RT_MAX, backoff = @Backoff(delay = Constants.TX_RT_DELAY))
    public Target update(final TargetUpdate u) {
        final JpaTargetUpdate update = (JpaTargetUpdate) u;

        final JpaTarget target = getByControllerIdAndThrowIfNotFound(update.getControllerId());

        update.getName().ifPresent(target::setName);
        update.getDescription().ifPresent(target::setDescription);
        update.getAddress().ifPresent(target::setAddress);
        update.getSecurityToken().ifPresent(target::setSecurityToken);

        return targetRepository.save(target);
    }

    @Override
    @Transactional
    @Retryable(include = {
            ConcurrencyFailureException.class }, maxAttempts = Constants.TX_RT_MAX, backoff = @Backoff(delay = Constants.TX_RT_DELAY))
    public void delete(final Collection<Long> targetIDs) {
        final List<JpaTarget> targets = targetRepository.findAllById(targetIDs);

        if (targets.size() < targetIDs.size()) {
            throw new EntityNotFoundException(Target.class, targetIDs,
                    targets.stream().map(Target::getId).collect(Collectors.toList()));
        }

        targetRepository.deleteByIdIn(targetIDs);

        afterCommit.afterCommit(() -> targets.forEach(target -> eventPublisher.publishEvent(
                new TargetDeletedEvent(tenantAware.getCurrentTenant(), target.getId(), target.getControllerId(),
                        Optional.ofNullable(target.getAddress()).map(URI::toString).orElse(null),
                        JpaTarget.class.getName(), bus.getId()))));
    }

    @Override
    @Transactional
    @Retryable(include = {
            ConcurrencyFailureException.class }, maxAttempts = Constants.TX_RT_MAX, backoff = @Backoff(delay = Constants.TX_RT_DELAY))
    public void deleteByControllerID(final String controllerID) {
        final Target target = getByControllerIdAndThrowIfNotFound(controllerID);

        targetRepository.deleteById(target.getId());
    }

    @Override
    public Page<Target> findByAssignedDistributionSet(final Pageable pageReq, final long distributionSetID) {
        throwEntityNotFoundIfDsDoesNotExist(distributionSetID);

        return targetRepository.findByAssignedDistributionSetId(pageReq, distributionSetID);
    }

    @Override
    public Page<Target> findByAssignedDistributionSetAndRsql(final Pageable pageReq, final long distributionSetID,
            final String rsqlParam) {
        throwEntityNotFoundIfDsDoesNotExist(distributionSetID);

        final Specification<JpaTarget> spec = RSQLUtility.parse(rsqlParam, TargetFields.class, virtualPropertyReplacer,
                database);

        return convertPage(
                targetRepository
                        .findAll((Specification<JpaTarget>) (root, query,
                                cb) -> cb.and(TargetSpecifications.hasAssignedDistributionSet(distributionSetID)
                                        .toPredicate(root, query, cb), spec.toPredicate(root, query, cb)),
                                pageReq),
                pageReq);
    }

    private void throwEntityNotFoundIfDsDoesNotExist(final Long distributionSetID) {
        if (!distributionSetRepository.existsById(distributionSetID)) {
            throw new EntityNotFoundException(DistributionSet.class, distributionSetID);
        }
    }

    private static Page<Target> convertPage(final Page<JpaTarget> findAll, final Pageable pageable) {
        return new PageImpl<>(Collections.unmodifiableList(findAll.getContent()), pageable, findAll.getTotalElements());
    }

    private static Slice<Target> convertPage(final Slice<JpaTarget> findAll, final Pageable pageable) {
        return new PageImpl<>(Collections.unmodifiableList(findAll.getContent()), pageable, 0);
    }

    @Override
    public Page<Target> findByInstalledDistributionSet(final Pageable pageReq, final long distributionSetID) {
        throwEntityNotFoundIfDsDoesNotExist(distributionSetID);
        return targetRepository.findByInstalledDistributionSetId(pageReq, distributionSetID);
    }

    @Override
    public Page<Target> findByInstalledDistributionSetAndRsql(final Pageable pageable, final long distributionSetId,
            final String rsqlParam) {
        throwEntityNotFoundIfDsDoesNotExist(distributionSetId);

        final Specification<JpaTarget> spec = RSQLUtility.parse(rsqlParam, TargetFields.class, virtualPropertyReplacer,
                database);

        return convertPage(
                targetRepository
                        .findAll((Specification<JpaTarget>) (root, query,
                                cb) -> cb.and(TargetSpecifications.hasInstalledDistributionSet(distributionSetId)
                                        .toPredicate(root, query, cb), spec.toPredicate(root, query, cb)),
                                pageable),
                pageable);
    }

    @Override
    public Page<Target> findByUpdateStatus(final Pageable pageable, final TargetUpdateStatus status) {
        return targetRepository.findByUpdateStatus(pageable, status);
    }

    @Override
    public Slice<Target> findByFilters(final Pageable pageable, final FilterParams filterParams) {
        final List<Specification<JpaTarget>> specList = buildSpecificationList(filterParams);
        return findByCriteriaAPI(pageable, specList);
    }

    @Override
    public long countByFilters(final Collection<TargetUpdateStatus> status, final Boolean overdueState,
            final String searchText, final Long installedOrAssignedDistributionSetId,
            final Boolean selectTargetWithNoTag, final String... tagNames) {
        final List<Specification<JpaTarget>> specList = buildSpecificationList(new FilterParams(status, overdueState,
                searchText, installedOrAssignedDistributionSetId, selectTargetWithNoTag, tagNames));
        return countByCriteriaAPI(specList);
    }

    private List<Specification<JpaTarget>> buildSpecificationList(final FilterParams filterParams) {
        final List<Specification<JpaTarget>> specList = new ArrayList<>();
        if ((filterParams.getFilterByStatus() != null) && !filterParams.getFilterByStatus().isEmpty()) {
            specList.add(TargetSpecifications.hasTargetUpdateStatus(filterParams.getFilterByStatus()));
        }
        if (filterParams.getOverdueState() != null) {
            specList.add(TargetSpecifications.isOverdue(TimestampCalculator.calculateOverdueTimestamp()));
        }
        if (filterParams.getFilterByDistributionId() != null) {
            throwEntityNotFoundIfDsDoesNotExist(filterParams.getFilterByDistributionId());

            specList.add(TargetSpecifications
                    .hasInstalledOrAssignedDistributionSet(filterParams.getFilterByDistributionId()));
        }
        if (!StringUtils.isEmpty(filterParams.getFilterBySearchText())) {
            specList.add(TargetSpecifications.likeIdOrNameOrDescription(filterParams.getFilterBySearchText()));
        }
        if (isHasTagsFilterActive(filterParams)) {
            specList.add(TargetSpecifications.hasTags(filterParams.getFilterByTagNames(),
                    filterParams.getSelectTargetWithNoTag()));
        }
        return specList;
    }

    private static boolean isHasTagsFilterActive(final FilterParams filterParams) {
        return ((filterParams.getSelectTargetWithNoTag() != null) && filterParams.getSelectTargetWithNoTag())
                || ((filterParams.getFilterByTagNames() != null) && (filterParams.getFilterByTagNames().length > 0));
    }

    private Slice<Target> findByCriteriaAPI(final Pageable pageable, final List<Specification<JpaTarget>> specList) {
        if (CollectionUtils.isEmpty(specList)) {
            return convertPage(criteriaNoCountDao.findAll(pageable, JpaTarget.class), pageable);
        }
        return convertPage(
                criteriaNoCountDao.findAll(SpecificationsBuilder.combineWithAnd(specList), pageable, JpaTarget.class),
                pageable);
    }

    private Long countByCriteriaAPI(final List<Specification<JpaTarget>> specList) {
        if (CollectionUtils.isEmpty(specList)) {
            return targetRepository.count();
        }

        return targetRepository.count(SpecificationsBuilder.combineWithAnd(specList));
    }

    @Override
    @Transactional
    @Retryable(include = {
            ConcurrencyFailureException.class }, maxAttempts = Constants.TX_RT_MAX, backoff = @Backoff(delay = Constants.TX_RT_DELAY))
    public TargetTagAssignmentResult toggleTagAssignment(final Collection<String> controllerIds, final String tagName) {
        final TargetTag tag = targetTagRepository.findByNameEquals(tagName)
                .orElseThrow(() -> new EntityNotFoundException(TargetTag.class, tagName));
        final List<JpaTarget> allTargets = targetRepository
                .findAll(TargetSpecifications.byControllerIdWithTagsInJoin(controllerIds));

        if (allTargets.size() < controllerIds.size()) {
            throw new EntityNotFoundException(Target.class, controllerIds,
                    allTargets.stream().map(Target::getControllerId).collect(Collectors.toList()));
        }

        final List<JpaTarget> alreadyAssignedTargets = targetRepository.findByTagNameAndControllerIdIn(tagName,
                controllerIds);

        // all are already assigned -> unassign
        if (alreadyAssignedTargets.size() == allTargets.size()) {
            alreadyAssignedTargets.forEach(target -> target.removeTag(tag));
            return new TargetTagAssignmentResult(0, 0, alreadyAssignedTargets.size(), Collections.emptyList(),
                    Collections.unmodifiableList(alreadyAssignedTargets), tag);
        }

        allTargets.removeAll(alreadyAssignedTargets);
        // some or none are assigned -> assign
        allTargets.forEach(target -> target.addTag(tag));
        final TargetTagAssignmentResult result = new TargetTagAssignmentResult(alreadyAssignedTargets.size(),
                allTargets.size(), 0,
                Collections
                        .unmodifiableList(allTargets.stream().map(targetRepository::save).collect(Collectors.toList())),
                Collections.emptyList(), tag);

        // no reason to persist the tag
        entityManager.detach(tag);
        return result;
    }

    @Override
    @Transactional
    @Retryable(include = {
            ConcurrencyFailureException.class }, maxAttempts = Constants.TX_RT_MAX, backoff = @Backoff(delay = Constants.TX_RT_DELAY))
    public List<Target> assignTag(final Collection<String> controllerIds, final long tagId) {

        final List<JpaTarget> allTargets = targetRepository
                .findAll(TargetSpecifications.byControllerIdWithTagsInJoin(controllerIds));

        if (allTargets.size() < controllerIds.size()) {
            throw new EntityNotFoundException(Target.class, controllerIds,
                    allTargets.stream().map(Target::getControllerId).collect(Collectors.toList()));
        }

        final JpaTargetTag tag = targetTagRepository.findById(tagId)
                .orElseThrow(() -> new EntityNotFoundException(TargetTag.class, tagId));

        allTargets.forEach(target -> target.addTag(tag));

        final List<Target> result = Collections
                .unmodifiableList(allTargets.stream().map(targetRepository::save).collect(Collectors.toList()));

        // No reason to save the tag
        entityManager.detach(tag);
        return result;
    }

    @Override
    @Transactional
    @Retryable(include = {
            ConcurrencyFailureException.class }, maxAttempts = Constants.TX_RT_MAX, backoff = @Backoff(delay = Constants.TX_RT_DELAY))
    public Target unAssignTag(final String controllerID, final long targetTagId) {
        final JpaTarget target = getByControllerIdAndThrowIfNotFound(controllerID);

        final TargetTag tag = targetTagRepository.findById(targetTagId)
                .orElseThrow(() -> new EntityNotFoundException(TargetTag.class, targetTagId));

        target.removeTag(tag);

        final Target result = targetRepository.save(target);

        // No reason to save the tag
        entityManager.detach(tag);
        return result;
    }

    @Override
    public Slice<Target> findByFilterOrderByLinkedDistributionSet(final Pageable pageable,
            final long orderByDistributionId, final FilterParams filterParams) {
        final CriteriaBuilder cb = entityManager.getCriteriaBuilder();
        final CriteriaQuery<JpaTarget> query = cb.createQuery(JpaTarget.class);
        final Root<JpaTarget> targetRoot = query.from(JpaTarget.class);

        // select case expression to retrieve the case value as a column to be
        // able to order based on
        // this column, installed first,...
        final Expression<Object> selectCase = cb.selectCase()
                .when(cb.equal(targetRoot.get(JpaTarget_.installedDistributionSet).get(JpaDistributionSet_.id),
                        orderByDistributionId), 1)
                .when(cb.equal(targetRoot.get(JpaTarget_.assignedDistributionSet).get(JpaDistributionSet_.id),
                        orderByDistributionId), 2)
                .otherwise(100);
        // build the specifications and then to predicates necessary by the
        // given filters
        final Predicate[] specificationsForMultiSelect = specificationsToPredicate(buildSpecificationList(filterParams),
                targetRoot, query, cb);

        // if we have some predicates then add it to the where clause of the
        // multiselect
        if (specificationsForMultiSelect.length > 0) {
            query.where(specificationsForMultiSelect);
        }
        // add the order to the multi select first based on the selectCase
        query.orderBy(cb.asc(selectCase), cb.desc(targetRoot.get(JpaTarget_.id)));
        // the result is a Object[] due the fact that the selectCase is an extra
        // column, so it cannot
        // be mapped directly to a Target entity because the selectCase is not a
        // attribute of the
        // Target entity, the the Object array contains the Target on the first
        // index of the array and
        // the 2nd contains the selectCase int value.
        final int pageSize = pageable.getPageSize();
        final List<JpaTarget> resultList = entityManager.createQuery(query).setFirstResult((int) pageable.getOffset())
                .setMaxResults(pageSize + 1).getResultList();
        final boolean hasNext = resultList.size() > pageSize;
        return new SliceImpl<>(Collections.unmodifiableList(resultList), pageable, hasNext);
    }

    private static Predicate[] specificationsToPredicate(final List<Specification<JpaTarget>> specifications,
            final Root<JpaTarget> root, final CriteriaQuery<?> query, final CriteriaBuilder cb) {
        final Predicate[] predicates = new Predicate[specifications.size()];
        for (int index = 0; index < predicates.length; index++) {
            predicates[index] = specifications.get(index).toPredicate(root, query, cb);
        }
        return predicates;
    }

    @Override
    public long countByAssignedDistributionSet(final long distId) {
        throwEntityNotFoundIfDsDoesNotExist(distId);

        return targetRepository.countByAssignedDistributionSetId(distId);
    }

    @Override
    public long countByInstalledDistributionSet(final long distId) {
        throwEntityNotFoundIfDsDoesNotExist(distId);

        return targetRepository.countByInstalledDistributionSetId(distId);
    }

    @Override
    public Page<Target> findByTargetFilterQueryAndNonDS(final Pageable pageRequest, final long distributionSetId,
            final String targetFilterQuery) {
        throwEntityNotFoundIfDsDoesNotExist(distributionSetId);

        final Specification<JpaTarget> spec = RSQLUtility.parse(targetFilterQuery, TargetFields.class,
                virtualPropertyReplacer, database);

        return findTargetsBySpec(
                (root, cq,
                        cb) -> cb.and(spec.toPredicate(root, cq, cb), TargetSpecifications
                                .hasNotDistributionSetInActions(distributionSetId).toPredicate(root, cq, cb)),
                pageRequest);

    }

    @Override
    public Page<Target> findByTargetFilterQueryAndNotInRolloutGroups(final Pageable pageRequest,
            final Collection<Long> groups, final String targetFilterQuery) {

        final Specification<JpaTarget> spec = RSQLUtility.parse(targetFilterQuery, TargetFields.class,
                virtualPropertyReplacer, database);

        return findTargetsBySpec((root, cq, cb) -> cb.and(spec.toPredicate(root, cq, cb),
                TargetSpecifications.isNotInRolloutGroups(groups).toPredicate(root, cq, cb)), pageRequest);

    }

    @Override
    public Page<Target> findByInRolloutGroupWithoutAction(final Pageable pageRequest, final long group) {
        if (!rolloutGroupRepository.existsById(group)) {
            throw new EntityNotFoundException(RolloutGroup.class, group);
        }

        return findTargetsBySpec(
                (root, cq, cb) -> TargetSpecifications.hasNoActionInRolloutGroup(group).toPredicate(root, cq, cb),
                pageRequest);
    }

    @Override
    public long countByRsqlAndNotInRolloutGroups(final Collection<Long> groups, final String targetFilterQuery) {
        final Specification<JpaTarget> spec = RSQLUtility.parse(targetFilterQuery, TargetFields.class,
                virtualPropertyReplacer, database);
        final List<Specification<JpaTarget>> specList = Arrays.asList(spec,
                TargetSpecifications.isNotInRolloutGroups(groups));

        return countByCriteriaAPI(specList);
    }

    @Override
    public long countByRsqlAndNonDS(final long distributionSetId, final String targetFilterQuery) {
        throwEntityNotFoundIfDsDoesNotExist(distributionSetId);

        final Specification<JpaTarget> spec = RSQLUtility.parse(targetFilterQuery, TargetFields.class,
                virtualPropertyReplacer, database);
        final List<Specification<JpaTarget>> specList = Lists.newArrayListWithExpectedSize(2);
        specList.add(spec);
        specList.add(TargetSpecifications.hasNotDistributionSetInActions(distributionSetId));

        return countByCriteriaAPI(specList);
    }

    @Override
    @Transactional
    @Retryable(include = {
            ConcurrencyFailureException.class }, maxAttempts = Constants.TX_RT_MAX, backoff = @Backoff(delay = Constants.TX_RT_DELAY))
    public Target create(final TargetCreate c) {
        final JpaTargetCreate create = (JpaTargetCreate) c;
        return targetRepository.save(create.build());
    }

    @Override
    @Transactional
    @Retryable(include = {
            ConcurrencyFailureException.class }, maxAttempts = Constants.TX_RT_MAX, backoff = @Backoff(delay = Constants.TX_RT_DELAY))
    public List<Target> create(final Collection<TargetCreate> targets) {
        return targets.stream().map(this::create).collect(Collectors.toList());
    }

    @Override
    public Page<Target> findByTag(final Pageable pageable, final long tagId) {
        throwEntityNotFoundExceptionIfTagDoesNotExist(tagId);

        return convertPage(targetRepository.findByTag(pageable, tagId), pageable);
    }

    private void throwEntityNotFoundExceptionIfTagDoesNotExist(final Long tagId) {
        if (!targetTagRepository.existsById(tagId)) {
            throw new EntityNotFoundException(TargetTag.class, tagId);
        }
    }

    @Override
    public Page<Target> findByRsqlAndTag(final Pageable pageable, final String rsqlParam, final long tagId) {

        throwEntityNotFoundExceptionIfTagDoesNotExist(tagId);

        final Specification<JpaTarget> spec = RSQLUtility.parse(rsqlParam, TargetFields.class, virtualPropertyReplacer,
                database);

        return convertPage(targetRepository.findAll((Specification<JpaTarget>) (root, query, cb) -> cb.and(
                TargetSpecifications.hasTag(tagId).toPredicate(root, query, cb), spec.toPredicate(root, query, cb)),
                pageable), pageable);
    }

    @Override
    public long countByTargetFilterQuery(final long targetFilterQueryId) {
        final TargetFilterQuery targetFilterQuery = targetFilterQueryRepository.findById(targetFilterQueryId)
                .orElseThrow(() -> new EntityNotFoundException(TargetFilterQuery.class, targetFilterQueryId));

        final Specification<JpaTarget> specs = RSQLUtility.parse(targetFilterQuery.getQuery(), TargetFields.class,
                virtualPropertyReplacer, database);
        return targetRepository.count(specs);
    }

    @Override
    public long countByRsql(final String targetFilterQuery) {
        final Specification<JpaTarget> specs = RSQLUtility.parse(targetFilterQuery, TargetFields.class,
                virtualPropertyReplacer, database);
        return targetRepository.count((root, query, cb) -> {
            query.distinct(true);
            return specs.toPredicate(root, query, cb);
        });
    }

    @Override
    public Optional<Target> get(final long id) {
        return targetRepository.findById(id).map(t -> (Target) t);
    }

    @Override
    public List<Target> get(final Collection<Long> ids) {
        return Collections.unmodifiableList(targetRepository.findAllById(ids));
    }

    @Override
    public Map<String, String> getControllerAttributes(final String controllerId) {
        final JpaTarget target = getByControllerIdAndThrowIfNotFound(controllerId);

        return target.getControllerAttributes();
    }

    @Override
    public void requestControllerAttributes(final String controllerId) {
        final JpaTarget target = getByControllerIdAndThrowIfNotFound(controllerId);

        target.setRequestControllerAttributes(true);

        eventPublisher.publishEvent(new TargetAttributesRequestedEvent(tenantAware.getCurrentTenant(), target.getId(),
                target.getControllerId(), target.getAddress() != null ? target.getAddress().toString() : null,
                JpaTarget.class.getName(), bus.getId()));
    }

    @Override
    public boolean isControllerAttributesRequested(final String controllerId) {
        final JpaTarget target = getByControllerIdAndThrowIfNotFound(controllerId);

        return target.isRequestControllerAttributes();
    }

    @Override
    public boolean existsByControllerId(final String controllerId) {
        return targetRepository.existsByControllerId(controllerId);
    }

}<|MERGE_RESOLUTION|>--- conflicted
+++ resolved
@@ -190,7 +190,7 @@
 
         // TargetUpdatedEvent is not sent within the touch() method due to the
         // "lastModifiedAt" field being ignored in JpaTarget
-        eventPublisher.publishEvent(new TargetUpdatedEvent(updatedTarget, applicationContext.getId()));
+        eventPublisher.publishEvent(new TargetUpdatedEvent(updatedTarget, bus.getId()));
 
         return createdMetadata;
     }
@@ -230,8 +230,8 @@
 
         // check if exists otherwise throw entity not found exception
         final JpaTargetMetadata updatedMetadata = (JpaTargetMetadata) getMetaDataByControllerId(controllerId,
-                md.getKey())
-                .orElseThrow(() -> new EntityNotFoundException(TargetMetadata.class, controllerId, md.getKey()));
+                md.getKey()).orElseThrow(
+                        () -> new EntityNotFoundException(TargetMetadata.class, controllerId, md.getKey()));
         updatedMetadata.setValue(md.getValue());
         // touch it to update the lock revision because we are modifying the
         // target indirectly
@@ -239,7 +239,7 @@
         final JpaTargetMetadata matadata = targetMetadataRepository.save(updatedMetadata);
         // target update event is set to ignore "lastModifiedAt" field so it is
         // not send automatically within the touch() method
-        eventPublisher.publishEvent(new TargetUpdatedEvent(target, applicationContext.getId()));
+        eventPublisher.publishEvent(new TargetUpdatedEvent(target, bus.getId()));
         return matadata;
     }
 
@@ -251,16 +251,11 @@
         final JpaTargetMetadata metadata = (JpaTargetMetadata) getMetaDataByControllerId(controllerId, key)
                 .orElseThrow(() -> new EntityNotFoundException(TargetMetadata.class, controllerId, key));
 
-<<<<<<< HEAD
-        touch(controllerId);
+        final JpaTarget target = touch(controllerId);
         targetMetadataRepository.deleteById(metadata.getId());
-=======
-        final JpaTarget target = touch(controllerId);
-        targetMetadataRepository.delete(metadata.getId());
         // target update event is set to ignore "lastModifiedAt" field so it is
         // not send automatically within the touch() method
-        eventPublisher.publishEvent(new TargetUpdatedEvent(target, applicationContext.getId()));
->>>>>>> be348030
+        eventPublisher.publishEvent(new TargetUpdatedEvent(target, bus.getId()));
     }
 
     @Override
