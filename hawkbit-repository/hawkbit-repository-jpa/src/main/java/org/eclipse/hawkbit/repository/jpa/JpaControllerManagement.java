/**
 * Copyright (c) 2015 Bosch Software Innovations GmbH and others.
 *
 * All rights reserved. This program and the accompanying materials
 * are made available under the terms of the Eclipse Public License v1.0
 * which accompanies this distribution, and is available at
 * http://www.eclipse.org/legal/epl-v10.html
 */
package org.eclipse.hawkbit.repository.jpa;

import java.net.URI;
import java.util.List;
import java.util.Map;
import java.util.Optional;

import javax.persistence.EntityManager;
import javax.persistence.criteria.CriteriaBuilder;
import javax.persistence.criteria.CriteriaQuery;
import javax.persistence.criteria.Root;

import org.eclipse.hawkbit.repository.ControllerManagement;
import org.eclipse.hawkbit.repository.EntityFactory;
import org.eclipse.hawkbit.repository.RepositoryConstants;
import org.eclipse.hawkbit.repository.RepositoryProperties;
import org.eclipse.hawkbit.repository.TargetManagement;
import org.eclipse.hawkbit.repository.TenantConfigurationManagement;
import org.eclipse.hawkbit.repository.builder.ActionStatusCreate;
import org.eclipse.hawkbit.repository.event.remote.DownloadProgressEvent;
import org.eclipse.hawkbit.repository.event.remote.TargetPollEvent;
import org.eclipse.hawkbit.repository.event.remote.entity.TargetUpdatedEvent;
import org.eclipse.hawkbit.repository.exception.CancelActionNotAllowedException;
import org.eclipse.hawkbit.repository.exception.EntityNotFoundException;
import org.eclipse.hawkbit.repository.exception.ToManyAttributeEntriesException;
import org.eclipse.hawkbit.repository.exception.TooManyStatusEntriesException;
import org.eclipse.hawkbit.repository.jpa.builder.JpaActionStatusCreate;
import org.eclipse.hawkbit.repository.jpa.executor.AfterTransactionCommitExecutor;
import org.eclipse.hawkbit.repository.jpa.model.JpaAction;
import org.eclipse.hawkbit.repository.jpa.model.JpaActionStatus;
import org.eclipse.hawkbit.repository.jpa.model.JpaActionStatus_;
import org.eclipse.hawkbit.repository.jpa.model.JpaAction_;
import org.eclipse.hawkbit.repository.jpa.model.JpaDistributionSet;
import org.eclipse.hawkbit.repository.jpa.model.JpaTarget;
import org.eclipse.hawkbit.repository.jpa.model.JpaTargetInfo;
import org.eclipse.hawkbit.repository.jpa.model.JpaTarget_;
import org.eclipse.hawkbit.repository.jpa.specifications.ActionSpecifications;
import org.eclipse.hawkbit.repository.model.Action;
import org.eclipse.hawkbit.repository.model.Action.Status;
import org.eclipse.hawkbit.repository.model.ActionStatus;
import org.eclipse.hawkbit.repository.model.Target;
import org.eclipse.hawkbit.repository.model.TargetInfo;
import org.eclipse.hawkbit.repository.model.TargetUpdateStatus;
import org.eclipse.hawkbit.security.HawkbitSecurityProperties;
import org.eclipse.hawkbit.security.SystemSecurityContext;
import org.eclipse.hawkbit.tenancy.TenantAware;
import org.eclipse.hawkbit.tenancy.configuration.TenantConfigurationProperties.TenantConfigurationKey;
import org.slf4j.Logger;
import org.slf4j.LoggerFactory;
import org.springframework.beans.factory.annotation.Autowired;
import org.springframework.context.ApplicationContext;
import org.springframework.context.ApplicationEventPublisher;
import org.springframework.data.domain.Sort;
import org.springframework.data.domain.Sort.Direction;
import org.springframework.data.jpa.domain.Specification;
import org.springframework.data.jpa.repository.Modifying;
import org.springframework.transaction.annotation.Isolation;
import org.springframework.transaction.annotation.Transactional;
import org.springframework.validation.annotation.Validated;

/**
 * JPA based {@link ControllerManagement} implementation.
 *
 */
@Transactional(readOnly = true, isolation = Isolation.READ_UNCOMMITTED)
@Validated
public class JpaControllerManagement implements ControllerManagement {
    private static final Logger LOG = LoggerFactory.getLogger(ControllerManagement.class);
    private static final Logger LOG_DOS = LoggerFactory.getLogger("server-security.dos");

    @Autowired
    private EntityManager entityManager;

    @Autowired
    private ActionRepository actionRepository;

    @Autowired
    private TargetRepository targetRepository;

    @Autowired
    private TargetManagement targetManagement;

    @Autowired
    private TargetInfoRepository targetInfoRepository;

    @Autowired
    private ActionStatusRepository actionStatusRepository;

    @Autowired
    private HawkbitSecurityProperties securityProperties;

    @Autowired
    private RepositoryProperties repositoryProperties;

    @Autowired
    private TenantConfigurationManagement tenantConfigurationManagement;

    @Autowired
    private TenantAware tenantAware;

    @Autowired
    private SystemSecurityContext systemSecurityContext;

    @Autowired
    private EntityFactory entityFactory;

    @Autowired
    private ApplicationEventPublisher eventPublisher;

    @Autowired
    private ApplicationContext applicationContext;

    @Autowired
    private AfterTransactionCommitExecutor afterCommit;

    @Override
    public String getPollingTime() {
        return systemSecurityContext.runAsSystem(() -> tenantConfigurationManagement
                .getConfigurationValue(TenantConfigurationKey.POLLING_TIME_INTERVAL, String.class).getValue());
    }

    @Override
    @Modifying
    @Transactional(isolation = Isolation.READ_UNCOMMITTED)
    public Target updateLastTargetQuery(final String controllerId, final URI address) {
        final Target target = targetRepository.findByControllerId(controllerId)
                .orElseThrow(() -> new EntityNotFoundException("Target with given ID " + controllerId + " not found"));

        return updateTargetStatus(target.getTargetInfo(), null, System.currentTimeMillis(), address).getTarget();
    }

    @Override
    public Optional<Action> getActionForDownloadByTargetAndSoftwareModule(final String controllerId,
            final Long moduleId) {
        final List<Action> action = actionRepository.findActionByTargetAndSoftwareModule(controllerId, moduleId);

        if (action.isEmpty() || action.get(0).isCancelingOrCanceled()) {
            return Optional.empty();
        }

        return Optional.ofNullable(action.get(0));
    }

    @Override
    public boolean hasTargetArtifactAssigned(final String controllerId, final String sha1Hash) {
        final Optional<Target> target = targetRepository.findByControllerId(controllerId);
        if (!target.isPresent()) {
            return false;
        }
        return actionRepository.count(ActionSpecifications.hasTargetAssignedArtifact(target.get(), sha1Hash)) > 0;
    }

    @Override
    public boolean hasTargetArtifactAssigned(final Long targetId, final String sha1Hash) {
        final Target target = targetRepository.findOne(targetId);
        if (target == null) {
            return false;
        }
        return actionRepository.count(ActionSpecifications.hasTargetAssignedArtifact(target, sha1Hash)) > 0;
    }

    @Override
    public Optional<Action> findOldestActiveActionByTarget(final String controllerId) {
        // used in favorite to findFirstByTargetAndActiveOrderByIdAsc due to
        // DATAJPA-841 issue.
        return actionRepository.findFirstByTargetControllerIdAndActive(new Sort(Direction.ASC, "id"), controllerId,
                true);
    }

    @Override
    public Optional<Action> findActionWithDetails(final Long actionId) {
        return actionRepository.findById(actionId);
    }

    @Override
    @Modifying
    @Transactional(isolation = Isolation.READ_UNCOMMITTED)
    public Target findOrRegisterTargetIfItDoesNotexist(final String controllerId, final URI address) {
        final Specification<JpaTarget> spec = (targetRoot, query, cb) -> cb
                .equal(targetRoot.get(JpaTarget_.controllerId), controllerId);

        final JpaTarget target = targetRepository.findOne(spec);

        if (target == null) {
            final Target result = targetManagement.createTarget(entityFactory.target().create()
                    .controllerId(controllerId).description("Plug and Play target: " + controllerId).name(controllerId)
                    .status(TargetUpdateStatus.REGISTERED).lastTargetQuery(System.currentTimeMillis())
                    .address(Optional.ofNullable(address).map(URI::toString).orElse(null)));

            afterCommit.afterCommit(
                    () -> eventPublisher.publishEvent(new TargetPollEvent(result, applicationContext.getId())));

            return result;
        }

        return updateTargetStatus(target.getTargetInfo(), null, System.currentTimeMillis(), address).getTarget();
    }

    private TargetInfo updateTargetStatus(final TargetInfo targetInfo, final TargetUpdateStatus status,
            final Long lastTargetQuery, final URI address) {
        final JpaTargetInfo mtargetInfo = (JpaTargetInfo) entityManager.merge(targetInfo);
        if (status != null) {
            mtargetInfo.setUpdateStatus(status);
        }
        if (lastTargetQuery != null) {
            mtargetInfo.setLastTargetQuery(lastTargetQuery);
        }

        if (mtargetInfo.getUpdateStatus() == TargetUpdateStatus.UNKNOWN) {
            mtargetInfo.setUpdateStatus(TargetUpdateStatus.REGISTERED);
            afterCommit.afterCommit(() -> eventPublisher
                    .publishEvent(new TargetUpdatedEvent(mtargetInfo.getTarget(), applicationContext.getId())));
        }

        if (address != null) {
            mtargetInfo.setAddress(address.toString());
            afterCommit.afterCommit(() -> eventPublisher
                    .publishEvent(new TargetPollEvent(mtargetInfo.getTarget(), applicationContext.getId())));
        }

        return targetInfoRepository.save(mtargetInfo);
    }

    @Override
    @Modifying
    @Transactional(isolation = Isolation.READ_COMMITTED)
    public Action addCancelActionStatus(final ActionStatusCreate c) {
        final JpaActionStatusCreate create = (JpaActionStatusCreate) c;

<<<<<<< HEAD
        final JpaAction action = (JpaAction) getActionAndThrowExceptionIfNotFound(create.getActionId());
        final JpaActionStatus actionStatus = create.build();
=======
        final JpaAction action = getActionAndThrowExceptionIfNotFound(create.getActionId());
>>>>>>> 1ad9b915

        if (!action.isCancelingOrCanceled()) {
            throw new CancelActionNotAllowedException("The action is not in canceling state.");
        }

        final JpaActionStatus actionStatus = create.build();

        switch (actionStatus.getStatus()) {
        case CANCELED:
        case FINISHED:
            handleFinishedCancelation(actionStatus, action);
            break;
        case ERROR:
        case CANCEL_REJECTED:
            // Cancellation rejected. Back to running.
            action.setStatus(Status.RUNNING);
            break;
        default:
            // information status entry - check for a potential DOS attack
            checkForToManyStatusEntries(action);
            break;
        }

        actionStatus.setAction(actionRepository.save(action));
        actionStatusRepository.save(actionStatus);

        return action;
    }

    private void handleFinishedCancelation(final JpaActionStatus actionStatus, final JpaAction action) {
        // in case of successful cancellation we also report the success at
        // the canceled action itself.
        actionStatus.addMessage(
                RepositoryConstants.SERVER_MESSAGE_PREFIX + "Cancellation completion is finished sucessfully.");
        DeploymentHelper.successCancellation(action, actionRepository, targetRepository, targetInfoRepository,
                entityManager);
    }

    @Override
    @Modifying
    @Transactional(isolation = Isolation.READ_COMMITTED)
    public Action addUpdateActionStatus(final ActionStatusCreate c) {
        final JpaActionStatusCreate create = (JpaActionStatusCreate) c;
        final JpaAction action = (JpaAction) getActionAndThrowExceptionIfNotFound(create.getActionId());
        final JpaActionStatus actionStatus = create.build();

        // if action is already closed we accept further status updates if
        // permitted so by configuration. This is especially useful if the
        // action status feedback channel order from the device cannot be
        // guaranteed. However, if an action is closed we do not accept further
        // close messages.
        if (actionIsNotActiveButIntermediateFeedbackStillAllowed(actionStatus, action.isActive())) {
            LOG.debug("Update of actionStatus {} for action {} not possible since action not active anymore.",
                    actionStatus.getStatus(), action.getId());
            return action;
        }
        return handleAddUpdateActionStatus(actionStatus, action);
    }

    private boolean actionIsNotActiveButIntermediateFeedbackStillAllowed(final ActionStatus actionStatus,
            final boolean actionActive) {
        return !actionActive && (repositoryProperties.isRejectActionStatusForClosedAction()
                || (Status.ERROR.equals(actionStatus.getStatus()) || Status.FINISHED.equals(actionStatus.getStatus())));
    }

    /**
     * Sets {@link TargetUpdateStatus} based on given {@link ActionStatus}.
     */
    private Action handleAddUpdateActionStatus(final JpaActionStatus actionStatus, final JpaAction action) {
        LOG.debug("addUpdateActionStatus for action {}", action.getId());

        JpaTarget target = (JpaTarget) action.getTarget();

        switch (actionStatus.getStatus()) {
        case ERROR:
            target = DeploymentHelper.updateTargetInfo(target, TargetUpdateStatus.ERROR, false, targetInfoRepository,
                    entityManager);
            handleErrorOnAction(action, target);
            break;
        case FINISHED:
            handleFinishedAndStoreInTargetStatus(target, action);
            break;
        default:
            // information status entry - check for a potential DOS attack
            checkForToManyStatusEntries(action);
            break;
        }

        actionStatus.setAction(action);
        actionStatusRepository.save(actionStatus);

        LOG.debug("addUpdateActionStatus {} for target {} is finished.", action, target.getId());

        return actionRepository.save(action);
    }

    private void handleErrorOnAction(final JpaAction mergedAction, final JpaTarget mergedTarget) {
        mergedAction.setActive(false);
        mergedAction.setStatus(Status.ERROR);
        mergedTarget.setAssignedDistributionSet(null);

        mergedTarget.setNew(false);
        targetRepository.save(mergedTarget);
    }

    private void checkForToManyStatusEntries(final JpaAction action) {
        if (securityProperties.getDos().getMaxStatusEntriesPerAction() > 0) {

            final Long statusCount = actionStatusRepository.countByAction(action);

            if (statusCount >= securityProperties.getDos().getMaxStatusEntriesPerAction()) {
                LOG_DOS.error(
                        "Potential denial of service (DOS) attack identfied. More status entries in the system than permitted ({})!",
                        securityProperties.getDos().getMaxStatusEntriesPerAction());
                throw new TooManyStatusEntriesException(
                        String.valueOf(securityProperties.getDos().getMaxStatusEntriesPerAction()));
            }
        }
    }

    private void handleFinishedAndStoreInTargetStatus(final JpaTarget target, final JpaAction action) {
        action.setActive(false);
        action.setStatus(Status.FINISHED);
        final JpaTargetInfo targetInfo = (JpaTargetInfo) target.getTargetInfo();
        final JpaDistributionSet ds = (JpaDistributionSet) entityManager.merge(action.getDistributionSet());

        targetInfo.setInstalledDistributionSet(ds);
        targetInfo.setInstallationDate(System.currentTimeMillis());

        // check if the assigned set is equal to the installed set (not
        // necessarily the case as another update might be pending already).
        if (target.getAssignedDistributionSet() != null && target.getAssignedDistributionSet().getId()
                .equals(targetInfo.getInstalledDistributionSet().getId())) {
            targetInfo.setUpdateStatus(TargetUpdateStatus.IN_SYNC);
        }

        targetInfoRepository.save(targetInfo);

        afterCommit.afterCommit(
                () -> eventPublisher.publishEvent(new TargetUpdatedEvent(target, applicationContext.getId())));

        entityManager.detach(ds);
    }

    @Override
    @Modifying
    @Transactional(isolation = Isolation.READ_UNCOMMITTED)
    public Target updateControllerAttributes(final String controllerId, final Map<String, String> data) {
        final JpaTarget target = (JpaTarget) targetRepository.findByControllerId(controllerId)
                .orElseThrow(() -> new EntityNotFoundException(controllerId));

        final JpaTargetInfo targetInfo = (JpaTargetInfo) target.getTargetInfo();
        targetInfo.getControllerAttributes().putAll(data);

        if (targetInfo.getControllerAttributes().size() > securityProperties.getDos()
                .getMaxAttributeEntriesPerTarget()) {
            LOG_DOS.info("Target tries to insert more than the allowed number of entries ({}). DOS attack anticipated!",
                    securityProperties.getDos().getMaxAttributeEntriesPerTarget());
            throw new ToManyAttributeEntriesException(
                    String.valueOf(securityProperties.getDos().getMaxAttributeEntriesPerTarget()));
        }

        targetInfo.setLastTargetQuery(System.currentTimeMillis());
        targetInfo.setRequestControllerAttributes(false);

        final Target result = targetInfoRepository.save(targetInfo).getTarget();

        afterCommit.afterCommit(
                () -> eventPublisher.publishEvent(new TargetUpdatedEvent(result, applicationContext.getId())));

        return result;
    }

    @Override
    @Modifying
    @Transactional(isolation = Isolation.READ_UNCOMMITTED)
    public Action registerRetrieved(final Long actionId, final String message) {
        return handleRegisterRetrieved(actionId, message);
    }

    /**
     * Registers retrieved status for given {@link Target} and {@link Action} if
     * it does not exist yet.
     *
     * @param actionId
     *            to the handle status for
     * @param message
     *            for the status
     * @return the updated action in case the status has been changed to
     *         {@link Status#RETRIEVED}
     */
    private Action handleRegisterRetrieved(final Long actionId, final String message) {
        final JpaAction action = (JpaAction) actionRepository.findById(actionId).orElseThrow(
                () -> new EntityNotFoundException("Actionw ith given ID " + actionId + " doesn not exist."));
        // do a manual query with CriteriaBuilder to avoid unnecessary field
        // queries and an extra
        // count query made by spring-data when using pageable requests, we
        // don't need an extra count
        // query, we just want to check if the last action status is a retrieved
        // or not.
        final CriteriaBuilder cb = entityManager.getCriteriaBuilder();
        final CriteriaQuery<Object[]> queryActionStatus = cb.createQuery(Object[].class);
        final Root<JpaActionStatus> actionStatusRoot = queryActionStatus.from(JpaActionStatus.class);
        final CriteriaQuery<Object[]> query = queryActionStatus
                .multiselect(actionStatusRoot.get(JpaActionStatus_.id), actionStatusRoot.get(JpaActionStatus_.status))
                .where(cb.equal(actionStatusRoot.get(JpaActionStatus_.action).get(JpaAction_.id), actionId))
                .orderBy(cb.desc(actionStatusRoot.get(JpaActionStatus_.id)));
        final List<Object[]> resultList = entityManager.createQuery(query).setFirstResult(0).setMaxResults(1)
                .getResultList();

        // if the latest status is not in retrieve state then we add a retrieved
        // state again, we want
        // to document a deployment retrieved status and a cancel retrieved
        // status, but multiple
        // retrieves after the other we don't want to store to protect to
        // overflood action status in
        // case controller retrieves a action multiple times.
        if (resultList.isEmpty() || !Status.RETRIEVED.equals(resultList.get(0)[1])) {
            // document that the status has been retrieved
            actionStatusRepository
                    .save(new JpaActionStatus(action, Status.RETRIEVED, System.currentTimeMillis(), message));

            // don't change the action status itself in case the action is in
            // canceling state otherwise
            // we modify the action status and the controller won't get the
            // cancel job anymore.
            if (!action.isCancelingOrCanceled()) {
                action.setStatus(Status.RETRIEVED);
                return actionRepository.save(action);
            }
        }
        return action;
    }

    @Override
    @Modifying
    @Transactional(isolation = Isolation.READ_UNCOMMITTED)
    public ActionStatus addInformationalActionStatus(final ActionStatusCreate c) {
        final JpaActionStatusCreate create = (JpaActionStatusCreate) c;
        final JpaAction action = (JpaAction) getActionAndThrowExceptionIfNotFound(create.getActionId());
        final JpaActionStatus statusMessage = create.build();
        statusMessage.setAction(action);

        checkForToManyStatusEntries(action);

        return actionStatusRepository.save(statusMessage);
    }

    private Action getActionAndThrowExceptionIfNotFound(final Long actionId) {
        return actionRepository.findById(actionId)
                .orElseThrow(() -> new EntityNotFoundException("Action with ID " + actionId + " not found!"));
    }

    @Override
    public void downloadProgress(final Long statusId, final Long requestedBytes, final Long shippedBytesSinceLast,
            final Long shippedBytesOverall) {
        eventPublisher.publishEvent(new DownloadProgressEvent(tenantAware.getCurrentTenant(), shippedBytesSinceLast,
                applicationContext.getId()));
    }

    @Override
    public Optional<Target> findByControllerId(final String controllerId) {
        return targetRepository.findByControllerId(controllerId);
    }

    @Override
    public Optional<Target> findByTargetId(final Long targetId) {
        return Optional.ofNullable(targetRepository.findOne(targetId));
    }

}<|MERGE_RESOLUTION|>--- conflicted
+++ resolved
@@ -235,12 +235,7 @@
     public Action addCancelActionStatus(final ActionStatusCreate c) {
         final JpaActionStatusCreate create = (JpaActionStatusCreate) c;
 
-<<<<<<< HEAD
         final JpaAction action = (JpaAction) getActionAndThrowExceptionIfNotFound(create.getActionId());
-        final JpaActionStatus actionStatus = create.build();
-=======
-        final JpaAction action = getActionAndThrowExceptionIfNotFound(create.getActionId());
->>>>>>> 1ad9b915
 
         if (!action.isCancelingOrCanceled()) {
             throw new CancelActionNotAllowedException("The action is not in canceling state.");
