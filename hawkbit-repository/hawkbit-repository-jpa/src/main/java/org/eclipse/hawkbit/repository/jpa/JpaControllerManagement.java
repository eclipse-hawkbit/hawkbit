--- conflicted
+++ resolved
@@ -151,15 +151,12 @@
 
     @Override
     public boolean hasTargetArtifactAssigned(final String controllerId, final String sha1Hash) {
-<<<<<<< HEAD
-        return actionRepository.count(ActionSpecifications.hasTargetAssignedArtifact(controllerId, sha1Hash)) > 0;
-=======
-        final Optional<Target> target = targetRepository.findByControllerId(controllerId);
+        
+        finalboolean targetExists = targetRepository.existsByControllerId(controllerId);
         if (!target.isPresent()) {
             return false;
         }
         return actionRepository.count(ActionSpecifications.hasTargetAssignedArtifact(target.get(), sha1Hash)) > 0;
->>>>>>> 804522f9
     }
 
     @Override
