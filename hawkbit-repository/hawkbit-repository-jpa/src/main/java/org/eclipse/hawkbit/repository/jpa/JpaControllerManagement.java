/**
 * Copyright (c) 2015 Bosch Software Innovations GmbH and others.
 *
 * All rights reserved. This program and the accompanying materials
 * are made available under the terms of the Eclipse Public License v1.0
 * which accompanies this distribution, and is available at
 * http://www.eclipse.org/legal/epl-v10.html
 */
package org.eclipse.hawkbit.repository.jpa;

import static org.eclipse.hawkbit.repository.model.Action.Status.DOWNLOADED;
import static org.eclipse.hawkbit.repository.model.Action.Status.FINISHED;
import static org.eclipse.hawkbit.repository.model.Target.CONTROLLER_ATTRIBUTE_KEY_SIZE;
import static org.eclipse.hawkbit.repository.model.Target.CONTROLLER_ATTRIBUTE_VALUE_SIZE;

import java.net.URI;
import java.time.Duration;
import java.time.ZonedDateTime;
import java.time.temporal.ChronoUnit;
import java.time.temporal.TemporalUnit;
import java.util.Collection;
import java.util.Collections;
import java.util.List;
import java.util.Map;
import java.util.Optional;
import java.util.Set;
import java.util.concurrent.BlockingDeque;
import java.util.concurrent.LinkedBlockingDeque;
import java.util.concurrent.ScheduledExecutorService;
import java.util.concurrent.TimeUnit;
import java.util.stream.Collectors;

import javax.persistence.EntityManager;
import javax.persistence.Query;
import javax.persistence.criteria.CriteriaBuilder;
import javax.persistence.criteria.CriteriaQuery;
import javax.persistence.criteria.Root;
import javax.validation.constraints.NotEmpty;
import javax.validation.constraints.NotNull;

import org.eclipse.hawkbit.repository.ConfirmationManagement;
import org.eclipse.hawkbit.repository.ControllerManagement;
import org.eclipse.hawkbit.repository.EntityFactory;
import org.eclipse.hawkbit.repository.MaintenanceScheduleHelper;
import org.eclipse.hawkbit.repository.QuotaManagement;
import org.eclipse.hawkbit.repository.RepositoryConstants;
import org.eclipse.hawkbit.repository.RepositoryProperties;
import org.eclipse.hawkbit.repository.TenantConfigurationManagement;
import org.eclipse.hawkbit.repository.UpdateMode;
import org.eclipse.hawkbit.repository.builder.ActionStatusCreate;
import org.eclipse.hawkbit.repository.event.remote.CancelTargetAssignmentEvent;
import org.eclipse.hawkbit.repository.event.remote.TargetAttributesRequestedEvent;
import org.eclipse.hawkbit.repository.event.remote.TargetPollEvent;
import org.eclipse.hawkbit.repository.exception.CancelActionNotAllowedException;
import org.eclipse.hawkbit.repository.exception.EntityAlreadyExistsException;
import org.eclipse.hawkbit.repository.exception.EntityNotFoundException;
import org.eclipse.hawkbit.repository.exception.InvalidTargetAttributeException;
import org.eclipse.hawkbit.repository.jpa.builder.JpaActionStatusCreate;
import org.eclipse.hawkbit.repository.jpa.configuration.Constants;
import org.eclipse.hawkbit.repository.jpa.executor.AfterTransactionCommitExecutor;
import org.eclipse.hawkbit.repository.jpa.model.JpaAction;
import org.eclipse.hawkbit.repository.jpa.model.JpaActionStatus;
import org.eclipse.hawkbit.repository.jpa.model.JpaActionStatus_;
import org.eclipse.hawkbit.repository.jpa.model.JpaAction_;
import org.eclipse.hawkbit.repository.jpa.model.JpaDistributionSet;
import org.eclipse.hawkbit.repository.jpa.model.JpaTarget;
import org.eclipse.hawkbit.repository.jpa.model.JpaTarget_;
import org.eclipse.hawkbit.repository.jpa.specifications.ActionSpecifications;
import org.eclipse.hawkbit.repository.jpa.specifications.TargetSpecifications;
import org.eclipse.hawkbit.repository.jpa.utils.DeploymentHelper;
import org.eclipse.hawkbit.repository.jpa.utils.QuotaHelper;
import org.eclipse.hawkbit.repository.model.Action;
import org.eclipse.hawkbit.repository.model.Action.Status;
import org.eclipse.hawkbit.repository.model.ActionStatus;
import org.eclipse.hawkbit.repository.model.AutoConfirmationStatus;
import org.eclipse.hawkbit.repository.model.DistributionSet;
import org.eclipse.hawkbit.repository.model.SoftwareModule;
import org.eclipse.hawkbit.repository.model.SoftwareModuleMetadata;
import org.eclipse.hawkbit.repository.model.Target;
import org.eclipse.hawkbit.repository.model.TargetUpdateStatus;
import org.eclipse.hawkbit.repository.model.helper.EventPublisherHolder;
import org.eclipse.hawkbit.security.SystemSecurityContext;
import org.eclipse.hawkbit.tenancy.TenantAware;
import org.eclipse.hawkbit.tenancy.configuration.TenantConfigurationProperties.TenantConfigurationKey;
import org.slf4j.Logger;
import org.slf4j.LoggerFactory;
import org.springframework.beans.factory.annotation.Autowired;
import org.springframework.dao.ConcurrencyFailureException;
import org.springframework.data.domain.Page;
import org.springframework.data.domain.PageRequest;
import org.springframework.data.domain.Pageable;
import org.springframework.data.domain.Sort;
import org.springframework.data.domain.Sort.Direction;
import org.springframework.data.jpa.domain.Specification;
import org.springframework.data.jpa.repository.Modifying;
import org.springframework.retry.annotation.Backoff;
import org.springframework.retry.annotation.Retryable;
import org.springframework.transaction.PlatformTransactionManager;
import org.springframework.transaction.annotation.Isolation;
import org.springframework.transaction.annotation.Transactional;
import org.springframework.transaction.support.TransactionCallback;
import org.springframework.util.StringUtils;
import org.springframework.validation.annotation.Validated;

import com.google.common.collect.Lists;
import com.google.common.collect.Maps;
import com.google.common.collect.Sets;

/**
 * JPA based {@link ControllerManagement} implementation.
 *
 */
@Transactional(readOnly = true)
@Validated
public class JpaControllerManagement extends JpaActionManagement implements ControllerManagement {
    private static final Logger LOG = LoggerFactory.getLogger(JpaControllerManagement.class);

    private final BlockingDeque<TargetPoll> queue;

    @Autowired
    private EntityManager entityManager;

    @Autowired
    private TargetRepository targetRepository;

    @Autowired
    private SoftwareModuleRepository softwareModuleRepository;

    @Autowired
    private TenantConfigurationManagement tenantConfigurationManagement;

    @Autowired
    private SystemSecurityContext systemSecurityContext;

    @Autowired
    private EntityFactory entityFactory;

    @Autowired
    private EventPublisherHolder eventPublisherHolder;

    @Autowired
    private AfterTransactionCommitExecutor afterCommit;

    @Autowired
    private SoftwareModuleMetadataRepository softwareModuleMetadataRepository;

    @Autowired
    private PlatformTransactionManager txManager;

    @Autowired
    private TenantAware tenantAware;

    @Autowired
    private ConfirmationManagement confirmationManagement;

    public JpaControllerManagement(final ScheduledExecutorService executorService,
            final ActionRepository actionRepository, final ActionStatusRepository actionStatusRepository,
            final QuotaManagement quotaManagement, final RepositoryProperties repositoryProperties) {
        super(actionRepository, actionStatusRepository, quotaManagement, repositoryProperties);

        if (!repositoryProperties.isEagerPollPersistence()) {
            executorService.scheduleWithFixedDelay(this::flushUpdateQueue,
                    repositoryProperties.getPollPersistenceFlushTime(),
                    repositoryProperties.getPollPersistenceFlushTime(), TimeUnit.MILLISECONDS);

            queue = new LinkedBlockingDeque<>(repositoryProperties.getPollPersistenceQueueSize());
        } else {
            queue = null;
        }
    }

    @Override
    public String getPollingTime() {
        return systemSecurityContext.runAsSystem(() -> tenantConfigurationManagement
                .getConfigurationValue(TenantConfigurationKey.POLLING_TIME_INTERVAL, String.class).getValue());
    }

    /**
     * Returns the configured minimum polling interval.
     *
     * @return current {@link TenantConfigurationKey#MIN_POLLING_TIME_INTERVAL}.
     */
    @Override
    public String getMinPollingTime() {
        return systemSecurityContext.runAsSystem(() -> tenantConfigurationManagement
                .getConfigurationValue(TenantConfigurationKey.MIN_POLLING_TIME_INTERVAL, String.class).getValue());
    }

    /**
     * Returns the count to be used for reducing polling interval while calling
     * {@link ControllerManagement#getPollingTimeForAction(long)}.
     *
     * @return configured value of
     *         {@link TenantConfigurationKey#MAINTENANCE_WINDOW_POLL_COUNT}.
     */
    @Override
    public int getMaintenanceWindowPollCount() {
        return systemSecurityContext.runAsSystem(() -> tenantConfigurationManagement
                .getConfigurationValue(TenantConfigurationKey.MAINTENANCE_WINDOW_POLL_COUNT, Integer.class).getValue());
    }

    @Override
    public String getPollingTimeForAction(final long actionId) {

        final JpaAction action = getActionAndThrowExceptionIfNotFound(actionId);

        if (!action.hasMaintenanceSchedule() || action.isMaintenanceScheduleLapsed()) {
            return getPollingTime();
        }

        return new EventTimer(getPollingTime(), getMinPollingTime(), ChronoUnit.SECONDS)
                .timeToNextEvent(getMaintenanceWindowPollCount(), action.getMaintenanceWindowStartTime().orElse(null));
    }

    /**
     * EventTimer to handle reduction of polling interval based on maintenance
     * window start time. Class models the next polling time as an event to be
     * raised and time to next polling as a timer. The event, in this case the
     * polling, should happen when timer expires. Class makes use of java.time
     * package to manipulate and calculate timer duration.
     */
    private static class EventTimer {

        private final String defaultEventInterval;
        private final Duration defaultEventIntervalDuration;

        private final String minimumEventInterval;
        private final Duration minimumEventIntervalDuration;

        private final TemporalUnit timeUnit;

        /**
         * Constructor.
         *
         * @param defaultEventInterval
         *            default timer value to use for interval between events. This puts
         *            an upper bound for the timer value
         * @param minimumEventInterval
         *            for loading {@link DistributionSet#getModules()}. This puts a
         *            lower bound to the timer value
         * @param timeUnit
         *            representing the unit of time to be used for timer.
         */
        EventTimer(final String defaultEventInterval, final String minimumEventInterval, final TemporalUnit timeUnit) {
            this.defaultEventInterval = defaultEventInterval;
            this.defaultEventIntervalDuration = MaintenanceScheduleHelper.convertToISODuration(defaultEventInterval);

            this.minimumEventInterval = minimumEventInterval;
            this.minimumEventIntervalDuration = MaintenanceScheduleHelper.convertToISODuration(minimumEventInterval);

            this.timeUnit = timeUnit;
        }

        /**
         * This method calculates the time interval until the next event based on the
         * desired number of events before the time when interval is reset to default.
         * The return value is bounded by {@link EventTimer#defaultEventInterval} and
         * {@link EventTimer#minimumEventInterval}.
         *
         * @param eventCount
         *            number of events desired until the interval is reset to default.
         *            This is not guaranteed as the interval between events cannot be
         *            less than the minimum interval
         * @param timerResetTime
         *            time when exponential forwarding should reset to default
         *
         * @return String in HH:mm:ss format for time to next event.
         */
        String timeToNextEvent(final int eventCount, final ZonedDateTime timerResetTime) {
            final ZonedDateTime currentTime = ZonedDateTime.now();

            // If there is no reset time, or if we already past the reset time,
            // return the default interval.
            if (timerResetTime == null || currentTime.compareTo(timerResetTime) > 0) {
                return defaultEventInterval;
            }

            // Calculate the interval timer based on desired event count.
            final Duration currentIntervalDuration = Duration.of(currentTime.until(timerResetTime, timeUnit), timeUnit)
                    .dividedBy(eventCount);

            // Need not return interval greater than the default.
            if (currentIntervalDuration.compareTo(defaultEventIntervalDuration) > 0) {
                return defaultEventInterval;
            }

            // Should not return interval less than minimum.
            if (currentIntervalDuration.compareTo(minimumEventIntervalDuration) < 0) {
                return minimumEventInterval;
            }

            return String.format("%02d:%02d:%02d", currentIntervalDuration.toHours(),
                    currentIntervalDuration.toMinutes() % 60, currentIntervalDuration.getSeconds() % 60);
        }
    }

    @Override
    public Optional<Action> getActionForDownloadByTargetAndSoftwareModule(final String controllerId,
            final long moduleId) {
        throwExceptionIfTargetDoesNotExist(controllerId);
        throwExceptionIfSoftwareModuleDoesNotExist(moduleId);

        final List<Action> action = actionRepository.findActionByTargetAndSoftwareModule(controllerId, moduleId);

        if (action.isEmpty() || action.get(0).isCancelingOrCanceled()) {
            return Optional.empty();
        }

        return Optional.ofNullable(action.get(0));
    }

    private void throwExceptionIfTargetDoesNotExist(final String controllerId) {
        if (!targetRepository.exists(TargetSpecifications.hasControllerId(controllerId))) {
            throw new EntityNotFoundException(Target.class, controllerId);
        }
    }

    private void throwExceptionIfTargetDoesNotExist(final Long targetId) {
        if (!targetRepository.existsById(targetId)) {
            throw new EntityNotFoundException(Target.class, targetId);
        }
    }

    private void throwExceptionIfSoftwareModuleDoesNotExist(final Long moduleId) {
        if (!softwareModuleRepository.existsById(moduleId)) {
            throw new EntityNotFoundException(SoftwareModule.class, moduleId);
        }
    }

    @Override
    public boolean hasTargetArtifactAssigned(final String controllerId, final String sha1Hash) {
        throwExceptionIfTargetDoesNotExist(controllerId);
        return actionRepository.count(ActionSpecifications.hasTargetAssignedArtifact(controllerId, sha1Hash)) > 0;
    }

    @Override
    public boolean hasTargetArtifactAssigned(final long targetId, final String sha1Hash) {
        throwExceptionIfTargetDoesNotExist(targetId);
        return actionRepository.count(ActionSpecifications.hasTargetAssignedArtifact(targetId, sha1Hash)) > 0;
    }

    @Override
    public Optional<Action> findActiveActionWithHighestWeight(final String controllerId) {
        return findActiveActionsWithHighestWeight(controllerId, 1).stream().findFirst();
    }

    @Override
    public List<Action> findActiveActionsWithHighestWeight(final String controllerId,
            final int maxActionCount) {
        return findActiveActionsWithHighestWeightConsideringDefault(controllerId, maxActionCount);
    }

    @Override
    public int getWeightConsideringDefault(final Action action) {
        return super.getWeightConsideringDefault(action);
    }

    @Override
    public Optional<Action> findActionWithDetails(final long actionId) {
        return actionRepository.getById(actionId);
    }

    @Override
    public List<Action> getActiveActionsByExternalRef(@NotNull final List<String> externalRefs) {
        return actionRepository.findByExternalRefInAndActive(externalRefs, true);
    }

    @Override
    public void deleteExistingTarget(@NotEmpty final String controllerId) {
        final Target target = targetRepository.findOne(TargetSpecifications.hasControllerId(controllerId))
                .orElseThrow(() -> new EntityNotFoundException(Target.class, controllerId));
        targetRepository.deleteById(target.getId());
    }

    @Override
    @Transactional(isolation = Isolation.READ_COMMITTED)
    @Retryable(include = ConcurrencyFailureException.class, exclude = EntityAlreadyExistsException.class, maxAttempts = Constants.TX_RT_MAX, backoff = @Backoff(delay = Constants.TX_RT_DELAY))
    public Target findOrRegisterTargetIfItDoesNotExist(final String controllerId, final URI address) {
        return findOrRegisterTargetIfItDoesNotExist(controllerId, address, null);
    }

    @Override
    @Transactional(isolation = Isolation.READ_COMMITTED)
    @Retryable(include = ConcurrencyFailureException.class, exclude = EntityAlreadyExistsException.class, maxAttempts = Constants.TX_RT_MAX, backoff = @Backoff(delay = Constants.TX_RT_DELAY))
    public Target findOrRegisterTargetIfItDoesNotExist(final String controllerId, final URI address,
            final String name) {
        final Specification<JpaTarget> spec = (targetRoot, query, cb) -> cb
                .equal(targetRoot.get(JpaTarget_.controllerId), controllerId);

        return targetRepository.findOne(spec).map(target -> updateTarget(target, address, name))
                .orElseGet(() -> createTarget(controllerId, address, name));
    }

    private Target createTarget(final String controllerId, final URI address, final String name) {

        final Target result = targetRepository.save((JpaTarget) entityFactory.target().create()
                .controllerId(controllerId).description("Plug and Play target: " + controllerId).name((StringUtils.hasText(name) ? name : controllerId))
                .status(TargetUpdateStatus.REGISTERED).lastTargetQuery(System.currentTimeMillis())
                .address(Optional.ofNullable(address).map(URI::toString).orElse(null)).build());

        afterCommit.afterCommit(() -> eventPublisherHolder.getEventPublisher()
                .publishEvent(new TargetPollEvent(result, eventPublisherHolder.getApplicationId())));

        return result;
    }

    /**
     * Flush the update queue by means to persisting
     * {@link Target#getLastTargetQuery()}.
     */
    private void flushUpdateQueue() {
        LOG.debug("Run flushUpdateQueue.");

        final int size = queue.size();
        if (size <= 0) {
            return;
        }

        LOG.debug("{} events in flushUpdateQueue.", size);

        final Set<TargetPoll> events = Sets.newHashSetWithExpectedSize(queue.size());
        final int drained = queue.drainTo(events);

        if (drained <= 0) {
            return;
        }

        try {
            events.stream().collect(Collectors.groupingBy(TargetPoll::getTenant)).forEach((tenant, polls) -> {
                final TransactionCallback<Void> createTransaction = status -> updateLastTargetQueries(tenant, polls);
                tenantAware.runAsTenant(tenant,
                        () -> DeploymentHelper.runInNewTransaction(txManager, "flushUpdateQueue", createTransaction));
            });
        } catch (final RuntimeException ex) {
            LOG.error("Failed to persist UpdateQueue content.", ex);
            return;
        }

        LOG.debug("{} events persisted.", drained);
    }

    private Void updateLastTargetQueries(final String tenant, final List<TargetPoll> polls) {
        LOG.debug("Persist {} targetqueries.", polls.size());

        final List<List<String>> pollChunks = Lists.partition(
                polls.stream().map(TargetPoll::getControllerId).collect(Collectors.toList()),
                Constants.MAX_ENTRIES_IN_STATEMENT);

        pollChunks.forEach(chunk -> {
            setLastTargetQuery(tenant, System.currentTimeMillis(), chunk);
            chunk.forEach(controllerId -> afterCommit.afterCommit(() -> eventPublisherHolder.getEventPublisher()
                    .publishEvent(new TargetPollEvent(controllerId, tenant, eventPublisherHolder.getApplicationId()))));
        });

        return null;
    }

    /**
     * Sets {@link Target#getLastTargetQuery()} by native SQL in order to avoid
     * raising opt lock revision as this update is not mission critical and in fact
     * only written by {@link ControllerManagement}, i.e. the target itself.
     */
    private void setLastTargetQuery(final String tenant, final long currentTimeMillis, final List<String> chunk) {
        final Map<String, String> paramMapping = Maps.newHashMapWithExpectedSize(chunk.size());

        for (int i = 0; i < chunk.size(); i++) {
            paramMapping.put("cid" + i, chunk.get(i));
        }

        final Query updateQuery = entityManager.createNativeQuery(
                "UPDATE sp_target SET last_target_query = #last_target_query WHERE controller_id IN ("
                        + formatQueryInStatementParams(paramMapping.keySet()) + ") AND tenant = #tenant");

        paramMapping.forEach(updateQuery::setParameter);
        updateQuery.setParameter("last_target_query", currentTimeMillis);
        updateQuery.setParameter("tenant", tenant);

        final int updated = updateQuery.executeUpdate();
        if (updated < chunk.size()) {
            LOG.error("Targets polls could not be applied completely ({} instead of {}).", updated, chunk.size());
        }
    }

    private static String formatQueryInStatementParams(final Collection<String> paramNames) {
        return "#" + String.join(",#", paramNames);
    }

    /**
     * Stores target directly to DB in case either {@link Target#getAddress()} or
     * {@link Target#getUpdateStatus()} or {@link Target#getName()} changes or the buffer queue is full.
     *
     */
    private Target updateTarget(final JpaTarget toUpdate, final URI address, final String name) {
        if (isStoreEager(toUpdate, address, name) || !queue.offer(new TargetPoll(toUpdate))) {
            if (isAddressChanged(toUpdate.getAddress(), address)) {
                toUpdate.setAddress(address.toString());
            }
            if (isNameChanged(toUpdate.getName(), name)) {
                toUpdate.setName(name);
            }
            if (isStatusUnknown(toUpdate.getUpdateStatus())) {
                toUpdate.setUpdateStatus(TargetUpdateStatus.REGISTERED);
            }
            toUpdate.setLastTargetQuery(System.currentTimeMillis());
            afterCommit.afterCommit(() -> eventPublisherHolder.getEventPublisher()
                    .publishEvent(new TargetPollEvent(toUpdate, eventPublisherHolder.getApplicationId())));
            return targetRepository.save(toUpdate);
        }
        return toUpdate;
    }

    private boolean isStoreEager(final JpaTarget toUpdate, final URI address, final String name) {
        return repositoryProperties.isEagerPollPersistence() || isAddressChanged(toUpdate.getAddress(), address)
                || isNameChanged(toUpdate.getName(), name) || isStatusUnknown(toUpdate.getUpdateStatus());
    }

    private static boolean isAddressChanged(final URI addressToUpdate, final URI address) {
        return addressToUpdate == null || !addressToUpdate.equals(address);
    }

    private static boolean isNameChanged(final String nameToUpdate, final String name) {
        return StringUtils.hasText(name) && !nameToUpdate.equals(name);
    }

    private static boolean isStatusUnknown(final TargetUpdateStatus statusToUpdate) {
        return TargetUpdateStatus.UNKNOWN == statusToUpdate;
    }

    @Override
    @Transactional(isolation = Isolation.READ_COMMITTED)
    @Retryable(include = {
            ConcurrencyFailureException.class }, maxAttempts = Constants.TX_RT_MAX, backoff = @Backoff(delay = Constants.TX_RT_DELAY))
    public Action addCancelActionStatus(final ActionStatusCreate c) {
        final JpaActionStatusCreate create = (JpaActionStatusCreate) c;

        final JpaAction action = getActionAndThrowExceptionIfNotFound(create.getActionId());

        if (!action.isCancelingOrCanceled()) {
            throw new CancelActionNotAllowedException("The action is not in canceling state.");
        }

        final JpaActionStatus actionStatus = create.build();

        switch (actionStatus.getStatus()) {
        case CANCELED:
        case FINISHED:
            handleFinishedCancelation(actionStatus, action);
            break;
        case ERROR:
        case CANCEL_REJECTED:
            // Cancellation rejected. Back to running.
            action.setStatus(Status.RUNNING);
            break;
        default:
            // information status entry - check for a potential DOS attack
            assertActionStatusQuota(action);
            assertActionStatusMessageQuota(actionStatus);
            break;
        }

        actionStatus.setAction(actionRepository.save(action));
        actionStatusRepository.save(actionStatus);

        return action;
    }

    private void handleFinishedCancelation(final JpaActionStatus actionStatus, final JpaAction action) {
        // in case of successful cancellation we also report the success at
        // the canceled action itself.
        actionStatus.addMessage(
                RepositoryConstants.SERVER_MESSAGE_PREFIX + "Cancellation completion is finished sucessfully.");
        DeploymentHelper.successCancellation(action, actionRepository, targetRepository);
    }

    @Override
    @Transactional(isolation = Isolation.READ_COMMITTED)
    @Retryable(include = {
            ConcurrencyFailureException.class }, maxAttempts = Constants.TX_RT_MAX, backoff = @Backoff(delay = Constants.TX_RT_DELAY))
    public Action addUpdateActionStatus(final ActionStatusCreate statusCreate) {
        return addActionStatus((JpaActionStatusCreate) statusCreate);
    }

    @Override
    protected void onActionStatusUpdate(final Action.Status updatedActionStatus, final JpaAction action) {
        switch (updatedActionStatus) {
        case ERROR:
            final JpaTarget target = (JpaTarget) action.getTarget();
            target.setUpdateStatus(TargetUpdateStatus.ERROR);
            handleErrorOnAction(action, target);
            break;
        case FINISHED:
            handleFinishedAndStoreInTargetStatus(action).ifPresent(this::requestControllerAttributes);
            break;
        case DOWNLOADED:
            handleDownloadedActionStatus(action).ifPresent(this::requestControllerAttributes);
            break;
        default:
            break;
        }
<<<<<<< HEAD
=======

        actionStatus.setAction(action);
        actionStatusRepository.save(actionStatus);

        action.setLastActionStatusCode(actionStatus.getCode().orElse(null));
        final Action savedAction = actionRepository.save(action);

        if (controllerId != null) {
            requestControllerAttributes(controllerId);
        }

        return savedAction;
>>>>>>> ed1e7d8d
    }

    /**
     * Handles the case where the {@link Action.Status#DOWNLOADED} status is
     * reported by the device. In case the update is finished, a controllerId will
     * be returned to trigger a request for attributes.
     * 
     * @param action
     *            updated action
     * @return a present controllerId in case the attributes needs to be requested.
     */
    private Optional<String> handleDownloadedActionStatus(final JpaAction action) {
        if (!isDownloadOnly(action)) {
            return Optional.empty();
        }

        final JpaTarget target = (JpaTarget) action.getTarget();
        action.setActive(false);
        action.setStatus(DOWNLOADED);
        target.setUpdateStatus(TargetUpdateStatus.IN_SYNC);
        targetRepository.save(target);

        return Optional.of(target.getControllerId());
    }

    private void requestControllerAttributes(final String controllerId) {
        final JpaTarget target = (JpaTarget) getByControllerId(controllerId)
                .orElseThrow(() -> new EntityNotFoundException(Target.class, controllerId));

        target.setRequestControllerAttributes(true);

        eventPublisherHolder.getEventPublisher()
                .publishEvent(new TargetAttributesRequestedEvent(tenantAware.getCurrentTenant(), target.getId(),
                        target.getControllerId(), target.getAddress() != null ? target.getAddress().toString() : null,
                        JpaTarget.class, eventPublisherHolder.getApplicationId()));
    }

    private void handleErrorOnAction(final JpaAction mergedAction, final JpaTarget mergedTarget) {
        mergedAction.setActive(false);
        mergedAction.setStatus(Status.ERROR);
        mergedTarget.setAssignedDistributionSet(null);

        targetRepository.save(mergedTarget);
    }

    /**
     * Handles the case where the {@link Action.Status#FINISHED} status is
     * reported by the device. In case the update is finished, a controllerId will
     * be returned to trigger a request for attributes.
     *
     * @param action
     *            updated action
     * @return a present controllerId in case the attributes needs to be requested.
     */
    private Optional<String> handleFinishedAndStoreInTargetStatus(final JpaAction action) {
        final JpaTarget target = (JpaTarget) action.getTarget();
        action.setActive(false);
        action.setStatus(Status.FINISHED);
        final JpaDistributionSet ds = (JpaDistributionSet) entityManager.merge(action.getDistributionSet());

        target.setInstalledDistributionSet(ds);
        target.setInstallationDate(System.currentTimeMillis());

        // Target reported an installation of a DOWNLOAD_ONLY assignment, the
        // assigned DS has to be adapted
        // because the currently assigned DS can be unequal to the currently
        // installed DS (the downloadOnly DS)
        if (isDownloadOnly(action)) {
            target.setAssignedDistributionSet(action.getDistributionSet());
        }

        // check if the assigned set is equal to the installed set (not
        // necessarily the case as another update might be pending already).
        if (target.getAssignedDistributionSet() != null
                && target.getAssignedDistributionSet().getId().equals(target.getInstalledDistributionSet().getId())) {
            target.setUpdateStatus(TargetUpdateStatus.IN_SYNC);
        }

        targetRepository.save(target);
        entityManager.detach(ds);

        return Optional.of(target.getControllerId());
    }

    @Override
    @Transactional
    @Retryable(include = {
            ConcurrencyFailureException.class }, maxAttempts = Constants.TX_RT_MAX, backoff = @Backoff(delay = Constants.TX_RT_DELAY))
    public Target updateControllerAttributes(final String controllerId, final Map<String, String> data,
            final UpdateMode mode) {

        /*
         * Constraints on attribute keys & values are not validated by EclipseLink.
         * Hence, they are validated here.
         */
        if (data.entrySet().stream().anyMatch(e -> !isAttributeEntryValid(e))) {
            throw new InvalidTargetAttributeException();
        }

        final JpaTarget target = targetRepository.findOne(TargetSpecifications.hasControllerId(controllerId))
                .orElseThrow(() -> new EntityNotFoundException(Target.class, controllerId));

        // get the modifiable attribute map
        final Map<String, String> controllerAttributes = target.getControllerAttributes();
        final UpdateMode updateMode = mode != null ? mode : UpdateMode.MERGE;
        switch (updateMode) {
        case REMOVE:
            // remove the addressed attributes
            data.keySet().forEach(controllerAttributes::remove);
            break;
        case REPLACE:
            // clear the attributes before adding the new attributes
            controllerAttributes.clear();
            copy(data, controllerAttributes);
            target.setRequestControllerAttributes(false);
            break;
        case MERGE:
            // just merge the attributes in
            copy(data, controllerAttributes);
            target.setRequestControllerAttributes(false);
            break;
        default:
            // unknown update mode
            throw new IllegalStateException("The update mode " + updateMode + " is not supported.");
        }
        assertTargetAttributesQuota(target);

        return targetRepository.save(target);
    }

    private static boolean isAttributeEntryValid(final Map.Entry<String, String> e) {
        return isAttributeKeyValid(e.getKey()) && isAttributeValueValid(e.getValue());
    }

    private static boolean isAttributeKeyValid(final String key) {
        return key != null && key.length() <= CONTROLLER_ATTRIBUTE_KEY_SIZE;
    }

    private static boolean isAttributeValueValid(final String value) {
        return value == null || value.length() <= CONTROLLER_ATTRIBUTE_VALUE_SIZE;
    }

    private static void copy(final Map<String, String> src, final Map<String, String> trg) {
        if (src == null || src.isEmpty()) {
            return;
        }
        src.forEach((key, value) -> {
            if (value != null) {
                trg.put(key, value);
            } else {
                trg.remove(key);
            }
        });
    }

    private void assertTargetAttributesQuota(final JpaTarget target) {
        final int limit = quotaManagement.getMaxAttributeEntriesPerTarget();
        QuotaHelper.assertAssignmentQuota(target.getId(), target.getControllerAttributes().size(), limit, "Attribute",
                Target.class.getSimpleName(), null);
    }

    @Override
    @Transactional
    @Retryable(include = {
            ConcurrencyFailureException.class }, maxAttempts = Constants.TX_RT_MAX, backoff = @Backoff(delay = Constants.TX_RT_DELAY))
    public Action registerRetrieved(final long actionId, final String message) {
        return handleRegisterRetrieved(actionId, message);
    }

    /**
     * Registers retrieved status for given {@link Target} and {@link Action} if it
     * does not exist yet.
     *
     * @param actionId
     *            to the handle status for
     * @param message
     *            for the status
     * @return the updated action in case the status has been changed to
     *         {@link Status#RETRIEVED}
     */
    private Action handleRegisterRetrieved(final Long actionId, final String message) {
        final JpaAction action = getActionAndThrowExceptionIfNotFound(actionId);
        // do a manual query with CriteriaBuilder to avoid unnecessary field
        // queries and an extra
        // count query made by spring-data when using pageable requests, we
        // don't need an extra count
        // query, we just want to check if the last action status is a retrieved
        // or not.
        final CriteriaBuilder cb = entityManager.getCriteriaBuilder();
        final CriteriaQuery<Object[]> queryActionStatus = cb.createQuery(Object[].class);
        final Root<JpaActionStatus> actionStatusRoot = queryActionStatus.from(JpaActionStatus.class);
        final CriteriaQuery<Object[]> query = queryActionStatus
                .multiselect(actionStatusRoot.get(JpaActionStatus_.id), actionStatusRoot.get(JpaActionStatus_.status))
                .where(cb.equal(actionStatusRoot.get(JpaActionStatus_.action).get(JpaAction_.id), actionId))
                .orderBy(cb.desc(actionStatusRoot.get(JpaActionStatus_.id)));
        final List<Object[]> resultList = entityManager.createQuery(query).setFirstResult(0).setMaxResults(1)
                .getResultList();

        // if the latest status is not in retrieve state then we add a retrieved
        // state again, we want
        // to document a deployment retrieved status and a cancel retrieved
        // status, but multiple
        // retrieves after the other we don't want to store to protect to
        // overflood action status in
        // case controller retrieves a action multiple times.
        if (resultList.isEmpty() || (Status.RETRIEVED != resultList.get(0)[1])) {
            // document that the status has been retrieved
            actionStatusRepository
                    .save(new JpaActionStatus(action, Status.RETRIEVED, System.currentTimeMillis(), message));

            // don't change the action status itself in case the action is in
            // canceling state otherwise
            // we modify the action status and the controller won't get the
            // cancel job anymore.
            if (!action.isCancelingOrCanceled()) {
                action.setStatus(Status.RETRIEVED);
                return actionRepository.save(action);
            }
        }
        return action;
    }

    @Override
    @Transactional
    @Retryable(include = {
            ConcurrencyFailureException.class }, maxAttempts = Constants.TX_RT_MAX, backoff = @Backoff(delay = Constants.TX_RT_DELAY))
    public ActionStatus addInformationalActionStatus(final ActionStatusCreate c) {
        final JpaActionStatusCreate create = (JpaActionStatusCreate) c;
        final JpaAction action = getActionAndThrowExceptionIfNotFound(create.getActionId());
        final JpaActionStatus statusMessage = create.build();
        statusMessage.setAction(action);

        assertActionStatusQuota(action);
        assertActionStatusMessageQuota(statusMessage);

        return actionStatusRepository.save(statusMessage);
    }

    @Override
    public Optional<Target> getByControllerId(final String controllerId) {
        return targetRepository.findOne(TargetSpecifications.hasControllerId(controllerId)).map(Target.class::cast);
    }

    @Override
    public Optional<Target> get(final long targetId) {
        return targetRepository.findById(targetId).map(t -> (Target) t);
    }

    @Override
    public Page<ActionStatus> findActionStatusByAction(final Pageable pageReq, final long actionId) {
        if (!actionRepository.existsById(actionId)) {
            throw new EntityNotFoundException(Action.class, actionId);
        }

        return actionStatusRepository.findByActionId(pageReq, actionId);
    }

    @Override
    public List<String> getActionHistoryMessages(final long actionId, final int messageCount) {
        // Just return empty list in case messageCount is zero.
        if (messageCount == 0) {
            return Collections.emptyList();
        }

        // For negative and large value of messageCount, limit the number of
        // messages.
        final int limit = messageCount < 0 || messageCount >= RepositoryConstants.MAX_ACTION_HISTORY_MSG_COUNT
                ? RepositoryConstants.MAX_ACTION_HISTORY_MSG_COUNT
                : messageCount;

        final PageRequest pageable = PageRequest.of(0, limit, Sort.by(Direction.DESC, "occurredAt"));
        final Page<String> messages = actionStatusRepository.findMessagesByActionIdAndMessageNotLike(pageable, actionId,
                RepositoryConstants.SERVER_MESSAGE_PREFIX + "%");

        LOG.debug("Retrieved {} message(s) from action history for action {}.", messages.getNumberOfElements(),
                actionId);

        return messages.getContent();
    }

    @Override
    public Optional<SoftwareModule> getSoftwareModule(final long id) {
        return softwareModuleRepository.findById(id).map(s -> (SoftwareModule) s);
    }

    @Override
    public Map<Long, List<SoftwareModuleMetadata>> findTargetVisibleMetaDataBySoftwareModuleId(
            final Collection<Long> moduleId) {

        return softwareModuleMetadataRepository
                .findBySoftwareModuleIdInAndTargetVisible(PageRequest.of(0, RepositoryConstants.MAX_META_DATA_COUNT),
                        moduleId, true)
                .getContent().stream().collect(Collectors.groupingBy(o -> (Long) o[0],
                        Collectors.mapping(o -> (SoftwareModuleMetadata) o[1], Collectors.toList())));
    }

    private static class TargetPoll {

        private final String tenant;
        private final String controllerId;

        TargetPoll(final Target target) {
            this.tenant = target.getTenant();
            this.controllerId = target.getControllerId();
        }

        public String getTenant() {
            return tenant;
        }

        public String getControllerId() {
            return controllerId;
        }

        @Override
        public int hashCode() {
            final int prime = 31;
            int result = 1;
            result = prime * result + (controllerId == null ? 0 : controllerId.hashCode());
            result = prime * result + (tenant == null ? 0 : tenant.hashCode());
            return result;
        }

        @Override
        public boolean equals(final Object obj) {
            if (this == obj) {
                return true;
            }
            if (obj == null) {
                return false;
            }
            if (getClass() != obj.getClass()) {
                return false;
            }
            final TargetPoll other = (TargetPoll) obj;
            if (controllerId == null) {
                if (other.controllerId != null) {
                    return false;
                }
            } else if (!controllerId.equals(other.controllerId)) {
                return false;
            }
            if (tenant == null) {
                if (other.tenant != null) {
                    return false;
                }
            } else if (!tenant.equals(other.tenant)) {
                return false;
            }
            return true;
        }

    }

    /**
     * Cancels given {@link Action} for this {@link Target}. The method will
     * immediately add a {@link Status#CANCELED} status to the action. However,
     * it might be possible that the controller will continue to work on the
     * cancellation. The controller needs to acknowledge or reject the
     * cancellation using {@link DdiRootController#postCancelActionFeedback}.
     *
     * @param actionId
     *            to be canceled
     *
     * @return canceled {@link Action}
     *
     * @throws CancelActionNotAllowedException
     *             in case the given action is not active or is already canceled
     * @throws EntityNotFoundException
     *             if action with given actionId does not exist.
     */
    @Override
    @Modifying
    @Transactional(isolation = Isolation.READ_COMMITTED)
    public Action cancelAction(final long actionId) {
        LOG.debug("cancelAction({})", actionId);

        final JpaAction action = actionRepository.findById(actionId)
                .orElseThrow(() -> new EntityNotFoundException(Action.class, actionId));

        if (action.isCancelingOrCanceled()) {
            throw new CancelActionNotAllowedException("Actions in canceling or canceled state cannot be canceled");
        }

        if (action.isActive()) {
            LOG.debug("action ({}) was still active. Change to {}.", action, Status.CANCELING);
            action.setStatus(Status.CANCELING);

            // document that the status has been retrieved
            actionStatusRepository.save(new JpaActionStatus(action, Status.CANCELING, System.currentTimeMillis(),
                    "manual cancelation requested"));
            final Action saveAction = actionRepository.save(action);
            cancelAssignDistributionSetEvent(action);

            return saveAction;
        } else {
            throw new CancelActionNotAllowedException(
                    "Action [id: " + action.getId() + "] is not active and cannot be canceled");
        }
    }

    @Override
    public void updateActionExternalRef(final long actionId, @NotEmpty final String externalRef) {
        actionRepository.updateExternalRef(actionId, externalRef);
    }

    @Override
    public Optional<Action> getActionByExternalRef(@NotEmpty final String externalRef) {
        return actionRepository.findByExternalRef(externalRef);
    }

    @Override
    public Optional<Action> getInstalledActionByTarget(final String controllerId) {
        final JpaTarget jpaTarget = targetRepository.findOne(TargetSpecifications.hasControllerId(controllerId))
                .orElseThrow(() -> new EntityNotFoundException(Target.class, controllerId));

        final JpaDistributionSet installedDistributionSet = jpaTarget.getInstalledDistributionSet();
        if (null != installedDistributionSet) {
            return actionRepository.findFirstByTargetIdAndDistributionSetIdAndStatusOrderByIdDesc(jpaTarget.getId(),
                    installedDistributionSet.getId(), FINISHED);
        } else {
            return Optional.empty();
        }
    }

    @Override
    public AutoConfirmationStatus activateAutoConfirmation(final String controllerId, final String initiator,
            final String remark) {
        return confirmationManagement.activateAutoConfirmation(controllerId, initiator, remark);
    }

    @Override
    public void deactivateAutoConfirmation(final String controllerId) {
        confirmationManagement.deactivateAutoConfirmation(controllerId);
    }

    private void cancelAssignDistributionSetEvent(final Action action) {
        afterCommit.afterCommit(() -> eventPublisherHolder.getEventPublisher().publishEvent(
                new CancelTargetAssignmentEvent(action, eventPublisherHolder.getApplicationId())));
    }

    // for testing
    void setTargetRepository(final TargetRepository targetRepositorySpy) {
        this.targetRepository = targetRepositorySpy;
    }
}<|MERGE_RESOLUTION|>--- conflicted
+++ resolved
@@ -597,28 +597,13 @@
         default:
             break;
         }
-<<<<<<< HEAD
-=======
-
-        actionStatus.setAction(action);
-        actionStatusRepository.save(actionStatus);
-
-        action.setLastActionStatusCode(actionStatus.getCode().orElse(null));
-        final Action savedAction = actionRepository.save(action);
-
-        if (controllerId != null) {
-            requestControllerAttributes(controllerId);
-        }
-
-        return savedAction;
->>>>>>> ed1e7d8d
     }
 
     /**
      * Handles the case where the {@link Action.Status#DOWNLOADED} status is
      * reported by the device. In case the update is finished, a controllerId will
      * be returned to trigger a request for attributes.
-     * 
+     *
      * @param action
      *            updated action
      * @return a present controllerId in case the attributes needs to be requested.
