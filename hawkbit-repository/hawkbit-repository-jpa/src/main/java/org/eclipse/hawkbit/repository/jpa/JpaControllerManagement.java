--- conflicted
+++ resolved
@@ -44,6 +44,7 @@
 import org.eclipse.hawkbit.repository.event.remote.entity.CancelTargetAssignmentEvent;
 import org.eclipse.hawkbit.repository.exception.CancelActionNotAllowedException;
 import org.eclipse.hawkbit.repository.exception.EntityNotFoundException;
+import org.eclipse.hawkbit.repository.exception.QuotaExceededException;
 import org.eclipse.hawkbit.repository.jpa.builder.JpaActionStatusCreate;
 import org.eclipse.hawkbit.repository.jpa.configuration.Constants;
 import org.eclipse.hawkbit.repository.jpa.executor.AfterTransactionCommitExecutor;
@@ -55,7 +56,6 @@
 import org.eclipse.hawkbit.repository.jpa.model.JpaTarget;
 import org.eclipse.hawkbit.repository.jpa.model.JpaTarget_;
 import org.eclipse.hawkbit.repository.jpa.specifications.ActionSpecifications;
-import org.eclipse.hawkbit.repository.jpa.utils.QuotaHelper;
 import org.eclipse.hawkbit.repository.model.Action;
 import org.eclipse.hawkbit.repository.model.Action.Status;
 import org.eclipse.hawkbit.repository.model.ActionStatus;
@@ -662,12 +662,6 @@
         final JpaTarget target = (JpaTarget) targetRepository.findByControllerId(controllerId)
                 .orElseThrow(() -> new EntityNotFoundException(Target.class, controllerId));
 
-<<<<<<< HEAD
-        // merge the map first before asserting the quota
-        target.getControllerAttributes().putAll(data);
-        assertTargetAttributesQuota(target);
-        target.setRequestControllerAttributes(false);
-=======
         // get the modifiable attribute map
         final Map<String, String> controllerAttributes = target.getControllerAttributes();
 
@@ -692,13 +686,7 @@
             // unknown update mode
             throw new IllegalStateException("The update mode " + updateMode + " is not supported.");
         }
-
-        final int attributeCount = controllerAttributes.size();
-        if (attributeCount > quotaManagement.getMaxAttributeEntriesPerTarget()) {
-            throw new QuotaExceededException("Controller attributes", attributeCount,
-                    quotaManagement.getMaxAttributeEntriesPerTarget());
-        }
->>>>>>> d9fc3c0e
+        assertTargetAttributesQuota(target);
 
         return targetRepository.save(target);
     }
