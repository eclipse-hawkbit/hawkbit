/**
 * Copyright (c) 2015 Bosch Software Innovations GmbH and others
 *
 * This program and the accompanying materials are made
 * available under the terms of the Eclipse Public License 2.0
 * which is available at https://www.eclipse.org/legal/epl-2.0/
 *
 * SPDX-License-Identifier: EPL-2.0
 */
package org.eclipse.hawkbit.repository.jpa.management;

import java.util.ArrayList;
import java.util.Arrays;
import java.util.Collections;
import java.util.Comparator;
import java.util.List;
import java.util.Map;
import java.util.Optional;
import java.util.function.Function;
import java.util.function.UnaryOperator;
import java.util.stream.Collectors;

import jakarta.persistence.EntityManager;
import jakarta.persistence.Query;
import jakarta.validation.ConstraintDeclarationException;
import jakarta.validation.Valid;
import jakarta.validation.ValidationException;
import jakarta.validation.constraints.NotNull;

import lombok.extern.slf4j.Slf4j;
import org.eclipse.hawkbit.ContextAware;
import org.eclipse.hawkbit.im.authentication.SpPermission;
import org.eclipse.hawkbit.im.authentication.SpRole;
import org.eclipse.hawkbit.repository.DistributionSetManagement;
import org.eclipse.hawkbit.repository.QuotaManagement;
import org.eclipse.hawkbit.repository.RepositoryConstants;
import org.eclipse.hawkbit.repository.RepositoryProperties;
import org.eclipse.hawkbit.repository.RolloutApprovalStrategy;
import org.eclipse.hawkbit.repository.RolloutFields;
import org.eclipse.hawkbit.repository.RolloutHelper;
import org.eclipse.hawkbit.repository.RolloutManagement;
import org.eclipse.hawkbit.repository.RolloutStatusCache;
import org.eclipse.hawkbit.repository.TargetManagement;
import org.eclipse.hawkbit.repository.TenantConfigurationManagement;
import org.eclipse.hawkbit.repository.event.EventPublisherHolder;
import org.eclipse.hawkbit.repository.event.remote.entity.RolloutGroupCreatedEvent;
import org.eclipse.hawkbit.repository.exception.EntityNotFoundException;
import org.eclipse.hawkbit.repository.exception.EntityReadOnlyException;
import org.eclipse.hawkbit.repository.exception.IncompleteDistributionSetException;
import org.eclipse.hawkbit.repository.exception.InsufficientPermissionException;
import org.eclipse.hawkbit.repository.exception.InvalidDistributionSetException;
import org.eclipse.hawkbit.repository.exception.RolloutIllegalStateException;
import org.eclipse.hawkbit.repository.jpa.Jpa;
import org.eclipse.hawkbit.repository.jpa.JpaManagementHelper;
import org.eclipse.hawkbit.repository.jpa.configuration.Constants;
import org.eclipse.hawkbit.repository.jpa.executor.AfterTransactionCommitExecutor;
import org.eclipse.hawkbit.repository.jpa.model.AbstractJpaBaseEntity_;
import org.eclipse.hawkbit.repository.jpa.model.JpaAction;
import org.eclipse.hawkbit.repository.jpa.model.JpaActionStatus;
import org.eclipse.hawkbit.repository.jpa.model.JpaDistributionSet;
import org.eclipse.hawkbit.repository.jpa.model.JpaRollout;
import org.eclipse.hawkbit.repository.jpa.model.JpaRolloutGroup;
import org.eclipse.hawkbit.repository.jpa.model.JpaRollout_;
import org.eclipse.hawkbit.repository.jpa.repository.ActionRepository;
import org.eclipse.hawkbit.repository.jpa.repository.ActionStatusRepository;
import org.eclipse.hawkbit.repository.jpa.repository.RolloutGroupRepository;
import org.eclipse.hawkbit.repository.jpa.repository.RolloutRepository;
import org.eclipse.hawkbit.repository.jpa.repository.TargetRepository;
import org.eclipse.hawkbit.repository.jpa.rollout.condition.StartNextGroupRolloutGroupSuccessAction;
import org.eclipse.hawkbit.repository.jpa.rsql.RsqlUtility;
import org.eclipse.hawkbit.repository.jpa.specifications.ActionSpecifications;
import org.eclipse.hawkbit.repository.jpa.specifications.RolloutSpecification;
import org.eclipse.hawkbit.repository.jpa.utils.QuotaHelper;
import org.eclipse.hawkbit.repository.jpa.utils.WeightValidationHelper;
import org.eclipse.hawkbit.repository.model.Action;
import org.eclipse.hawkbit.repository.model.ActionCancellationType;
import org.eclipse.hawkbit.repository.model.DistributionSet;
import org.eclipse.hawkbit.repository.model.DistributionSetInvalidation;
import org.eclipse.hawkbit.repository.model.DistributionSetType;
import org.eclipse.hawkbit.repository.model.Rollout;
import org.eclipse.hawkbit.repository.model.Rollout.RolloutStatus;
import org.eclipse.hawkbit.repository.model.RolloutGroup;
import org.eclipse.hawkbit.repository.model.RolloutGroup.RolloutGroupStatus;
import org.eclipse.hawkbit.repository.model.RolloutGroupConditions;
import org.eclipse.hawkbit.repository.model.RolloutGroupsValidation;
import org.eclipse.hawkbit.repository.model.Target;
import org.eclipse.hawkbit.repository.model.TotalTargetCountActionStatus;
import org.eclipse.hawkbit.repository.model.TotalTargetCountStatus;
import org.eclipse.hawkbit.security.SystemSecurityContext;
<<<<<<< HEAD
import org.eclipse.hawkbit.tenancy.TenantAware;
import org.eclipse.hawkbit.utils.TenantConfigHelper;
import org.springframework.beans.factory.annotation.Value;
=======
import org.eclipse.hawkbit.utils.ObjectCopyUtil;
>>>>>>> 124fef18
import org.springframework.boot.autoconfigure.condition.ConditionalOnBooleanProperty;
import org.springframework.dao.ConcurrencyFailureException;
import org.springframework.data.domain.Page;
import org.springframework.data.domain.Pageable;
import org.springframework.data.domain.Sort;
import org.springframework.data.domain.Sort.Direction;
import org.springframework.data.jpa.domain.Specification;
import org.springframework.retry.annotation.Backoff;
import org.springframework.retry.annotation.Retryable;
import org.springframework.stereotype.Service;
import org.springframework.transaction.annotation.Transactional;
import org.springframework.util.CollectionUtils;
import org.springframework.validation.annotation.Validated;

/**
 * JPA implementation of {@link RolloutManagement}.
 */
@Slf4j
@Validated
@Transactional(readOnly = true)
@Service
@ConditionalOnBooleanProperty(prefix = "hawkbit.jpa", name = { "enabled", "rollout-management" }, matchIfMissing = true)
public class JpaRolloutManagement implements RolloutManagement {

    private static final List<RolloutStatus> ACTIVE_ROLLOUTS = List.of(
            RolloutStatus.CREATING, RolloutStatus.READY, RolloutStatus.STARTING, RolloutStatus.RUNNING,
            RolloutStatus.STOPPING, RolloutStatus.DELETING);
    private static final List<RolloutStatus> ROLLOUT_STATUS_STOPPABLE = List.of(
            RolloutStatus.CREATING, RolloutStatus.READY, RolloutStatus.WAITING_FOR_APPROVAL, RolloutStatus.STARTING, RolloutStatus.RUNNING,
            RolloutStatus.PAUSED, RolloutStatus.APPROVAL_DENIED);

    @Value("${org.eclipse.hawkbit.repository.jpa.management.rollout.max.actions.per.transaction:5000}")
    private int MAX_ACTIONS;

    private final EntityManager entityManager;
    private final RolloutRepository rolloutRepository;
    private final RolloutGroupRepository rolloutGroupRepository;
    private final RolloutApprovalStrategy rolloutApprovalStrategy;
    private final StartNextGroupRolloutGroupSuccessAction startNextRolloutGroupAction;
    private final RolloutStatusCache rolloutStatusCache;
    private final ActionRepository actionRepository;
<<<<<<< HEAD
    private final ActionStatusRepository actionStatusRepository;
    private final TargetManagement targetManagement;
=======
    private final TargetManagement<? extends Target> targetManagement;
>>>>>>> 124fef18
    private final DistributionSetManagement<? extends DistributionSet> distributionSetManagement;
    private final TenantAware tenantAware;
    private final TenantConfigurationManagement tenantConfigurationManagement;
    private final QuotaManagement quotaManagement;
    private final AfterTransactionCommitExecutor afterCommit;
    private final SystemSecurityContext systemSecurityContext;
    private final ContextAware contextAware;
    private final RepositoryProperties repositoryProperties;
    private final OnlineDsAssignmentStrategy onlineDsAssignmentStrategy;

    protected JpaRolloutManagement(
            final EntityManager entityManager,
            final RolloutRepository rolloutRepository,
            final RolloutGroupRepository rolloutGroupRepository,
            final RolloutApprovalStrategy rolloutApprovalStrategy,
            final StartNextGroupRolloutGroupSuccessAction startNextRolloutGroupAction,
            final RolloutStatusCache rolloutStatusCache,
            final ActionRepository actionRepository,
<<<<<<< HEAD
            final ActionStatusRepository actionStatusRepository,
            final TargetRepository targetRepository,
            final TargetManagement targetManagement,
=======
            final TargetManagement<? extends Target> targetManagement,
>>>>>>> 124fef18
            final DistributionSetManagement<? extends DistributionSet> distributionSetManagement,
            final TenantAware tenantAware,
            final TenantConfigurationManagement tenantConfigurationManagement,
            final QuotaManagement quotaManagement,
            final AfterTransactionCommitExecutor afterCommit,
            final SystemSecurityContext systemSecurityContext, final ContextAware contextAware,
            final RepositoryProperties repositoryProperties) {
        this.entityManager = entityManager;
        this.rolloutRepository = rolloutRepository;
        this.rolloutGroupRepository = rolloutGroupRepository;
        this.rolloutApprovalStrategy = rolloutApprovalStrategy;
        this.startNextRolloutGroupAction = startNextRolloutGroupAction;
        this.rolloutStatusCache = rolloutStatusCache;
        this.actionRepository = actionRepository;
        this.actionStatusRepository = actionStatusRepository;
        this.targetManagement = targetManagement;
        this.distributionSetManagement = distributionSetManagement;
        this.tenantAware = tenantAware;
        this.tenantConfigurationManagement = tenantConfigurationManagement;
        this.quotaManagement = quotaManagement;
        this.afterCommit = afterCommit;
        this.systemSecurityContext = systemSecurityContext;
        this.contextAware = contextAware;
        this.repositoryProperties = repositoryProperties;

        this.onlineDsAssignmentStrategy = new OnlineDsAssignmentStrategy(targetRepository, afterCommit, actionRepository, actionStatusRepository,
                quotaManagement, this::isMultiAssignmentsEnabled, this::isConfirmationFlowEnabled, repositoryProperties);
    }

    public static String createRolloutLockKey(final String tenant) {
        return tenant + "-rollout";
    }

    public void publishRolloutGroupCreatedEventAfterCommit(final RolloutGroup group, final Rollout rollout) {
        afterCommit.afterCommit(() -> EventPublisherHolder.getInstance().getEventPublisher()
                .publishEvent(new RolloutGroupCreatedEvent(group, rollout.getId())));
    }

    @Override
    public long count() {
        return rolloutRepository.count(RolloutSpecification.isDeleted(false, Sort.by(Direction.DESC, AbstractJpaBaseEntity_.ID)));
    }

    @Override
    public long countByDistributionSetIdAndRolloutIsStoppable(final long setId) {
        return rolloutRepository.countByDistributionSetIdAndStatusIn(setId, ROLLOUT_STATUS_STOPPABLE);
    }

    @Override
    @Transactional
    @Retryable(retryFor = { ConcurrencyFailureException.class }, maxAttempts = Constants.TX_RT_MAX,
            backoff = @Backoff(delay = Constants.TX_RT_DELAY))
    public Rollout create(
            final Create rollout, final int amountGroup, final boolean confirmationRequired,
            final RolloutGroupConditions conditions, final DynamicRolloutGroupTemplate dynamicRolloutGroupTemplate) {
        return create0(rollout, amountGroup, confirmationRequired, conditions, dynamicRolloutGroupTemplate);
    }

    private Rollout create0(
            final Create rollout, final int amountGroup, final boolean confirmationRequired,
            final RolloutGroupConditions conditions, final DynamicRolloutGroupTemplate dynamicRolloutGroupTemplate) {
        validateDs(rollout);
        if (amountGroup < 0) {
            throw new ValidationException("The amount of groups cannot be lower than or equal to zero for static rollouts");
        } else if (amountGroup == 0) {
            if (dynamicRolloutGroupTemplate == null) {
                throw new ValidationException(
                        "When amount of groups is 0, the rollouts shall be dynamic and a dynamic group template must be provided");
            }
        } else {
            RolloutHelper.verifyRolloutGroupAmount(amountGroup, quotaManagement);
        }

        final JpaRollout rolloutRequest = new JpaRollout();
        ObjectCopyUtil.copy(rollout, rolloutRequest, false, UnaryOperator.identity());
        rolloutRequest.setDynamic(rollout.isDynamic()); // TODO - copy compares isDynamic == false and don't set it to false - remain null
        // scheduled rollout, the creator shall have permissions to start rollout
        if (rolloutRequest.getStartAt() != null && rolloutRequest.getStartAt() != Long.MAX_VALUE && // if scheduled rollout
                !systemSecurityContext.hasPermission(SpPermission.HANDLE_ROLLOUT) &&
                !systemSecurityContext.hasPermission(SpRole.SYSTEM_ROLE)) {
            throw new InsufficientPermissionException("You need permission to start rollouts to create a scheduled rollout");
        }
        if (dynamicRolloutGroupTemplate != null && !rolloutRequest.isDynamic()) {
            throw new ValidationException("Dynamic group template is only allowed for dynamic rollouts");
        }

        return createRolloutGroups(
                amountGroup, conditions, createRollout(rolloutRequest, amountGroup == 0), confirmationRequired, dynamicRolloutGroupTemplate);
    }

    @Override
    @Transactional
    @Retryable(retryFor = { ConcurrencyFailureException.class }, maxAttempts = Constants.TX_RT_MAX,
            backoff = @Backoff(delay = Constants.TX_RT_DELAY))
    public Rollout create(
            @NotNull @Valid Create create, int amountGroup, boolean confirmationRequired,
            @NotNull RolloutGroupConditions conditions) {
        return create0(create, amountGroup, confirmationRequired, conditions, null);
    }

    @Override
    @Transactional
    @Retryable(retryFor = { ConcurrencyFailureException.class }, maxAttempts = Constants.TX_RT_MAX,
            backoff = @Backoff(delay = Constants.TX_RT_DELAY))
    public Rollout create(final Create rollout, final List<GroupCreate> groups, final RolloutGroupConditions conditions) {
        if (groups.isEmpty()) {
            throw new ValidationException("The amount of groups cannot be 0");
        }
        validateDs(rollout);
        RolloutHelper.verifyRolloutGroupAmount(groups.size(), quotaManagement);
        final JpaRollout rolloutRequest = new JpaRollout();
        ObjectCopyUtil.copy(rollout, rolloutRequest, false, UnaryOperator.identity());
        rolloutRequest.setDynamic(rollout.isDynamic()); // TODO - copy compares isDynamic == false and don't set it to false - remain null
        return createRolloutGroups(groups, conditions, createRollout(rolloutRequest, false));
    }

    @Override
    public Page<Rollout> findAll(final boolean deleted, final Pageable pageable) {
        return JpaManagementHelper.convertPage(
                rolloutRepository.findAll(RolloutSpecification.isDeleted(deleted, pageable.getSort()), pageable), pageable);
    }

    @Override
    public Page<Rollout> findAllWithDetailedStatus(final boolean deleted, final Pageable pageable) {
        return appendStatusDetails(JpaManagementHelper.convertPage(
                rolloutRepository.findAll(RolloutSpecification.isDeleted(deleted, pageable.getSort()), JpaRollout_.GRAPH_ROLLOUT_DS, pageable),
                pageable));
    }

    @Override
    public Page<Rollout> findByRsql(final String rsql, final boolean deleted, final Pageable pageable) {
        final List<Specification<JpaRollout>> specList = List.of(
                RsqlUtility.getInstance().buildRsqlSpecification(rsql, RolloutFields.class),
                RolloutSpecification.isDeleted(deleted, pageable.getSort()));
        return JpaManagementHelper.convertPage(rolloutRepository.findAll(JpaManagementHelper.combineWithAnd(specList), pageable), pageable);
    }

    @Override
    public Page<Rollout> findByRsqlWithDetailedStatus(final String rsql, final boolean deleted, final Pageable pageable) {
        final List<Specification<JpaRollout>> specList = List.of(
                RsqlUtility.getInstance().buildRsqlSpecification(rsql, RolloutFields.class),
                RolloutSpecification.isDeleted(deleted, pageable.getSort()));
        return appendStatusDetails(JpaManagementHelper.convertPage(
                rolloutRepository.findAll(JpaManagementHelper.combineWithAnd(specList), JpaRollout_.GRAPH_ROLLOUT_DS, pageable), pageable));
    }

    @Override
    public List<Long> findActiveRollouts() {
        return rolloutRepository.findByStatusIn(ACTIVE_ROLLOUTS);
    }

    @Override
    public Optional<Rollout> get(final long rolloutId) {
        return rolloutRepository.findById(rolloutId).map(Rollout.class::cast);
    }

    @Override
    public Optional<Rollout> getByName(final String rolloutName) {
        return rolloutRepository.findByName(rolloutName);
    }

    @Override
    public Optional<Rollout> getWithDetailedStatus(final long rolloutId) {
        final Optional<Rollout> rollout = get(rolloutId);
        if (rollout.isEmpty()) {
            return rollout;
        }

        List<TotalTargetCountActionStatus> rolloutStatusCountItems = rolloutStatusCache.getRolloutStatus(rolloutId);

        if (CollectionUtils.isEmpty(rolloutStatusCountItems)) {
            rolloutStatusCountItems = actionRepository.getStatusCountByRolloutId(rolloutId);
            rolloutStatusCache.putRolloutStatus(rolloutId, rolloutStatusCountItems);
        }

        final TotalTargetCountStatus totalTargetCountStatus = new TotalTargetCountStatus(
                rolloutStatusCountItems, rollout.get().getTotalTargets(), rollout.get().getActionType());
        ((JpaRollout) rollout.get()).setTotalTargetCountStatus(totalTargetCountStatus);
        return rollout;
    }

    @Override
    public boolean exists(final long rolloutId) {
        return rolloutRepository.existsById(rolloutId);
    }

    @Override
    @Transactional
    @Retryable(retryFor = { ConcurrencyFailureException.class }, maxAttempts = Constants.TX_RT_MAX,
            backoff = @Backoff(delay = Constants.TX_RT_DELAY))
    public void pauseRollout(final long rolloutId) {
        final JpaRollout rollout = getRolloutOrThrowExceptionIfNotFound(rolloutId);
        if (RolloutStatus.RUNNING != rollout.getStatus()) {
            throw new RolloutIllegalStateException("Rollout can only be paused in state running but current state is " +
                    rollout.getStatus().name().toLowerCase());
        }
        // setting the complete rollout only in paused state. This is sufficient due the currently running groups will be completed and
        // new groups are not started until rollout goes back to running state again. The periodically check for running rollouts will skip
        // rollouts in pause state.
        rollout.setStatus(RolloutStatus.PAUSED);
        rolloutRepository.save(rollout);
    }

    @Override
    @Transactional
    @Retryable(retryFor = { ConcurrencyFailureException.class }, maxAttempts = Constants.TX_RT_MAX,
            backoff = @Backoff(delay = Constants.TX_RT_DELAY))
    public void resumeRollout(final long rolloutId) {
        final JpaRollout rollout = getRolloutOrThrowExceptionIfNotFound(rolloutId);
        if (RolloutStatus.PAUSED != rollout.getStatus()) {
            throw new RolloutIllegalStateException("Rollout can only be resumed in state paused but current state is " +
                    rollout.getStatus().name().toLowerCase());
        }
        rollout.setStatus(RolloutStatus.RUNNING);
        rolloutRepository.save(rollout);
    }

    @Override
    @Transactional
    @Retryable(retryFor = { ConcurrencyFailureException.class }, maxAttempts = Constants.TX_RT_MAX,
            backoff = @Backoff(delay = Constants.TX_RT_DELAY))
    public Rollout approveOrDeny(final long rolloutId, final Rollout.ApprovalDecision decision) {
        return approveOrDeny0(rolloutId, decision, null);
    }

    @Override
    @Transactional
    @Retryable(retryFor = { ConcurrencyFailureException.class }, maxAttempts = Constants.TX_RT_MAX,
            backoff = @Backoff(delay = Constants.TX_RT_DELAY))
    public Rollout approveOrDeny(final long rolloutId, final Rollout.ApprovalDecision decision, final String remark) {
        return approveOrDeny0(rolloutId, decision, remark);
    }

    private Rollout approveOrDeny0(final long rolloutId, final Rollout.ApprovalDecision decision, final String remark) {
        log.debug("approveOrDeny rollout called for rollout {} with decision {}", rolloutId, decision);
        final JpaRollout rollout = getRolloutOrThrowExceptionIfNotFound(rolloutId);
        RolloutHelper.verifyRolloutInStatus(rollout, RolloutStatus.WAITING_FOR_APPROVAL);
        switch (decision) {
            case APPROVED: {
                rollout.setStatus(RolloutStatus.READY);
                break;
            }
            case DENIED: {
                rollout.setStatus(RolloutStatus.APPROVAL_DENIED);
                break;
            }
            default: {
                throw new IllegalArgumentException("Unknown approval decision: " + decision);
            }
        }
        rollout.setApprovalDecidedBy(rolloutApprovalStrategy.getApprovalUser(rollout));
        if (remark != null) {
            rollout.setApprovalRemark(remark);
        }
        return rolloutRepository.save(rollout);
    }

    @Override
    @Transactional
    @Retryable(retryFor = { ConcurrencyFailureException.class }, maxAttempts = Constants.TX_RT_MAX,
            backoff = @Backoff(delay = Constants.TX_RT_DELAY))
    public Rollout start(final long rolloutId) {
        log.debug("startRollout called for rollout {}", rolloutId);

        final JpaRollout rollout = getRolloutOrThrowExceptionIfNotFound(rolloutId);
        RolloutHelper.checkIfRolloutCanStarted(rollout, rollout);
        rollout.setStatus(RolloutStatus.STARTING);
        rollout.setLastCheck(0);
        return rolloutRepository.save(rollout);
    }

    @Override
    @Transactional
    @Retryable(retryFor = { ConcurrencyFailureException.class }, maxAttempts = Constants.TX_RT_MAX,
            backoff = @Backoff(delay = Constants.TX_RT_DELAY))
    public Rollout update(final Update update) {
        final JpaRollout rollout = getRolloutOrThrowExceptionIfNotFound(update.getId());
        checkIfDeleted(update.getId(), rollout.getStatus());

        ObjectCopyUtil.copy(update, rollout, false, UnaryOperator.identity());
        return rolloutRepository.save(rollout);
    }

    @Override
    @Transactional
    @Retryable(retryFor = { ConcurrencyFailureException.class }, maxAttempts = Constants.TX_RT_MAX,
            backoff = @Backoff(delay = Constants.TX_RT_DELAY))
    public Rollout stop(long rolloutId) {
        final JpaRollout jpaRollout = rolloutRepository.findById(rolloutId)
                .orElseThrow(() -> new EntityNotFoundException(Rollout.class, rolloutId));

        if (!ROLLOUT_STATUS_STOPPABLE.contains(jpaRollout.getStatus())) {
            log.debug("Failed to stop rollout {} because it is in {} status.", rolloutId, jpaRollout.getStatus());
            throw new RolloutIllegalStateException("Rollout can only be stopped into the following statuses " + ROLLOUT_STATUS_STOPPABLE);
        }

        log.debug("Stopping Rollout {}", jpaRollout.getId());
        jpaRollout.setStatus(RolloutStatus.STOPPING);
        return rolloutRepository.save(jpaRollout);
    }

    @Override
    @Transactional
    @Retryable(retryFor = { ConcurrencyFailureException.class }, maxAttempts = Constants.TX_RT_MAX,
            backoff = @Backoff(delay = Constants.TX_RT_DELAY))
    public void delete(final long rolloutId) {
        final JpaRollout jpaRollout = rolloutRepository.findById(rolloutId)
                .orElseThrow(() -> new EntityNotFoundException(Rollout.class, rolloutId));
        this.delete0(jpaRollout);
    }

    @Override
    @Transactional
    public void cancelRolloutsForDistributionSet(final DistributionSet set, final ActionCancellationType cancelationType) {
        // stop all rollouts for this distribution set
        if (cancelationType.equals(ActionCancellationType.SOFT)) {
            rolloutRepository.findByDistributionSetAndStatusIn(set, ROLLOUT_STATUS_STOPPABLE).forEach(rollout -> {
                final JpaRollout jpaRollout = (JpaRollout) rollout;
                jpaRollout.setStatus(RolloutStatus.STOPPING);
                rolloutRepository.save(jpaRollout);
                log.debug("Rollout {} stopping", jpaRollout.getId());
            });
        } else if (cancelationType.equals(ActionCancellationType.FORCE)) {
            // Use same status filter here like in the soft case ? Seems they make sense
            rolloutRepository.findByDistributionSetAndStatusIn(set, ROLLOUT_STATUS_STOPPABLE).forEach(rollout -> {
                final JpaRollout jpaRollout = (JpaRollout) rollout;
                this.delete0(jpaRollout);
                log.debug("Rollout {} deleting", jpaRollout.getId());
            });
        }
    }

    @Override
    @Transactional
    @Retryable(retryFor = { ConcurrencyFailureException.class }, maxAttempts = Constants.TX_RT_MAX,
            backoff = @Backoff(delay = Constants.TX_RT_DELAY))
    public void triggerNextGroup(final long rolloutId) {
        final JpaRollout rollout = getRolloutOrThrowExceptionIfNotFound(rolloutId);
        if (RolloutStatus.RUNNING != rollout.getStatus()) {
            throw new RolloutIllegalStateException("Rollout is not in running state");
        }
        final List<RolloutGroup> groups = rollout.getRolloutGroups();

        final boolean isNextGroupTriggerable = groups.stream()
                .anyMatch(g -> RolloutGroupStatus.SCHEDULED.equals(g.getStatus()));

        if (!isNextGroupTriggerable) {
            throw new RolloutIllegalStateException("Rollout does not have any groups left to be triggered");
        }

        final RolloutGroup latestRunning = groups.stream()
                .sorted(Comparator.comparingLong(RolloutGroup::getId).reversed())
                .filter(g -> RolloutGroupStatus.RUNNING.equals(g.getStatus()))
                .findFirst()
                .orElseThrow(() -> new RolloutIllegalStateException("No group is running"));

        startNextRolloutGroupAction.exec(rollout, latestRunning);
    }

    @Override
    @Transactional
    public void cancelActiveActionsForRollouts(Rollout rollout, ActionCancellationType cancelationType) {
        // check cancellation type
        if (ActionCancellationType.FORCE.equals(cancelationType)) {
            forceQuitActionsOfRollout(rollout);
        } else if (ActionCancellationType.SOFT.equals(cancelationType)) {
            softCancelActionsOfRollout(rollout);
        }
    }

    private void softCancelActionsOfRollout(final Rollout rollout) {
        final List<JpaAction> actions = actionRepository.findAll(
                        ActionSpecifications
                                .byRolloutIdAndActiveAndStatusIsNot(rollout.getId(),
                                        Arrays.asList(Action.Status.CANCELING, Action.Status.CANCELED)), // avoid cancelling state here, because it is count as still active
                        Pageable.ofSize(MAX_ACTIONS))
                .getContent();
        log.info("Found {} active actions for rollout {}, performing soft cancel.", actions.size(), rollout.getId());

        storeActionsAndStatuses(actions, Action.Status.CANCELING);

        // send cancellation messages to event publisher
        onlineDsAssignmentStrategy.cancelAssignments(actions, tenantAware.getCurrentTenant());
    }

    private void forceQuitActionsOfRollout(final Rollout rollout) {
        final List<JpaAction> actions = findActiveActionsForRollout(rollout.getId(), Pageable.ofSize(MAX_ACTIONS))
                .getContent();
        log.info("Found {} active actions for rollout {}", actions.size(), rollout.getId());

        storeActionsAndStatuses(actions, Action.Status.CANCELED);

        // find next active actions - filter by targetId list and isActive
        final List<Long> targetIds = actions.stream()
                .map(action -> action.getTarget().getId())
                .toList();
        entityManager.flush();

        int modifiedRows = updateTargetAssignedDsWithFirstActiveAction(targetIds);
        log.debug("Updated {} targets with their previously active action", modifiedRows);

        // if no active actions
        // set assignedDs to previously installedDs and status to IN_SYNC
        // otherwise set assigned ds to the active action ...
        modifiedRows = updateTargetAssignedDsWithInstalledIfNoActiveActions(targetIds);
        log.debug("Updated assignDs to previously installed to {} number of targets.", modifiedRows);
    }

    private void storeActionsAndStatuses(List<JpaAction> actions, Action.Status status) {
        final List<JpaActionStatus> cancellingStatuses = new ArrayList<>(actions.size());
        final long currentTimestamp = System.currentTimeMillis();
        final boolean active = Action.Status.CANCELING.equals(status);
        final String typeOfCancellation = active ? "cancellation" : "force quit";

        actions.forEach(action -> {
            action.setStatus(status);
            action.setActive(active);

            JpaActionStatus actionStatus = new JpaActionStatus();
            actionStatus.setAction(action);
            actionStatus.setStatus(status);
            actionStatus.setOccurredAt(currentTimestamp);
            actionStatus.addMessage(RepositoryConstants.SERVER_MESSAGE_PREFIX + "A " + typeOfCancellation + " has been performed by server.");
            cancellingStatuses.add(actionStatus);
        });

        actionStatusRepository.saveAll(cancellingStatuses);
        actionRepository.saveAll(actions);
    }

    private int updateTargetAssignedDsWithFirstActiveAction(List<Long> targetIds) {
        final Query updateQuery = entityManager.createNativeQuery(
                "UPDATE sp_target t " +
                        "SET t.assigned_distribution_set = ( " +
                        "SELECT a.distribution_set" +
                        "   FROM sp_action a" +
                        "   WHERE a.target = t.id AND a.active = 1" +
                        "   ORDER BY a.id ASC" +
                        "   LIMIT 1" +
                        ") " +
                        "WHERE t.id IN (" + Jpa.formatNativeQueryInClause("tid", targetIds) + ")"
        );
        Jpa.setNativeQueryInParameter(updateQuery, "tid", targetIds);
        final int updated = updateQuery.executeUpdate();
        log.info("{} of target assigned distribution values updated for tenant {}",
                updated, tenantAware.getCurrentTenant());
        return updated;
    }

    private int updateTargetAssignedDsWithInstalledIfNoActiveActions(List<Long> targetIds) {
        final Query updateQuery = entityManager.createNativeQuery(
                "UPDATE sp_target t " +
                        "SET t.assigned_distribution_set = t.installed_distribution_set, t.update_status = 1 " +
                        "WHERE t.id IN (" + Jpa.formatNativeQueryInClause("tid", targetIds) + ") " +
                        "    AND (SELECT count(*) FROM sp_action a " +
                        "        WHERE a.target=t.id and a.active=1) = 0"
        );
        Jpa.setNativeQueryInParameter(updateQuery, "tid", targetIds);
        final int updated = updateQuery.executeUpdate();
        log.info("{} of target assigned distribution set to previously installed distribution value for tenant {}",
                updated, tenantAware.getCurrentTenant());
        return updated;
    }

    private Page<JpaAction> findActiveActionsForRollout(long rolloutId, Pageable pageable) {
        return actionRepository
                .findAll(ActionSpecifications.byRolloutIdAndActive(rolloutId), pageable);
    }

    private void delete0(final JpaRollout jpaRollout) {
        if (RolloutStatus.DELETING == jpaRollout.getStatus()) {
            return;
        }
        jpaRollout.setStatus(RolloutStatus.DELETING);
        rolloutRepository.save(jpaRollout);
    }

    private Page<Rollout> appendStatusDetails(final Page<Rollout> rollouts) {
        final List<Long> rolloutIds = rollouts.getContent().stream().map(Rollout::getId).toList();
        final Map<Long, List<TotalTargetCountActionStatus>> allStatesForRollout = getStatusCountItemForRollout(rolloutIds);

        if (!allStatesForRollout.isEmpty()) {
            rollouts.forEach(rollout -> {
                final TotalTargetCountStatus totalTargetCountStatus = new TotalTargetCountStatus(
                        allStatesForRollout.get(rollout.getId()), rollout.getTotalTargets(), rollout.getActionType());
                ((JpaRollout) rollout).setTotalTargetCountStatus(totalTargetCountStatus);
            });
        }
        return rollouts;
    }

    private static void validateDs(final Create rollout) {
        if (!rollout.getDistributionSet().isValid()) {
            throw new InvalidDistributionSetException("The distribution set is not valid");
        }
        if (!rollout.getDistributionSet().isComplete()) {
            throw new IncompleteDistributionSetException("The distribution set is not complete");
        }
    }

    /**
     * In case the given group is missing conditions or actions, they will be set from the supplied default conditions.
     *
     * @param create group to check
     * @param conditions default conditions and actions
     */
    private static JpaRolloutGroup prepareRolloutGroupWithDefaultConditions(final GroupCreate create, final RolloutGroupConditions conditions) {
        final JpaRolloutGroup group = new JpaRolloutGroup();
        ObjectCopyUtil.copy(create, group, false, UnaryOperator.identity());

        if (group.getSuccessCondition() == null) {
            group.setSuccessCondition(conditions.getSuccessCondition());
        }
        if (group.getSuccessConditionExp() == null) {
            group.setSuccessConditionExp(conditions.getSuccessConditionExp());
        }
        if (group.getSuccessAction() == null) {
            group.setSuccessAction(conditions.getSuccessAction());
        }
        if (group.getSuccessActionExp() == null) {
            group.setSuccessActionExp(conditions.getSuccessActionExp());
        }

        if (group.getErrorCondition() == null) {
            group.setErrorCondition(conditions.getErrorCondition());
        }
        if (group.getErrorConditionExp() == null) {
            group.setErrorConditionExp(conditions.getErrorConditionExp());
        }
        if (group.getErrorAction() == null) {
            group.setErrorAction(conditions.getErrorAction());
        }
        if (group.getErrorActionExp() == null) {
            group.setErrorActionExp(conditions.getErrorActionExp());
        }

        return group;
    }

    private static void checkIfDeleted(final Long rolloutId, final RolloutStatus status) {
        if (RolloutStatus.DELETING == status || RolloutStatus.DELETED == status) {
            throw new EntityReadOnlyException("Rollout " + rolloutId + " is soft deleted and cannot be changed");
        }
    }

    private JpaRollout createRollout(final JpaRollout rollout, final boolean pureDynamic) {
        WeightValidationHelper.usingContext(systemSecurityContext, tenantConfigurationManagement).validate(rollout);

        rollout.setCreatedAt(System.currentTimeMillis());

        final JpaDistributionSet distributionSet = rollout.getDistributionSet();
        if (pureDynamic) {
            rollout.setTotalTargets(0);
        } else {
            final long totalTargets;
            final String errMsg;
            if (RolloutHelper.isRolloutRetried(rollout.getTargetFilterQuery())) {
                totalTargets = targetManagement.countByFailedInRollout(
                        RolloutHelper.getIdFromRetriedTargetFilter(rollout.getTargetFilterQuery()),
                        distributionSet.getType().getId());
                errMsg = "No failed targets in Rollout";
            } else {
                totalTargets = targetManagement.countByRsqlAndCompatible(rollout.getTargetFilterQuery(), distributionSet.getType().getId());
                errMsg = "Rollout does not match any existing targets";
            }
            if (totalTargets == 0) {
                throw new ValidationException(errMsg);
            }
            rollout.setTotalTargets(totalTargets);
        }

        if (distributionSetManagement.shouldLockImplicitly(distributionSet)) {
            distributionSetManagement.lock(distributionSet);
        }

        if (rollout.getWeight().isEmpty()) {
            rollout.setWeight(repositoryProperties.getActionWeightIfAbsent());
        }
        contextAware.getCurrentContext().ifPresent(rollout::setAccessControlContext);
        return rollout;
    }

    private static void addSuccessAndErrorConditionsAndActions(final JpaRolloutGroup group, final RolloutGroupConditions conditions) {
        addSuccessAndErrorConditionsAndActions(group, conditions.getSuccessCondition(),
                conditions.getSuccessConditionExp(), conditions.getSuccessAction(), conditions.getSuccessActionExp(),
                conditions.getErrorCondition(), conditions.getErrorConditionExp(), conditions.getErrorAction(),
                conditions.getErrorActionExp());
    }

    @SuppressWarnings("java:S2259") // java:S2259 - false positive, see the java:S2259 comment in code
    private Rollout createRolloutGroups(
            final int amountOfGroups, final RolloutGroupConditions conditions,
            final JpaRollout rollout, final boolean isConfirmationRequired, final DynamicRolloutGroupTemplate dynamicRolloutGroupTemplate) {
        RolloutHelper.verifyRolloutInStatus(rollout, RolloutStatus.CREATING);
        RolloutHelper.verifyRolloutGroupConditions(conditions);

        final List<JpaRolloutGroup> groups = new ArrayList<>();
        JpaRolloutGroup lastGroup = null;
        if (amountOfGroups == 0) {
            if (dynamicRolloutGroupTemplate == null) {
                throw new ConstraintDeclarationException(
                        "At least one static rollout group must be defined for a static rollout");
            }
        } else {
            // we can enforce the 'max targets per group' quota right here because
            // we want to distribute the targets equally to the different groups
            assertTargetsPerRolloutGroupQuota(rollout.getTotalTargets() / amountOfGroups);

            for (int i = 0; i < amountOfGroups; i++) {
                final String nameAndDesc = "group-" + (i + 1);
                final JpaRolloutGroup group = new JpaRolloutGroup();
                group.setName(nameAndDesc);
                group.setDescription(nameAndDesc);
                group.setRollout(rollout);
                group.setParent(lastGroup);
                group.setStatus(RolloutGroupStatus.CREATING);
                group.setConfirmationRequired(isConfirmationRequired);

                addSuccessAndErrorConditionsAndActions(group, conditions);

                // total percent of the all devices. Before, it was relative percent - the percent of the "rest" of the devices. Thus,
                // if you have first a group 10% (the rest is 90%) and the second group is 50% then the percent would be 50% of 90% - 45%.
                // This is very unintuitive and is switched in order to be interpreted easier. The "new style" (vs "old style") rollouts could
                // be detected by JpaRollout#isNewStyleTargetPercent (which uses that old style rollouts have null as dynamic
                group.setTargetPercentage(100.0F / amountOfGroups);

                groups.add(group);
                lastGroup = group;
                publishRolloutGroupCreatedEventAfterCommit(lastGroup, rollout);
            }
        }

        if (dynamicRolloutGroupTemplate != null && rollout.isDynamic()) { // if not null then it is a dynamic rollout (already validated), but for sure
            // create first template rollout group
            final String nameAndDesc = "group-" + (amountOfGroups + 1) + dynamicRolloutGroupTemplate.getNameSuffix();
            final JpaRolloutGroup group = new JpaRolloutGroup();
            group.setName(nameAndDesc);
            group.setDescription(nameAndDesc);
            group.setRollout(rollout);
            group.setParent(lastGroup);
            group.setDynamic(true);
            group.setStatus(RolloutGroupStatus.READY);
            group.setConfirmationRequired(isConfirmationRequired);

            addSuccessAndErrorConditionsAndActions(group, conditions);

            // for dynamic groups the target count is kept in target percentage
            group.setTargetPercentage(dynamicRolloutGroupTemplate.getTargetCount());

            groups.add(group);
            lastGroup = group;
            publishRolloutGroupCreatedEventAfterCommit(lastGroup, rollout);
        }

        // java:S2259 - lastSavedGroup is never null! amountOfGroups > 0 (and has static groups) or dynamicRolloutGroupTemplate is
        // not null (validated) and (validated) the rollout is dynamic, so has dynamic group
        rollout.setRolloutGroupsCreated(lastGroup.isDynamic() ? amountOfGroups + 1 : amountOfGroups);
        final JpaRollout savedRollout = rolloutRepository.save(rollout);
        rolloutGroupRepository.saveAll(groups);
        return savedRollout;
    }

    private Rollout createRolloutGroups(
            final List<GroupCreate> groupList, final RolloutGroupConditions conditions, final JpaRollout rollout) {
        RolloutHelper.verifyRolloutInStatus(rollout, RolloutStatus.CREATING);
        final DistributionSetType distributionSetType = rollout.getDistributionSet().getType();

        // prepare the groups
        final List<RolloutGroup> srcGroups = groupList.stream()
                .map(group -> prepareRolloutGroupWithDefaultConditions(group, conditions))
                .map(RolloutGroup.class::cast)
                .toList();
        srcGroups.forEach(RolloutHelper::verifyRolloutGroupHasConditions);

        RolloutHelper.verifyRemainingTargets(calculateRemainingTargets(
                srcGroups, rollout.getTargetFilterQuery(), rollout.getCreatedAt(), distributionSetType.getId()));

        // check if we need to enforce the 'max targets per group' quota
        if (quotaManagement.getMaxTargetsPerRolloutGroup() > 0) {
            validateTargetsInGroups(
                    srcGroups, rollout.getTargetFilterQuery(), rollout.getCreatedAt(),
                    distributionSetType.getId()).getTargetsPerGroup().forEach(this::assertTargetsPerRolloutGroupQuota);
        }

        // create and persist the groups (w/o filling them with targets)
        final List<JpaRolloutGroup> groups = new ArrayList<>();
        JpaRolloutGroup lastGroup = null;
        for (final RolloutGroup srcGroup : srcGroups) {
            final JpaRolloutGroup group = new JpaRolloutGroup();
            group.setName(srcGroup.getName());
            group.setDescription(srcGroup.getDescription());
            group.setRollout(rollout);
            group.setParent(lastGroup);
            group.setStatus(RolloutGroupStatus.CREATING);
            group.setConfirmationRequired(srcGroup.isConfirmationRequired());

            group.setTargetPercentage(srcGroup.getTargetPercentage());
            if (srcGroup.getTargetFilterQuery() != null) {
                group.setTargetFilterQuery(srcGroup.getTargetFilterQuery());
            } else {
                group.setTargetFilterQuery("");
            }

            addSuccessAndErrorConditionsAndActions(group, srcGroup.getSuccessCondition(),
                    srcGroup.getSuccessConditionExp(), srcGroup.getSuccessAction(), srcGroup.getSuccessActionExp(),
                    srcGroup.getErrorCondition(), srcGroup.getErrorConditionExp(), srcGroup.getErrorAction(),
                    srcGroup.getErrorActionExp());

            groups.add(group);
            lastGroup = group;
            publishRolloutGroupCreatedEventAfterCommit(lastGroup, rollout);
        }

        rollout.setRolloutGroupsCreated(groups.size());

        final JpaRollout savedRollout = rolloutRepository.save(rollout);
        rolloutGroupRepository.saveAll(groups);
        return savedRollout;
    }

    public static void addSuccessAndErrorConditionsAndActions(final JpaRolloutGroup group,
            final RolloutGroup.RolloutGroupSuccessCondition successCondition, final String successConditionExp,
            final RolloutGroup.RolloutGroupSuccessAction successAction, final String successActionExp,
            final RolloutGroup.RolloutGroupErrorCondition errorCondition, final String errorConditionExp,
            final RolloutGroup.RolloutGroupErrorAction errorAction, final String errorActionExp) {
        group.setSuccessCondition(successCondition);
        group.setSuccessConditionExp(successConditionExp);

        group.setSuccessAction(successAction);
        group.setSuccessActionExp(successActionExp);

        group.setErrorCondition(errorCondition);
        group.setErrorConditionExp(errorConditionExp);

        group.setErrorAction(errorAction);
        group.setErrorActionExp(errorActionExp);
    }

    private JpaRollout getRolloutOrThrowExceptionIfNotFound(final Long rolloutId) {
        return rolloutRepository.findById(rolloutId)
                .orElseThrow(() -> new EntityNotFoundException(Rollout.class, rolloutId));
    }

    private @NotNull Map<Long, List<TotalTargetCountActionStatus>> getStatusCountItemForRollout(final List<Long> rollouts) {
        if (rollouts.isEmpty()) {
            return Collections.emptyMap();
        }

        final Map<Long, List<TotalTargetCountActionStatus>> fromCache = rolloutStatusCache.getRolloutStatus(rollouts);

        final List<Long> rolloutIds = rollouts.stream().filter(id -> !fromCache.containsKey(id)).toList();
        if (!rolloutIds.isEmpty()) {
            final List<TotalTargetCountActionStatus> resultList = actionRepository.getStatusCountByRolloutIds(rolloutIds);
            final Map<Long, List<TotalTargetCountActionStatus>> fromDb = resultList.stream()
                    .collect(Collectors.groupingBy(TotalTargetCountActionStatus::getId));

            rolloutStatusCache.putRolloutStatus(fromDb);

            fromCache.putAll(fromDb);
        }

        return fromCache;
    }

    /**
     * Enforces the quota defining the maximum number of {@link Target}s per {@link RolloutGroup}.
     *
     * @param requested number of targets to check
     */
    private void assertTargetsPerRolloutGroupQuota(final long requested) {
        final int quota = quotaManagement.getMaxTargetsPerRolloutGroup();
        QuotaHelper.assertAssignmentQuota(requested, quota, Target.class, RolloutGroup.class);
    }

    private RolloutGroupsValidation validateTargetsInGroups(
            final List<RolloutGroup> groups, final String baseFilter, final long totalTargets, final Long dsTypeId) {
        final List<Long> groupTargetCounts = new ArrayList<>(groups.size());
        Map<String, Long> targetFilterCounts;
        if (!RolloutHelper.isRolloutRetried(baseFilter)) {
            targetFilterCounts = groups.stream()
                    .map(group -> RolloutHelper.getGroupTargetFilter(baseFilter, group)).distinct()
                    .collect(Collectors.toMap(Function.identity(),
                            groupTargetFilter -> targetManagement.countByRsqlAndCompatible(groupTargetFilter, dsTypeId)));
        } else {
            targetFilterCounts = groups.stream()
                    .map(group -> RolloutHelper.getGroupTargetFilter(baseFilter, group)).distinct()
                    .collect(Collectors.toMap(Function.identity(),
                            groupTargetFilter -> targetManagement.countByFailedInRollout(
                                    RolloutHelper.getIdFromRetriedTargetFilter(baseFilter), dsTypeId)));
        }

        long unusedTargetsCount = 0;

        for (int i = 0; i < groups.size(); i++) {
            final RolloutGroup group = groups.get(i);
            final String groupTargetFilter = RolloutHelper.getGroupTargetFilter(baseFilter, group);
            RolloutHelper.verifyRolloutGroupTargetPercentage(group.getTargetPercentage());

            final long targetsInGroupFilter = targetFilterCounts.get(groupTargetFilter);
            final long overlappingTargets = countOverlappingTargetsWithPreviousGroups(baseFilter, groups, group, i,
                    targetFilterCounts);

            final long realTargetsInGroup;
            // Assume that targets which were not used in the previous groups
            // are used in this group
            if (overlappingTargets > 0 && unusedTargetsCount > 0) {
                realTargetsInGroup = targetsInGroupFilter - overlappingTargets + unusedTargetsCount;
                unusedTargetsCount = 0;
            } else {
                realTargetsInGroup = targetsInGroupFilter - overlappingTargets;
            }

            // new style percent - total percent
            final double percentFromRest = RolloutHelper.toPercentFromTheRest(group, groups);

            final long reducedTargetsInGroup = Math.round(percentFromRest / 100 * realTargetsInGroup);
            groupTargetCounts.add(reducedTargetsInGroup);
            unusedTargetsCount += realTargetsInGroup - reducedTargetsInGroup;
        }

        return new RolloutGroupsValidation(totalTargets, groupTargetCounts);
    }

    private long countOverlappingTargetsWithPreviousGroups(final String baseFilter, final List<RolloutGroup> groups,
            final RolloutGroup group, final int groupIndex, final Map<String, Long> targetFilterCounts) {
        // there can't be overlapping targets in the first group
        if (groupIndex == 0) {
            return 0;
        }
        final List<RolloutGroup> previousGroups = groups.subList(0, groupIndex);
        final String overlappingTargetsFilter = RolloutHelper.getOverlappingWithGroupsTargetFilter(baseFilter,
                previousGroups, group);

        if (targetFilterCounts.containsKey(overlappingTargetsFilter)) {
            return targetFilterCounts.get(overlappingTargetsFilter);
        } else {
            final long overlappingTargets = targetManagement.countByRsql(overlappingTargetsFilter);
            targetFilterCounts.put(overlappingTargetsFilter, overlappingTargets);
            return overlappingTargets;
        }
    }

    private long calculateRemainingTargets(final List<RolloutGroup> groups, final String targetFilter, final Long createdAt,
            final Long dsTypeId) {
        final TargetCount targets = calculateTargets(targetFilter, createdAt, dsTypeId);

        final long totalTargets = targets.total();
        if (totalTargets == 0) {
            throw new ConstraintDeclarationException("Rollout target filter does not match any targets");
        }

        final RolloutGroupsValidation validation = validateTargetsInGroups(groups, targets.filter(), totalTargets, dsTypeId);
        return totalTargets - validation.getTargetsInGroups();
    }

    private TargetCount calculateTargets(final String targetFilter, final Long createdAt, final Long dsTypeId) {
        final String baseFilter;
        final long totalTargets;
        if (!RolloutHelper.isRolloutRetried(targetFilter)) {
            baseFilter = RolloutHelper.getTargetFilterQuery(targetFilter, createdAt);
            totalTargets = targetManagement.countByRsqlAndCompatible(baseFilter, dsTypeId);
        } else {
            baseFilter = targetFilter;
            totalTargets = targetManagement.countByFailedInRollout(RolloutHelper.getIdFromRetriedTargetFilter(targetFilter), dsTypeId);
        }

        return new TargetCount(totalTargets, baseFilter);
    }

    private boolean isMultiAssignmentsEnabled() {
        return TenantConfigHelper.usingContext(systemSecurityContext, tenantConfigurationManagement).isMultiAssignmentsEnabled();
    }

    private boolean isConfirmationFlowEnabled() {
        return TenantConfigHelper.usingContext(systemSecurityContext, tenantConfigurationManagement).isConfirmationFlowEnabled();
    }

    private record TargetCount(long total, String filter) {}
}<|MERGE_RESOLUTION|>--- conflicted
+++ resolved
@@ -87,13 +87,10 @@
 import org.eclipse.hawkbit.repository.model.TotalTargetCountActionStatus;
 import org.eclipse.hawkbit.repository.model.TotalTargetCountStatus;
 import org.eclipse.hawkbit.security.SystemSecurityContext;
-<<<<<<< HEAD
+import org.eclipse.hawkbit.utils.ObjectCopyUtil;
 import org.eclipse.hawkbit.tenancy.TenantAware;
 import org.eclipse.hawkbit.utils.TenantConfigHelper;
 import org.springframework.beans.factory.annotation.Value;
-=======
-import org.eclipse.hawkbit.utils.ObjectCopyUtil;
->>>>>>> 124fef18
 import org.springframework.boot.autoconfigure.condition.ConditionalOnBooleanProperty;
 import org.springframework.dao.ConcurrencyFailureException;
 import org.springframework.data.domain.Page;
@@ -135,12 +132,9 @@
     private final StartNextGroupRolloutGroupSuccessAction startNextRolloutGroupAction;
     private final RolloutStatusCache rolloutStatusCache;
     private final ActionRepository actionRepository;
-<<<<<<< HEAD
+    private final TargetManagement<? extends Target> targetManagement;
     private final ActionStatusRepository actionStatusRepository;
     private final TargetManagement targetManagement;
-=======
-    private final TargetManagement<? extends Target> targetManagement;
->>>>>>> 124fef18
     private final DistributionSetManagement<? extends DistributionSet> distributionSetManagement;
     private final TenantAware tenantAware;
     private final TenantConfigurationManagement tenantConfigurationManagement;
@@ -159,13 +153,9 @@
             final StartNextGroupRolloutGroupSuccessAction startNextRolloutGroupAction,
             final RolloutStatusCache rolloutStatusCache,
             final ActionRepository actionRepository,
-<<<<<<< HEAD
             final ActionStatusRepository actionStatusRepository,
             final TargetRepository targetRepository,
-            final TargetManagement targetManagement,
-=======
             final TargetManagement<? extends Target> targetManagement,
->>>>>>> 124fef18
             final DistributionSetManagement<? extends DistributionSet> distributionSetManagement,
             final TenantAware tenantAware,
             final TenantConfigurationManagement tenantConfigurationManagement,
