--- conflicted
+++ resolved
@@ -8,10 +8,12 @@
  */
 package org.eclipse.hawkbit.repository.jpa.autoassign;
 
-import io.qameta.allure.Description;
-import io.qameta.allure.Feature;
-import io.qameta.allure.Step;
-import io.qameta.allure.Story;
+import static org.assertj.core.api.Assertions.assertThat;
+import static org.assertj.core.api.Assertions.assertThatExceptionOfType;
+
+import java.util.List;
+import java.util.stream.Collectors;
+
 import org.eclipse.hawkbit.repository.exception.InvalidAutoAssignDistributionSetException;
 import org.eclipse.hawkbit.repository.jpa.AbstractJpaIntegrationTest;
 import org.eclipse.hawkbit.repository.model.Action;
@@ -26,11 +28,10 @@
 import org.springframework.beans.factory.annotation.Autowired;
 import org.springframework.data.domain.Slice;
 
-import java.util.List;
-import java.util.stream.Collectors;
-
-import static org.assertj.core.api.Assertions.assertThat;
-import static org.assertj.core.api.Assertions.assertThatExceptionOfType;
+import io.qameta.allure.Description;
+import io.qameta.allure.Feature;
+import io.qameta.allure.Step;
+import io.qameta.allure.Story;
 
 /**
  * Test class for {@link AutoAssignChecker}.
@@ -260,11 +261,7 @@
 
     @Test
     @Description("An auto assignment target filter with weight creats actions with weights")
-<<<<<<< HEAD
     public void actionsWithWeightAreCreated() {
-=======
-    public void actionsWithWeightAreCreated() throws Exception {
->>>>>>> b5f46b8b
         final int amountOfTargets = 5;
         final DistributionSet ds = testdataFactory.createDistributionSet();
         final int weight = 32;
@@ -281,7 +278,6 @@
     }
 
     @Test
-<<<<<<< HEAD
     @Description("An auto assignment target filter without auto assignment weight creates actions without a weight when multi assignment is enabled.")
     public void actionsWithEmptyWeightCreatedWithOldTargetFilter() {
         final int amountOfTargets = 5;
@@ -301,8 +297,6 @@
     }
 
     @Test
-=======
->>>>>>> b5f46b8b
     @Description("An auto assignment target filter without weight still works after multi assignment is enabled")
     public void filterWithoutWeightWorksInMultiAssignmentMode() throws Exception {
         final int amountOfTargets = 5;
