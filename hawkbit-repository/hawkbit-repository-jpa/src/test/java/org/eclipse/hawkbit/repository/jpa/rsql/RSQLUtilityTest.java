/**
 * Copyright (c) 2015 Bosch Software Innovations GmbH and others.
 *
 * All rights reserved. This program and the accompanying materials
 * are made available under the terms of the Eclipse Public License v1.0
 * which accompanies this distribution, and is available at
 * http://www.eclipse.org/legal/epl-v10.html
 */
package org.eclipse.hawkbit.repository.jpa.rsql;

<<<<<<< HEAD
import static org.junit.jupiter.api.Assertions.fail;
=======
import static org.assertj.core.api.Assertions.assertThatExceptionOfType;
import static org.junit.Assert.assertTrue;
import static org.junit.Assert.fail;
>>>>>>> 1e5bc44f
import static org.mockito.ArgumentMatchers.any;
import static org.mockito.ArgumentMatchers.anyString;
import static org.mockito.ArgumentMatchers.eq;
import static org.mockito.Mockito.mock;
import static org.mockito.Mockito.never;
import static org.mockito.Mockito.reset;
import static org.mockito.Mockito.times;
import static org.mockito.Mockito.verify;
import static org.mockito.Mockito.when;

import javax.persistence.criteria.CriteriaBuilder;
import javax.persistence.criteria.CriteriaQuery;
import javax.persistence.criteria.Expression;
import javax.persistence.criteria.Path;
import javax.persistence.criteria.Predicate;
import javax.persistence.criteria.Root;
import javax.persistence.criteria.Subquery;
import javax.persistence.metamodel.Attribute;

import org.eclipse.hawkbit.repository.DistributionSetFields;
import org.eclipse.hawkbit.repository.FieldNameProvider;
import org.eclipse.hawkbit.repository.SoftwareModuleFields;
import org.eclipse.hawkbit.repository.TargetFields;
import org.eclipse.hawkbit.repository.TenantConfigurationManagement;
import org.eclipse.hawkbit.repository.exception.RSQLParameterSyntaxException;
import org.eclipse.hawkbit.repository.exception.RSQLParameterUnsupportedFieldException;
import org.eclipse.hawkbit.repository.model.SoftwareModule;
import org.eclipse.hawkbit.repository.model.TenantConfigurationValue;
import org.eclipse.hawkbit.repository.model.helper.TenantConfigurationManagementHolder;
import org.eclipse.hawkbit.repository.rsql.VirtualPropertyReplacer;
import org.eclipse.hawkbit.repository.rsql.VirtualPropertyResolver;
import org.eclipse.hawkbit.tenancy.configuration.TenantConfigurationProperties.TenantConfigurationKey;
import org.junit.jupiter.api.Test;
import org.junit.jupiter.api.extension.ExtendWith;
import org.mockito.Mock;
import org.mockito.Spy;
import org.springframework.boot.test.mock.mockito.MockBean;
import org.springframework.context.annotation.Bean;
import org.springframework.context.annotation.Configuration;
import org.springframework.orm.jpa.vendor.Database;
import org.springframework.test.context.junit.jupiter.SpringExtension;

import io.qameta.allure.Description;
import io.qameta.allure.Feature;
import io.qameta.allure.Story;

<<<<<<< HEAD
@ExtendWith(SpringExtension.class)
=======
import java.util.Arrays;
import java.util.List;

@RunWith(SpringRunner.class)
>>>>>>> 1e5bc44f
@Feature("Component Tests - Repository")
@Story("RSQL search utility")
// TODO: fully document tests -> @Description for long text and reasonable
// method name as short text
public class RSQLUtilityTest {

    @Spy
    private final VirtualPropertyResolver macroResolver = new VirtualPropertyResolver();

    @MockBean
    private TenantConfigurationManagement confMgmt;

    @Mock
    private Root<Object> baseSoftwareModuleRootMock;

    @Mock
    private CriteriaQuery<SoftwareModule> criteriaQueryMock;
    @Mock
    private CriteriaBuilder criteriaBuilderMock;

    @Mock
    private Subquery<SoftwareModule> subqueryMock;
    @Mock
    private Root<SoftwareModule> subqueryRootMock;

    private final Database testDb = Database.H2;

    @Mock
    private Attribute attribute;

    @Configuration
    static class Config {
        @Bean
        TenantConfigurationManagementHolder tenantConfigurationManagementHolder() {
            return TenantConfigurationManagementHolder.getInstance();
        }
    }

    private static final TenantConfigurationValue<String> TEST_POLLING_TIME_INTERVAL = TenantConfigurationValue
            .<String> builder().value("00:05:00").build();
    private static final TenantConfigurationValue<String> TEST_POLLING_OVERDUE_TIME_INTERVAL = TenantConfigurationValue
            .<String> builder().value("00:07:37").build();

    @Test
    @Description("Testing throwing exception in case of not allowed RSQL key")
    public void rsqlUnsupportedFieldExceptionTest(){
        final String rsql1 = "wrongfield == abcd";
        assertThatExceptionOfType(RSQLParameterUnsupportedFieldException.class)
                .isThrownBy(()-> RSQLUtility.isValid(rsql1, TestFieldEnum.class));

        final String rsql2 = "wrongfield == abcd or TESTFIELD_WITH_SUB_ENTITIES.subentity11 == 0123";
        assertThatExceptionOfType(RSQLParameterUnsupportedFieldException.class)
                .isThrownBy(()-> RSQLUtility.isValid(rsql2, TestFieldEnum.class));
    }

    @Test
    @Description("Testing exception in case of not allowed subkey")
    public void rsqlUnsupportedSubkeyThrowException(){
        final String rsql1 = "TESTFIELD_WITH_SUB_ENTITIES.unsupported == abcd and TESTFIELD_WITH_SUB_ENTITIES.subentity22 == 0123";
        assertThatExceptionOfType(RSQLParameterUnsupportedFieldException.class)
                .isThrownBy(()-> RSQLUtility.isValid(rsql1, TestFieldEnum.class));

        final String rsql2 = "TESTFIELD_WITH_SUB_ENTITIES.unsupported == abcd or TESTFIELD_WITH_SUB_ENTITIES.subentity22 == 0123";
        assertThatExceptionOfType(RSQLParameterUnsupportedFieldException.class)
                .isThrownBy(()-> RSQLUtility.isValid(rsql2, TestFieldEnum.class));

        final String rsql3 = "TESTFIELD == abcd or TESTFIELD_WITH_SUB_ENTITIES.unsupported == 0123";
        assertThatExceptionOfType(RSQLParameterUnsupportedFieldException.class)
                .isThrownBy(()-> RSQLUtility.isValid(rsql3, TestFieldEnum.class));
    }

    @Test
    @Description("Testing valid RSQL keys based on TestFieldEnum.class")
    public void rsqlFieldValidation(){
        final String rsql1 = "TESTFIELD_WITH_SUB_ENTITIES.subentity11 == abcd and TESTFIELD_WITH_SUB_ENTITIES.subentity22 == 0123";
        final String rsql2 = "TESTFIELD_WITH_SUB_ENTITIES.subentity11 == abcd or TESTFIELD_WITH_SUB_ENTITIES.subentity22 == 0123";
        final String rsql3 = "TESTFIELD_WITH_SUB_ENTITIES.subentity11 == abcd and TESTFIELD_WITH_SUB_ENTITIES.subentity22 == 0123 and TESTFIELD == any";

        assertTrue("All fields should be valid", RSQLUtility.isValid(rsql1, TestFieldEnum.class));
        assertTrue("All fields should be valid", RSQLUtility.isValid(rsql2, TestFieldEnum.class));
        assertTrue("All fields should be valid", RSQLUtility.isValid(rsql3, TestFieldEnum.class));
    }

    @Test
    public void wrongRsqlSyntaxThrowSyntaxException() {
        final String wrongRSQL = "name==abc;d";
        try {
            RSQLUtility.parse(wrongRSQL, SoftwareModuleFields.class, null, testDb)
                    .toPredicate(baseSoftwareModuleRootMock, criteriaQueryMock, criteriaBuilderMock);
            fail("Missing expected RSQLParameterSyntaxException because of wrong RSQL syntax");
        } catch (final RSQLParameterSyntaxException e) {
        }
    }

    @Test
    public void wrongFieldThrowUnsupportedFieldException() {
        final String wrongRSQL = "unknownField==abc";
        when(baseSoftwareModuleRootMock.getJavaType()).thenReturn((Class) SoftwareModule.class);
        try {
            RSQLUtility.parse(wrongRSQL, SoftwareModuleFields.class, null, testDb)
                    .toPredicate(baseSoftwareModuleRootMock, criteriaQueryMock, criteriaBuilderMock);
            fail("Missing an expected RSQLParameterUnsupportedFieldException because of unknown RSQL field");
        } catch (final RSQLParameterUnsupportedFieldException e) {
        }

    }

    @Test
    public void wrongRsqlMapSyntaxThrowSyntaxException() {
        String wrongRSQL = TargetFields.ATTRIBUTE + "==abc";
        try {
            RSQLUtility.parse(wrongRSQL, TargetFields.class, null, testDb).toPredicate(baseSoftwareModuleRootMock,
                    criteriaQueryMock, criteriaBuilderMock);
            fail("Missing expected RSQLParameterSyntaxException for target attributes map, caused by wrong RSQL syntax (key was not present)");
        } catch (final RSQLParameterUnsupportedFieldException e) {
        }

        wrongRSQL = TargetFields.ATTRIBUTE + ".unknown.wrong==abc";
        try {
            RSQLUtility.parse(wrongRSQL, TargetFields.class, null, testDb).toPredicate(baseSoftwareModuleRootMock,
                    criteriaQueryMock, criteriaBuilderMock);
            fail("Missing expected RSQLParameterSyntaxException for target attributes map, caused by wrong RSQL syntax (key includes dots)");
        } catch (final RSQLParameterUnsupportedFieldException e) {
        }

        wrongRSQL = TargetFields.METADATA + ".unknown.wrong==abc";
        try {
            RSQLUtility.parse(wrongRSQL, TargetFields.class, null, testDb).toPredicate(baseSoftwareModuleRootMock,
                    criteriaQueryMock, criteriaBuilderMock);
            fail("Missing expected RSQLParameterSyntaxException for target metadata map, caused by wrong RSQL syntax (key includes dots)");
        } catch (final RSQLParameterUnsupportedFieldException e) {
        }

        wrongRSQL = DistributionSetFields.METADATA + "==abc";
        try {
            RSQLUtility.parse(wrongRSQL, DistributionSetFields.class, null, testDb)
                    .toPredicate(baseSoftwareModuleRootMock, criteriaQueryMock, criteriaBuilderMock);
            fail("Missing expected RSQLParameterSyntaxException for distribution set metadata map, caused by wrong RSQL syntax (key was not present)");
        } catch (final RSQLParameterUnsupportedFieldException e) {
        }

    }

    @Test
    public void wrongRsqlSubEntitySyntaxThrowSyntaxException() {
        String wrongRSQL = TargetFields.ASSIGNEDDS + "==abc";
        try {
            RSQLUtility.parse(wrongRSQL, TargetFields.class, null, testDb).toPredicate(baseSoftwareModuleRootMock,
                    criteriaQueryMock, criteriaBuilderMock);
            fail("Missing expected RSQLParameterSyntaxException because of wrong RSQL syntax");
        } catch (final RSQLParameterUnsupportedFieldException e) {
        }

        wrongRSQL = TargetFields.ASSIGNEDDS + ".unknownField==abc";
        try {
            RSQLUtility.parse(wrongRSQL, TargetFields.class, null, testDb).toPredicate(baseSoftwareModuleRootMock,
                    criteriaQueryMock, criteriaBuilderMock);
            fail("Missing expected RSQLParameterSyntaxException because of wrong RSQL syntax");
        } catch (final RSQLParameterUnsupportedFieldException e) {
        }

        wrongRSQL = TargetFields.ASSIGNEDDS + ".unknownField.ToMuch==abc";
        try {
            RSQLUtility.parse(wrongRSQL, TargetFields.class, null, testDb).toPredicate(baseSoftwareModuleRootMock,
                    criteriaQueryMock, criteriaBuilderMock);
            fail("Missing expected RSQLParameterSyntaxException because of wrong RSQL syntax");
        } catch (final RSQLParameterUnsupportedFieldException e) {
        }
    }

    @Test
    public <T> void correctRsqlBuildsPredicate() {
        reset(baseSoftwareModuleRootMock, criteriaQueryMock, criteriaBuilderMock);
        final String correctRsql = "name==abc;version==1.2";
        when(baseSoftwareModuleRootMock.get("name")).thenReturn(baseSoftwareModuleRootMock);
        when(baseSoftwareModuleRootMock.get("version")).thenReturn(baseSoftwareModuleRootMock);
        when(baseSoftwareModuleRootMock.getJavaType()).thenReturn((Class) SoftwareModule.class);
        when(criteriaBuilderMock.upper(eq(pathOfString(baseSoftwareModuleRootMock))))
                .thenReturn(pathOfString(baseSoftwareModuleRootMock));
        when(criteriaBuilderMock.like(any(Expression.class), anyString(), eq('\\'))).thenReturn(mock(Predicate.class));
        when(criteriaBuilderMock.equal(any(Expression.class), any(String.class))).thenReturn(mock(Predicate.class));

        // test
        RSQLUtility.parse(correctRsql, SoftwareModuleFields.class, null, testDb).toPredicate(baseSoftwareModuleRootMock,
                criteriaQueryMock, criteriaBuilderMock);

        // verification
        verify(criteriaBuilderMock, times(1)).and(any(Predicate.class));
    }

    @Test
    public void correctRsqlBuildsSimpleNotLikePredicate() {
        reset(baseSoftwareModuleRootMock, criteriaQueryMock, criteriaBuilderMock);
        final String correctRsql = "name!=abc";
        when(baseSoftwareModuleRootMock.get("name")).thenReturn(baseSoftwareModuleRootMock);
        when(baseSoftwareModuleRootMock.getJavaType()).thenReturn((Class) SoftwareModule.class);

        when(criteriaBuilderMock.isNull(any(Expression.class))).thenReturn(mock(Predicate.class));
        when(criteriaBuilderMock.notLike(any(Expression.class), anyString(), eq('\\')))
                .thenReturn(mock(Predicate.class));
        when(criteriaBuilderMock.upper(eq(pathOfString(baseSoftwareModuleRootMock))))
                .thenReturn(pathOfString(baseSoftwareModuleRootMock));

        // test
        RSQLUtility.parse(correctRsql, SoftwareModuleFields.class, null, testDb).toPredicate(baseSoftwareModuleRootMock,
                criteriaQueryMock, criteriaBuilderMock);

        // verification
        verify(criteriaBuilderMock, times(1)).or(any(Predicate.class), any(Predicate.class));
        verify(criteriaBuilderMock, times(1)).isNull(eq(pathOfString(baseSoftwareModuleRootMock)));
        verify(criteriaBuilderMock, times(1)).notLike(eq(pathOfString(baseSoftwareModuleRootMock)),
                eq("abc".toUpperCase()), eq('\\'));
    }

    @Test
    public void correctRsqlBuildsNotSimpleNotLikePredicate() {
        reset(baseSoftwareModuleRootMock, criteriaQueryMock, criteriaBuilderMock);
        // with this query a subquery has to be made, so it is no simple query
        final String correctRsql = "type!=abc";
        when(baseSoftwareModuleRootMock.get(anyString())).thenReturn(baseSoftwareModuleRootMock);
        when(baseSoftwareModuleRootMock.getJavaType()).thenReturn((Class) SoftwareModule.class);

        final Path pathMock = mock(Path.class);
        when(pathMock.get(anyString())).thenReturn(pathMock);
        when(subqueryRootMock.get(anyString())).thenReturn(pathMock);

        when(criteriaBuilderMock.and(any(), any())).thenReturn(mock(Predicate.class));

        when(criteriaQueryMock.subquery(SoftwareModule.class)).thenReturn(subqueryMock);

        when(subqueryMock.from(SoftwareModule.class)).thenReturn(subqueryRootMock);
        when(subqueryMock.select(subqueryRootMock)).thenReturn(subqueryMock);

        // test
        RSQLUtility.parse(correctRsql, SoftwareModuleFields.class, null, testDb).toPredicate(baseSoftwareModuleRootMock,
                criteriaQueryMock, criteriaBuilderMock);

        // verification
        verify(criteriaBuilderMock, times(1)).not(criteriaBuilderMock.exists(eq(subqueryMock)));
    }

    @Test
    public void correctRsqlBuildsLikePredicateWithPercentage() {
        reset(baseSoftwareModuleRootMock, criteriaQueryMock, criteriaBuilderMock);
        final String correctRsql = "name==a%";
        when(baseSoftwareModuleRootMock.get("name")).thenReturn(baseSoftwareModuleRootMock);
        when(baseSoftwareModuleRootMock.getJavaType()).thenReturn((Class) SoftwareModule.class);
        when(criteriaBuilderMock.like(any(Expression.class), anyString(), eq('\\'))).thenReturn(mock(Predicate.class));
        when(criteriaBuilderMock.<String> greaterThanOrEqualTo(any(Expression.class), any(String.class)))
                .thenReturn(mock(Predicate.class));
        when(criteriaBuilderMock.upper(eq(pathOfString(baseSoftwareModuleRootMock))))
                .thenReturn(pathOfString(baseSoftwareModuleRootMock));
        // test
        RSQLUtility.parse(correctRsql, SoftwareModuleFields.class, null, Database.H2)
                .toPredicate(baseSoftwareModuleRootMock, criteriaQueryMock, criteriaBuilderMock);

        // verification
        verify(criteriaBuilderMock, times(1)).and(any(Predicate.class));
        verify(criteriaBuilderMock, times(1)).like(eq(pathOfString(baseSoftwareModuleRootMock)),
                eq("a\\%".toUpperCase()), eq('\\'));
    }

    @Test
    public void correctRsqlBuildsLikePredicateWithPercentageSQLServer() {
        reset(baseSoftwareModuleRootMock, criteriaQueryMock, criteriaBuilderMock);
        final String correctRsql = "name==a%";
        when(baseSoftwareModuleRootMock.get("name")).thenReturn(baseSoftwareModuleRootMock);
        when(baseSoftwareModuleRootMock.getJavaType()).thenReturn((Class) SoftwareModule.class);
        when(criteriaBuilderMock.upper(eq(pathOfString(baseSoftwareModuleRootMock))))
                .thenReturn(pathOfString(baseSoftwareModuleRootMock));
        when(criteriaBuilderMock.like(any(Expression.class), anyString(), eq('\\'))).thenReturn(mock(Predicate.class));
        when(criteriaBuilderMock.<String> greaterThanOrEqualTo(any(Expression.class), any(String.class)))
                .thenReturn(mock(Predicate.class));

        // test
        RSQLUtility.parse(correctRsql, SoftwareModuleFields.class, null, Database.SQL_SERVER)
                .toPredicate(baseSoftwareModuleRootMock, criteriaQueryMock, criteriaBuilderMock);

        // verification
        verify(criteriaBuilderMock, times(1)).and(any(Predicate.class));
        verify(criteriaBuilderMock, times(1)).like(eq(pathOfString(baseSoftwareModuleRootMock)),
                eq("a[%]".toUpperCase()), eq('\\'));
    }

    @Test
    public void correctRsqlBuildsLessThanPredicate() {
        reset(baseSoftwareModuleRootMock, criteriaQueryMock, criteriaBuilderMock);
        final String correctRsql = "name=lt=abc";
        when(baseSoftwareModuleRootMock.get("name")).thenReturn(baseSoftwareModuleRootMock);
        when(baseSoftwareModuleRootMock.getJavaType()).thenReturn((Class) SoftwareModule.class);
        when(criteriaBuilderMock.lessThan(any(Expression.class), anyString())).thenReturn(mock(Predicate.class));
        when(criteriaBuilderMock.<String> greaterThanOrEqualTo(any(Expression.class), any(String.class)))
                .thenReturn(mock(Predicate.class));
        // test
        RSQLUtility.parse(correctRsql, SoftwareModuleFields.class, null, testDb).toPredicate(baseSoftwareModuleRootMock,
                criteriaQueryMock, criteriaBuilderMock);

        // verification
        verify(criteriaBuilderMock, times(1)).and(any(Predicate.class));
        verify(criteriaBuilderMock, times(1)).lessThan(eq(pathOfString(baseSoftwareModuleRootMock)), eq("abc"));
    }

    @Test
    public void correctRsqlWithEnumValue() {
        reset(baseSoftwareModuleRootMock, criteriaQueryMock, criteriaBuilderMock);
        final String correctRsql = "testfield==bumlux";
        when(baseSoftwareModuleRootMock.get("testfield")).thenReturn(baseSoftwareModuleRootMock);
        when(baseSoftwareModuleRootMock.getJavaType()).thenReturn((Class) TestValueEnum.class);
        when(criteriaBuilderMock.equal(any(Root.class), any(TestValueEnum.class))).thenReturn(mock(Predicate.class));

        // test
        RSQLUtility.parse(correctRsql, TestFieldEnum.class, null, testDb).toPredicate(baseSoftwareModuleRootMock,
                criteriaQueryMock, criteriaBuilderMock);

        // verification
        verify(criteriaBuilderMock, times(1)).and(any(Predicate.class));
        verify(criteriaBuilderMock, times(1)).equal(eq(baseSoftwareModuleRootMock), eq(TestValueEnum.BUMLUX));
    }

    @Test
    public void wrongRsqlWithWrongEnumValue() {
        reset(baseSoftwareModuleRootMock, criteriaQueryMock, criteriaBuilderMock);
        final String correctRsql = "testfield==unknownValue";
        when(baseSoftwareModuleRootMock.get("testfield")).thenReturn(baseSoftwareModuleRootMock);
        when(baseSoftwareModuleRootMock.getJavaType()).thenReturn((Class) TestValueEnum.class);
        when(criteriaBuilderMock.equal(any(Root.class), anyString())).thenReturn(mock(Predicate.class));

        try {
            // test
            RSQLUtility.parse(correctRsql, TestFieldEnum.class, null, testDb).toPredicate(baseSoftwareModuleRootMock,
                    criteriaQueryMock, criteriaBuilderMock);
            fail("missing RSQLParameterUnsupportedFieldException for wrong enum value");
        } catch (final RSQLParameterUnsupportedFieldException e) {
            // nope expected
        }
    }

    @Test
    @Description("Tests the resolution of overdue_ts placeholder in context of a RSQL expression.")
    public void correctRsqlWithOverdueMacro() {
        reset(baseSoftwareModuleRootMock, criteriaQueryMock, criteriaBuilderMock);
        final String overdueProp = "overdue_ts";
        final String overduePropPlaceholder = "${" + overdueProp + "}";
        final String correctRsql = "testfield=le=" + overduePropPlaceholder;
        when(baseSoftwareModuleRootMock.get("testfield")).thenReturn(baseSoftwareModuleRootMock);
        when(baseSoftwareModuleRootMock.getJavaType()).thenReturn((Class) String.class);
        when(criteriaBuilderMock.upper(eq(pathOfString(baseSoftwareModuleRootMock))))
                .thenReturn(pathOfString(baseSoftwareModuleRootMock));
        when(criteriaBuilderMock.like(any(Expression.class), anyString(), eq('\\'))).thenReturn(mock(Predicate.class));
        when(criteriaBuilderMock.<String> lessThanOrEqualTo(any(Expression.class), eq(overduePropPlaceholder)))
                .thenReturn(mock(Predicate.class));

        // test
        RSQLUtility.parse(correctRsql, TestFieldEnum.class, setupMacroLookup(), testDb)
                .toPredicate(baseSoftwareModuleRootMock, criteriaQueryMock, criteriaBuilderMock);

        // verification
        verify(macroResolver).lookup(overdueProp);
        // the macro is already replaced when passed to #lessThanOrEqualTo ->
        // the method is never invoked with the
        // placeholder:
        verify(criteriaBuilderMock, never()).lessThanOrEqualTo(eq(pathOfString(baseSoftwareModuleRootMock)),
                eq(overduePropPlaceholder));
    }

    @Test
    @Description("Tests RSQL expression with an unknown placeholder.")
    public void correctRsqlWithUnknownMacro() {
        reset(baseSoftwareModuleRootMock, criteriaQueryMock, criteriaBuilderMock);
        final String overdueProp = "unknown";
        final String overduePropPlaceholder = "${" + overdueProp + "}";
        final String correctRsql = "testfield=le=" + overduePropPlaceholder;
        when(baseSoftwareModuleRootMock.get("testfield")).thenReturn(baseSoftwareModuleRootMock);
        when(baseSoftwareModuleRootMock.getJavaType()).thenReturn((Class) String.class);
        when(criteriaBuilderMock.equal(any(Root.class), anyString())).thenReturn(mock(Predicate.class));
        when(criteriaBuilderMock.<String> lessThanOrEqualTo(any(Expression.class), eq(overduePropPlaceholder)))
                .thenReturn(mock(Predicate.class));

        // test
        RSQLUtility.parse(correctRsql, TestFieldEnum.class, setupMacroLookup(), testDb)
                .toPredicate(baseSoftwareModuleRootMock, criteriaQueryMock, criteriaBuilderMock);

        // verification
        verify(macroResolver).lookup(overdueProp);
        // the macro is unknown and hence never replaced -> #lessThanOrEqualTo
        // is invoked with the placeholder:
        verify(criteriaBuilderMock).lessThanOrEqualTo(eq(pathOfString(baseSoftwareModuleRootMock)),
                eq(overduePropPlaceholder));
    }

    public VirtualPropertyReplacer setupMacroLookup() {
        when(confMgmt.getConfigurationValue(TenantConfigurationKey.POLLING_TIME_INTERVAL, String.class))
                .thenReturn(TEST_POLLING_TIME_INTERVAL);
        when(confMgmt.getConfigurationValue(TenantConfigurationKey.POLLING_OVERDUE_TIME_INTERVAL, String.class))
                .thenReturn(TEST_POLLING_OVERDUE_TIME_INTERVAL);

        return macroResolver;
    }

    @SuppressWarnings("unchecked")
    private <Y> Path<Y> pathOfString(final Path<?> path) {
        return (Path<Y>) path;
    }

    private enum TestFieldEnum implements FieldNameProvider {
        TESTFIELD("testfield"),
        TESTFIELD_WITH_SUB_ENTITIES("testfieldWithSubEntities", "subentity11", "subentity22");

        private final String fieldName;
        private List<String> subEntityAttributes;

        TestFieldEnum(final String fieldName){
            this(fieldName,  new String[0]);
        }

        TestFieldEnum(final String fieldName, final String... subEntityAttributes) {
            this.fieldName = fieldName;
            this.subEntityAttributes = (Arrays.asList(subEntityAttributes));
        }

        @Override
        public String getFieldName() {
            return this.fieldName;
        }

        @Override
        public List<String> getSubEntityAttributes() {
            return subEntityAttributes;
        }
    }

    private enum TestValueEnum {
        BUMLUX;
    }
}<|MERGE_RESOLUTION|>--- conflicted
+++ resolved
@@ -8,13 +8,9 @@
  */
 package org.eclipse.hawkbit.repository.jpa.rsql;
 
-<<<<<<< HEAD
 import static org.junit.jupiter.api.Assertions.fail;
-=======
+import static org.junit.jupiter.api.Assertions.assertTrue;
 import static org.assertj.core.api.Assertions.assertThatExceptionOfType;
-import static org.junit.Assert.assertTrue;
-import static org.junit.Assert.fail;
->>>>>>> 1e5bc44f
 import static org.mockito.ArgumentMatchers.any;
 import static org.mockito.ArgumentMatchers.anyString;
 import static org.mockito.ArgumentMatchers.eq;
@@ -24,6 +20,9 @@
 import static org.mockito.Mockito.times;
 import static org.mockito.Mockito.verify;
 import static org.mockito.Mockito.when;
+
+import java.util.Arrays;
+import java.util.List;
 
 import javax.persistence.criteria.CriteriaBuilder;
 import javax.persistence.criteria.CriteriaQuery;
@@ -61,14 +60,7 @@
 import io.qameta.allure.Feature;
 import io.qameta.allure.Story;
 
-<<<<<<< HEAD
 @ExtendWith(SpringExtension.class)
-=======
-import java.util.Arrays;
-import java.util.List;
-
-@RunWith(SpringRunner.class)
->>>>>>> 1e5bc44f
 @Feature("Component Tests - Repository")
 @Story("RSQL search utility")
 // TODO: fully document tests -> @Description for long text and reasonable
@@ -114,42 +106,42 @@
 
     @Test
     @Description("Testing throwing exception in case of not allowed RSQL key")
-    public void rsqlUnsupportedFieldExceptionTest(){
+    public void rsqlUnsupportedFieldExceptionTest() {
         final String rsql1 = "wrongfield == abcd";
         assertThatExceptionOfType(RSQLParameterUnsupportedFieldException.class)
-                .isThrownBy(()-> RSQLUtility.isValid(rsql1, TestFieldEnum.class));
+                .isThrownBy(() -> RSQLUtility.isValid(rsql1, TestFieldEnum.class));
 
         final String rsql2 = "wrongfield == abcd or TESTFIELD_WITH_SUB_ENTITIES.subentity11 == 0123";
         assertThatExceptionOfType(RSQLParameterUnsupportedFieldException.class)
-                .isThrownBy(()-> RSQLUtility.isValid(rsql2, TestFieldEnum.class));
+                .isThrownBy(() -> RSQLUtility.isValid(rsql2, TestFieldEnum.class));
     }
 
     @Test
     @Description("Testing exception in case of not allowed subkey")
-    public void rsqlUnsupportedSubkeyThrowException(){
+    public void rsqlUnsupportedSubkeyThrowException() {
         final String rsql1 = "TESTFIELD_WITH_SUB_ENTITIES.unsupported == abcd and TESTFIELD_WITH_SUB_ENTITIES.subentity22 == 0123";
         assertThatExceptionOfType(RSQLParameterUnsupportedFieldException.class)
-                .isThrownBy(()-> RSQLUtility.isValid(rsql1, TestFieldEnum.class));
+                .isThrownBy(() -> RSQLUtility.isValid(rsql1, TestFieldEnum.class));
 
         final String rsql2 = "TESTFIELD_WITH_SUB_ENTITIES.unsupported == abcd or TESTFIELD_WITH_SUB_ENTITIES.subentity22 == 0123";
         assertThatExceptionOfType(RSQLParameterUnsupportedFieldException.class)
-                .isThrownBy(()-> RSQLUtility.isValid(rsql2, TestFieldEnum.class));
+                .isThrownBy(() -> RSQLUtility.isValid(rsql2, TestFieldEnum.class));
 
         final String rsql3 = "TESTFIELD == abcd or TESTFIELD_WITH_SUB_ENTITIES.unsupported == 0123";
         assertThatExceptionOfType(RSQLParameterUnsupportedFieldException.class)
-                .isThrownBy(()-> RSQLUtility.isValid(rsql3, TestFieldEnum.class));
+                .isThrownBy(() -> RSQLUtility.isValid(rsql3, TestFieldEnum.class));
     }
 
     @Test
     @Description("Testing valid RSQL keys based on TestFieldEnum.class")
-    public void rsqlFieldValidation(){
+    public void rsqlFieldValidation() {
         final String rsql1 = "TESTFIELD_WITH_SUB_ENTITIES.subentity11 == abcd and TESTFIELD_WITH_SUB_ENTITIES.subentity22 == 0123";
         final String rsql2 = "TESTFIELD_WITH_SUB_ENTITIES.subentity11 == abcd or TESTFIELD_WITH_SUB_ENTITIES.subentity22 == 0123";
         final String rsql3 = "TESTFIELD_WITH_SUB_ENTITIES.subentity11 == abcd and TESTFIELD_WITH_SUB_ENTITIES.subentity22 == 0123 and TESTFIELD == any";
 
-        assertTrue("All fields should be valid", RSQLUtility.isValid(rsql1, TestFieldEnum.class));
-        assertTrue("All fields should be valid", RSQLUtility.isValid(rsql2, TestFieldEnum.class));
-        assertTrue("All fields should be valid", RSQLUtility.isValid(rsql3, TestFieldEnum.class));
+        assertTrue(RSQLUtility.isValid(rsql1, TestFieldEnum.class), "All fields should be valid");
+        assertTrue(RSQLUtility.isValid(rsql2, TestFieldEnum.class), "All fields should be valid");
+        assertTrue(RSQLUtility.isValid(rsql3, TestFieldEnum.class), "All fields should be valid");
     }
 
     @Test
@@ -474,14 +466,13 @@
     }
 
     private enum TestFieldEnum implements FieldNameProvider {
-        TESTFIELD("testfield"),
-        TESTFIELD_WITH_SUB_ENTITIES("testfieldWithSubEntities", "subentity11", "subentity22");
+        TESTFIELD("testfield"), TESTFIELD_WITH_SUB_ENTITIES("testfieldWithSubEntities", "subentity11", "subentity22");
 
         private final String fieldName;
         private List<String> subEntityAttributes;
 
-        TestFieldEnum(final String fieldName){
-            this(fieldName,  new String[0]);
+        TestFieldEnum(final String fieldName) {
+            this(fieldName, new String[0]);
         }
 
         TestFieldEnum(final String fieldName, final String... subEntityAttributes) {
