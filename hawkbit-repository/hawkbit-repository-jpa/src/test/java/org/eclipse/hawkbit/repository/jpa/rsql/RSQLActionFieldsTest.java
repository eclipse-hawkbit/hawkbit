/**
 * Copyright (c) 2015 Bosch Software Innovations GmbH and others.
 *
 * All rights reserved. This program and the accompanying materials
 * are made available under the terms of the Eclipse Public License v1.0
 * which accompanies this distribution, and is available at
 * http://www.eclipse.org/legal/epl-v10.html
 */
package org.eclipse.hawkbit.repository.jpa.rsql;

import static org.fest.assertions.api.Assertions.assertThat;
import static org.junit.Assert.fail;

import org.eclipse.hawkbit.repository.ActionFields;
import org.eclipse.hawkbit.repository.exception.RSQLParameterUnsupportedFieldException;
import org.eclipse.hawkbit.repository.jpa.AbstractJpaIntegrationTest;
import org.eclipse.hawkbit.repository.jpa.model.JpaAction;
import org.eclipse.hawkbit.repository.jpa.model.JpaTarget;
import org.eclipse.hawkbit.repository.model.Action;
import org.eclipse.hawkbit.repository.model.Action.ActionType;
import org.eclipse.hawkbit.repository.model.DistributionSet;
import org.junit.Before;
import org.junit.Test;
import org.springframework.data.domain.PageRequest;
import org.springframework.data.domain.Slice;

import ru.yandex.qatools.allure.annotations.Description;
import ru.yandex.qatools.allure.annotations.Features;
import ru.yandex.qatools.allure.annotations.Stories;

@Features("Component Tests - Repository")
@Stories("RSQL filter actions")
public class RSQLActionFieldsTest extends AbstractJpaIntegrationTest {

    private JpaTarget target;
    private JpaAction action;

    @Before
    public void setupBeforeTest() {
<<<<<<< HEAD
        target = (JpaTarget) targetManagement
                .createTarget(entityFactory.target().create().controllerId("targetId123").description("targetId123"));
=======
        final DistributionSet dsA = testdataFactory.createDistributionSet("daA");
        target = new JpaTarget("targetId123");
        target.setDescription("targetId123");
        targetManagement.createTarget(target);
>>>>>>> b6834e9e
        action = new JpaAction();
        action.setActionType(ActionType.SOFT);
        action.setDistributionSet(dsA);
        target.addAction(action);
        action.setTarget(target);
        actionRepository.save(action);
        for (int i = 0; i < 10; i++) {
            final JpaAction newAction = new JpaAction();
            newAction.setActionType(ActionType.SOFT);
            newAction.setDistributionSet(dsA);
            newAction.setActive(i % 2 == 0);
            newAction.setTarget(target);
            actionRepository.save(newAction);
            target.addAction(newAction);
        }

    }

    @Test
    @Description("Test filter action by id")
    public void testFilterByParameterId() {
        assertRSQLQuery(ActionFields.ID.name() + "==" + action.getId(), 1);
        assertRSQLQuery(ActionFields.ID.name() + "==noExist*", 0);
        assertRSQLQuery(ActionFields.ID.name() + "=in=(" + action.getId() + ",1000000)", 1);
        assertRSQLQuery(ActionFields.ID.name() + "=out=(" + action.getId() + ",1000000)", 10);
    }

    @Test
    @Description("Test action by status")
    public void testFilterByParameterStatus() {
        assertRSQLQuery(ActionFields.STATUS.name() + "==pending", 5);
        assertRSQLQuery(ActionFields.STATUS.name() + "=in=(pending)", 5);
        assertRSQLQuery(ActionFields.STATUS.name() + "=out=(pending)", 6);

        try {
            assertRSQLQuery(ActionFields.STATUS.name() + "==true", 5);
            fail("Missing expected RSQLParameterUnsupportedFieldException because status cannot be compared with 'true'");
        } catch (final RSQLParameterUnsupportedFieldException e) {
        }
    }

    private void assertRSQLQuery(final String rsqlParam, final long expectedEntities) {

        final Slice<Action> findEnitity = deploymentManagement.findActionsByTarget(rsqlParam, target,
                new PageRequest(0, 100));
        final long countAllEntities = deploymentManagement.countActionsByTarget(rsqlParam, target);
        assertThat(findEnitity).isNotNull();
        assertThat(countAllEntities).isEqualTo(expectedEntities);
    }
}<|MERGE_RESOLUTION|>--- conflicted
+++ resolved
@@ -37,15 +37,9 @@
 
     @Before
     public void setupBeforeTest() {
-<<<<<<< HEAD
+        final DistributionSet dsA = testdataFactory.createDistributionSet("daA");
         target = (JpaTarget) targetManagement
                 .createTarget(entityFactory.target().create().controllerId("targetId123").description("targetId123"));
-=======
-        final DistributionSet dsA = testdataFactory.createDistributionSet("daA");
-        target = new JpaTarget("targetId123");
-        target.setDescription("targetId123");
-        targetManagement.createTarget(target);
->>>>>>> b6834e9e
         action = new JpaAction();
         action.setActionType(ActionType.SOFT);
         action.setDistributionSet(dsA);
