--- conflicted
+++ resolved
@@ -173,12 +173,7 @@
         }
 
         assertThatExceptionOfType(QuotaExceededException.class)
-<<<<<<< HEAD
                 .isThrownBy(() -> assignDistributionSet(ds1.getId(), testTarget.getControllerId(), 77));
-=======
-                .isThrownBy(
-                        () -> assignDistributionSet(ds1.getId(), testTarget.getControllerId(), DEFAULT_TEST_WEIGHT));
->>>>>>> 565ae9fc
     }
 
     @Test
@@ -574,21 +569,13 @@
 
         // First assignment
         final DistributionSet ds1 = testdataFactory.createDistributionSet("Multi-assign-1");
-<<<<<<< HEAD
         assignDistributionSet(ds1.getId(), targetIds, 77);
-=======
-        assignDistributionSet(ds1.getId(), targetIds, DEFAULT_TEST_WEIGHT);
->>>>>>> 565ae9fc
 
         assertDsExclusivelyAssignedToTargets(targets, ds1.getId(), STATE_ACTIVE, Status.RUNNING);
 
         // Second assignment
         final DistributionSet ds2 = testdataFactory.createDistributionSet("Multi-assign-2");
-<<<<<<< HEAD
         assignDistributionSet(ds2.getId(), targetIds, 45);
-=======
-        assignDistributionSet(ds2.getId(), targetIds, DEFAULT_TEST_WEIGHT);
->>>>>>> 565ae9fc
 
         assertDsExclusivelyAssignedToTargets(targets, ds2.getId(), STATE_ACTIVE, Status.RUNNING);
         assertDsExclusivelyAssignedToTargets(targets, ds1.getId(), STATE_ACTIVE, Status.RUNNING);
@@ -617,12 +604,7 @@
     public void multiassignmentInOneRequest() {
         final List<Target> targets = testdataFactory.createTargets(2);
         final List<DistributionSet> distributionSets = testdataFactory.createDistributionSets(2);
-<<<<<<< HEAD
         final List<DeploymentRequest> deploymentRequests = createAssignmentRequests(distributionSets, targets, 34);
-=======
-        final List<DeploymentRequest> deploymentRequests = createAssignmentRequests(distributionSets, targets,
-                DEFAULT_TEST_WEIGHT);
->>>>>>> 565ae9fc
 
         enableMultiAssignments();
         final List<DistributionSetAssignmentResult> results = deploymentManagement
@@ -652,17 +634,10 @@
         final List<DistributionSet> distributionSets = testdataFactory.createDistributionSets(2);
 
         final DeploymentRequest targetToDS0 = DeploymentManagement
-<<<<<<< HEAD
                 .deploymentRequest(target.getControllerId(), distributionSets.get(0).getId()).setWeight(78).build();
+
         final DeploymentRequest targetToDS1 = DeploymentManagement
                 .deploymentRequest(target.getControllerId(), distributionSets.get(1).getId()).setWeight(565).build();
-=======
-                .deploymentRequest(target.getControllerId(), distributionSets.get(0).getId())
-                .setWeight(DEFAULT_TEST_WEIGHT).build();
-        final DeploymentRequest targetToDS1 = DeploymentManagement
-                .deploymentRequest(target.getControllerId(), distributionSets.get(1).getId())
-                .setWeight(DEFAULT_TEST_WEIGHT).build();
->>>>>>> 565ae9fc
 
         Assertions.assertThatExceptionOfType(MultiAssignmentIsNotEnabledException.class)
                 .isThrownBy(() -> deploymentManagement.assignDistributionSets(Arrays.asList(targetToDS0, targetToDS1)));
@@ -683,24 +658,16 @@
     public void duplicateAssignmentsInRequestAreOnlyRemovedIfMultiassignmentDisabled() {
         final String targetId = testdataFactory.createTarget().getControllerId();
         final Long dsId = testdataFactory.createDistributionSet().getId();
-<<<<<<< HEAD
         final List<DeploymentRequest> twoEqualAssignments = Collections.nCopies(2,
                 DeploymentManagement.deploymentRequest(targetId, dsId).build());
-=======
-        final List<DeploymentRequest> twoEqualAssignments = Collections.nCopies(2, DeploymentManagement
-                .deploymentRequest(targetId, dsId).build());
->>>>>>> 565ae9fc
 
         assertThat(getResultingActionCount(deploymentManagement.assignDistributionSets(twoEqualAssignments)))
                 .isEqualTo(1);
 
         enableMultiAssignments();
         final List<DeploymentRequest> twoEqualAssignmentsWithWeight = Collections.nCopies(2,
-<<<<<<< HEAD
                 DeploymentManagement.deploymentRequest(targetId, dsId).setWeight(555).build());
-=======
-                DeploymentManagement.deploymentRequest(targetId, dsId).setWeight(DEFAULT_TEST_WEIGHT).build());
->>>>>>> 565ae9fc
+
         assertThat(getResultingActionCount(deploymentManagement.assignDistributionSets(twoEqualAssignmentsWithWeight)))
                 .isEqualTo(2);
     }
@@ -721,11 +688,7 @@
         final Long dsId = testdataFactory.createDistributionSet().getId();
 
         final List<DeploymentRequest> deploymentRequests = Collections.nCopies(maxActions + 1,
-<<<<<<< HEAD
                 DeploymentManagement.deploymentRequest(controllerId, dsId).setWeight(24).build());
-=======
-                DeploymentManagement.deploymentRequest(controllerId, dsId).setWeight(DEFAULT_TEST_WEIGHT).build());
->>>>>>> 565ae9fc
 
         enableMultiAssignments();
         Assertions.assertThatExceptionOfType(QuotaExceededException.class)
@@ -740,13 +703,8 @@
         final Long dsId = testdataFactory.createDistributionSet().getId();
 
         final DeploymentRequest assignWithoutWeight = DeploymentManagement.deploymentRequest(targetId, dsId).build();
-<<<<<<< HEAD
         final DeploymentRequest assignWithWeight = DeploymentManagement.deploymentRequest(targetId, dsId).setWeight(567)
                 .build();
-=======
-        final DeploymentRequest assignWithWeight = DeploymentManagement.deploymentRequest(targetId, dsId)
-                .setWeight(DEFAULT_TEST_WEIGHT).build();
->>>>>>> 565ae9fc
 
         enableMultiAssignments();
         deploymentManagement.assignDistributionSets(Arrays.asList(assignWithoutWeight, assignWithWeight));
@@ -762,11 +720,7 @@
         final Long dsId = testdataFactory.createDistributionSet().getId();
 
         final DeploymentRequest assignWithoutWeight = DeploymentManagement.deploymentRequest(targetId, dsId)
-<<<<<<< HEAD
                 .setWeight(456).build();
-=======
-                .setWeight(DEFAULT_TEST_WEIGHT).build();
->>>>>>> 565ae9fc
 
         Assertions.assertThatExceptionOfType(MultiAssignmentIsNotEnabledException.class).isThrownBy(
                 () -> deploymentManagement.assignDistributionSets(Collections.singletonList(assignWithoutWeight)));
@@ -777,7 +731,6 @@
     @ExpectEvents({ @Expect(type = TargetCreatedEvent.class, count = 1),
             @Expect(type = DistributionSetCreatedEvent.class, count = 1),
             @Expect(type = SoftwareModuleCreatedEvent.class, count = 3),
-<<<<<<< HEAD
             @Expect(type = ActionCreatedEvent.class, count = 2), @Expect(type = TargetUpdatedEvent.class, count = 2),
             @Expect(type = MultiActionEvent.class, count = 2) })
     public void weightValidatedAndSaved() {
@@ -791,23 +744,6 @@
                 .setWeight(Action.WEIGHT_MIN - 1).build();
         final DeploymentRequest weightTooHigh = DeploymentManagement.deploymentRequest(targetId, dsId)
                 .setWeight(Action.WEIGHT_MAX + 1).build();
-=======
-            @Expect(type = ActionCreatedEvent.class, count = 2),
-            @Expect(type = TargetUpdatedEvent.class, count = 2), @Expect(type = MultiActionEvent.class, count = 2) })
-    public void weightValidatedAndSaved() {
-        final String targetId = testdataFactory.createTarget().getControllerId();
-        final Long dsId = testdataFactory.createDistributionSet().getId();
-        final int valideWeight1 = 1000;
-        final int valideWeight2 = 0;
-        final DeploymentRequest valideRequest1 = DeploymentManagement.deploymentRequest(targetId, dsId)
-                .setWeight(valideWeight1).build();
-        final DeploymentRequest valideRequest2 = DeploymentManagement.deploymentRequest(targetId, dsId)
-                .setWeight(valideWeight2).build();
-        final DeploymentRequest weightTooLow = DeploymentManagement.deploymentRequest(targetId, dsId).setWeight(-1)
-                .build();
-        final DeploymentRequest weightTooHigh = DeploymentManagement.deploymentRequest(targetId, dsId).setWeight(1001)
-                .build();
->>>>>>> 565ae9fc
         enableMultiAssignments();
         Assertions.assertThatExceptionOfType(ConstraintViolationException.class)
                 .isThrownBy(() -> deploymentManagement.assignDistributionSets(Collections.singletonList(weightTooLow)));
@@ -817,13 +753,8 @@
                 deploymentManagement.assignDistributionSets(Collections.singletonList(valideRequest1)).get(0)).getId();
         final Long valideActionId2 = getFirstAssignedAction(
                 deploymentManagement.assignDistributionSets(Collections.singletonList(valideRequest2)).get(0)).getId();
-<<<<<<< HEAD
         assertThat(actionRepository.getById(valideActionId1).get().getWeight()).get().isEqualTo(Action.WEIGHT_MAX);
         assertThat(actionRepository.getById(valideActionId2).get().getWeight()).get().isEqualTo(Action.WEIGHT_MIN);
-=======
-        assertThat(actionRepository.getById(valideActionId1).get().getWeight()).get().isEqualTo(valideWeight1);
-        assertThat(actionRepository.getById(valideActionId2).get().getWeight()).get().isEqualTo(valideWeight2);
->>>>>>> 565ae9fc
     }
 
     /**
