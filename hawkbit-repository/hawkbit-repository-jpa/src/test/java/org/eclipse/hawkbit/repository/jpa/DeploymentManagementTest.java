/**
 * Copyright (c) 2015 Bosch Software Innovations GmbH and others.
 *
 * All rights reserved. This program and the accompanying materials
 * are made available under the terms of the Eclipse Public License v1.0
 * which accompanies this distribution, and is available at
 * http://www.eclipse.org/legal/epl-v10.html
 */
package org.eclipse.hawkbit.repository.jpa;

import static org.fest.assertions.api.Assertions.assertThat;
import static org.junit.Assert.assertEquals;
import static org.junit.Assert.fail;

import java.util.ArrayList;
import java.util.Collection;
import java.util.Collections;
import java.util.LinkedList;
import java.util.List;
import java.util.concurrent.CountDownLatch;
import java.util.concurrent.TimeUnit;
import java.util.stream.Collectors;

import org.eclipse.hawkbit.repository.ActionStatusFields;
import org.eclipse.hawkbit.repository.event.remote.TargetAssignDistributionSetEvent;
import org.eclipse.hawkbit.repository.event.remote.entity.CancelTargetAssignmentEvent;
import org.eclipse.hawkbit.repository.exception.ForceQuitActionNotAllowedException;
import org.eclipse.hawkbit.repository.exception.IncompleteDistributionSetException;
import org.eclipse.hawkbit.repository.jpa.configuration.Constants;
import org.eclipse.hawkbit.repository.jpa.model.JpaAction;
import org.eclipse.hawkbit.repository.jpa.model.JpaActionStatus;
import org.eclipse.hawkbit.repository.jpa.model.JpaDistributionSet;
import org.eclipse.hawkbit.repository.jpa.model.JpaTarget;
import org.eclipse.hawkbit.repository.model.Action;
import org.eclipse.hawkbit.repository.model.Action.ActionType;
import org.eclipse.hawkbit.repository.model.Action.Status;
import org.eclipse.hawkbit.repository.model.ActionWithStatusCount;
import org.eclipse.hawkbit.repository.model.DistributionSet;
import org.eclipse.hawkbit.repository.model.DistributionSetAssignmentResult;
import org.eclipse.hawkbit.repository.model.DistributionSetTag;
import org.eclipse.hawkbit.repository.model.SoftwareModule;
import org.eclipse.hawkbit.repository.model.Target;
import org.eclipse.hawkbit.repository.model.TargetUpdateStatus;
import org.junit.Before;
import org.junit.Test;
import org.springframework.beans.factory.annotation.Autowired;
import org.springframework.context.ApplicationListener;
import org.springframework.context.ConfigurableApplicationContext;
import org.springframework.data.domain.Page;
import org.springframework.data.domain.PageRequest;
import org.springframework.data.domain.Sort.Direction;

import com.google.common.collect.Iterables;
import com.google.common.collect.Lists;
<<<<<<< HEAD
import com.google.common.collect.Sets;
import com.google.common.eventbus.EventBus;
import com.google.common.eventbus.Subscribe;
=======
>>>>>>> 64a0eb7a

import ru.yandex.qatools.allure.annotations.Description;
import ru.yandex.qatools.allure.annotations.Features;
import ru.yandex.qatools.allure.annotations.Stories;

/**
 * Test class testing the functionality of triggering a deployment of
 * {@link DistributionSet}s to {@link Target}s.
 *
 */
@Features("Component Tests - Repository")
@Stories("Deployment Management")
public class DeploymentManagementTest extends AbstractJpaIntegrationTest {

    private EventHandlerStub eventHandlerStub;

    private CancelEventHandlerStub cancelEventHandlerStub;

    @Autowired
    private ConfigurableApplicationContext applicationContext;

    @Before
    public void addHandler() {
        eventHandlerStub = new EventHandlerStub();
        applicationContext.addApplicationListener(eventHandlerStub);

        cancelEventHandlerStub = new CancelEventHandlerStub();
        applicationContext.addApplicationListener(cancelEventHandlerStub);
    }

    @Test
    @Description("Test verifies that the repistory retrieves the action including all defined (lazy) details.")
    public void findActionWithLazyDetails() {
        final DistributionSet testDs = testdataFactory.createDistributionSet("TestDs", "1.0",
                new ArrayList<DistributionSetTag>());
        final List<Target> testTarget = testdataFactory.createTargets(1);
        // one action with one action status is generated
        final Long actionId = assignDistributionSet(testDs, testTarget).getActions().get(0);
        final Action action = deploymentManagement.findActionWithDetails(actionId);

        assertThat(action.getDistributionSet()).as("DistributionSet in action").isNotNull();
        assertThat(action.getTarget()).as("Target in action").isNotNull();
        assertThat(action.getTarget().getAssignedDistributionSet()).as("AssignedDistributionSet of target in action")
                .isNotNull();

    }

    @Test
    @Description("Test verifies that the custom query to find all actions include the count of action status is working correctly")
    public void findActionsWithStatusCountByTarget() {
        final DistributionSet testDs = testdataFactory.createDistributionSet("TestDs", "1.0",
                new ArrayList<DistributionSetTag>());
        final List<Target> testTarget = testdataFactory.createTargets(1);
        // one action with one action status is generated
        final Action action = deploymentManagement
                .findActionWithDetails(assignDistributionSet(testDs, testTarget).getActions().get(0));
        // save 2 action status
        actionStatusRepository.save(new JpaActionStatus(action, Status.RETRIEVED, System.currentTimeMillis()));
        actionStatusRepository.save(new JpaActionStatus(action, Status.RUNNING, System.currentTimeMillis()));

        final List<ActionWithStatusCount> findActionsWithStatusCountByTarget = deploymentManagement
                .findActionsWithStatusCountByTargetOrderByIdDesc(testTarget.get(0));

        assertThat(findActionsWithStatusCountByTarget).as("wrong action size").hasSize(1);
        assertThat(findActionsWithStatusCountByTarget.get(0).getActionStatusCount()).as("wrong action status size")
                .isEqualTo(3);
    }

    @Test
    @Description("Ensures that distribution sets can assigned and unassigned to a  distribution set tag. Not exists  distribution set will be ignored for the assignment.")
    public void assignAndUnassignDistributionSetToTag() {
        final List<Long> assignDS = new ArrayList<>();
        for (int i = 0; i < 4; i++) {
            assignDS.add(testdataFactory.createDistributionSet("DS" + i, "1.0", new ArrayList<DistributionSetTag>())
                    .getId());
        }
        // not exists
        assignDS.add(Long.valueOf(100));
        final DistributionSetTag tag = tagManagement
                .createDistributionSetTag(entityFactory.tag().create().name("Tag1"));

        final List<DistributionSet> assignedDS = distributionSetManagement.assignTag(assignDS, tag);
        assertThat(assignedDS.size()).as("assigned ds has wrong size").isEqualTo(4);
        assignedDS.forEach(ds -> assertThat(ds.getTags().size()).as("ds has wrong tag size").isEqualTo(1));

        DistributionSetTag findDistributionSetTag = tagManagement.findDistributionSetTag("Tag1");
        assertThat(assignedDS.size()).as("assigned ds has wrong size")
                .isEqualTo(findDistributionSetTag.getAssignedToDistributionSet().size());

        assertThat(distributionSetManagement.unAssignTag(Long.valueOf(100), findDistributionSetTag))
                .as("unassign tag result should be null").isNull();

        final DistributionSet unAssignDS = distributionSetManagement.unAssignTag(assignDS.get(0),
                findDistributionSetTag);
        assertThat(unAssignDS.getId()).as("unassigned ds is wrong").isEqualTo(assignDS.get(0));
        assertThat(unAssignDS.getTags().size()).as("unassigned ds has wrong tag size").isEqualTo(0);
        findDistributionSetTag = tagManagement.findDistributionSetTag("Tag1");
        assertThat(findDistributionSetTag.getAssignedToDistributionSet().size()).as("ds tag ds has wrong ds size")
                .isEqualTo(3);

        final List<DistributionSet> unAssignTargets = distributionSetManagement
                .unAssignAllDistributionSetsByTag(findDistributionSetTag);
        findDistributionSetTag = tagManagement.findDistributionSetTag("Tag1");
        assertThat(findDistributionSetTag.getAssignedToDistributionSet().size()).as("ds tag has wrong ds size")
                .isEqualTo(0);
        assertThat(unAssignTargets.size()).as("unassigned target has wrong size").isEqualTo(3);
        unAssignTargets
                .forEach(target -> assertThat(target.getTags().size()).as("target has wrong tag size").isEqualTo(0));
    }

    @Test
    @Description("Test verifies that an assignment with automatic cancelation works correctly even if the update is split into multiple partitions on the database.")
    public void multiAssigmentHistoryOverMultiplePagesResultsInTwoActiveAction() {

        final DistributionSet cancelDs = testdataFactory.createDistributionSet("Canceled DS", "1.0",
                Collections.emptyList());

        final DistributionSet cancelDs2 = testdataFactory.createDistributionSet("Canceled DS", "1.2",
                Collections.emptyList());

        List<Target> targets = testdataFactory.createTargets(Constants.MAX_ENTRIES_IN_STATEMENT + 10);

        targets = assignDistributionSet(cancelDs, targets).getAssignedEntity();
        targets = assignDistributionSet(cancelDs2, targets).getAssignedEntity();

        targetManagement.findAllTargetIds().forEach(targetIdName -> {
            assertThat(deploymentManagement.findActiveActionsByTarget(
                    targetManagement.findTargetByControllerID(targetIdName.getControllerId())))
                            .as("active action has wrong size").hasSize(2);
        });
    }

    @Test
    @Description("Cancels multiple active actions on a target. Expected behaviour is that with two active "
            + "actions after canceling the second active action the first one is still running as it is not touched by the cancelation. After canceling the first one "
            + "also the target goes back to IN_SYNC as no open action is left.")
    public void manualCancelWithMultipleAssignmentsCancelLastOneFirst() {
        final Action action = prepareFinishedUpdate("4712", "installed", true);
        final Target target = action.getTarget();
        final DistributionSet dsFirst = testdataFactory.createDistributionSet("", true);
        final DistributionSet dsSecond = testdataFactory.createDistributionSet("2", true);
        final DistributionSet dsInstalled = action.getDistributionSet();

        // check initial status
        assertThat(targetManagement.findTargetByControllerID("4712").getTargetInfo().getUpdateStatus())
                .as("target has update status").isEqualTo(TargetUpdateStatus.IN_SYNC);

        // assign the two sets in a row
        JpaAction firstAction = assignSet(target, dsFirst);
        JpaAction secondAction = assignSet(target, dsSecond);

        assertThat(actionRepository.findAll()).as("wrong size of actions").hasSize(3);
        assertThat(actionStatusRepository.findAll()).as("wrong size of action status").hasSize(5);

        // we cancel second -> back to first
        deploymentManagement.cancelAction(secondAction,
                targetManagement.findTargetByControllerID(target.getControllerId()));
        secondAction = (JpaAction) deploymentManagement.findActionWithDetails(secondAction.getId());
        // confirm cancellation
        controllerManagement.addCancelActionStatus(
                entityFactory.actionStatus().create(secondAction.getId()).status(Status.CANCELED));
        assertThat(actionStatusRepository.findAll()).as("wrong size of actions status").hasSize(7);
        assertThat(targetManagement.findTargetByControllerID("4712").getAssignedDistributionSet()).as("wrong ds")
                .isEqualTo(dsFirst);
        assertThat(targetManagement.findTargetByControllerID("4712").getTargetInfo().getUpdateStatus())
                .as("wrong update status").isEqualTo(TargetUpdateStatus.PENDING);

        // we cancel first -> back to installed
        deploymentManagement.cancelAction(firstAction,
                targetManagement.findTargetByControllerID(target.getControllerId()));
        firstAction = (JpaAction) deploymentManagement.findActionWithDetails(firstAction.getId());
        // confirm cancellation
        controllerManagement.addCancelActionStatus(
                entityFactory.actionStatus().create(firstAction.getId()).status(Status.CANCELED));
        assertThat(actionStatusRepository.findAll()).as("wrong size of action status").hasSize(9);
        assertThat(targetManagement.findTargetByControllerID("4712").getAssignedDistributionSet())
                .as("wrong assigned ds").isEqualTo(dsInstalled);
        assertThat(targetManagement.findTargetByControllerID("4712").getTargetInfo().getUpdateStatus())
                .as("wrong update status").isEqualTo(TargetUpdateStatus.IN_SYNC);
    }

    @Test
    @Description("Cancels multiple active actions on a target. Expected behaviour is that with two active "
            + "actions after canceling the first active action the system switched to second one. After canceling this one "
            + "also the target goes back to IN_SYNC as no open action is left.")
    public void manualCancelWithMultipleAssignmentsCancelMiddleOneFirst() {
        final Action action = prepareFinishedUpdate("4712", "installed", true);
        final Target target = action.getTarget();
        final DistributionSet dsFirst = testdataFactory.createDistributionSet("", true);
        final DistributionSet dsSecond = testdataFactory.createDistributionSet("2", true);
        final DistributionSet dsInstalled = action.getDistributionSet();

        // check initial status
        assertThat(targetManagement.findTargetByControllerID("4712").getTargetInfo().getUpdateStatus())
                .as("wrong update status").isEqualTo(TargetUpdateStatus.IN_SYNC);

        // assign the two sets in a row
        JpaAction firstAction = assignSet(target, dsFirst);
        JpaAction secondAction = assignSet(target, dsSecond);

        assertThat(actionRepository.findAll()).as("wrong size of actions").hasSize(3);
        assertThat(actionStatusRepository.findAll()).as("wrong size of action status").hasSize(5);

        // we cancel first -> second is left
        deploymentManagement.cancelAction(firstAction,
                targetManagement.findTargetByControllerID(target.getControllerId()));
        // confirm cancellation
        firstAction = (JpaAction) deploymentManagement.findActionWithDetails(firstAction.getId());
        controllerManagement.addCancelActionStatus(
                entityFactory.actionStatus().create(firstAction.getId()).status(Status.CANCELED));
        assertThat(actionStatusRepository.findAll()).as("wrong size of action status").hasSize(7);
        assertThat(targetManagement.findTargetByControllerID("4712").getAssignedDistributionSet())
                .as("wrong assigned ds").isEqualTo(dsSecond);
        assertThat(targetManagement.findTargetByControllerID("4712").getTargetInfo().getUpdateStatus())
                .as("wrong target update status").isEqualTo(TargetUpdateStatus.PENDING);

        // we cancel second -> remain assigned until finished cancellation
        deploymentManagement.cancelAction(secondAction,
                targetManagement.findTargetByControllerID(target.getControllerId()));
        secondAction = (JpaAction) deploymentManagement.findActionWithDetails(secondAction.getId());
        assertThat(actionStatusRepository.findAll()).as("wrong size of action status").hasSize(8);
        assertThat(targetManagement.findTargetByControllerID("4712").getAssignedDistributionSet())
                .as("wrong assigned ds").isEqualTo(dsSecond);
        // confirm cancellation
        controllerManagement.addCancelActionStatus(
                entityFactory.actionStatus().create(secondAction.getId()).status(Status.CANCELED));
        // cancelled success -> back to dsInstalled
        assertThat(targetManagement.findTargetByControllerID("4712").getAssignedDistributionSet())
                .as("wrong installed ds").isEqualTo(dsInstalled);
        assertThat(targetManagement.findTargetByControllerID("4712").getTargetInfo().getUpdateStatus())
                .as("wrong target info update status").isEqualTo(TargetUpdateStatus.IN_SYNC);
    }

    @Test
    @Description("Force Quit an Assignment. Expected behaviour is that the action is canceled and is marked as deleted. The assigned Software module")
    public void forceQuitSetActionToInactive() throws InterruptedException {
        final Action action = prepareFinishedUpdate("4712", "installed", true);
        Target target = action.getTarget();
        final DistributionSet dsInstalled = action.getDistributionSet();

        final DistributionSet ds = testdataFactory.createDistributionSet("newDS", true);

        // verify initial status
        assertThat(targetManagement.findTargetByControllerID("4712").getTargetInfo().getUpdateStatus())
                .as("wrong target info update status").isEqualTo(TargetUpdateStatus.IN_SYNC);

        Action assigningAction = assignSet(target, ds);

        // verify assignment
        assertThat(actionRepository.findAll()).as("wrong size of action").hasSize(2);
        assertThat(actionStatusRepository.findAll()).as("wrong size of action status").hasSize(4);

        target = targetManagement.findTargetByControllerID(target.getControllerId());

        // force quit assignment
        deploymentManagement.cancelAction(assigningAction, target);
        assigningAction = deploymentManagement.findActionWithDetails(assigningAction.getId());

        deploymentManagement.forceQuitAction(assigningAction);

        assigningAction = deploymentManagement.findActionWithDetails(assigningAction.getId());

        // verify
        assertThat(assigningAction.getStatus()).as("wrong size of status").isEqualTo(Status.CANCELED);
        assertThat(targetManagement.findTargetByControllerID("4712").getAssignedDistributionSet())
                .as("wrong assigned ds").isEqualTo(dsInstalled);
        assertThat(targetManagement.findTargetByControllerID("4712").getTargetInfo().getUpdateStatus())
                .as("wrong target update status").isEqualTo(TargetUpdateStatus.IN_SYNC);
    }

    @Test
    @Description("Force Quit an not canceled Assignment. Expected behaviour is that the action can not be force quit and there is thrown an exception.")
    public void forceQuitNotAllowedThrowsException() {
        final Action action = prepareFinishedUpdate("4712", "installed", true);
        final Target target = action.getTarget();

        final DistributionSet ds = testdataFactory.createDistributionSet("newDS", true);

        // verify initial status
        assertThat(targetManagement.findTargetByControllerID("4712").getTargetInfo().getUpdateStatus())
                .as("wrong update status").isEqualTo(TargetUpdateStatus.IN_SYNC);

        final Action assigningAction = assignSet(target, ds);

        // verify assignment
        assertThat(actionRepository.findAll()).as("wrong size of action").hasSize(2);
        assertThat(actionStatusRepository.findAll()).as("wrong size of action status").hasSize(4);

        // force quit assignment
        try {
            deploymentManagement.forceQuitAction(assigningAction);
            fail("expected ForceQuitActionNotAllowedException");
        } catch (final ForceQuitActionNotAllowedException ex) {
        }
    }

    private JpaAction assignSet(final Target target, final DistributionSet ds) {
        assignDistributionSet(ds.getId(), target.getControllerId());
        assertThat(
                targetManagement.findTargetByControllerID(target.getControllerId()).getTargetInfo().getUpdateStatus())
                        .as("wrong update status").isEqualTo(TargetUpdateStatus.PENDING);
        assertThat(targetManagement.findTargetByControllerID(target.getControllerId()).getAssignedDistributionSet())
                .as("wrong assigned ds").isEqualTo(ds);
        final JpaAction action = actionRepository
                .findByTargetAndDistributionSet(pageReq, (JpaTarget) target, (JpaDistributionSet) ds).getContent()
                .get(0);
        assertThat(action).as("action should not be null").isNotNull();
        return action;
    }

    /**
     * test a simple deployment by calling the
     * {@link TargetRepository#assignDistributionSet(DistributionSet, Iterable)}
     * and checking the active action and the action history of the targets.
     *
     * @throws InterruptedException
     */
    @Test
    @Description("Simple deployment or distribution set to target assignment test.")
    public void assignDistributionSet2Targets() throws InterruptedException {
        eventHandlerStub.setExpectedNumberOfEvents(20);

        final String myCtrlIDPref = "myCtrlID";
        final Iterable<Target> savedNakedTargets = testdataFactory.createTargets(10, myCtrlIDPref, "first description");

        final String myDeployedCtrlIDPref = "myDeployedCtrlID";
        List<Target> savedDeployedTargets = testdataFactory.createTargets(20, myDeployedCtrlIDPref,
                "first description");

        final DistributionSet ds = testdataFactory.createDistributionSet("");

        assignDistributionSet(ds, savedDeployedTargets);

        // verify that one Action for each assignDistributionSet
        assertThat(actionRepository.findAll(pageReq).getNumberOfElements()).as("wrong size of actions").isEqualTo(20);

        final Iterable<Target> allFoundTargets = targetManagement.findTargetsAll(pageReq).getContent();

        // get final updated version of targets
        savedDeployedTargets = targetManagement.findTargetByControllerID(
                savedDeployedTargets.stream().map(target -> target.getControllerId()).collect(Collectors.toList()));

        assertThat(allFoundTargets).as("founded targets are wrong").containsAll(savedDeployedTargets)
                .containsAll(savedNakedTargets);
        assertThat(savedDeployedTargets).as("saved target are wrong")
                .doesNotContain(Iterables.toArray(savedNakedTargets, Target.class));
        assertThat(savedNakedTargets).as("saved target are wrong")
                .doesNotContain(Iterables.toArray(savedDeployedTargets, Target.class));

        for (final Target myt : savedNakedTargets) {
            final Target t = targetManagement.findTargetByControllerID(myt.getControllerId());
            assertThat(deploymentManagement.findActionsByTarget(t)).as("action should be empty").isEmpty();
        }

        for (final Target myt : savedDeployedTargets) {
            final Target t = targetManagement.findTargetByControllerID(myt.getControllerId());
            final List<Action> activeActionsByTarget = deploymentManagement.findActiveActionsByTarget(t);
            assertThat(activeActionsByTarget).as("action should not be empty").isNotEmpty();
            assertThat(t.getTargetInfo().getUpdateStatus()).as("wrong target update status")
                    .isEqualTo(TargetUpdateStatus.PENDING);
            for (final Action ua : activeActionsByTarget) {
                assertThat(ua.getDistributionSet()).as("action has wrong ds").isEqualTo(ds);
            }
        }

        final List<TargetAssignDistributionSetEvent> events = eventHandlerStub.getEvents(10, TimeUnit.SECONDS);

        assertTargetAssignDistributionSetEvents(savedDeployedTargets, ds, events);
    }

    @Test
    @Description("Test that it is not possible to assign a distribution set that is not complete.")
    public void failDistributionSetAssigmentThatIsNotComplete() throws InterruptedException {
        eventHandlerStub.setExpectedNumberOfEvents(0);

        final List<Target> targets = testdataFactory.createTargets(10);

        final SoftwareModule ah = testdataFactory.createSoftwareModuleApp();
        final SoftwareModule os = testdataFactory.createSoftwareModuleOs();

        final DistributionSet incomplete = distributionSetManagement
                .createDistributionSet(entityFactory.distributionSet().create().name("incomplete").version("v1")
                        .type(standardDsType).modules(Lists.newArrayList(ah.getId())));

        try {
            assignDistributionSet(incomplete, targets);
            fail("expected IncompleteDistributionSetException");
        } catch (final IncompleteDistributionSetException ex) {
        }

<<<<<<< HEAD
        final DistributionSet nowComplete = distributionSetManagement.assignSoftwareModules(incomplete.getId(),
                Sets.newHashSet(os.getId()));

=======
>>>>>>> 64a0eb7a
        // give some chance to receive events asynchronously
        Thread.sleep(1L);
        final List<TargetAssignDistributionSetEvent> events = eventHandlerStub.getEvents(5, TimeUnit.SECONDS);
        assertThat(events).as("events should be empty").isEmpty();

        incomplete.addModule(os);
        final DistributionSet nowComplete = distributionSetManagement.updateDistributionSet(incomplete);

        eventHandlerStub.setExpectedNumberOfEvents(10);

<<<<<<< HEAD
        assertThat(assignDistributionSet(nowComplete, targets).getAssigned()).as("assign ds doesn't work")
                .isEqualTo(10);
        assertTargetAssignDistributionSetEvents(targets, nowComplete,
                eventHandlerMockAfterCompletionOfDs.getEvents(10, TimeUnit.SECONDS));
=======
        assertThat(deploymentManagement.assignDistributionSet(nowComplete, targets).getAssigned())
                .as("assign ds doesn't work").isEqualTo(10);

        assertTargetAssignDistributionSetEvents(targets, nowComplete, eventHandlerStub.getEvents(15, TimeUnit.SECONDS));
>>>>>>> 64a0eb7a
    }

    @Test
    @Description("Multiple deployments or distribution set to target assignment test. Expected behaviour is that a new deployment "
            + "overides unfinished old one which are canceled as part of the operation.")
    public void mutipleDeployments() throws InterruptedException {
        final String undeployedTargetPrefix = "undep-T";
        final int noOfUndeployedTargets = 5;

        final String deployedTargetPrefix = "dep-T";
        final int noOfDeployedTargets = 4;

        final int noOfDistributionSets = 3;

        // Each of the four targets get one assignment (4 * 1 = 4)
        final int expectedNumberOfEventsForAssignment = 4;
        eventHandlerStub.setExpectedNumberOfEvents(expectedNumberOfEventsForAssignment);

        // Each of the four targets get two more assignment the which are
        // cancelled (4 * 2 = 8)
        final int expectedNumberOfEventsForCancel = 8;
        cancelEventHandlerStub.setExpectedNumberOfEvents(expectedNumberOfEventsForCancel);

        final DeploymentResult deploymentResult = prepareComplexRepo(undeployedTargetPrefix, noOfUndeployedTargets,
                deployedTargetPrefix, noOfDeployedTargets, noOfDistributionSets, "myTestDS");

        final List<Long> deployedTargetIDs = deploymentResult.getDeployedTargetIDs();
        final List<Long> undeployedTargetIDs = deploymentResult.getUndeployedTargetIDs();
        final Collection<JpaTarget> savedNakedTargets = (Collection) deploymentResult.getUndeployedTargets();
        final Collection<JpaTarget> savedDeployedTargets = (Collection) deploymentResult.getDeployedTargets();

        // retrieving all Actions created by the assignDistributionSet call
        final Page<JpaAction> page = actionRepository.findAll(pageReq);
        // and verify the number
        assertThat(page.getTotalElements()).as("wrong size of actions")
                .isEqualTo(noOfDeployedTargets * noOfDistributionSets);

        // only records retrieved from the DB can be evaluated to be sure that
        // all fields are
        // populated;
        final Iterable<JpaTarget> allFoundTargets = targetRepository.findAll();

        final Iterable<JpaTarget> deployedTargetsFromDB = targetRepository.findAll(deployedTargetIDs);
        final Iterable<JpaTarget> undeployedTargetsFromDB = targetRepository.findAll(undeployedTargetIDs);

        // test that number of Targets
        assertThat(allFoundTargets.spliterator().getExactSizeIfKnown()).as("number of target is wrong")
                .isEqualTo(deployedTargetsFromDB.spliterator().getExactSizeIfKnown()
                        + undeployedTargetsFromDB.spliterator().getExactSizeIfKnown());
        assertThat(deployedTargetsFromDB.spliterator().getExactSizeIfKnown()).as("number of target is wrong")
                .isEqualTo(noOfDeployedTargets);
        assertThat(undeployedTargetsFromDB.spliterator().getExactSizeIfKnown()).as("number of target is wrong")
                .isEqualTo(noOfUndeployedTargets);

        // test the content of different lists
        assertThat(allFoundTargets).as("content of founded target is wrong").containsAll(deployedTargetsFromDB)
                .containsAll(undeployedTargetsFromDB);
        assertThat(deployedTargetsFromDB).as("content of deployed target is wrong").containsAll(savedDeployedTargets)
                .doesNotContain(Iterables.toArray(undeployedTargetsFromDB, JpaTarget.class));
        assertThat(undeployedTargetsFromDB).as("content of undeployed target is wrong").containsAll(savedNakedTargets)
                .doesNotContain(Iterables.toArray(deployedTargetsFromDB, JpaTarget.class));

        // For each of the 4 targets 1 distribution sets gets assigned
        eventHandlerStub.getEvents(10, TimeUnit.SECONDS);

        // For each of the 4 targets 2 distribution sets gets cancelled
        cancelEventHandlerStub.getEvents(10, TimeUnit.SECONDS);

    }

    @Test
    @Description("Multiple deployments or distribution set to target assignment test including finished response "
            + "from target/controller. Expected behaviour is that in case of OK finished update the target will go to "
            + "IN_SYNC status and installed DS is set to the assigned DS entry.")
    public void assignDistributionSetAndAddFinishedActionStatus() {
        final PageRequest pageRequest = new PageRequest(0, 100, Direction.ASC, ActionStatusFields.ID.getFieldName());

        final DeploymentResult deployResWithDsA = prepareComplexRepo("undep-A-T", 2, "dep-A-T", 4, 1, "dsA");
        final DeploymentResult deployResWithDsB = prepareComplexRepo("undep-B-T", 3, "dep-B-T", 5, 1, "dsB");
        final DeploymentResult deployResWithDsC = prepareComplexRepo("undep-C-T", 4, "dep-C-T", 6, 1, "dsC");

        // keep a reference to the created DistributionSets
        final JpaDistributionSet dsA = (JpaDistributionSet) deployResWithDsA.getDistributionSets().get(0);
        final JpaDistributionSet dsB = (JpaDistributionSet) deployResWithDsB.getDistributionSets().get(0);
        final JpaDistributionSet dsC = (JpaDistributionSet) deployResWithDsC.getDistributionSets().get(0);

        // retrieving the UpdateActions created by the assignments
        actionRepository.findByDistributionSet(pageRequest, dsA).getContent().get(0);
        actionRepository.findByDistributionSet(pageRequest, dsB).getContent().get(0);
        actionRepository.findByDistributionSet(pageRequest, dsC).getContent().get(0);

        // verifying the correctness of the assignments
        for (final Target t : deployResWithDsA.getDeployedTargets()) {
            assertThat(t.getAssignedDistributionSet().getId()).as("assignment is not correct").isEqualTo(dsA.getId());
            assertThat(targetManagement.findTargetByControllerID(t.getControllerId()).getTargetInfo()
                    .getInstalledDistributionSet()).as("installed ds should be null").isNull();
        }
        for (final Target t : deployResWithDsB.getDeployedTargets()) {
            assertThat(t.getAssignedDistributionSet().getId()).as("assigned ds is wrong").isEqualTo(dsB.getId());
            assertThat(targetManagement.findTargetByControllerID(t.getControllerId()).getTargetInfo()
                    .getInstalledDistributionSet()).as("installed ds should be null").isNull();
        }
        for (final Target t : deployResWithDsC.getDeployedTargets()) {
            assertThat(t.getAssignedDistributionSet().getId()).isEqualTo(dsC.getId());
            assertThat(targetManagement.findTargetByControllerID(t.getControllerId()).getTargetInfo()
                    .getInstalledDistributionSet()).as("installed ds should not be null").isNull();
            assertThat(targetManagement.findTargetByControllerID(t.getControllerId()).getTargetInfo().getUpdateStatus())
                    .as("wrong target info update status").isEqualTo(TargetUpdateStatus.PENDING);
        }

        final List<Target> updatedTsDsA = testdataFactory
                .sendUpdateActionStatusToTargets(deployResWithDsA.getDeployedTargets(), Status.FINISHED,
                        Collections.singletonList("alles gut"))
                .stream().map(action -> action.getTarget()).collect(Collectors.toList());

        // verify, that dsA is deployed correctly
        assertThat(updatedTsDsA).as("ds is not deployed correctly").isEqualTo(deployResWithDsA.getDeployedTargets());
        for (final Target t_ : updatedTsDsA) {
            final Target t = targetManagement.findTargetByControllerID(t_.getControllerId());
            assertThat(t.getAssignedDistributionSet()).as("assigned ds is wrong").isEqualTo(dsA);
            assertThat(targetManagement.findTargetByControllerID(t.getControllerId()).getTargetInfo()
                    .getInstalledDistributionSet()).as("installed ds is wrong").isEqualTo(dsA);
            assertThat(targetManagement.findTargetByControllerID(t.getControllerId()).getTargetInfo().getUpdateStatus())
                    .as("wrong target info update status").isEqualTo(TargetUpdateStatus.IN_SYNC);
            assertThat(deploymentManagement.findActiveActionsByTarget(t)).as("no actions should be active").hasSize(0);
        }

        // deploy dsA to the target which already have dsB deployed -> must
        // remove updActB from
        // activeActions, add a corresponding cancelAction and another
        // UpdateAction for dsA
        final Iterable<Target> deployed2DS = assignDistributionSet(dsA, deployResWithDsB.getDeployedTargets())
                .getAssignedEntity();
        actionRepository.findByDistributionSet(pageRequest, dsA).getContent().get(1);

        // get final updated version of targets
        final List<Target> deployResWithDsBTargets = targetManagement.findTargetByControllerID(deployResWithDsB
                .getDeployedTargets().stream().map(target -> target.getControllerId()).collect(Collectors.toList()));

        assertThat(deployed2DS).as("deployed ds is wrong").containsAll(deployResWithDsBTargets);
        assertThat(deployed2DS).as("deployed ds is wrong").hasSameSizeAs(deployResWithDsBTargets);

        for (final Target t_ : deployed2DS) {
            final Target t = targetManagement.findTargetByControllerID(t_.getControllerId());
            assertThat(t.getAssignedDistributionSet()).as("assigned ds is wrong").isEqualTo(dsA);
            assertThat(targetManagement.findTargetByControllerID(t.getControllerId()).getTargetInfo()
                    .getInstalledDistributionSet()).as("installed ds should be null").isNull();
            assertThat(targetManagement.findTargetByControllerID(t.getControllerId()).getTargetInfo().getUpdateStatus())
                    .as("wrong target info update status").isEqualTo(TargetUpdateStatus.PENDING);

        }
    }

    /**
     * test the deletion of {@link DistributionSet}s including exception in case
     * of {@link Target}s are assigned by
     * {@link Target#getAssignedDistributionSet()} or
     * {@link Target#getInstalledDistributionSet()}
     */
    @Test
    @Description("Deletes distribution set. Expected behaviour is that a soft delete is performed "
            + "if the DS is assigned to a target and a hard delete if the DS is not in use at all.")
    public void deleteDistributionSet() {

        final PageRequest pageRequest = new PageRequest(0, 100, Direction.ASC, "id");

        final String undeployedTargetPrefix = "undep-T";
        final int noOfUndeployedTargets = 2;

        final String deployedTargetPrefix = "dep-T";
        final int noOfDeployedTargets = 4;

        final int noOfDistributionSets = 3;

        final DeploymentResult deploymentResult = prepareComplexRepo(undeployedTargetPrefix, noOfUndeployedTargets,
                deployedTargetPrefix, noOfDeployedTargets, noOfDistributionSets, "myTestDS");

        DistributionSet dsA = testdataFactory.createDistributionSet("");

        distributionSetManagement.deleteDistributionSet(dsA.getId());
        dsA = distributionSetManagement.findDistributionSetById(dsA.getId());
        assertThat(dsA).as("ds should be null").isNull();

        // // verify that the ds is not physically deleted
        for (final DistributionSet ds : deploymentResult.getDistributionSets()) {
            distributionSetManagement.deleteDistributionSet(ds.getId());
            final DistributionSet foundDS = distributionSetManagement.findDistributionSetById(ds.getId());
            assertThat(foundDS).as("founded should not be null").isNotNull();
            assertThat(foundDS.isDeleted()).as("found ds should be deleted").isTrue();
        }

        // verify that deleted attribute is used correctly
        List<DistributionSet> allFoundDS = distributionSetManagement
                .findDistributionSetsByDeletedAndOrCompleted(pageReq, false, true).getContent();
        assertThat(allFoundDS.size()).as("no ds should be founded").isEqualTo(0);
        allFoundDS = distributionSetManagement.findDistributionSetsByDeletedAndOrCompleted(pageRequest, true, true)
                .getContent();
        assertThat(allFoundDS).as("wrong size of founded ds").hasSize(noOfDistributionSets);

        for (final DistributionSet ds : deploymentResult.getDistributionSets()) {
            testdataFactory.sendUpdateActionStatusToTargets(deploymentResult.getDeployedTargets(), Status.FINISHED,
                    Collections.singletonList("blabla alles gut"));
        }
        // try to delete again
        distributionSetManagement.deleteDistributionSet(deploymentResult.getDistributionSetIDs()
                .toArray(new Long[deploymentResult.getDistributionSetIDs().size()]));
        // verify that the result is the same, even though distributionSet dsA
        // has been installed
        // successfully and no activeAction is referring to created distribution
        // sets
        allFoundDS = distributionSetManagement.findDistributionSetsByDeletedAndOrCompleted(pageRequest, false, true)
                .getContent();
        assertThat(allFoundDS.size()).as("no ds should be founded").isEqualTo(0);
        allFoundDS = distributionSetManagement.findDistributionSetsByDeletedAndOrCompleted(pageRequest, true, true)
                .getContent();
        assertThat(allFoundDS).as("size of founded ds is wrong").hasSize(noOfDistributionSets);

    }

    @Test
    @Description("Deletes multiple targets and verfies that all related metadat is also deleted.")
    public void deletesTargetsAndVerifyCascadeDeletes() {

        final String undeployedTargetPrefix = "undep-T";
        final int noOfUndeployedTargets = 2;

        final String deployedTargetPrefix = "dep-T";
        final int noOfDeployedTargets = 4;

        final int noOfDistributionSets = 3;

        final DeploymentResult deploymentResult = prepareComplexRepo(undeployedTargetPrefix, noOfUndeployedTargets,
                deployedTargetPrefix, noOfDeployedTargets, noOfDistributionSets, "myTestDS");

        for (final DistributionSet ds : deploymentResult.getDistributionSets()) {
            testdataFactory.sendUpdateActionStatusToTargets(deploymentResult.getDeployedTargets(), Status.FINISHED,
                    Collections.singletonList("blabla alles gut"));
        }

        assertThat(targetManagement.countTargetsAll()).as("size of targets is wrong").isNotZero();
        assertThat(actionStatusRepository.count()).as("size of action status is wrong").isNotZero();

        targetManagement
                .deleteTargets(deploymentResult.getUndeployedTargetIDs().toArray(new Long[noOfUndeployedTargets]));
        targetManagement.deleteTargets(deploymentResult.getDeployedTargetIDs().toArray(new Long[noOfDeployedTargets]));

        assertThat(targetManagement.countTargetsAll()).as("size of targets should be zero").isZero();
        assertThat(actionStatusRepository.count()).as("size of action status is wrong").isZero();
    }

    @Test
    @Description("Testing if changing target and the status without refreshing the entities from the DB (e.g. concurrent changes from UI and from controller) works")
    public void alternatingAssignmentAndAddUpdateActionStatus() {

        final DistributionSet dsA = testdataFactory.createDistributionSet("a");
        final DistributionSet dsB = testdataFactory.createDistributionSet("b");
        List<Target> targs = Lists.newArrayList(testdataFactory.createTarget("target-id-A"));

        // doing the assignment
        targs = assignDistributionSet(dsA, targs).getAssignedEntity();
        Target targ = targetManagement.findTargetByControllerID(targs.iterator().next().getControllerId());

        // checking the revisions of the created entities
        // verifying that the revision of the object and the revision within the
        // DB has not changed
        assertThat(dsA.getOptLockRevision()).as("lock revision is wrong").isEqualTo(
                distributionSetManagement.findDistributionSetByIdWithDetails(dsA.getId()).getOptLockRevision());

        // verifying that the assignment is correct
        assertThat(deploymentManagement.findActiveActionsByTarget(targ).size()).as("Active target actions are wrong")
                .isEqualTo(1);
        assertThat(deploymentManagement.findActionsByTarget(targ).size()).as("Target actions are wrong").isEqualTo(1);
        assertThat(targ.getTargetInfo().getUpdateStatus()).as("UpdateStatus of target is wrong")
                .isEqualTo(TargetUpdateStatus.PENDING);
        assertThat(targ.getAssignedDistributionSet()).as("Assigned distribution set of target is wrong").isEqualTo(dsA);
        assertThat(deploymentManagement.findActiveActionsByTarget(targ).get(0).getDistributionSet())
                .as("Distribution set of actionn is wrong").isEqualTo(dsA);
        assertThat(deploymentManagement.findActiveActionsByTarget(targ).get(0).getDistributionSet())
                .as("Installed distribution set of action should be null").isNotNull();

        final Page<Action> updAct = actionRepository.findByDistributionSet(pageReq, (JpaDistributionSet) dsA);
        controllerManagament.addUpdateActionStatus(
                entityFactory.actionStatus().create(updAct.getContent().get(0).getId()).status(Status.FINISHED));

        targ = targetManagement.findTargetByControllerID(targ.getControllerId());

        assertEquals("active target actions are wrong", 0, deploymentManagement.findActiveActionsByTarget(targ).size());
        assertEquals("active actions are wrong", 1, deploymentManagement.findInActiveActionsByTarget(targ).size());

        assertEquals("tagret update status is not correct", TargetUpdateStatus.IN_SYNC,
                targ.getTargetInfo().getUpdateStatus());
        assertEquals("wrong assigned ds", dsA, targ.getAssignedDistributionSet());
        assertEquals("wrong installed ds", dsA, targ.getTargetInfo().getInstalledDistributionSet());

        targs = assignDistributionSet(dsB.getId(), "target-id-A").getAssignedEntity();

        targ = targs.iterator().next();

        assertEquals("active actions are wrong", 1, deploymentManagement.findActiveActionsByTarget(targ).size());
        assertEquals("target status is wrong", TargetUpdateStatus.PENDING,
                targetManagement.findTargetByControllerID(targ.getControllerId()).getTargetInfo().getUpdateStatus());
        assertEquals("wrong assigned ds", dsB, targ.getAssignedDistributionSet());
        assertEquals("Installed ds is wrong", dsA.getId(),
                targetManagement.findTargetByControllerIDWithDetails(targ.getControllerId()).getTargetInfo()
                        .getInstalledDistributionSet().getId());
        assertEquals("Active ds is wrong", dsB,
                deploymentManagement.findActiveActionsByTarget(targ).get(0).getDistributionSet());

    }

    @Test
    @Description("The test verfies that the DS itself is not changed because of an target assignment"
            + " which is a relationship but not a changed on the entity itself..")
    public void checkThatDsRevisionsIsNotChangedWithTargetAssignment() {
        final DistributionSet dsA = testdataFactory.createDistributionSet("a");
        testdataFactory.createDistributionSet("b");
        final Target targ = testdataFactory.createTarget("target-id-A");

        assertThat(dsA.getOptLockRevision()).as("lock revision is wrong").isEqualTo(
                distributionSetManagement.findDistributionSetByIdWithDetails(dsA.getId()).getOptLockRevision());

<<<<<<< HEAD
        assignDistributionSet(dsA, Lists.newArrayList(targ));
=======
        final List<Target> targs = new ArrayList<>();
        targs.add(targ);
        final Iterable<Target> savedTargs = deploymentManagement.assignDistributionSet(dsA, targs).getAssignedEntity();
        targ = savedTargs.iterator().next();
>>>>>>> 64a0eb7a

        assertThat(dsA.getOptLockRevision()).as("lock revision is wrong").isEqualTo(
                distributionSetManagement.findDistributionSetByIdWithDetails(dsA.getId()).getOptLockRevision());
    }

    @Test
    @Description("Tests the switch from a soft to hard update by API")
    public void forceSoftAction() {
        // prepare
        final Target target = testdataFactory.createTarget("knownControllerId");
        final DistributionSet ds = testdataFactory.createDistributionSet("a");
        // assign ds to create an action
        final DistributionSetAssignmentResult assignDistributionSet = deploymentManagement.assignDistributionSet(
                ds.getId(), ActionType.SOFT,
                org.eclipse.hawkbit.repository.model.RepositoryModelConstants.NO_FORCE_TIME,
                Lists.newArrayList(target.getControllerId()));
        final Action action = deploymentManagement.findActionWithDetails(assignDistributionSet.getActions().get(0));
        // verify preparation
        Action findAction = deploymentManagement.findAction(action.getId());
        assertThat(findAction.getActionType()).as("action type is wrong").isEqualTo(ActionType.SOFT);

        // test
        deploymentManagement.forceTargetAction(action.getId());

        // verify test
        findAction = deploymentManagement.findAction(action.getId());
        assertThat(findAction.getActionType()).as("action type is wrong").isEqualTo(ActionType.FORCED);
    }

    @Test
    @Description("Tests the switch from a hard to hard update by API, e.g. which in fact should not change anything.")
    public void forceAlreadyForcedActionNothingChanges() {
        // prepare
        final Target target = testdataFactory.createTarget("knownControllerId");
        final DistributionSet ds = testdataFactory.createDistributionSet("a");
        // assign ds to create an action
        final DistributionSetAssignmentResult assignDistributionSet = deploymentManagement.assignDistributionSet(
                ds.getId(), ActionType.FORCED,
                org.eclipse.hawkbit.repository.model.RepositoryModelConstants.NO_FORCE_TIME,
                Lists.newArrayList(target.getControllerId()));
        final Action action = deploymentManagement.findActionWithDetails(assignDistributionSet.getActions().get(0));
        // verify perparation
        Action findAction = deploymentManagement.findAction(action.getId());
        assertThat(findAction.getActionType()).as("action type is wrong").isEqualTo(ActionType.FORCED);

        // test
        final Action forceTargetAction = deploymentManagement.forceTargetAction(action.getId());

        // verify test
        assertThat(forceTargetAction.getActionType()).as("action type is wrong").isEqualTo(ActionType.FORCED);
        findAction = deploymentManagement.findAction(action.getId());
        assertThat(findAction.getActionType()).as("action type is wrong").isEqualTo(ActionType.FORCED);
    }

    /**
     * Helper methods that creates 2 lists of targets and a list of distribution
     * sets.
     * <p>
     * <b>All created distribution sets are assigned to all targets of the
     * target list deployedTargets.</b>
     *
     * @param undeployedTargetPrefix
     *            prefix to be used as target controller prefix
     * @param noOfUndeployedTargets
     *            number of targets which remain undeployed
     * @param deployedTargetPrefix
     *            prefix to be used as target controller prefix
     * @param noOfDeployedTargets
     *            number of targets to which the created distribution sets
     *            assigned
     * @param noOfDistributionSets
     *            number of distribution sets
     * @param distributionSetPrefix
     *            prefix for the created distribution sets
     * @return the {@link DeploymentResult} containing all created targets, the
     *         distribution sets, the corresponding IDs for later evaluation in
     *         tests
     */
    private DeploymentResult prepareComplexRepo(final String undeployedTargetPrefix, final int noOfUndeployedTargets,
            final String deployedTargetPrefix, final int noOfDeployedTargets, final int noOfDistributionSets,
            final String distributionSetPrefix) {
        final Iterable<Target> nakedTargets = testdataFactory.createTargets(noOfUndeployedTargets,
                undeployedTargetPrefix, "first description");

        List<Target> deployedTargets = testdataFactory.createTargets(noOfDeployedTargets, deployedTargetPrefix,
                "first description");

        // creating 10 DistributionSets
        final Collection<DistributionSet> dsList = testdataFactory.createDistributionSets(distributionSetPrefix,
                noOfDistributionSets);
        String time = String.valueOf(System.currentTimeMillis());
        time = time.substring(time.length() - 5);

        // assigning all DistributionSet to the Target in the list
        // deployedTargets
        for (final DistributionSet ds : dsList) {
            deployedTargets = assignDistributionSet(ds, deployedTargets).getAssignedEntity();
        }

        final DeploymentResult deploymentResult = new DeploymentResult(deployedTargets, nakedTargets, dsList,
                deployedTargetPrefix, undeployedTargetPrefix, distributionSetPrefix);
        return deploymentResult;

    }

    private void assertTargetAssignDistributionSetEvents(final List<Target> targets, final DistributionSet ds,
            final List<TargetAssignDistributionSetEvent> events) {
        assertThat(events).isNotEmpty();
        for (final Target myt : targets) {
            boolean found = false;
            for (final TargetAssignDistributionSetEvent event : events) {
                if (event.getControllerId().equals(myt.getControllerId())) {
                    found = true;
                    final List<Action> activeActionsByTarget = deploymentManagement.findActiveActionsByTarget(myt);
                    assertThat(activeActionsByTarget).as("size of active actions for target is wrong").isNotEmpty();
                    assertThat(event.getActionId()).as("Action id in database and event do not match")
                            .isEqualTo(activeActionsByTarget.get(0).getId());

                    assertThat(distributionSetManagement.findDistributionSetById(event.getDistributionSetId())
                            .getModules()).as("softwaremodule size is not correct")
                                    .containsOnly(ds.getModules().toArray(new SoftwareModule[ds.getModules().size()]));
                }
            }
            assertThat(found).as("No event found for controller " + myt.getControllerId()).isTrue();
        }
    }

<<<<<<< HEAD
=======
    /**
     * 
     *
     */
>>>>>>> 64a0eb7a
    private class DeploymentResult {
        final List<Long> deployedTargetIDs = new ArrayList<>();
        final List<Long> undeployedTargetIDs = new ArrayList<>();
        final List<Long> distributionSetIDs = new ArrayList<>();

        private final List<Target> undeployedTargets = new ArrayList<>();
        private final List<Target> deployedTargets = new ArrayList<>();
        private final List<DistributionSet> distributionSets = new ArrayList<>();

        public DeploymentResult(final Iterable<Target> deployedTs, final Iterable<Target> undeployedTs,
                final Iterable<DistributionSet> dss, final String deployedTargetPrefix,
                final String undeployedTargetPrefix, final String distributionSetPrefix) {

            Iterables.addAll(deployedTargets, deployedTs);
            Iterables.addAll(undeployedTargets, undeployedTs);
            Iterables.addAll(distributionSets, dss);

            deployedTargets.forEach(t -> deployedTargetIDs.add(t.getId()));

            undeployedTargets.forEach(t -> undeployedTargetIDs.add(t.getId()));

            distributionSets.forEach(ds -> distributionSetIDs.add(ds.getId()));

        }

        public List<Long> getDistributionSetIDs() {
            return distributionSetIDs;
        }

        public List<Long> getDeployedTargetIDs() {
            return deployedTargetIDs;
        }

        public List<Target> getUndeployedTargets() {
            return undeployedTargets;
        }

        public List<DistributionSet> getDistributionSets() {
            return distributionSets;
        }

        public List<Target> getDeployedTargets() {
            return deployedTargets;
        }

        public List<Long> getUndeployedTargetIDs() {
            return undeployedTargetIDs;
        }

    }

    protected static class EventHandlerStub implements ApplicationListener<TargetAssignDistributionSetEvent> {
        private final List<TargetAssignDistributionSetEvent> events = Collections.synchronizedList(new LinkedList<>());
        private CountDownLatch latch;
        private int expectedNumberOfEvents;

        /**
         * @param expectedNumberOfEvents
         *            the expectedNumberOfEvents to set
         */
        public void setExpectedNumberOfEvents(final int expectedNumberOfEvents) {
            events.clear();
            this.expectedNumberOfEvents = expectedNumberOfEvents;
            this.latch = new CountDownLatch(expectedNumberOfEvents);
        }

        public List<TargetAssignDistributionSetEvent> getEvents(final long timeout, final TimeUnit unit)
                throws InterruptedException {
            latch.await(timeout, unit);
            final List<TargetAssignDistributionSetEvent> handledEvents = Collections
                    .unmodifiableList(new LinkedList<>(events));
            assertThat(handledEvents).as("Did not receive the expected amount of events (" + expectedNumberOfEvents
                    + ") within timeout. Received events are " + handledEvents).hasSize(expectedNumberOfEvents);
            return handledEvents;

        }

        @Override
        public void onApplicationEvent(final TargetAssignDistributionSetEvent event) {
            if (latch == null) {
                return;
            }
            events.add(event);
            latch.countDown();

        }
    }

    private static class CancelEventHandlerStub implements ApplicationListener<CancelTargetAssignmentEvent> {
        private final List<CancelTargetAssignmentEvent> events = Collections.synchronizedList(new LinkedList<>());
        private CountDownLatch latch;
        private int expectedNumberOfEvents;

        public void setExpectedNumberOfEvents(final int expectedNumberOfEvents) {
            events.clear();
            this.expectedNumberOfEvents = expectedNumberOfEvents;
            this.latch = new CountDownLatch(expectedNumberOfEvents);
        }

        public List<CancelTargetAssignmentEvent> getEvents(final long timeout, final TimeUnit unit)
                throws InterruptedException {
            latch.await(timeout, unit);
            final List<CancelTargetAssignmentEvent> handledEvents = new LinkedList<>(events);
            assertThat(handledEvents).as("Did not receive the expected amount of events (" + expectedNumberOfEvents
                    + ") within timeout. Received events are " + handledEvents).hasSize(expectedNumberOfEvents);
            return handledEvents;
        }

        @Override
        public void onApplicationEvent(final CancelTargetAssignmentEvent event) {
            if (latch == null) {
                return;
            }
            events.add(event);
            latch.countDown();
        }
    }

}<|MERGE_RESOLUTION|>--- conflicted
+++ resolved
@@ -52,12 +52,7 @@
 
 import com.google.common.collect.Iterables;
 import com.google.common.collect.Lists;
-<<<<<<< HEAD
 import com.google.common.collect.Sets;
-import com.google.common.eventbus.EventBus;
-import com.google.common.eventbus.Subscribe;
-=======
->>>>>>> 64a0eb7a
 
 import ru.yandex.qatools.allure.annotations.Description;
 import ru.yandex.qatools.allure.annotations.Features;
@@ -448,33 +443,20 @@
         } catch (final IncompleteDistributionSetException ex) {
         }
 
-<<<<<<< HEAD
-        final DistributionSet nowComplete = distributionSetManagement.assignSoftwareModules(incomplete.getId(),
-                Sets.newHashSet(os.getId()));
-
-=======
->>>>>>> 64a0eb7a
         // give some chance to receive events asynchronously
         Thread.sleep(1L);
         final List<TargetAssignDistributionSetEvent> events = eventHandlerStub.getEvents(5, TimeUnit.SECONDS);
         assertThat(events).as("events should be empty").isEmpty();
 
-        incomplete.addModule(os);
-        final DistributionSet nowComplete = distributionSetManagement.updateDistributionSet(incomplete);
+        final DistributionSet nowComplete = distributionSetManagement.assignSoftwareModules(incomplete.getId(),
+                Sets.newHashSet(os.getId()));
 
         eventHandlerStub.setExpectedNumberOfEvents(10);
 
-<<<<<<< HEAD
         assertThat(assignDistributionSet(nowComplete, targets).getAssigned()).as("assign ds doesn't work")
                 .isEqualTo(10);
-        assertTargetAssignDistributionSetEvents(targets, nowComplete,
-                eventHandlerMockAfterCompletionOfDs.getEvents(10, TimeUnit.SECONDS));
-=======
-        assertThat(deploymentManagement.assignDistributionSet(nowComplete, targets).getAssigned())
-                .as("assign ds doesn't work").isEqualTo(10);
 
         assertTargetAssignDistributionSetEvents(targets, nowComplete, eventHandlerStub.getEvents(15, TimeUnit.SECONDS));
->>>>>>> 64a0eb7a
     }
 
     @Test
@@ -796,14 +778,7 @@
         assertThat(dsA.getOptLockRevision()).as("lock revision is wrong").isEqualTo(
                 distributionSetManagement.findDistributionSetByIdWithDetails(dsA.getId()).getOptLockRevision());
 
-<<<<<<< HEAD
         assignDistributionSet(dsA, Lists.newArrayList(targ));
-=======
-        final List<Target> targs = new ArrayList<>();
-        targs.add(targ);
-        final Iterable<Target> savedTargs = deploymentManagement.assignDistributionSet(dsA, targs).getAssignedEntity();
-        targ = savedTargs.iterator().next();
->>>>>>> 64a0eb7a
 
         assertThat(dsA.getOptLockRevision()).as("lock revision is wrong").isEqualTo(
                 distributionSetManagement.findDistributionSetByIdWithDetails(dsA.getId()).getOptLockRevision());
@@ -931,13 +906,6 @@
         }
     }
 
-<<<<<<< HEAD
-=======
-    /**
-     * 
-     *
-     */
->>>>>>> 64a0eb7a
     private class DeploymentResult {
         final List<Long> deployedTargetIDs = new ArrayList<>();
         final List<Long> undeployedTargetIDs = new ArrayList<>();
