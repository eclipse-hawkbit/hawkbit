/**
 * Copyright (c) 2015 Bosch Software Innovations GmbH and others.
 *
 * All rights reserved. This program and the accompanying materials
 * are made available under the terms of the Eclipse Public License v1.0
 * which accompanies this distribution, and is available at
 * http://www.eclipse.org/legal/epl-v10.html
 */
package org.eclipse.hawkbit.repository.jpa;

import static org.assertj.core.api.Assertions.assertThat;
<<<<<<< HEAD
import static org.assertj.core.api.Assertions.assertThatThrownBy;
=======
import static org.eclipse.hawkbit.im.authentication.SpPermission.SpringEvalExpressions.CONTROLLER_ROLE_ANONYMOUS;
>>>>>>> 84857960
import static org.junit.Assert.assertNotNull;
import static org.junit.Assert.fail;

import java.net.URI;
import java.util.ArrayList;
import java.util.HashMap;
import java.util.List;
import java.util.Map;
import java.util.stream.Collectors;

import javax.validation.ConstraintViolationException;

import org.eclipse.hawkbit.im.authentication.SpPermission;
import org.eclipse.hawkbit.repository.event.remote.TargetAssignDistributionSetEvent;
import org.eclipse.hawkbit.repository.event.remote.TargetDeletedEvent;
import org.eclipse.hawkbit.repository.event.remote.entity.ActionCreatedEvent;
import org.eclipse.hawkbit.repository.event.remote.entity.ActionUpdatedEvent;
import org.eclipse.hawkbit.repository.event.remote.entity.DistributionSetCreatedEvent;
import org.eclipse.hawkbit.repository.event.remote.entity.SoftwareModuleCreatedEvent;
import org.eclipse.hawkbit.repository.event.remote.entity.TargetCreatedEvent;
import org.eclipse.hawkbit.repository.event.remote.entity.TargetTagCreatedEvent;
import org.eclipse.hawkbit.repository.event.remote.entity.TargetUpdatedEvent;
import org.eclipse.hawkbit.repository.exception.EntityAlreadyExistsException;
import org.eclipse.hawkbit.repository.exception.EntityNotFoundException;
import org.eclipse.hawkbit.repository.exception.TenantNotExistException;
import org.eclipse.hawkbit.repository.jpa.model.JpaTarget;
import org.eclipse.hawkbit.repository.model.Action.Status;
import org.eclipse.hawkbit.repository.model.DistributionSet;
import org.eclipse.hawkbit.repository.model.DistributionSetAssignmentResult;
import org.eclipse.hawkbit.repository.model.Tag;
import org.eclipse.hawkbit.repository.model.Target;
import org.eclipse.hawkbit.repository.model.TargetTag;
import org.eclipse.hawkbit.repository.test.matcher.Expect;
import org.eclipse.hawkbit.repository.test.matcher.ExpectEvents;
import org.eclipse.hawkbit.repository.test.util.WithSpringAuthorityRule;
import org.eclipse.hawkbit.repository.test.util.WithUser;
import org.junit.Test;
import org.springframework.data.domain.Page;
import org.springframework.data.domain.PageRequest;

import com.google.common.collect.Iterables;
import com.google.common.collect.Lists;

import ru.yandex.qatools.allure.annotations.Description;
import ru.yandex.qatools.allure.annotations.Features;
import ru.yandex.qatools.allure.annotations.Stories;

@Features("Component Tests - Repository")
@Stories("Target Management")
public class TargetManagementTest extends AbstractJpaIntegrationTest {

    private static final String NOT_EXIST_ID = "1234";

    @Test
    @Description("Verifies that management queries react as specfied on calls for non existing entities.")
    @ExpectEvents({ @Expect(type = TargetCreatedEvent.class, count = 1),
            @Expect(type = TargetTagCreatedEvent.class, count = 1) })
    public void nonExistingEntityQueries() {
        final TargetTag tag = tagManagement.createTargetTag(entityFactory.tag().create().name("A"));
        final Target target = testdataFactory.createTarget();

        assertThatThrownBy(
                () -> targetManagement.assignTag(Lists.newArrayList(target.getControllerId()), NOT_EXIST_IDL))
                        .isInstanceOf(EntityNotFoundException.class).hasMessageContaining(NOT_EXIST_ID)
                        .hasMessageContaining("TargetTag");
        assertThatThrownBy(() -> targetManagement.assignTag(Lists.newArrayList(NOT_EXIST_ID), tag.getId()))
                .isInstanceOf(EntityNotFoundException.class).hasMessageContaining(NOT_EXIST_ID)
                .hasMessageContaining("Target");

        assertThatThrownBy(() -> targetManagement.countTargetByAssignedDistributionSet(NOT_EXIST_IDL))
                .isInstanceOf(EntityNotFoundException.class).hasMessageContaining(NOT_EXIST_ID)
                .hasMessageContaining("DistributionSet");
        assertThatThrownBy(() -> targetManagement.countTargetByInstalledDistributionSet(NOT_EXIST_IDL))
                .isInstanceOf(EntityNotFoundException.class).hasMessageContaining(NOT_EXIST_ID)
                .hasMessageContaining("DistributionSet");

        assertThatThrownBy(() -> targetManagement.countTargetByTargetFilterQuery(NOT_EXIST_IDL))
                .isInstanceOf(EntityNotFoundException.class).hasMessageContaining(NOT_EXIST_ID)
                .hasMessageContaining("TargetFilterQuery");
        assertThatThrownBy(() -> targetManagement.countTargetsByTargetFilterQueryAndNonDS(NOT_EXIST_IDL, "name==*"))
                .isInstanceOf(EntityNotFoundException.class).hasMessageContaining(NOT_EXIST_ID)
                .hasMessageContaining("DistributionSet");

        assertThatThrownBy(() -> targetManagement.deleteTarget(NOT_EXIST_ID))
                .isInstanceOf(EntityNotFoundException.class).hasMessageContaining(NOT_EXIST_ID)
                .hasMessageContaining("Target");
        assertThatThrownBy(() -> targetManagement.deleteTargets(Lists.newArrayList(NOT_EXIST_IDL)))
                .isInstanceOf(EntityNotFoundException.class).hasMessageContaining(NOT_EXIST_ID)
                .hasMessageContaining("Target");

        assertThatThrownBy(
                () -> targetManagement.findAllTargetsByTargetFilterQueryAndNonDS(pageReq, NOT_EXIST_IDL, "name==*"))
                        .isInstanceOf(EntityNotFoundException.class).hasMessageContaining(NOT_EXIST_ID)
                        .hasMessageContaining("DistributionSet");
        assertThatThrownBy(() -> targetManagement.findAllTargetsInRolloutGroupWithoutAction(pageReq, NOT_EXIST_IDL))
                .isInstanceOf(EntityNotFoundException.class).hasMessageContaining(NOT_EXIST_ID)
                .hasMessageContaining("RolloutGroup");
        assertThatThrownBy(() -> targetManagement.findTargetByAssignedDistributionSet(NOT_EXIST_IDL, pageReq))
                .isInstanceOf(EntityNotFoundException.class).hasMessageContaining(NOT_EXIST_ID)
                .hasMessageContaining("DistributionSet");
        assertThatThrownBy(
                () -> targetManagement.findTargetByAssignedDistributionSet(NOT_EXIST_IDL, "name==*", pageReq))
                        .isInstanceOf(EntityNotFoundException.class).hasMessageContaining(NOT_EXIST_ID)
                        .hasMessageContaining("DistributionSet");
        assertThat(targetManagement.findTargetByControllerID(NOT_EXIST_ID)).isNotPresent();
        assertThat(targetManagement.findTargetByControllerIDWithDetails(NOT_EXIST_ID)).isNotPresent();
        assertThat(targetManagement.findTargetById(NOT_EXIST_IDL)).isNotPresent();
        assertThatThrownBy(() -> targetManagement.findTargetByInstalledDistributionSet(NOT_EXIST_IDL, pageReq))
                .isInstanceOf(EntityNotFoundException.class).hasMessageContaining(NOT_EXIST_ID)
                .hasMessageContaining("DistributionSet");
        assertThatThrownBy(
                () -> targetManagement.findTargetByInstalledDistributionSet(NOT_EXIST_IDL, "name==*", pageReq))
                        .isInstanceOf(EntityNotFoundException.class).hasMessageContaining(NOT_EXIST_ID)
                        .hasMessageContaining("DistributionSet");

        assertThatThrownBy(
                () -> targetManagement.toggleTagAssignment(Lists.newArrayList(target.getControllerId()), NOT_EXIST_ID))
                        .isInstanceOf(EntityNotFoundException.class).hasMessageContaining(NOT_EXIST_ID)
                        .hasMessageContaining("TargetTag");
        assertThatThrownBy(() -> targetManagement.toggleTagAssignment(Lists.newArrayList(NOT_EXIST_ID), tag.getName()))
                .isInstanceOf(EntityNotFoundException.class).hasMessageContaining(NOT_EXIST_ID)
                .hasMessageContaining("Target");

        assertThatThrownBy(() -> targetManagement.unAssignAllTargetsByTag(NOT_EXIST_IDL))
                .isInstanceOf(EntityNotFoundException.class).hasMessageContaining(NOT_EXIST_ID)
                .hasMessageContaining("TargetTag");
        assertThatThrownBy(() -> targetManagement.unAssignTag(NOT_EXIST_ID, tag.getId()))
                .isInstanceOf(EntityNotFoundException.class).hasMessageContaining(NOT_EXIST_ID)
                .hasMessageContaining("Target");
        assertThatThrownBy(() -> targetManagement.unAssignTag(target.getControllerId(), NOT_EXIST_IDL))
                .isInstanceOf(EntityNotFoundException.class).hasMessageContaining(NOT_EXIST_ID)
                .hasMessageContaining("TargetTag");
        assertThatThrownBy(() -> targetManagement.updateTarget(entityFactory.target().update(NOT_EXIST_ID)))
                .isInstanceOf(EntityNotFoundException.class).hasMessageContaining(NOT_EXIST_ID)
                .hasMessageContaining("Target");

    }

    @Test
    @Description("Ensures that an anonymous target update is not monitored by auditing.")
    @WithUser(principal = "knownPrincipal", authorities = { SpPermission.READ_TARGET, SpPermission.UPDATE_TARGET,
            SpPermission.CREATE_TARGET }, allSpPermissions = false)
    @ExpectEvents({ @Expect(type = TargetCreatedEvent.class, count = 1),
            @Expect(type = TargetUpdatedEvent.class, count = 2) })
    public void controllerAccessDoesNotChangeAuditData() throws Exception {
        // create target first with "knownPrincipal" user and audit data
        final String knownTargetControllerId = "target1";
        final String knownCreatedBy = "knownPrincipal";
        testdataFactory.createTarget(knownTargetControllerId);
        targetManagement.updateTarget(entityFactory.target().update(knownTargetControllerId).description("updated1"));
        final Target findTargetByControllerID = targetManagement.findTargetByControllerID(knownTargetControllerId)
                .get();
        assertThat(findTargetByControllerID.getCreatedBy()).isEqualTo(knownCreatedBy);
        assertThat(findTargetByControllerID.getCreatedAt()).isNotNull();
        assertThat(findTargetByControllerID.getLastModifiedBy()).isEqualTo(knownCreatedBy);
        assertThat(findTargetByControllerID.getLastModifiedAt()).isNotNull();

        // make an update, audit information should not be changed, run as
        // controller principal!
        securityRule.runAs(WithSpringAuthorityRule.withController("controller", CONTROLLER_ROLE_ANONYMOUS), () -> {
            targetManagement.updateTarget(entityFactory.target().update("target1").description("updated2"));
            return null;
        });

        // verify that audit information has not changed
        final Target targetVerify = targetManagement.findTargetByControllerID(knownTargetControllerId).get();
        assertThat(targetVerify.getCreatedBy()).isEqualTo(findTargetByControllerID.getCreatedBy());
        assertThat(targetVerify.getCreatedAt()).isEqualTo(findTargetByControllerID.getCreatedAt());
        assertThat(targetVerify.getLastModifiedBy()).isEqualTo(findTargetByControllerID.getLastModifiedBy());
        assertThat(targetVerify.getLastModifiedAt()).isEqualTo(findTargetByControllerID.getLastModifiedAt());
    }

    @Test
    @Description("Ensures that retrieving the target security is only permitted with the necessary permissions.")
    @ExpectEvents({ @Expect(type = TargetCreatedEvent.class, count = 1) })
    public void getTargetSecurityTokenOnlyWithCorrectPermission() throws Exception {
        final Target createdTarget = targetManagement.createTarget(
                entityFactory.target().create().controllerId("targetWithSecurityToken").securityToken("token"));

        // retrieve security token only with READ_TARGET_SEC_TOKEN permission
        final String securityTokenWithReadPermission = securityRule.runAs(WithSpringAuthorityRule
                .withUser("OnlyTargetReadPermission", false, SpPermission.READ_TARGET_SEC_TOKEN.toString()), () -> {
                    return createdTarget.getSecurityToken();
                });

        // retrieve security token as system code execution
        final String securityTokenAsSystemCode = systemSecurityContext.runAsSystem(() -> {
            return createdTarget.getSecurityToken();
        });

        // retrieve security token without any permissions
        final String securityTokenWithoutPermission = securityRule
                .runAs(WithSpringAuthorityRule.withUser("NoPermission", false), () -> {
                    return createdTarget.getSecurityToken();
                });

        assertThat(createdTarget.getSecurityToken()).isEqualTo("token");
        assertThat(securityTokenWithReadPermission).isNotNull();
        assertThat(securityTokenAsSystemCode).isNotNull();

        assertThat(securityTokenWithoutPermission).isNull();
    }

    @Test
    @Description("Ensures that targets cannot be created e.g. in plug'n play scenarios when tenant does not exists.")
    @WithUser(tenantId = "tenantWhichDoesNotExists", allSpPermissions = true, autoCreateTenant = false)
    @ExpectEvents({ @Expect(type = TargetCreatedEvent.class, count = 0) })
    public void createTargetForTenantWhichDoesNotExistThrowsTenantNotExistException() {
        try {
            targetManagement.createTarget(entityFactory.target().create().controllerId("targetId123"));
            fail("should not be possible as the tenant does not exist");
        } catch (final TenantNotExistException e) {
            // ok
        }
    }

    @Test
    @Description("Verify that a target with empty controller id cannot be created")
    @ExpectEvents({ @Expect(type = TargetCreatedEvent.class, count = 0) })
    public void createTargetWithNoControllerId() {
        try {
            targetManagement.createTarget(entityFactory.target().create().controllerId(""));
            fail("target with empty controller id should not be created");
        } catch (final ConstraintViolationException e) {
            // ok
        }

        try {
            targetManagement.createTarget(entityFactory.target().create().controllerId(null));
            fail("target with empty controller id should not be created");
        } catch (final ConstraintViolationException e) {
            // ok
        }
    }

    @Test
    @Description("Verify that a target with whitespaces in controller id cannot be created")
    @ExpectEvents({ @Expect(type = TargetCreatedEvent.class, count = 0) })
    public void createTargetWithWhitespaces() {
        try {
            targetManagement.createTarget(entityFactory.target().create().controllerId(" "));
            fail("target with whitespaces in controller id should not be created");
        } catch (final ConstraintViolationException e) {
            // ok
        }

        try {
            targetManagement.createTarget(entityFactory.target().create().controllerId(" a"));
            fail("target with whitespaces in controller id should not be created");
        } catch (final ConstraintViolationException e) {
            // ok
        }

        try {
            targetManagement.createTarget(entityFactory.target().create().controllerId("a "));
            fail("target with whitespaces in controller id should not be created");
        } catch (final ConstraintViolationException e) {
            // ok
        }

        try {
            targetManagement.createTarget(entityFactory.target().create().controllerId("a b"));
            fail("target with whitespaces in controller id should not be created");
        } catch (final ConstraintViolationException e) {
            // ok
        }

        try {
            targetManagement.createTarget(entityFactory.target().create().controllerId("     "));
            fail("target with whitespaces in controller id should not be created");
        } catch (final ConstraintViolationException e) {
            // ok
        }

        try {
            targetManagement.createTarget(entityFactory.target().create().controllerId("aaa   bbb"));
            fail("target with whitespaces in controller id should not be created");
        } catch (final ConstraintViolationException e) {
            // ok
        }

    }

    @Test
    @Description("Ensures that targets can assigned and unassigned to a target tag. Not exists target will be ignored for the assignment.")
    @ExpectEvents({ @Expect(type = TargetCreatedEvent.class, count = 4),
            @Expect(type = TargetTagCreatedEvent.class, count = 1),
            @Expect(type = TargetUpdatedEvent.class, count = 8) })
    public void assignAndUnassignTargetsToTag() {
        final List<String> assignTarget = new ArrayList<>();
        assignTarget.add(targetManagement.createTarget(entityFactory.target().create().controllerId("targetId123"))
                .getControllerId());
        assignTarget.add(targetManagement.createTarget(entityFactory.target().create().controllerId("targetId1234"))
                .getControllerId());
        assignTarget.add(targetManagement.createTarget(entityFactory.target().create().controllerId("targetId1235"))
                .getControllerId());
        assignTarget.add(targetManagement.createTarget(entityFactory.target().create().controllerId("targetId1236"))
                .getControllerId());

        final TargetTag targetTag = tagManagement.createTargetTag(entityFactory.tag().create().name("Tag1"));

        final List<Target> assignedTargets = targetManagement.assignTag(assignTarget, targetTag.getId());
        assertThat(assignedTargets.size()).as("Assigned targets are wrong").isEqualTo(4);
        assignedTargets.forEach(target -> assertThat(
                tagManagement.findAllTargetTags(pageReq, target.getControllerId()).getNumberOfElements()).isEqualTo(1));

        TargetTag findTargetTag = tagManagement.findTargetTag("Tag1").get();
        assertThat(assignedTargets.size()).as("Assigned targets are wrong")
                .isEqualTo(findTargetTag.getAssignedToTargets().size());

        final Target unAssignTarget = targetManagement.unAssignTag("targetId123", findTargetTag.getId());
        assertThat(unAssignTarget.getControllerId()).as("Controller id is wrong").isEqualTo("targetId123");
        assertThat(tagManagement.findAllTargetTags(pageReq, unAssignTarget.getControllerId())).as("Tag size is wrong")
                .isEmpty();
        findTargetTag = tagManagement.findTargetTag("Tag1").get();
        assertThat(findTargetTag.getAssignedToTargets()).as("Assigned targets are wrong").hasSize(3);

        final List<Target> unAssignTargets = targetManagement.unAssignAllTargetsByTag(findTargetTag.getId());
        findTargetTag = tagManagement.findTargetTag("Tag1").get();
        assertThat(findTargetTag.getAssignedToTargets()).as("Unassigned targets are wrong").isEmpty();
        assertThat(unAssignTargets).as("Unassigned targets are wrong").hasSize(3);
        unAssignTargets.forEach(target -> assertThat(
                tagManagement.findAllTargetTags(pageReq, unAssignTarget.getControllerId()).getNumberOfElements())
                        .isEqualTo(0));
    }

    @Test
    @Description("Ensures that targets can deleted e.g. test all cascades")
    @ExpectEvents({ @Expect(type = TargetCreatedEvent.class, count = 12),
            @Expect(type = TargetDeletedEvent.class, count = 12), @Expect(type = TargetUpdatedEvent.class, count = 6) })
    public void deleteAndCreateTargets() {
        Target target = targetManagement.createTarget(entityFactory.target().create().controllerId("targetId123"));
        assertThat(targetManagement.countTargetsAll()).as("target count is wrong").isEqualTo(1);
        targetManagement.deleteTargets(Lists.newArrayList(target.getId()));
        assertThat(targetManagement.countTargetsAll()).as("target count is wrong").isEqualTo(0);

        target = createTargetWithAttributes("4711");
        assertThat(targetManagement.countTargetsAll()).as("target count is wrong").isEqualTo(1);
        targetManagement.deleteTargets(Lists.newArrayList(target.getId()));
        assertThat(targetManagement.countTargetsAll()).as("target count is wrong").isEqualTo(0);

        final List<Long> targets = new ArrayList<>();
        for (int i = 0; i < 5; i++) {
            target = targetManagement.createTarget(entityFactory.target().create().controllerId("" + i));
            targets.add(target.getId());
            targets.add(createTargetWithAttributes("" + (i * i + 1000)).getId());
        }
        assertThat(targetManagement.countTargetsAll()).as("target count is wrong").isEqualTo(10);
        targetManagement.deleteTargets(targets);
        assertThat(targetManagement.countTargetsAll()).as("target count is wrong").isEqualTo(0);
    }

    private Target createTargetWithAttributes(final String controllerId) {
        final Map<String, String> testData = new HashMap<>();
        testData.put("test1", "testdata1");

        targetManagement.createTarget(entityFactory.target().create().controllerId(controllerId));
        final Target target = controllerManagement.updateControllerAttributes(controllerId, testData);

        assertThat(targetManagement.getControllerAttributes(controllerId)).as("Controller Attributes are wrong")
                .isEqualTo(testData);
        return target;
    }

    @Test
    @Description("Finds a target by given ID and checks if all data is in the reponse (including the data defined as lazy).")
    @ExpectEvents({ @Expect(type = DistributionSetCreatedEvent.class, count = 2),
            @Expect(type = TargetCreatedEvent.class, count = 1), @Expect(type = TargetUpdatedEvent.class, count = 5),
            @Expect(type = ActionCreatedEvent.class, count = 2), @Expect(type = ActionUpdatedEvent.class, count = 1),
            @Expect(type = TargetAssignDistributionSetEvent.class, count = 2),
            @Expect(type = SoftwareModuleCreatedEvent.class, count = 6) })
    public void findTargetByControllerIDWithDetails() {
        final DistributionSet set = testdataFactory.createDistributionSet("test");
        final DistributionSet set2 = testdataFactory.createDistributionSet("test2");

        assertThat(targetManagement.countTargetByAssignedDistributionSet(set.getId())).as("Target count is wrong")
                .isEqualTo(0);
        assertThat(targetManagement.countTargetByInstalledDistributionSet(set.getId())).as("Target count is wrong")
                .isEqualTo(0);
        assertThat(targetManagement.countTargetByAssignedDistributionSet(set2.getId())).as("Target count is wrong")
                .isEqualTo(0);
        assertThat(targetManagement.countTargetByInstalledDistributionSet(set2.getId())).as("Target count is wrong")
                .isEqualTo(0);

        Target target = createTargetWithAttributes("4711");

        final long current = System.currentTimeMillis();
        controllerManagement.updateLastTargetQuery("4711", null);

        final DistributionSetAssignmentResult result = assignDistributionSet(set.getId(), "4711");

        controllerManagement.addUpdateActionStatus(
                entityFactory.actionStatus().create(result.getActions().get(0)).status(Status.FINISHED));
        assignDistributionSet(set2.getId(), "4711");

        target = targetManagement.findTargetByControllerID("4711").get();
        // read data

        assertThat(targetManagement.countTargetByAssignedDistributionSet(set.getId())).as("Target count is wrong")
                .isEqualTo(0);
        assertThat(targetManagement.countTargetByInstalledDistributionSet(set.getId())).as("Target count is wrong")
                .isEqualTo(1);
        assertThat(targetManagement.countTargetByAssignedDistributionSet(set2.getId())).as("Target count is wrong")
                .isEqualTo(1);
        assertThat(targetManagement.countTargetByInstalledDistributionSet(set2.getId())).as("Target count is wrong")
                .isEqualTo(0);
        assertThat(target.getLastTargetQuery()).as("Target query is not work").isGreaterThanOrEqualTo(current);
        assertThat(deploymentManagement.getAssignedDistributionSet("4711").get()).as("Assigned ds size is wrong")
                .isEqualTo(set2);
        assertThat(deploymentManagement.getInstalledDistributionSet("4711").get()).as("Installed ds is wrong")
                .isEqualTo(set);
    }

    @Test
    @Description("Checks if the EntityAlreadyExistsException is thrown if the targets with the same controller ID are created twice.")
    @ExpectEvents({ @Expect(type = TargetCreatedEvent.class, count = 5) })
    public void createMultipleTargetsDuplicate() {
        testdataFactory.createTargets(5, "mySimpleTargs", "my simple targets");
        try {
            testdataFactory.createTargets(5, "mySimpleTargs", "my simple targets");
            fail("Targets already exists");
        } catch (final EntityAlreadyExistsException e) {
        }

    }

    @Test
    @Description("Checks if the EntityAlreadyExistsException is thrown if a single target with the same controller ID are created twice.")
    @ExpectEvents({ @Expect(type = TargetCreatedEvent.class, count = 1) })
    public void createTargetDuplicate() {
        targetManagement.createTarget(entityFactory.target().create().controllerId("4711"));
        try {
            targetManagement.createTarget(entityFactory.target().create().controllerId("4711"));
            fail("Target already exists");
        } catch (final EntityAlreadyExistsException e) {
        }
    }

    /**
     * verifies, that all {@link TargetTag} of parameter. NOTE: it's accepted
     * that the target have additional tags assigned to them which are not
     * contained within parameter tags.
     *
     * @param strict
     *            if true, the given targets MUST contain EXACTLY ALL given
     *            tags, AND NO OTHERS. If false, the given targets MUST contain
     *            ALL given tags, BUT MAY CONTAIN FURTHER ONE
     * @param targets
     *            targets to be verified
     * @param tags
     *            are contained within tags of all targets.
     * @param tags
     *            to be found in the tags of the targets
     */
    private void checkTargetHasTags(final boolean strict, final Iterable<Target> targets, final TargetTag... tags) {
        _target: for (final Target tl : targets) {
            final Target t = targetManagement.findTargetByControllerID(tl.getControllerId()).get();

            for (final Tag tt : tagManagement.findAllTargetTags(pageReq, tl.getControllerId())) {
                for (final Tag tag : tags) {
                    if (tag.getName().equals(tt.getName())) {
                        continue _target;
                    }
                }
                if (strict) {
                    fail("Target does not contain all tags");
                }
            }
            fail("Target does not contain any tags or the expected tag was not found");
        }
    }

    private void checkTargetHasNotTags(final Iterable<Target> targets, final TargetTag... tags) {
        for (final Target tl : targets) {
            final Target t = targetManagement.findTargetByControllerID(tl.getControllerId()).get();

            for (final Tag tag : tags) {
                for (final Tag tt : tagManagement.findAllTargetTags(pageReq, tl.getControllerId())) {
                    if (tag.getName().equals(tt.getName())) {
                        fail("Target should have no tags");
                    }
                }
            }
        }
    }

    @Test
    @WithUser(allSpPermissions = true)
    @Description("Creates and updates a target and verifies the changes in the repository.")
    @ExpectEvents({ @Expect(type = TargetCreatedEvent.class, count = 1),
            @Expect(type = TargetUpdatedEvent.class, count = 1) })
    public void singleTargetIsInsertedIntoRepo() throws Exception {

        final String myCtrlID = "myCtrlID";

        Target savedTarget = testdataFactory.createTarget(myCtrlID);
        assertNotNull("The target should not be null", savedTarget);
        final Long createdAt = savedTarget.getCreatedAt();
        Long modifiedAt = savedTarget.getLastModifiedAt();

        assertThat(createdAt).as("CreatedAt compared with modifiedAt").isEqualTo(modifiedAt);
        assertNotNull("The createdAt attribut of the target should no be null", savedTarget.getCreatedAt());
        assertNotNull("The lastModifiedAt attribut of the target should no be null", savedTarget.getLastModifiedAt());

        Thread.sleep(1);
        savedTarget = targetManagement.updateTarget(
                entityFactory.target().update(savedTarget.getControllerId()).description("changed description"));
        assertNotNull("The lastModifiedAt attribute of the target should not be null", savedTarget.getLastModifiedAt());
        assertThat(createdAt).as("CreatedAt compared with saved modifiedAt")
                .isNotEqualTo(savedTarget.getLastModifiedAt());
        assertThat(modifiedAt).as("ModifiedAt compared with saved modifiedAt")
                .isNotEqualTo(savedTarget.getLastModifiedAt());
        modifiedAt = savedTarget.getLastModifiedAt();

        final Target foundTarget = targetManagement.findTargetByControllerID(savedTarget.getControllerId()).get();
        assertNotNull("The target should not be null", foundTarget);
        assertThat(myCtrlID).as("ControllerId compared with saved controllerId")
                .isEqualTo(foundTarget.getControllerId());
        assertThat(savedTarget).as("Target compared with saved target").isEqualTo(foundTarget);
        assertThat(createdAt).as("CreatedAt compared with saved createdAt").isEqualTo(foundTarget.getCreatedAt());
        assertThat(modifiedAt).as("LastModifiedAt compared with saved lastModifiedAt")
                .isEqualTo(foundTarget.getLastModifiedAt());
    }

    @Test
    @WithUser(allSpPermissions = true)
    @Description("Create multiple tragets as bulk operation and delete them in bulk.")
    @ExpectEvents({ @Expect(type = TargetCreatedEvent.class, count = 101),
            @Expect(type = TargetUpdatedEvent.class, count = 100),
            @Expect(type = TargetDeletedEvent.class, count = 51) })
    public void bulkTargetCreationAndDelete() throws Exception {
        final String myCtrlID = "myCtrlID";
        List<Target> firstList = testdataFactory.createTargets(100, myCtrlID, "first description");

        final Target extra = testdataFactory.createTarget("myCtrlID-00081XX");

        final Iterable<JpaTarget> allFound = targetRepository.findAll();

        assertThat(Long.valueOf(firstList.size())).as("List size of targets")
                .isEqualTo(firstList.spliterator().getExactSizeIfKnown());
        assertThat(Long.valueOf(firstList.size() + 1)).as("LastModifiedAt compared with saved lastModifiedAt")
                .isEqualTo(allFound.spliterator().getExactSizeIfKnown());

        // change the objects and save to again to trigger a change on
        // lastModifiedAt
        firstList = firstList.stream()
                .map(t -> targetManagement.updateTarget(
                        entityFactory.target().update(t.getControllerId()).name(t.getName().concat("\tchanged"))))
                .collect(Collectors.toList());

        // verify that all entries are found
        _founds: for (final Target foundTarget : allFound) {
            for (final Target changedTarget : firstList) {
                if (changedTarget.getControllerId().equals(foundTarget.getControllerId())) {
                    assertThat(changedTarget.getDescription())
                            .as("Description of changed target compared with description saved target")
                            .isEqualTo(foundTarget.getDescription());
                    assertThat(changedTarget.getName()).as("Name of changed target starts with name of saved target")
                            .startsWith(foundTarget.getName());
                    assertThat(changedTarget.getName()).as("Name of changed target ends with 'changed'")
                            .endsWith("changed");
                    assertThat(changedTarget.getCreatedAt()).as("CreatedAt compared with saved createdAt")
                            .isEqualTo(foundTarget.getCreatedAt());
                    assertThat(changedTarget.getLastModifiedAt()).as("LastModifiedAt compared with saved createdAt")
                            .isNotEqualTo(changedTarget.getCreatedAt());
                    continue _founds;
                }
            }

            if (!foundTarget.getControllerId().equals(extra.getControllerId())) {
                fail("The controllerId of the found target is not equal to the controllerId of the saved target");
            }
        }

        targetManagement.deleteTarget(extra.getControllerId());

        final int numberToDelete = 50;
        final Iterable<Target> targetsToDelete = Iterables.limit(firstList, numberToDelete);
        final Target[] deletedTargets = Iterables.toArray(targetsToDelete, Target.class);
        final List<Long> targetsIdsToDelete = Lists.newArrayList(targetsToDelete.iterator()).stream().map(Target::getId)
                .collect(Collectors.toList());

        targetManagement.deleteTargets(targetsIdsToDelete);

        final List<Target> targetsLeft = targetManagement.findTargetsAll(new PageRequest(0, 200)).getContent();
        assertThat(firstList.spliterator().getExactSizeIfKnown() - numberToDelete).as("Size of splited list")
                .isEqualTo(targetsLeft.spliterator().getExactSizeIfKnown());

        assertThat(targetsLeft).as("Not all undeleted found").doesNotContain(deletedTargets);
    }

    @Test
    @Description("Tests the assigment of tags to the a single target.")
    @ExpectEvents({ @Expect(type = TargetCreatedEvent.class, count = 2),
            @Expect(type = TargetTagCreatedEvent.class, count = 7),
            @Expect(type = TargetUpdatedEvent.class, count = 7) })
    public void targetTagAssignment() {
        final Target t1 = testdataFactory.createTarget("id-1");
        final int noT2Tags = 4;
        final int noT1Tags = 3;
        final List<TargetTag> t1Tags = testdataFactory.createTargetTags(noT1Tags, "tag1");

        t1Tags.forEach(tag -> targetManagement.assignTag(Lists.newArrayList(t1.getControllerId()), tag.getId()));

        final Target t2 = testdataFactory.createTarget("id-2");
        final List<TargetTag> t2Tags = testdataFactory.createTargetTags(noT2Tags, "tag2");
        t2Tags.forEach(tag -> targetManagement.assignTag(Lists.newArrayList(t2.getControllerId()), tag.getId()));

        final Target t11 = targetManagement.findTargetByControllerID(t1.getControllerId()).get();
        assertThat(tagManagement.findAllTargetTags(pageReq, t11.getControllerId()).getContent()).as("Tag size is wrong")
                .hasSize(noT1Tags).containsAll(t1Tags);
        assertThat(tagManagement.findAllTargetTags(pageReq, t11.getControllerId()).getContent()).as("Tag size is wrong")
                .hasSize(noT1Tags).doesNotContain(Iterables.toArray(t2Tags, TargetTag.class));

        final Target t21 = targetManagement.findTargetByControllerID(t2.getControllerId()).get();
        assertThat(tagManagement.findAllTargetTags(pageReq, t21.getControllerId()).getContent()).as("Tag size is wrong")
                .hasSize(noT2Tags).containsAll(t2Tags);
        assertThat(tagManagement.findAllTargetTags(pageReq, t21.getControllerId()).getContent()).as("Tag size is wrong")
                .hasSize(noT2Tags).doesNotContain(Iterables.toArray(t1Tags, TargetTag.class));
    }

    @Test
    @Description("Tests the assigment of tags to multiple targets.")
    @ExpectEvents({ @Expect(type = TargetCreatedEvent.class, count = 50),
            @Expect(type = TargetTagCreatedEvent.class, count = 4),
            @Expect(type = TargetUpdatedEvent.class, count = 80) })
    public void targetTagBulkAssignments() {
        final List<Target> tagATargets = testdataFactory.createTargets(10, "tagATargets", "first description");
        final List<Target> tagBTargets = testdataFactory.createTargets(10, "tagBTargets", "first description");
        final List<Target> tagCTargets = testdataFactory.createTargets(10, "tagCTargets", "first description");

        final List<Target> tagABTargets = testdataFactory.createTargets(10, "tagABTargets", "first description");

        final List<Target> tagABCTargets = testdataFactory.createTargets(10, "tagABCTargets", "first description");

        final TargetTag tagA = tagManagement.createTargetTag(entityFactory.tag().create().name("A"));
        final TargetTag tagB = tagManagement.createTargetTag(entityFactory.tag().create().name("B"));
        final TargetTag tagC = tagManagement.createTargetTag(entityFactory.tag().create().name("C"));
        tagManagement.createTargetTag(entityFactory.tag().create().name("X"));

        // doing different assignments
        toggleTagAssignment(tagATargets, tagA);
        toggleTagAssignment(tagBTargets, tagB);
        toggleTagAssignment(tagCTargets, tagC);

        toggleTagAssignment(tagABTargets, tagA);
        toggleTagAssignment(tagABTargets, tagB);

        toggleTagAssignment(tagABCTargets, tagA);
        toggleTagAssignment(tagABCTargets, tagB);
        toggleTagAssignment(tagABCTargets, tagC);

        assertThat(targetManagement.countTargetByFilters(null, null, null, null, Boolean.FALSE, "X"))
                .as("Target count is wrong").isEqualTo(0);

        // search for targets with tag tagA
        final List<Target> targetWithTagA = new ArrayList<>();
        final List<Target> targetWithTagB = new ArrayList<>();
        final List<Target> targetWithTagC = new ArrayList<>();

        // storing target lists to enable easy evaluation
        Iterables.addAll(targetWithTagA, tagATargets);
        Iterables.addAll(targetWithTagA, tagABTargets);
        Iterables.addAll(targetWithTagA, tagABCTargets);

        Iterables.addAll(targetWithTagB, tagBTargets);
        Iterables.addAll(targetWithTagB, tagABTargets);
        Iterables.addAll(targetWithTagB, tagABCTargets);

        Iterables.addAll(targetWithTagC, tagCTargets);
        Iterables.addAll(targetWithTagC, tagABCTargets);

        // check the target lists as returned by assignTag
        checkTargetHasTags(false, targetWithTagA, tagA);
        checkTargetHasTags(false, targetWithTagB, tagB);
        checkTargetHasTags(false, targetWithTagC, tagC);

        checkTargetHasNotTags(tagATargets, tagB, tagC);
        checkTargetHasNotTags(tagBTargets, tagA, tagC);
        checkTargetHasNotTags(tagCTargets, tagA, tagB);

        // check again target lists refreshed from DB
        assertThat(targetManagement.countTargetByFilters(null, null, null, null, Boolean.FALSE, "A"))
                .as("Target count is wrong").isEqualTo(targetWithTagA.size());
        assertThat(targetManagement.countTargetByFilters(null, null, null, null, Boolean.FALSE, "B"))
                .as("Target count is wrong").isEqualTo(targetWithTagB.size());
        assertThat(targetManagement.countTargetByFilters(null, null, null, null, Boolean.FALSE, "C"))
                .as("Target count is wrong").isEqualTo(targetWithTagC.size());
    }

    @Test
    @Description("Tests the unassigment of tags to multiple targets.")
    @ExpectEvents({ @Expect(type = TargetTagCreatedEvent.class, count = 3),
            @Expect(type = TargetCreatedEvent.class, count = 109),
            @Expect(type = TargetUpdatedEvent.class, count = 227) })
    public void targetTagBulkUnassignments() {
        final TargetTag targTagA = tagManagement.createTargetTag(entityFactory.tag().create().name("Targ-A-Tag"));
        final TargetTag targTagB = tagManagement.createTargetTag(entityFactory.tag().create().name("Targ-B-Tag"));
        final TargetTag targTagC = tagManagement.createTargetTag(entityFactory.tag().create().name("Targ-C-Tag"));

        final List<Target> targAs = testdataFactory.createTargets(25, "target-id-A", "first description");
        final List<Target> targBs = testdataFactory.createTargets(20, "target-id-B", "first description");
        final List<Target> targCs = testdataFactory.createTargets(15, "target-id-C", "first description");

        final List<Target> targABs = testdataFactory.createTargets(12, "target-id-AB", "first description");
        final List<Target> targACs = testdataFactory.createTargets(13, "target-id-AC", "first description");
        final List<Target> targBCs = testdataFactory.createTargets(7, "target-id-BC", "first description");
        final List<Target> targABCs = testdataFactory.createTargets(17, "target-id-ABC", "first description");

        toggleTagAssignment(targAs, targTagA);
        toggleTagAssignment(targABs, targTagA);
        toggleTagAssignment(targACs, targTagA);
        toggleTagAssignment(targABCs, targTagA);

        toggleTagAssignment(targBs, targTagB);
        toggleTagAssignment(targABs, targTagB);
        toggleTagAssignment(targBCs, targTagB);
        toggleTagAssignment(targABCs, targTagB);

        toggleTagAssignment(targCs, targTagC);
        toggleTagAssignment(targACs, targTagC);
        toggleTagAssignment(targBCs, targTagC);
        toggleTagAssignment(targABCs, targTagC);

        checkTargetHasTags(true, targAs, targTagA);
        checkTargetHasTags(true, targBs, targTagB);
        checkTargetHasTags(true, targABs, targTagA, targTagB);
        checkTargetHasTags(true, targACs, targTagA, targTagC);
        checkTargetHasTags(true, targBCs, targTagB, targTagC);
        checkTargetHasTags(true, targABCs, targTagA, targTagB, targTagC);

        toggleTagAssignment(targCs, targTagC);
        toggleTagAssignment(targACs, targTagC);
        toggleTagAssignment(targBCs, targTagC);
        toggleTagAssignment(targABCs, targTagC);

        checkTargetHasTags(true, targAs, targTagA); // 0
        checkTargetHasTags(true, targBs, targTagB);
        checkTargetHasTags(true, targABs, targTagA, targTagB);
        checkTargetHasTags(true, targBCs, targTagB);
        checkTargetHasTags(true, targACs, targTagA);

        checkTargetHasNotTags(targCs, targTagC);
        checkTargetHasNotTags(targACs, targTagC);
        checkTargetHasNotTags(targBCs, targTagC);
        checkTargetHasNotTags(targABCs, targTagC);
    }

    @Test
<<<<<<< HEAD
    @Description("Retrieves targets by ID with lazy loading of the tags. Checks the successfull load.")
    @ExpectEvents({ @Expect(type = TargetTagCreatedEvent.class, count = 1),
            @Expect(type = TargetCreatedEvent.class, count = 25),
            @Expect(type = TargetUpdatedEvent.class, count = 25) })
    public void findTargetsByControllerIDsWithTags() {
        final TargetTag targTagA = tagManagement.createTargetTag(entityFactory.tag().create().name("Targ-A-Tag"));

        final List<Target> targAs = testdataFactory.createTargets(25, "target-id-A", "first description");

        toggleTagAssignment(targAs, targTagA);

        assertThat(targetManagement.findTargetsByControllerIDsWithTags(
                targAs.stream().map(Target::getControllerId).collect(Collectors.toList()))).as("Target count is wrong")
                        .hasSize(25);

        // no lazy loading exception and tag correctly assigned
        assertThat(targetManagement
                .findTargetsByControllerIDsWithTags(
                        targAs.stream().map(Target::getControllerId).collect(Collectors.toList()))
                .stream().map(target -> target.getTags().contains(targTagA)).collect(Collectors.toList()))
                        .as("Tags not correctly assigned").containsOnly(true);
    }

    @Test
=======
>>>>>>> 84857960
    @Description("Test that NO TAG functionality which gives all targets with no tag assigned.")
    @ExpectEvents({ @Expect(type = TargetTagCreatedEvent.class, count = 1),
            @Expect(type = TargetCreatedEvent.class, count = 50),
            @Expect(type = TargetUpdatedEvent.class, count = 25) })
    public void findTargetsWithNoTag() {

        final TargetTag targTagA = tagManagement.createTargetTag(entityFactory.tag().create().name("Targ-A-Tag"));
        final List<Target> targAs = testdataFactory.createTargets(25, "target-id-A", "first description");
        toggleTagAssignment(targAs, targTagA);

        testdataFactory.createTargets(25, "target-id-B", "first description");

        final String[] tagNames = null;
        final List<Target> targetsListWithNoTag = targetManagement
                .findTargetByFilters(pageReq, null, null, null, null, Boolean.TRUE, tagNames).getContent();

        assertThat(50L).as("Total targets").isEqualTo(targetManagement.countTargetsAll());
        assertThat(25).as("Targets with no tag").isEqualTo(targetsListWithNoTag.size());

    }

    @Test
    @Description("Tests the a target can be read with only the read target permission")
    @Expect(type = TargetCreatedEvent.class, count = 0)
    public void targetCanBeReadWithOnlyReadTargetPermission() throws Exception {
        final String knownTargetControllerId = "readTarget";
        controllerManagement.findOrRegisterTargetIfItDoesNotexist(knownTargetControllerId, new URI("http://127.0.0.1"));

        securityRule.runAs(WithSpringAuthorityRule.withUser("bumlux", "READ_TARGET"), () -> {
            final Target findTargetByControllerID = targetManagement.findTargetByControllerID(knownTargetControllerId)
                    .get();
            assertThat(findTargetByControllerID).isNotNull();
            assertThat(findTargetByControllerID.getPollStatus()).isNotNull();
            return null;
        });

    }

    @Test
    @Description("Test that RSQL filter finds targets with tags or specific ids.")
    public void findTargetsWithTagOrId() {
        final String rsqlFilter = "tag==Targ-A-Tag,id==target-id-B-00001,id==target-id-B-00008";
        final TargetTag targTagA = tagManagement.createTargetTag(entityFactory.tag().create().name("Targ-A-Tag"));
        final List<String> targAs = testdataFactory.createTargets(25, "target-id-A", "first description").stream()
                .map(Target::getControllerId).collect(Collectors.toList());
        targetManagement.toggleTagAssignment(targAs, targTagA.getName());

        testdataFactory.createTargets(25, "target-id-B", "first description");

        final Page<Target> foundTargets = targetManagement.findTargetsAll(rsqlFilter, pageReq);

        assertThat(targetManagement.countTargetsAll()).as("Total targets").isEqualTo(50L);
        assertThat(foundTargets.getTotalElements()).as("Targets in RSQL filter").isEqualTo(27L);
    }

    @Test
    @Description("Verify that the find all targets by ids method contains the entities that we are looking for")
    @ExpectEvents({ @Expect(type = TargetCreatedEvent.class, count = 12) })
    public void verifyFindTargetAllById() {
        final List<Long> searchIds = org.assertj.core.util.Lists.newArrayList(
                testdataFactory.createTarget("target-4").getId(), testdataFactory.createTarget("target-5").getId(),
                testdataFactory.createTarget("target-6").getId());
        for (int i = 0; i < 9; i++) {
            testdataFactory.createTarget("test" + i);
        }

        final List<Target> foundDs = targetManagement.findTargetAllById(searchIds);

        assertThat(foundDs).hasSize(3);

        final List<Long> collect = foundDs.stream().map(Target::getId).collect(Collectors.toList());
        assertThat(collect).containsAll(searchIds);
    }
}<|MERGE_RESOLUTION|>--- conflicted
+++ resolved
@@ -9,11 +9,7 @@
 package org.eclipse.hawkbit.repository.jpa;
 
 import static org.assertj.core.api.Assertions.assertThat;
-<<<<<<< HEAD
 import static org.assertj.core.api.Assertions.assertThatThrownBy;
-=======
-import static org.eclipse.hawkbit.im.authentication.SpPermission.SpringEvalExpressions.CONTROLLER_ROLE_ANONYMOUS;
->>>>>>> 84857960
 import static org.junit.Assert.assertNotNull;
 import static org.junit.Assert.fail;
 
@@ -119,7 +115,6 @@
                         .isInstanceOf(EntityNotFoundException.class).hasMessageContaining(NOT_EXIST_ID)
                         .hasMessageContaining("DistributionSet");
         assertThat(targetManagement.findTargetByControllerID(NOT_EXIST_ID)).isNotPresent();
-        assertThat(targetManagement.findTargetByControllerIDWithDetails(NOT_EXIST_ID)).isNotPresent();
         assertThat(targetManagement.findTargetById(NOT_EXIST_IDL)).isNotPresent();
         assertThatThrownBy(() -> targetManagement.findTargetByInstalledDistributionSet(NOT_EXIST_IDL, pageReq))
                 .isInstanceOf(EntityNotFoundException.class).hasMessageContaining(NOT_EXIST_ID)
@@ -150,40 +145,6 @@
                 .isInstanceOf(EntityNotFoundException.class).hasMessageContaining(NOT_EXIST_ID)
                 .hasMessageContaining("Target");
 
-    }
-
-    @Test
-    @Description("Ensures that an anonymous target update is not monitored by auditing.")
-    @WithUser(principal = "knownPrincipal", authorities = { SpPermission.READ_TARGET, SpPermission.UPDATE_TARGET,
-            SpPermission.CREATE_TARGET }, allSpPermissions = false)
-    @ExpectEvents({ @Expect(type = TargetCreatedEvent.class, count = 1),
-            @Expect(type = TargetUpdatedEvent.class, count = 2) })
-    public void controllerAccessDoesNotChangeAuditData() throws Exception {
-        // create target first with "knownPrincipal" user and audit data
-        final String knownTargetControllerId = "target1";
-        final String knownCreatedBy = "knownPrincipal";
-        testdataFactory.createTarget(knownTargetControllerId);
-        targetManagement.updateTarget(entityFactory.target().update(knownTargetControllerId).description("updated1"));
-        final Target findTargetByControllerID = targetManagement.findTargetByControllerID(knownTargetControllerId)
-                .get();
-        assertThat(findTargetByControllerID.getCreatedBy()).isEqualTo(knownCreatedBy);
-        assertThat(findTargetByControllerID.getCreatedAt()).isNotNull();
-        assertThat(findTargetByControllerID.getLastModifiedBy()).isEqualTo(knownCreatedBy);
-        assertThat(findTargetByControllerID.getLastModifiedAt()).isNotNull();
-
-        // make an update, audit information should not be changed, run as
-        // controller principal!
-        securityRule.runAs(WithSpringAuthorityRule.withController("controller", CONTROLLER_ROLE_ANONYMOUS), () -> {
-            targetManagement.updateTarget(entityFactory.target().update("target1").description("updated2"));
-            return null;
-        });
-
-        // verify that audit information has not changed
-        final Target targetVerify = targetManagement.findTargetByControllerID(knownTargetControllerId).get();
-        assertThat(targetVerify.getCreatedBy()).isEqualTo(findTargetByControllerID.getCreatedBy());
-        assertThat(targetVerify.getCreatedAt()).isEqualTo(findTargetByControllerID.getCreatedAt());
-        assertThat(targetVerify.getLastModifiedBy()).isEqualTo(findTargetByControllerID.getLastModifiedBy());
-        assertThat(targetVerify.getLastModifiedAt()).isEqualTo(findTargetByControllerID.getLastModifiedAt());
     }
 
     @Test
@@ -763,33 +724,6 @@
     }
 
     @Test
-<<<<<<< HEAD
-    @Description("Retrieves targets by ID with lazy loading of the tags. Checks the successfull load.")
-    @ExpectEvents({ @Expect(type = TargetTagCreatedEvent.class, count = 1),
-            @Expect(type = TargetCreatedEvent.class, count = 25),
-            @Expect(type = TargetUpdatedEvent.class, count = 25) })
-    public void findTargetsByControllerIDsWithTags() {
-        final TargetTag targTagA = tagManagement.createTargetTag(entityFactory.tag().create().name("Targ-A-Tag"));
-
-        final List<Target> targAs = testdataFactory.createTargets(25, "target-id-A", "first description");
-
-        toggleTagAssignment(targAs, targTagA);
-
-        assertThat(targetManagement.findTargetsByControllerIDsWithTags(
-                targAs.stream().map(Target::getControllerId).collect(Collectors.toList()))).as("Target count is wrong")
-                        .hasSize(25);
-
-        // no lazy loading exception and tag correctly assigned
-        assertThat(targetManagement
-                .findTargetsByControllerIDsWithTags(
-                        targAs.stream().map(Target::getControllerId).collect(Collectors.toList()))
-                .stream().map(target -> target.getTags().contains(targTagA)).collect(Collectors.toList()))
-                        .as("Tags not correctly assigned").containsOnly(true);
-    }
-
-    @Test
-=======
->>>>>>> 84857960
     @Description("Test that NO TAG functionality which gives all targets with no tag assigned.")
     @ExpectEvents({ @Expect(type = TargetTagCreatedEvent.class, count = 1),
             @Expect(type = TargetCreatedEvent.class, count = 50),
