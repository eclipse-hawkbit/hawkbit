--- conflicted
+++ resolved
@@ -432,38 +432,17 @@
 
         targetManagement.deleteTargets(extra.getId());
 
-<<<<<<< HEAD
-        final int nr2Del = 50;
-        int i = nr2Del;
-        final Long[] deletedTargetIDs = new Long[nr2Del];
-        final Target[] deletedTargets = new Target[nr2Del];
-
-        final Iterator<Target> it = firstList.iterator();
-        while (nr2Del > 0 && it.hasNext() && i > 0) {
-            final Target pt = it.next();
-            deletedTargetIDs[i - 1] = pt.getId();
-            deletedTargets[i - 1] = pt;
-            i--;
-        }
-=======
         final int numberToDelete = 50;
-        final Iterable<Target> targetsToDelete = limit(firstSaved, numberToDelete);
+        final Iterable<Target> targetsToDelete = limit(firstList, numberToDelete);
         final Target[] deletedTargets = toArray(targetsToDelete, Target.class);
         final List<Long> targetsIdsToDelete = newArrayList(targetsToDelete.iterator()).stream().map(Target::getId)
                 .collect(toList());
->>>>>>> b6834e9e
 
         targetManagement.deleteTargets(targetsIdsToDelete);
 
-<<<<<<< HEAD
-        final List<Target> found = targetManagement.findTargetsAll(new PageRequest(0, 200)).getContent();
-        assertThat(firstList.spliterator().getExactSizeIfKnown() - nr2Del).as("Size of splited list")
-                .isEqualTo(found.spliterator().getExactSizeIfKnown());
-=======
         final List<Target> targetsLeft = targetManagement.findTargetsAll(new PageRequest(0, 200)).getContent();
-        assertThat(firstSaved.spliterator().getExactSizeIfKnown() - numberToDelete).as("Size of splited list")
+        assertThat(firstList.spliterator().getExactSizeIfKnown() - numberToDelete).as("Size of splited list")
                 .isEqualTo(targetsLeft.spliterator().getExactSizeIfKnown());
->>>>>>> b6834e9e
 
         assertThat(targetsLeft).as("Not all undeleted found").doesNotContain(deletedTargets);
     }
@@ -580,7 +559,8 @@
     @Test
     @Description("Tests the assigment of tags to the a single target.")
     @ExpectEvents({ @Expect(type = TargetCreatedEvent.class, count = 2),
-            @Expect(type = TargetTagCreatedEvent.class, count = 7) })
+            @Expect(type = TargetTagCreatedEvent.class, count = 7),
+            @Expect(type = TargetUpdatedEvent.class, count = 7) })
     public void targetTagAssignment() {
         final Target t1 = testdataFactory.createTarget("id-1");
         final int noT2Tags = 4;
