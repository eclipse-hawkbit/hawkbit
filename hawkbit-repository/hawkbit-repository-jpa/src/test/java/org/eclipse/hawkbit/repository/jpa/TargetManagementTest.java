--- conflicted
+++ resolved
@@ -21,6 +21,7 @@
 import java.util.HashMap;
 import java.util.List;
 import java.util.Map;
+import java.util.stream.Collectors;
 
 import javax.validation.ConstraintViolationException;
 
@@ -705,14 +706,13 @@
 
         toggleTagAssignment(targAs, targTagA);
 
-        assertThat(targetManagement.findTargetsByControllerIDsWithTags(
-                targAs.stream().map(Target::getControllerId).collect(toList()))).as("Target count is wrong")
-                        .hasSize(25);
+        assertThat(targetManagement
+                .findTargetsByControllerIDsWithTags(targAs.stream().map(Target::getControllerId).collect(toList())))
+                        .as("Target count is wrong").hasSize(25);
 
         // no lazy loading exception and tag correctly assigned
         assertThat(targetManagement
-                .findTargetsByControllerIDsWithTags(
-                        targAs.stream().map(Target::getControllerId).collect(toList()))
+                .findTargetsByControllerIDsWithTags(targAs.stream().map(Target::getControllerId).collect(toList()))
                 .stream().map(target -> target.getTags().contains(targTagA)).collect(toList()))
                         .as("Tags not correctly assigned").containsOnly(true);
     }
@@ -757,7 +757,25 @@
     }
 
     @Test
-<<<<<<< HEAD
+    @Description("Test that RSQL filter finds targets with tags or specific ids.")
+    public void findTargetsWithTagOrId() {
+        final String rsqlFilter = "tag==Targ-A-Tag,id==target-id-B-00001,id==target-id-B-00008";
+        final TargetTag targTagA = tagManagement.createTargetTag(entityFactory.tag().create().name("Targ-A-Tag"));
+        final List<String> targAs = testdataFactory.createTargets(25, "target-id-A", "first description").stream()
+                .map(Target::getControllerId).collect(toList());
+        targetManagement.toggleTagAssignment(targAs, targTagA.getName());
+
+        testdataFactory.createTargets(25, "target-id-B", "first description");
+
+        final Page<Target> foundTargets = targetManagement.findTargetsAll(rsqlFilter, new PageRequest(0, 100));
+
+        assertThat(targetManagement.findTargetsAll(new PageRequest(0, 100)).getNumberOfElements()).as("Total targets")
+                .isEqualTo(50);
+        assertThat(foundTargets.getTotalElements()).as("Targets in RSQL filter").isEqualTo(27L);
+
+    }
+
+    @Test
     @Description("Verify that the find all targets by ids method contains the entities that we are looking for")
     @ExpectEvents({ @Expect(type = TargetCreatedEvent.class, count = 12) })
     public void verifyFindTargetAllById() {
@@ -775,23 +793,5 @@
 
         final List<Long> collect = foundDs.stream().map(Target::getId).collect(Collectors.toList());
         assertThat(collect).containsAll(searchIds);
-=======
-    @Description("Test that RSQL filter finds targets with tags or specific ids.")
-    public void findTargetsWithTagOrId() {
-        final String rsqlFilter = "tag==Targ-A-Tag,id==target-id-B-00001,id==target-id-B-00008";
-        final TargetTag targTagA = tagManagement.createTargetTag(entityFactory.tag().create().name("Targ-A-Tag"));
-        final List<String> targAs = testdataFactory.createTargets(25, "target-id-A", "first description").stream()
-                .map(Target::getControllerId).collect(toList());
-        targetManagement.toggleTagAssignment(targAs, targTagA.getName());
-
-        testdataFactory.createTargets(25, "target-id-B", "first description");
-
-        Page<Target> foundTargets = targetManagement.findTargetsAll(rsqlFilter, new PageRequest(0, 100));
-
-        assertThat(targetManagement.findTargetsAll(new PageRequest(0, 100)).getNumberOfElements()).as("Total targets")
-                .isEqualTo(50);
-        assertThat(foundTargets.getTotalElements()).as("Targets in RSQL filter").isEqualTo(27L);
-
->>>>>>> 833b0795
     }
 }