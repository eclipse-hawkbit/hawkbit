/**
 * Copyright (c) 2015 Bosch Software Innovations GmbH and others.
 *
 * All rights reserved. This program and the accompanying materials
 * are made available under the terms of the Eclipse Public License v1.0
 * which accompanies this distribution, and is available at
 * http://www.eclipse.org/legal/epl-v10.html
 */
package org.eclipse.hawkbit.repository.jpa;

import static org.assertj.core.api.Assertions.assertThat;
import static org.assertj.core.api.Assertions.assertThatExceptionOfType;

import java.util.ArrayList;
import java.util.Arrays;
import java.util.Collections;
import java.util.HashMap;
import java.util.List;
import java.util.Map;
import java.util.Optional;
import java.util.UUID;
import java.util.concurrent.Callable;
import java.util.concurrent.TimeUnit;
import java.util.stream.Collectors;

import javax.validation.ConstraintViolationException;
import javax.validation.ValidationException;

import org.assertj.core.api.Assertions;
import org.assertj.core.api.Condition;
import org.eclipse.hawkbit.repository.OffsetBasedPageRequest;
import org.eclipse.hawkbit.repository.builder.RolloutCreate;
import org.eclipse.hawkbit.repository.builder.RolloutGroupCreate;
import org.eclipse.hawkbit.repository.builder.RolloutUpdate;
import org.eclipse.hawkbit.repository.event.remote.RolloutDeletedEvent;
import org.eclipse.hawkbit.repository.event.remote.RolloutGroupDeletedEvent;
import org.eclipse.hawkbit.repository.event.remote.TargetAssignDistributionSetEvent;
import org.eclipse.hawkbit.repository.event.remote.entity.ActionCreatedEvent;
import org.eclipse.hawkbit.repository.event.remote.entity.ActionUpdatedEvent;
import org.eclipse.hawkbit.repository.event.remote.entity.DistributionSetCreatedEvent;
import org.eclipse.hawkbit.repository.event.remote.entity.RolloutCreatedEvent;
import org.eclipse.hawkbit.repository.event.remote.entity.RolloutGroupCreatedEvent;
import org.eclipse.hawkbit.repository.event.remote.entity.RolloutGroupUpdatedEvent;
import org.eclipse.hawkbit.repository.event.remote.entity.RolloutUpdatedEvent;
import org.eclipse.hawkbit.repository.event.remote.entity.SoftwareModuleCreatedEvent;
import org.eclipse.hawkbit.repository.event.remote.entity.TargetCreatedEvent;
import org.eclipse.hawkbit.repository.event.remote.entity.TargetUpdatedEvent;
import org.eclipse.hawkbit.repository.exception.AssignmentQuotaExceededException;
import org.eclipse.hawkbit.repository.exception.EntityAlreadyExistsException;
import org.eclipse.hawkbit.repository.exception.EntityReadOnlyException;
import org.eclipse.hawkbit.repository.exception.IncompleteDistributionSetException;
import org.eclipse.hawkbit.repository.exception.InvalidDistributionSetException;
import org.eclipse.hawkbit.repository.exception.MultiAssignmentIsNotEnabledException;
import org.eclipse.hawkbit.repository.exception.RolloutIllegalStateException;
import org.eclipse.hawkbit.repository.jpa.model.JpaAction;
import org.eclipse.hawkbit.repository.jpa.model.JpaRollout;
import org.eclipse.hawkbit.repository.jpa.utils.MultipleInvokeHelper;
import org.eclipse.hawkbit.repository.jpa.utils.SuccessCondition;
import org.eclipse.hawkbit.repository.model.Action;
import org.eclipse.hawkbit.repository.model.Action.ActionType;
import org.eclipse.hawkbit.repository.model.Action.Status;
import org.eclipse.hawkbit.repository.model.DistributionSet;
import org.eclipse.hawkbit.repository.model.DistributionSetAssignmentResult;
import org.eclipse.hawkbit.repository.model.Rollout;
import org.eclipse.hawkbit.repository.model.Rollout.RolloutStatus;
import org.eclipse.hawkbit.repository.model.RolloutGroup;
import org.eclipse.hawkbit.repository.model.RolloutGroup.RolloutGroupErrorAction;
import org.eclipse.hawkbit.repository.model.RolloutGroup.RolloutGroupErrorCondition;
import org.eclipse.hawkbit.repository.model.RolloutGroup.RolloutGroupStatus;
import org.eclipse.hawkbit.repository.model.RolloutGroup.RolloutGroupSuccessCondition;
import org.eclipse.hawkbit.repository.model.RolloutGroupConditionBuilder;
import org.eclipse.hawkbit.repository.model.RolloutGroupConditions;
import org.eclipse.hawkbit.repository.model.Target;
import org.eclipse.hawkbit.repository.model.TargetType;
import org.eclipse.hawkbit.repository.model.TargetUpdateStatus;
import org.eclipse.hawkbit.repository.model.TotalTargetCountStatus;
import org.eclipse.hawkbit.repository.test.matcher.Expect;
import org.eclipse.hawkbit.repository.test.matcher.ExpectEvents;
import org.eclipse.hawkbit.tenancy.configuration.TenantConfigurationProperties.TenantConfigurationKey;
import org.junit.jupiter.api.BeforeEach;
import org.junit.jupiter.api.Test;
import org.springframework.data.domain.Page;
import org.springframework.data.domain.Pageable;
import org.springframework.data.domain.Slice;
import org.springframework.data.domain.Sort;
import org.springframework.data.domain.Sort.Direction;

import io.qameta.allure.Description;
import io.qameta.allure.Feature;
import io.qameta.allure.Step;
import io.qameta.allure.Story;

/**
 * Junit tests for RolloutManagement.
 */
@Feature("Component Tests - Repository")
@Story("Rollout Management")
class RolloutManagementTest extends AbstractJpaIntegrationTest {

    @BeforeEach
    void reset() {
        this.approvalStrategy.setApprovalNeeded(false);
    }

    @Test
    @Description("Verifies that a running action with distribution-set (A) is not canceled by a rollout which tries to also assign a distribution-set (A)")
    void rolloutShouldNotCancelRunningActionWithTheSameDistributionSet() {
        // manually assign distribution set to target
        final String knownControllerId = "controller12345";
        final DistributionSet knownDistributionSet = testdataFactory.createDistributionSet();
        testdataFactory.createTarget(knownControllerId);
        final DistributionSetAssignmentResult assignmentResult = assignDistributionSet(knownDistributionSet.getId(),
                knownControllerId);
        final Long manuallyAssignedActionId = getFirstAssignedActionId(assignmentResult);

        // create rollout with the same distribution set already assigned
        // start rollout
        final Rollout rollout = testdataFactory.createRolloutByVariables("rolloutNotCancelRunningAction", "description",
                1, "name==*", knownDistributionSet, "50", "5");
        rolloutManagement.start(rollout.getId());
        rolloutManagement.handleRollouts();

        // verify that manually created action is still running and action
        // created from rollout is finished
        final List<Action> actionsByKnownTarget = deploymentManagement.findActionsByTarget(knownControllerId, PAGE)
                .getContent();
        // should be 2 actions, one manually and one from the rollout
        assertThat(actionsByKnownTarget).hasSize(2);
        // verify that manually assigned action is still running
        assertThat(deploymentManagement.findAction(manuallyAssignedActionId).get().getStatus())
                .isEqualTo(Status.RUNNING);
        // verify that rollout management created action is finished because is
        // duplicate assignment
        final Action rolloutCreatedAction = actionsByKnownTarget.stream()
                .filter(action -> !action.getId().equals(manuallyAssignedActionId)).findAny().get();
        assertThat(rolloutCreatedAction.getStatus()).isEqualTo(Status.FINISHED);
    }

    @Test
    @Description("Verifies that a running action is auto canceled by a rollout which assigns another distribution-set.")
    void rolloutAssignesNewDistributionSetAndAutoCloseActiveActions() {
        tenantConfigurationManagement
                .addOrUpdateConfiguration(TenantConfigurationKey.REPOSITORY_ACTIONS_AUTOCLOSE_ENABLED, true);

        try {
            // manually assign distribution set to target
            final String knownControllerId = "controller12345";
            final DistributionSet firstDistributionSet = testdataFactory.createDistributionSet();
            final DistributionSet secondDistributionSet = testdataFactory.createDistributionSet("second");
            testdataFactory.createTarget(knownControllerId);
            final DistributionSetAssignmentResult assignmentResult = assignDistributionSet(firstDistributionSet.getId(),
                    knownControllerId);
            final Long manuallyAssignedActionId = getFirstAssignedActionId(assignmentResult);

            // create rollout with the same distribution set already assigned
            // start rollout
            final Rollout rollout = testdataFactory.createRolloutByVariables("rolloutNotCancelRunningAction",
                    "description", 1, "name==*", secondDistributionSet, "50", "5");
            rolloutManagement.start(rollout.getId());
            rolloutManagement.handleRollouts();

            // verify that manually created action is canceled and action
            // created from rollout is running
            final List<Action> actionsByKnownTarget = deploymentManagement.findActionsByTarget(knownControllerId, PAGE)
                    .getContent();
            // should be 2 actions, one manually and one from the rollout
            assertThat(actionsByKnownTarget).hasSize(2);
            // verify that manually assigned action is still running
            assertThat(deploymentManagement.findAction(manuallyAssignedActionId).get().getStatus())
                    .isEqualTo(Status.CANCELED);
            // verify that rollout management created action is running
            final Action rolloutCreatedAction = actionsByKnownTarget.stream()
                    .filter(action -> !action.getId().equals(manuallyAssignedActionId)).findAny().get();
            assertThat(rolloutCreatedAction.getStatus()).isEqualTo(Status.RUNNING);
        } finally {
            tenantConfigurationManagement
                    .addOrUpdateConfiguration(TenantConfigurationKey.REPOSITORY_ACTIONS_AUTOCLOSE_ENABLED, false);
        }

    }

    @Test
    @Description("Verifies that management get access reacts as specified on calls for non existing entities by means "
            + "of Optional not present.")
    @ExpectEvents({ @Expect(type = TargetCreatedEvent.class, count = 0) })
    void nonExistingEntityAccessReturnsNotPresent() {
        assertThat(rolloutManagement.get(NOT_EXIST_IDL)).isNotPresent();
        assertThat(rolloutManagement.getByName(NOT_EXIST_ID)).isNotPresent();
        assertThat(rolloutManagement.getWithDetailedStatus(NOT_EXIST_IDL)).isNotPresent();
    }

    @Test
    @Description("Verifies that management queries react as specified on calls for non existing entities "
            + " by means of throwing EntityNotFoundException.")
    @ExpectEvents({ @Expect(type = RolloutDeletedEvent.class, count = 0),
            @Expect(type = RolloutGroupCreatedEvent.class, count = 10),
            @Expect(type = RolloutGroupUpdatedEvent.class, count = 10),
            @Expect(type = DistributionSetCreatedEvent.class, count = 1),
            @Expect(type = SoftwareModuleCreatedEvent.class, count = 3),
            @Expect(type = RolloutUpdatedEvent.class, count = 1), @Expect(type = RolloutCreatedEvent.class, count = 1),
            @Expect(type = TargetCreatedEvent.class, count = 10) })
    void entityQueriesReferringToNotExistingEntitiesThrowsException() {
        testdataFactory.createRollout("xxx");

        verifyThrownExceptionBy(() -> rolloutManagement.delete(NOT_EXIST_IDL), "Rollout");

        verifyThrownExceptionBy(() -> rolloutManagement.pauseRollout(NOT_EXIST_IDL), "Rollout");
        verifyThrownExceptionBy(() -> rolloutManagement.resumeRollout(NOT_EXIST_IDL), "Rollout");
        verifyThrownExceptionBy(() -> rolloutManagement.start(NOT_EXIST_IDL), "Rollout");

        verifyThrownExceptionBy(() -> rolloutManagement.update(entityFactory.rollout().update(NOT_EXIST_IDL)),
                "Rollout");
    }

    @Test
    @Description("Verifying that the rollout is created correctly, executing the filter and split up the targets in the correct group size.")
    void creatingRolloutIsCorrectPersisted() {
        final int amountTargetsForRollout = 10;
        final int amountOtherTargets = 15;
        final int amountGroups = 5;
        final String successCondition = "50";
        final String errorCondition = "80";
        final Rollout createdRollout = createSimpleTestRolloutWithTargetsAndDistributionSet(amountTargetsForRollout,
                amountOtherTargets, amountGroups, successCondition, errorCondition);

        // verify the split of the target and targetGroup
        final Page<RolloutGroup> rolloutGroups = rolloutGroupManagement.findByRollout(PAGE, createdRollout.getId());
        // we have total of #amountTargetsForRollout in rollouts splitted in
        // group size #groupSize
        assertThat(rolloutGroups).hasSize(amountGroups);
    }

    @Test
    @Description("Verifying that when the rollout is started the actions for all targets in the rollout is created and the state of the first group is running as well as the corresponding actions")
    void startRolloutSetFirstGroupAndActionsInRunningStateAndOthersInScheduleState() {
        final int amountTargetsForRollout = 10;
        final int amountOtherTargets = 15;
        final int amountGroups = 5;
        final String successCondition = "50";
        final String errorCondition = "80";
        final Rollout createdRollout = createAndStartRollout(amountTargetsForRollout, amountOtherTargets, amountGroups,
                successCondition, errorCondition);

        // verify first group is running
        final RolloutGroup firstGroup = rolloutGroupManagement
                .findByRollout(new OffsetBasedPageRequest(0, 1, Sort.by(Direction.ASC, "id")), createdRollout.getId())
                .getContent().get(0);
        assertThat(firstGroup.getStatus()).isEqualTo(RolloutGroupStatus.RUNNING);

        // verify other groups are scheduled
        final List<RolloutGroup> scheduledGroups = rolloutGroupManagement
                .findByRollout(new OffsetBasedPageRequest(1, 100, Sort.by(Direction.ASC, "id")), createdRollout.getId())
                .getContent();
<<<<<<< HEAD
        scheduledGroups.forEach(group -> assertThat(group.getStatus())
                .as("group which should be in scheduled state is in " + group.getStatus() + " state")
                .isEqualTo(RolloutGroupStatus.SCHEDULED));
=======
        scheduledGroups.forEach(group -> assertThat(group.getStatus()).isEqualTo(RolloutGroupStatus.SCHEDULED)
                .as("group which should be in scheduled state is in " + group.getStatus() + " state"));
>>>>>>> 825cb644
        // verify that the first group actions has been started and are in state
        // running
        final List<Action> runningActions = findActionsByRolloutAndStatus(createdRollout, Status.RUNNING);
        assertThat(runningActions).hasSize(amountTargetsForRollout / amountGroups);
        assertThat(runningActions).as("Created actions are initiated by rollout creator")
                .allMatch(a -> a.getInitiatedBy().equals(createdRollout.getCreatedBy()));
        // the rest targets are only scheduled
        assertThat(findActionsByRolloutAndStatus(createdRollout, Status.SCHEDULED))
                .hasSize(amountTargetsForRollout - (amountTargetsForRollout / amountGroups));
    }

    @Test
    @Description("Verifying that a finish condition of a group is hit the next group of the rollout is also started")
    void checkRunningRolloutsDoesNotStartNextGroupIfFinishConditionIsNotHit() {
        final int amountTargetsForRollout = 10;
        final int amountOtherTargets = 15;
        final int amountGroups = 5;
        final String successCondition = "50";
        final String errorCondition = "80";
        final Rollout createdRollout = createAndStartRollout(amountTargetsForRollout, amountOtherTargets, amountGroups,
                successCondition, errorCondition);

        final List<Action> runningActions = findActionsByRolloutAndStatus(createdRollout, Status.RUNNING);
        // finish one action should be sufficient due the finish condition is at
        // 50%
        final JpaAction action = (JpaAction) runningActions.get(0);
        controllerManagement
                .addUpdateActionStatus(entityFactory.actionStatus().create(action.getId()).status(Status.FINISHED));

        // check running rollouts again, now the finish condition should be hit
        // and should start the next group
        rolloutManagement.handleRollouts();

        // verify that now the first and the second group are in running state
        final List<RolloutGroup> runningRolloutGroups = rolloutGroupManagement
                .findByRollout(new OffsetBasedPageRequest(0, 2, Sort.by(Direction.ASC, "id")), createdRollout.getId())
                .getContent();
        runningRolloutGroups.forEach(group -> assertThat(group.getStatus())
                .as("group should be in running state because it should be started but it is in " + group.getStatus()
                        + " state")
                .isEqualTo(RolloutGroupStatus.RUNNING));

        // verify that the other groups are still in schedule state
        final List<RolloutGroup> scheduledRolloutGroups = rolloutGroupManagement
                .findByRollout(new OffsetBasedPageRequest(2, 10, Sort.by(Direction.ASC, "id")), createdRollout.getId())
                .getContent();
        scheduledRolloutGroups.forEach(group -> assertThat(group.getStatus())
                .as("group should be in scheduled state because it should not be started but it is in "
                        + group.getStatus() + " state")
                .isEqualTo(RolloutGroupStatus.SCHEDULED));
    }

    @Test
    // @Title("Deleting targets of a rollout")
    @Description("Verfiying that next group is started when targets of the group have been deleted.")
    void checkRunningRolloutsStartsNextGroupIfTargetsDeleted() {

        final int amountTargetsForRollout = 15;
        final int amountOtherTargets = 0;
        final int amountGroups = 3;
        final String successCondition = "100";
        final String errorCondition = "80";
        final Rollout createdRollout = createAndStartRollout(amountTargetsForRollout, amountOtherTargets, amountGroups,
                successCondition, errorCondition);

        finishActionAndDeleteTargetsOfFirstRunningGroup(createdRollout);

        checkSecondGroupStatusIsRunning(createdRollout);

        finishActionAndDeleteTargetsOfSecondRunningGroup(createdRollout);

        deleteAllTargetsFromThirdGroup(createdRollout);

        verifyRolloutAndAllGroupsAreFinished(createdRollout);

    }

    @Step("Create a rollout by the given parameter and start it.")
    private Rollout createAndStartRollout(final int amountTargetsForRollout, final int amountOtherTargets,
            final int amountGroups, final String successCondition, final String errorCondition) {

        final Rollout createdRollout = createSimpleTestRolloutWithTargetsAndDistributionSet(amountTargetsForRollout,
                amountOtherTargets, amountGroups, successCondition, errorCondition);
        rolloutManagement.start(createdRollout.getId());

        // Run here, because scheduler is disabled during tests
        rolloutManagement.handleRollouts();

        return rolloutManagement.get(createdRollout.getId()).get();
    }

    @Step("Finish three actions of the rollout group and delete two targets")
    private void finishActionAndDeleteTargetsOfFirstRunningGroup(final Rollout createdRollout) {
        // finish group one by finishing targets and deleting targets
        final Slice<JpaAction> runningActionsSlice = actionRepository.findByRolloutIdAndStatus(PAGE,
                createdRollout.getId(), Status.RUNNING);
        final List<JpaAction> runningActions = runningActionsSlice.getContent();
        finishAction(runningActions.get(0));
        finishAction(runningActions.get(1));
        finishAction(runningActions.get(2));
        targetManagement.delete(
                Arrays.asList(runningActions.get(3).getTarget().getId(), runningActions.get(4).getTarget().getId()));
    }

    @Step("Check the status of the rollout groups, second group should be in running status")
    private void checkSecondGroupStatusIsRunning(final Rollout createdRollout) {
        rolloutManagement.handleRollouts();
        final List<RolloutGroup> runningRolloutGroups = rolloutGroupManagement
                .findByRollout(new OffsetBasedPageRequest(0, 10, Sort.by(Direction.ASC, "id")), createdRollout.getId())
                .getContent();
        assertThat(runningRolloutGroups.get(0).getStatus()).isEqualTo(RolloutGroupStatus.FINISHED);
        assertThat(runningRolloutGroups.get(1).getStatus()).isEqualTo(RolloutGroupStatus.RUNNING);
        assertThat(runningRolloutGroups.get(2).getStatus()).isEqualTo(RolloutGroupStatus.SCHEDULED);
    }

    @Step("Finish one action of the rollout group and delete four targets")
    private void finishActionAndDeleteTargetsOfSecondRunningGroup(final Rollout createdRollout) {
        final Slice<JpaAction> runningActionsSlice = actionRepository.findByRolloutIdAndStatus(PAGE,
                createdRollout.getId(), Status.RUNNING);
        final List<JpaAction> runningActions = runningActionsSlice.getContent();
        finishAction(runningActions.get(0));
        targetManagement.delete(
                Arrays.asList(runningActions.get(1).getTarget().getId(), runningActions.get(2).getTarget().getId(),
                        runningActions.get(3).getTarget().getId(), runningActions.get(4).getTarget().getId()));

    }

    @Step("Delete all targets of the rollout group")
    private void deleteAllTargetsFromThirdGroup(final Rollout createdRollout) {
        final Slice<JpaAction> runningActionsSlice = actionRepository.findByRolloutIdAndStatus(PAGE,
                createdRollout.getId(), Status.SCHEDULED);
        final List<JpaAction> runningActions = runningActionsSlice.getContent();
        targetManagement.delete(Arrays.asList(runningActions.get(0).getTarget().getId(),
                runningActions.get(1).getTarget().getId(), runningActions.get(2).getTarget().getId(),
                runningActions.get(3).getTarget().getId(), runningActions.get(4).getTarget().getId()));
    }

    @Step("Check the status of the rollout groups and the rollout")
    private void verifyRolloutAndAllGroupsAreFinished(final Rollout createdRollout) {
        rolloutManagement.handleRollouts();
        final List<RolloutGroup> runningRolloutGroups = rolloutGroupManagement
                .findByRollout(PAGE, createdRollout.getId()).getContent();
        assertThat(runningRolloutGroups.get(0).getStatus()).isEqualTo(RolloutGroupStatus.FINISHED);
        assertThat(runningRolloutGroups.get(1).getStatus()).isEqualTo(RolloutGroupStatus.FINISHED);
        assertThat(runningRolloutGroups.get(2).getStatus()).isEqualTo(RolloutGroupStatus.FINISHED);
        assertThat(rolloutManagement.get(createdRollout.getId()).get().getStatus()).isEqualTo(RolloutStatus.FINISHED);

    }

    private void finishAction(final Action action) {
        controllerManagement
                .addUpdateActionStatus(entityFactory.actionStatus().create(action.getId()).status(Status.FINISHED));
    }

    @Test
    @Description("Verfiying that the error handling action of a group is executed to pause the current rollout")
    void checkErrorHitOfGroupCallsErrorActionToPauseTheRollout() {
        final int amountTargetsForRollout = 10;
        final int amountOtherTargets = 15;
        final int amountGroups = 5;
        final String successCondition = "50";
        final String errorCondition = "80";
        final Rollout createdRollout = createAndStartRollout(amountTargetsForRollout, amountOtherTargets, amountGroups,
                successCondition, errorCondition);

        // set both actions in error state so error condition is hit and error
        // action is executed
        final List<Action> runningActions = findActionsByRolloutAndStatus(createdRollout, Status.RUNNING);

        // finish actions with error
        for (final Action action : runningActions) {
            controllerManagement
                    .addUpdateActionStatus(entityFactory.actionStatus().create(action.getId()).status(Status.ERROR));
        }

        // check running rollouts again, now the error condition should be hit
        // and should execute the error action
        rolloutManagement.handleRollouts();

        final Rollout rollout = rolloutManagement.get(createdRollout.getId()).get();
        // the rollout itself should be in paused based on the error action
        assertThat(rollout.getStatus()).isEqualTo(RolloutStatus.PAUSED);

        // the first rollout group should be in error state
        final List<RolloutGroup> errorGroup = rolloutGroupManagement
                .findByRollout(new OffsetBasedPageRequest(0, 1, Sort.by(Direction.ASC, "id")), createdRollout.getId())
                .getContent();
        assertThat(errorGroup).hasSize(1);
        assertThat(errorGroup.get(0).getStatus()).isEqualTo(RolloutGroupStatus.ERROR);

        // all other groups should still be in scheduled state
        final List<RolloutGroup> scheduleGroups = rolloutGroupManagement
                .findByRollout(new OffsetBasedPageRequest(1, 100, Sort.by(Direction.ASC, "id")), createdRollout.getId())
                .getContent();
        scheduleGroups.forEach(group -> assertThat(group.getStatus()).isEqualTo(RolloutGroupStatus.SCHEDULED));
    }

    @Test
    @Description("Verfiying a paused rollout in case of error action hit can be resumed again")
    void errorActionPausesRolloutAndRolloutGetsResumedStartsNextScheduledGroup() {
        final int amountTargetsForRollout = 10;
        final int amountOtherTargets = 15;
        final int amountGroups = 5;
        final String successCondition = "50";
        final String errorCondition = "80";
        final Rollout createdRollout = createAndStartRollout(amountTargetsForRollout, amountOtherTargets, amountGroups,
                successCondition, errorCondition);

        // set both actions in error state so error condition is hit and error
        // action is executed
        final List<Action> runningActions = findActionsByRolloutAndStatus(createdRollout, Status.RUNNING);
        // finish actions with error
        for (final Action action : runningActions) {
            controllerManagement
                    .addUpdateActionStatus(entityFactory.actionStatus().create(action.getId()).status(Status.ERROR));
        }

        // check running rollouts again, now the error condition should be hit
        // and should execute the error action
        rolloutManagement.handleRollouts();

        final Rollout rollout = rolloutManagement.get(createdRollout.getId()).get();
        // the rollout itself should be in paused based on the error action
        assertThat(rollout.getStatus()).isEqualTo(RolloutStatus.PAUSED);

        // all other groups should still be in scheduled state
        final List<RolloutGroup> scheduleGroups = rolloutGroupManagement
                .findByRollout(new OffsetBasedPageRequest(1, 100, Sort.by(Direction.ASC, "id")), createdRollout.getId())
                .getContent();
        scheduleGroups.forEach(group -> assertThat(group.getStatus()).isEqualTo(RolloutGroupStatus.SCHEDULED));

        // resume the rollout again after it gets paused by error action
        rolloutManagement.resumeRollout(createdRollout.getId());

        // the rollout should be running again
        assertThat(rolloutManagement.get(createdRollout.getId()).get().getStatus()).isEqualTo(RolloutStatus.RUNNING);

        // checking rollouts again
        rolloutManagement.handleRollouts();

        // next group should be running again after resuming the rollout
        final List<RolloutGroup> resumedGroups = rolloutGroupManagement
                .findByRollout(new OffsetBasedPageRequest(1, 1, Sort.by(Direction.ASC, "id")), createdRollout.getId())
                .getContent();
        assertThat(resumedGroups).hasSize(1);
        assertThat(resumedGroups.get(0).getStatus()).isEqualTo(RolloutGroupStatus.RUNNING);
    }

    @Test
    @Description("Verfiying that the rollout is starting group after group and gets finished at the end")
    void rolloutStartsGroupAfterGroupAndGetsFinished() {
        final int amountTargetsForRollout = 10;
        final int amountOtherTargets = 15;
        final int amountGroups = 5;
        final String successCondition = "50";
        final String errorCondition = "80";
        final Rollout createdRollout = createAndStartRollout(amountTargetsForRollout, amountOtherTargets, amountGroups,
                successCondition, errorCondition);

        // finish running actions, 2 actions should be finished
        assertThat(changeStatusForAllRunningActions(createdRollout, Status.FINISHED)).isEqualTo(2);

        // calculate the rest of the groups and finish them
        for (int groupsLeft = amountGroups - 1; groupsLeft >= 1; groupsLeft--) {
            // next check and start next group
            rolloutManagement.handleRollouts();
            // finish running actions, 2 actions should be finished
            assertThat(changeStatusForAllRunningActions(createdRollout, Status.FINISHED)).isEqualTo(2);
            assertThat(rolloutManagement.get(createdRollout.getId()).get().getStatus())
                    .isEqualTo(RolloutStatus.RUNNING);

        }
        // check rollout to see that all actions and all groups are finished and
        // so can go to FINISHED state of the rollout
        rolloutManagement.handleRollouts();

        // verify all groups are in finished state
        rolloutGroupManagement
                .findByRollout(new OffsetBasedPageRequest(0, 100, Sort.by(Direction.ASC, "id")), createdRollout.getId())
                .forEach(group -> assertThat(group.getStatus()).isEqualTo(RolloutGroupStatus.FINISHED));

        // verify that rollout itself is in finished state
        final Rollout findRolloutById = rolloutManagement.get(createdRollout.getId()).get();
        assertThat(findRolloutById.getStatus()).isEqualTo(RolloutStatus.FINISHED);
    }

    @Test
    @Description("Verify that the targets have the right status during the rollout.")
    void countCorrectStatusForEachTargetDuringRollout() {

        final int amountTargetsForRollout = 8;
        final int amountOtherTargets = 15;
        final int amountGroups = 4;
        final String successCondition = "50";
        final String errorCondition = "80";
        final Rollout createdRollout = createSimpleTestRolloutWithTargetsAndDistributionSet(amountTargetsForRollout,
                amountOtherTargets, amountGroups, successCondition, errorCondition);

        // targets have not started
        Map<TotalTargetCountStatus.Status, Long> validationMap = createInitStatusMap();
        validationMap.put(TotalTargetCountStatus.Status.NOTSTARTED, 8L);
        validateRolloutActionStatus(createdRollout.getId(), validationMap);

        rolloutManagement.start(createdRollout.getId());

        // Run here, because scheduler is disabled during tests
        rolloutManagement.handleRollouts();

        // 6 targets are ready and 2 are running
        validationMap = createInitStatusMap();
        validationMap.put(TotalTargetCountStatus.Status.SCHEDULED, 6L);
        validationMap.put(TotalTargetCountStatus.Status.RUNNING, 2L);
        validateRolloutActionStatus(createdRollout.getId(), validationMap);

        changeStatusForAllRunningActions(createdRollout, Status.FINISHED);
        rolloutManagement.handleRollouts();
        // 4 targets are ready, 2 are finished and 2 are running
        validationMap = createInitStatusMap();
        validationMap.put(TotalTargetCountStatus.Status.SCHEDULED, 4L);
        validationMap.put(TotalTargetCountStatus.Status.FINISHED, 2L);
        validationMap.put(TotalTargetCountStatus.Status.RUNNING, 2L);
        validateRolloutActionStatus(createdRollout.getId(), validationMap);

        changeStatusForAllRunningActions(createdRollout, Status.FINISHED);
        rolloutManagement.handleRollouts();
        // 2 targets are ready, 4 are finished and 2 are running
        validationMap = createInitStatusMap();
        validationMap.put(TotalTargetCountStatus.Status.SCHEDULED, 2L);
        validationMap.put(TotalTargetCountStatus.Status.FINISHED, 4L);
        validationMap.put(TotalTargetCountStatus.Status.RUNNING, 2L);
        validateRolloutActionStatus(createdRollout.getId(), validationMap);

        changeStatusForAllRunningActions(createdRollout, Status.FINISHED);
        rolloutManagement.handleRollouts();
        // 0 targets are ready, 6 are finished and 2 are running
        validationMap = createInitStatusMap();
        validationMap.put(TotalTargetCountStatus.Status.FINISHED, 6L);
        validationMap.put(TotalTargetCountStatus.Status.RUNNING, 2L);
        validateRolloutActionStatus(createdRollout.getId(), validationMap);

        changeStatusForAllRunningActions(createdRollout, Status.FINISHED);
        rolloutManagement.handleRollouts();
        // 0 targets are ready, 8 are finished and 0 are running
        validationMap = createInitStatusMap();
        validationMap.put(TotalTargetCountStatus.Status.FINISHED, 8L);
        validateRolloutActionStatus(createdRollout.getId(), validationMap);

    }

    @Test
    @Description("Verify that the targets have the right status during a download_only rollout.")
    void countCorrectStatusForEachTargetDuringDownloadOnlyRollout() {

        final int amountTargetsForRollout = 8;
        final int amountOtherTargets = 15;
        final int amountGroups = 4;
        final String successCondition = "50";
        final String errorCondition = "80";
        final Rollout createdRollout = createSimpleTestRolloutWithTargetsAndDistributionSet(amountTargetsForRollout,
                amountOtherTargets, amountGroups, successCondition, errorCondition, ActionType.DOWNLOAD_ONLY, null);

        // targets have not started
        Map<TotalTargetCountStatus.Status, Long> validationMap = createInitStatusMap();
        validationMap.put(TotalTargetCountStatus.Status.NOTSTARTED, 8L);
        validateRolloutActionStatus(createdRollout.getId(), validationMap);

        rolloutManagement.start(createdRollout.getId());

        // Run here, because scheduler is disabled during tests
        rolloutManagement.handleRollouts();

        // 6 targets are ready and 2 are running
        validationMap = createInitStatusMap();
        validationMap.put(TotalTargetCountStatus.Status.SCHEDULED, 6L);
        validationMap.put(TotalTargetCountStatus.Status.RUNNING, 2L);
        validateRolloutActionStatus(createdRollout.getId(), validationMap);

        changeStatusForAllRunningActions(createdRollout, Status.DOWNLOADED);
        rolloutManagement.handleRollouts();
        // 4 targets are ready, 2 are finished(with DOWNLOADED action status)
        // and 2 are running
        validationMap = createInitStatusMap();
        validationMap.put(TotalTargetCountStatus.Status.SCHEDULED, 4L);
        validationMap.put(TotalTargetCountStatus.Status.FINISHED, 2L);
        validationMap.put(TotalTargetCountStatus.Status.RUNNING, 2L);
        validateRolloutActionStatus(createdRollout.getId(), validationMap);

        changeStatusForAllRunningActions(createdRollout, Status.DOWNLOADED);
        rolloutManagement.handleRollouts();
        // 2 targets are ready, 4 are finished(with DOWNLOADED action status)
        // and 2 are running
        validationMap = createInitStatusMap();
        validationMap.put(TotalTargetCountStatus.Status.SCHEDULED, 2L);
        validationMap.put(TotalTargetCountStatus.Status.FINISHED, 4L);
        validationMap.put(TotalTargetCountStatus.Status.RUNNING, 2L);
        validateRolloutActionStatus(createdRollout.getId(), validationMap);

        changeStatusForAllRunningActions(createdRollout, Status.DOWNLOADED);
        rolloutManagement.handleRollouts();
        // 0 targets are ready, 6 are finished(with DOWNLOADED action status)
        // and 2 are running
        validationMap = createInitStatusMap();
        validationMap.put(TotalTargetCountStatus.Status.FINISHED, 6L);
        validationMap.put(TotalTargetCountStatus.Status.RUNNING, 2L);
        validateRolloutActionStatus(createdRollout.getId(), validationMap);

        changeStatusForAllRunningActions(createdRollout, Status.FINISHED);
        rolloutManagement.handleRollouts();
        // 0 targets are ready, 6 are finished(with DOWNLOADED action status), 2
        // are finished and 0 are running
        validationMap = createInitStatusMap();
        validationMap.put(TotalTargetCountStatus.Status.FINISHED, 8L);
        validateRolloutActionStatus(createdRollout.getId(), validationMap);

    }

    @Test
    @Description("Verify that the targets have the right status during the rollout when an error emerges.")
    void countCorrectStatusForEachTargetDuringRolloutWithError() {

        final int amountTargetsForRollout = 8;
        final int amountOtherTargets = 15;
        final int amountGroups = 4;
        final String successCondition = "50";
        final String errorCondition = "80";
        final Rollout createdRollout = createSimpleTestRolloutWithTargetsAndDistributionSet(amountTargetsForRollout,
                amountOtherTargets, amountGroups, successCondition, errorCondition);

        // 8 targets have not started
        Map<TotalTargetCountStatus.Status, Long> validationMap = createInitStatusMap();
        validationMap.put(TotalTargetCountStatus.Status.NOTSTARTED, 8L);
        validateRolloutActionStatus(createdRollout.getId(), validationMap);

        rolloutManagement.start(createdRollout.getId());

        // Run here, because scheduler is disabled during tests
        rolloutManagement.handleRollouts();

        // 6 targets are ready and 2 are running
        validationMap = createInitStatusMap();
        validationMap.put(TotalTargetCountStatus.Status.SCHEDULED, 6L);
        validationMap.put(TotalTargetCountStatus.Status.RUNNING, 2L);
        validateRolloutActionStatus(createdRollout.getId(), validationMap);

        changeStatusForAllRunningActions(createdRollout, Status.ERROR);
        rolloutManagement.handleRollouts();
        // 6 targets are ready and 2 are error
        validationMap = createInitStatusMap();
        validationMap.put(TotalTargetCountStatus.Status.SCHEDULED, 6L);
        validationMap.put(TotalTargetCountStatus.Status.ERROR, 2L);
        validateRolloutActionStatus(createdRollout.getId(), validationMap);
    }

    @Test
    @Description("Verify that the targets have the right status during the rollout when receiving the status of rollout groups.")
    void countCorrectStatusForEachTargetGroupDuringRollout() {

        final int amountTargetsForRollout = 9;
        final int amountOtherTargets = 15;
        final int amountGroups = 4;
        final String successCondition = "50";
        final String errorCondition = "80";
        Rollout createdRollout = createAndStartRollout(amountTargetsForRollout, amountOtherTargets, amountGroups,
                successCondition, errorCondition);

        changeStatusForAllRunningActions(createdRollout, Status.FINISHED);
        rolloutManagement.handleRollouts();

        // round(9/4)=2 targets finished (Group 1)
        // round(7/3)=2 targets running (Group 3)
        // round(5/2)=3 targets SCHEDULED (Group 3)
        // round(2/1)=2 targets SCHEDULED (Group 4)
        createdRollout = rolloutManagement.get(createdRollout.getId()).get();
        final List<RolloutGroup> rolloutGroups = rolloutGroupManagement.findByRollout(PAGE, createdRollout.getId())
                .getContent();

        Map<TotalTargetCountStatus.Status, Long> expectedTargetCountStatus = createInitStatusMap();
        expectedTargetCountStatus.put(TotalTargetCountStatus.Status.FINISHED, 2L);
        validateRolloutGroupActionStatus(rolloutGroups.get(0), expectedTargetCountStatus);

        expectedTargetCountStatus = createInitStatusMap();
        expectedTargetCountStatus.put(TotalTargetCountStatus.Status.RUNNING, 2L);
        validateRolloutGroupActionStatus(rolloutGroups.get(1), expectedTargetCountStatus);

        expectedTargetCountStatus = createInitStatusMap();
        expectedTargetCountStatus.put(TotalTargetCountStatus.Status.SCHEDULED, 3L);
        validateRolloutGroupActionStatus(rolloutGroups.get(2), expectedTargetCountStatus);

        expectedTargetCountStatus = createInitStatusMap();
        expectedTargetCountStatus.put(TotalTargetCountStatus.Status.SCHEDULED, 2L);
        validateRolloutGroupActionStatus(rolloutGroups.get(3), expectedTargetCountStatus);

    }

    @Test
    @Description("Verify that target actions of rollout get canceled when a manuel distribution sets assignment is done.")
    void targetsOfRolloutGetsManuelDsAssignment() {

        final int amountTargetsForRollout = 10;
        final int amountOtherTargets = 0;
        final int amountGroups = 2;
        final String successCondition = "50";
        final String errorCondition = "80";
        Rollout createdRollout = createAndStartRollout(amountTargetsForRollout, amountOtherTargets, amountGroups,
                successCondition, errorCondition);
        final DistributionSet ds = createdRollout.getDistributionSet();

        createdRollout = rolloutManagement.get(createdRollout.getId()).get();
        // 5 targets are running
        final List<Action> runningActions = findActionsByRolloutAndStatus(createdRollout, Status.RUNNING);
        assertThat(runningActions.size()).isEqualTo(5);

        // 5 targets are in the group and the DS has been assigned
        final List<RolloutGroup> rolloutGroups = rolloutGroupManagement.findByRollout(PAGE, createdRollout.getId())
                .getContent();
        final Page<Target> targets = rolloutGroupManagement.findTargetsOfRolloutGroup(PAGE,
                rolloutGroups.get(0).getId());
        final List<Target> targetList = targets.getContent();
        assertThat(targetList.size()).isEqualTo(5);

        targets.getContent().stream().map(Target::getControllerId).map(deploymentManagement::getAssignedDistributionSet)
                .forEach(d -> assertThat(d.get().getId()).isEqualTo(ds.getId()));

        final List<Target> targetToCancel = new ArrayList<>();
        targetToCancel.add(targetList.get(0));
        targetToCancel.add(targetList.get(1));
        targetToCancel.add(targetList.get(2));
        final DistributionSet dsForCancelTest = testdataFactory.createDistributionSet("dsForTest");
        assignDistributionSet(dsForCancelTest, targetToCancel);
        // 5 targets are canceling but still have the status running and 5 are
        // still in SCHEDULED
        final Map<TotalTargetCountStatus.Status, Long> validationMap = createInitStatusMap();
        validationMap.put(TotalTargetCountStatus.Status.RUNNING, 5L);
        validationMap.put(TotalTargetCountStatus.Status.SCHEDULED, 5L);
        validateRolloutActionStatus(createdRollout.getId(), validationMap);
    }

    @Test
    @Description("Verify that target actions of a rollout get cancelled when another rollout with same targets gets started.")
    void targetsOfRolloutGetDistributionSetAssignmentByOtherRollout() {

        final int amountTargetsForRollout = 15;
        final int amountOtherTargets = 5;
        final int amountGroups = 3;
        final String successCondition = "50";
        final String errorCondition = "80";
        Rollout rolloutOne = createAndStartRollout(amountTargetsForRollout, amountOtherTargets, amountGroups,
                successCondition, errorCondition);

        rolloutOne = rolloutManagement.get(rolloutOne.getId()).get();

        final DistributionSet dsForRolloutTwo = testdataFactory.createDistributionSet("dsForRolloutTwo");

        final Rollout rolloutTwo = testdataFactory.createRolloutByVariables("rolloutTwo",
                "This is the description for rollout two", 1, "controllerId==rollout-*", dsForRolloutTwo, "50", "80");
        changeStatusForAllRunningActions(rolloutOne, Status.FINISHED);
        rolloutManagement.handleRollouts();
        // Verify that 5 targets are finished, 5 are running and 5 are ready.
        Map<TotalTargetCountStatus.Status, Long> expectedTargetCountStatus = createInitStatusMap();
        expectedTargetCountStatus.put(TotalTargetCountStatus.Status.RUNNING, 5L);
        expectedTargetCountStatus.put(TotalTargetCountStatus.Status.FINISHED, 5L);
        expectedTargetCountStatus.put(TotalTargetCountStatus.Status.SCHEDULED, 5L);
        validateRolloutActionStatus(rolloutOne.getId(), expectedTargetCountStatus);

        rolloutManagement.start(rolloutTwo.getId());

        // Run here, because scheduler is disabled during tests
        rolloutManagement.handleRollouts();

        // Verify that 5 targets are finished, 5 are still running and 5 are
        // cancelled.
        expectedTargetCountStatus = createInitStatusMap();
        expectedTargetCountStatus.put(TotalTargetCountStatus.Status.FINISHED, 5L);
        expectedTargetCountStatus.put(TotalTargetCountStatus.Status.RUNNING, 5L);
        expectedTargetCountStatus.put(TotalTargetCountStatus.Status.CANCELLED, 5L);
        validateRolloutActionStatus(rolloutOne.getId(), expectedTargetCountStatus);
    }

    @Test
    @Description("Verify that error status of DistributionSet installation during rollout can get rerun with second rollout so that all targets have some DistributionSet installed at the end.")
    void startSecondRolloutAfterFristRolloutEndenWithErrors() {

        final int amountTargetsForRollout = 15;
        final int amountOtherTargets = 0;
        final int amountGroups = 3;
        final String successCondition = "50";
        final String errorCondition = "80";
        Rollout rolloutOne = createAndStartRollout(amountTargetsForRollout, amountOtherTargets, amountGroups,
                successCondition, errorCondition);
        final DistributionSet distributionSet = rolloutOne.getDistributionSet();

        rolloutOne = rolloutManagement.get(rolloutOne.getId()).get();
        changeStatusForRunningActions(rolloutOne, Status.ERROR, 2);
        changeStatusForRunningActions(rolloutOne, Status.FINISHED, 3);
        rolloutManagement.handleRollouts();
        changeStatusForRunningActions(rolloutOne, Status.ERROR, 2);
        changeStatusForRunningActions(rolloutOne, Status.FINISHED, 3);
        rolloutManagement.handleRollouts();
        changeStatusForRunningActions(rolloutOne, Status.ERROR, 2);
        changeStatusForRunningActions(rolloutOne, Status.FINISHED, 3);
        rolloutManagement.handleRollouts();

        // 9 targets are finished and 6 have error
        Map<TotalTargetCountStatus.Status, Long> expectedTargetCountStatus = createInitStatusMap();
        expectedTargetCountStatus.put(TotalTargetCountStatus.Status.FINISHED, 9L);
        expectedTargetCountStatus.put(TotalTargetCountStatus.Status.ERROR, 6L);
        validateRolloutActionStatus(rolloutOne.getId(), expectedTargetCountStatus);
        // rollout is finished
        rolloutOne = rolloutManagement.get(rolloutOne.getId()).get();
        assertThat(rolloutOne.getStatus()).isEqualTo(RolloutStatus.FINISHED);

        final int amountGroupsForRolloutTwo = 1;
        Rollout rolloutTwo = testdataFactory.createRolloutByVariables("rolloutTwo",
                "This is the description for rollout two", amountGroupsForRolloutTwo, "controllerId==rollout-*",
                distributionSet, "50", "80");

        rolloutManagement.start(rolloutTwo.getId());

        // Run here, because scheduler is disabled during tests
        rolloutManagement.handleRollouts();

        rolloutTwo = rolloutManagement.get(rolloutTwo.getId()).get();
        // 6 error targets are now running
        expectedTargetCountStatus = createInitStatusMap();
        expectedTargetCountStatus.put(TotalTargetCountStatus.Status.RUNNING, 6L);
        expectedTargetCountStatus.put(TotalTargetCountStatus.Status.FINISHED, 9L);
        validateRolloutActionStatus(rolloutTwo.getId(), expectedTargetCountStatus);
        changeStatusForAllRunningActions(rolloutTwo, Status.FINISHED);
        final Page<Target> targetPage = targetManagement.findByUpdateStatus(PAGE, TargetUpdateStatus.IN_SYNC);
        final List<Target> targetList = targetPage.getContent();
        // 15 targets in finished/IN_SYNC status and same DS assigned
        assertThat(targetList.size()).isEqualTo(amountTargetsForRollout);
        targetList.stream().map(Target::getControllerId).map(deploymentManagement::getAssignedDistributionSet)
                .forEach(d -> assertThat(d).contains(distributionSet));
    }

    @Test
    @Description("Verify that the rollout moves to the next group when the success condition was achieved and the error condition was not exceeded.")
    void successConditionAchievedAndErrorConditionNotExceeded() {

        final int amountTargetsForRollout = 10;
        final int amountOtherTargets = 0;
        final int amountGroups = 2;
        final String successCondition = "50";
        final String errorCondition = "80";
        Rollout rolloutOne = createAndStartRollout(amountTargetsForRollout, amountOtherTargets, amountGroups,
                successCondition, errorCondition);

        rolloutOne = rolloutManagement.get(rolloutOne.getId()).get();
        changeStatusForRunningActions(rolloutOne, Status.ERROR, 2);
        changeStatusForRunningActions(rolloutOne, Status.FINISHED, 3);
        rolloutManagement.handleRollouts();
        // verify: 40% error but 60% finished -> should move to next group
        final List<RolloutGroup> rolloutGruops = rolloutGroupManagement.findByRollout(PAGE, rolloutOne.getId())
                .getContent();
        final Map<TotalTargetCountStatus.Status, Long> expectedTargetCountStatus = createInitStatusMap();
        expectedTargetCountStatus.put(TotalTargetCountStatus.Status.RUNNING, 5L);
        validateRolloutGroupActionStatus(rolloutGruops.get(1), expectedTargetCountStatus);

    }

    @Test
    @Description("Verify that the rollout does not move to the next group when the sucess condition was not achieved.")
    void successConditionNotAchieved() {

        final int amountTargetsForRollout = 10;
        final int amountOtherTargets = 0;
        final int amountGroups = 2;
        final String successCondition = "80";
        final String errorCondition = "90";
        Rollout rolloutOne = createAndStartRollout(amountTargetsForRollout, amountOtherTargets, amountGroups,
                successCondition, errorCondition);

        rolloutOne = rolloutManagement.get(rolloutOne.getId()).get();
        changeStatusForRunningActions(rolloutOne, Status.ERROR, 2);
        changeStatusForRunningActions(rolloutOne, Status.FINISHED, 3);
        rolloutManagement.handleRollouts();
        // verify: 40% error and 60% finished -> should not move to next group
        // because successCondition 80%
        final List<RolloutGroup> rolloutGruops = rolloutGroupManagement.findByRollout(PAGE, rolloutOne.getId())
                .getContent();
        final Map<TotalTargetCountStatus.Status, Long> expectedTargetCountStatus = createInitStatusMap();
        expectedTargetCountStatus.put(TotalTargetCountStatus.Status.SCHEDULED, 5L);
        validateRolloutGroupActionStatus(rolloutGruops.get(1), expectedTargetCountStatus);
    }

    @Test
    @Description("Verify that the rollout pauses when the error condition was exceeded.")
    void errorConditionExceeded() {

        final int amountTargetsForRollout = 10;
        final int amountOtherTargets = 0;
        final int amountGroups = 2;
        final String successCondition = "50";
        final String errorCondition = "20";
        Rollout rolloutOne = createAndStartRollout(amountTargetsForRollout, amountOtherTargets, amountGroups,
                successCondition, errorCondition);

        rolloutOne = rolloutManagement.get(rolloutOne.getId()).get();
        changeStatusForRunningActions(rolloutOne, Status.ERROR, 2);
        changeStatusForRunningActions(rolloutOne, Status.FINISHED, 3);
        rolloutManagement.handleRollouts();
        // verify: 40% error -> should pause because errorCondition is 20%
        rolloutOne = rolloutManagement.get(rolloutOne.getId()).get();
        assertThat(rolloutOne.getStatus()).isEqualTo(RolloutStatus.PAUSED);
    }

    @Test
    @Description("Verify that all rollouts are return with expected target statuses.")
    void findAllRolloutsWithDetailedStatus() {

        final int amountTargetsForRollout = 12;
        final int amountGroups = 2;
        final String successCondition = "50";
        final String errorCondition = "20";
        final Rollout rolloutA = createTestRolloutWithTargetsAndDistributionSet(amountTargetsForRollout, amountGroups,
                successCondition, errorCondition, "RolloutA", "RolloutA");
        rolloutManagement.start(rolloutA.getId());
        rolloutManagement.handleRollouts();

        final int amountTargetsForRollout2 = 10;
        final int amountGroups2 = 2;
        final Rollout rolloutB = createTestRolloutWithTargetsAndDistributionSet(amountTargetsForRollout2, amountGroups2,
                successCondition, errorCondition, "RolloutB", "RolloutB");
        rolloutManagement.start(rolloutB.getId());
        rolloutManagement.handleRollouts();

        changeStatusForAllRunningActions(rolloutB, Status.FINISHED);
        rolloutManagement.handleRollouts();

        final int amountTargetsForRollout3 = 10;
        final int amountGroups3 = 2;
        final Rollout rolloutC = createTestRolloutWithTargetsAndDistributionSet(amountTargetsForRollout3, amountGroups3,
                successCondition, errorCondition, "RolloutC", "RolloutC");
        rolloutManagement.start(rolloutC.getId());
        rolloutManagement.handleRollouts();

        changeStatusForAllRunningActions(rolloutC, Status.ERROR);
        rolloutManagement.handleRollouts();

        final int amountTargetsForRollout4 = 15;
        final int amountGroups4 = 3;
        final Rollout rolloutD = createTestRolloutWithTargetsAndDistributionSet(amountTargetsForRollout4, amountGroups4,
                successCondition, errorCondition, "RolloutD", "RolloutD");
        rolloutManagement.start(rolloutD.getId());
        rolloutManagement.handleRollouts();

        changeStatusForRunningActions(rolloutD, Status.ERROR, 1);
        rolloutManagement.handleRollouts();
        changeStatusForAllRunningActions(rolloutD, Status.FINISHED);
        rolloutManagement.handleRollouts();

        final Page<Rollout> rolloutPage = rolloutManagement
                .findAllWithDetailedStatus(new OffsetBasedPageRequest(0, 100, Sort.by(Direction.ASC, "name")), false);
        final List<Rollout> rolloutList = rolloutPage.getContent();

        // validate rolloutA -> 6 running and 6 ready
        Map<TotalTargetCountStatus.Status, Long> expectedTargetCountStatus = createInitStatusMap();
        expectedTargetCountStatus.put(TotalTargetCountStatus.Status.RUNNING, 6L);
        expectedTargetCountStatus.put(TotalTargetCountStatus.Status.SCHEDULED, 6L);
        validateRolloutActionStatus(rolloutList.get(0).getId(), expectedTargetCountStatus);

        // validate rolloutB -> 5 running and 5 finished
        expectedTargetCountStatus = createInitStatusMap();
        expectedTargetCountStatus.put(TotalTargetCountStatus.Status.FINISHED, 5L);
        expectedTargetCountStatus.put(TotalTargetCountStatus.Status.RUNNING, 5L);
        validateRolloutActionStatus(rolloutList.get(1).getId(), expectedTargetCountStatus);

        // validate rolloutC -> 5 running and 5 error
        expectedTargetCountStatus = createInitStatusMap();
        expectedTargetCountStatus.put(TotalTargetCountStatus.Status.ERROR, 5L);
        expectedTargetCountStatus.put(TotalTargetCountStatus.Status.SCHEDULED, 5L);
        validateRolloutActionStatus(rolloutList.get(2).getId(), expectedTargetCountStatus);

        // validate rolloutD -> 1, error, 4 finished, 5 running and 5 ready
        expectedTargetCountStatus = createInitStatusMap();
        expectedTargetCountStatus.put(TotalTargetCountStatus.Status.ERROR, 1L);
        expectedTargetCountStatus.put(TotalTargetCountStatus.Status.FINISHED, 4L);
        expectedTargetCountStatus.put(TotalTargetCountStatus.Status.RUNNING, 5L);
        expectedTargetCountStatus.put(TotalTargetCountStatus.Status.SCHEDULED, 5L);
        validateRolloutActionStatus(rolloutList.get(3).getId(), expectedTargetCountStatus);
    }

    @Test
    @Description("Verify the count of existing rollouts.")
    void rightCountForAllRollouts() {

        final int amountTargetsForRollout = 6;
        final int amountGroups = 2;
        final String successCondition = "50";
        final String errorCondition = "80";
        for (int i = 1; i <= 10; i++) {
            createTestRolloutWithTargetsAndDistributionSet(amountTargetsForRollout, amountGroups, successCondition,
                    errorCondition, "Rollout" + i, "Rollout" + i);
        }
        final Long count = rolloutManagement.count();
        assertThat(count).isEqualTo(10L);
    }

    @Test
    @Description("Verify the count of filtered existing rollouts.")
    void countRolloutsAllByFilters() {

        final int amountTargetsForRollout = 6;
        final int amountGroups = 2;
        final String successCondition = "50";
        final String errorCondition = "80";
        for (int i = 1; i <= 5; i++) {
            createTestRolloutWithTargetsAndDistributionSet(amountTargetsForRollout, amountGroups, successCondition,
                    errorCondition, "Rollout" + i, "Rollout" + i);
        }
        for (int i = 1; i <= 5; i++) {
            createTestRolloutWithTargetsAndDistributionSet(amountTargetsForRollout, amountGroups, successCondition,
                    errorCondition, "SomethingElse" + i, "SomethingElse" + i);
        }

        final Long count = rolloutManagement.countByFilters("Rollout%");
        assertThat(count).isEqualTo(5L);

    }

    @Test
    @Description("Verify that the filtering and sorting ascending for rollout is working correctly.")
    void findRolloutByFilters() {

        final int amountTargetsForRollout = 6;
        final int amountGroups = 2;
        final String successCondition = "50";
        final String errorCondition = "80";
        for (int i = 1; i <= 5; i++) {
            createTestRolloutWithTargetsAndDistributionSet(amountTargetsForRollout, amountGroups, successCondition,
                    errorCondition, "Rollout" + i, "Rollout" + i);
        }
        for (int i = 1; i <= 8; i++) {
            createTestRolloutWithTargetsAndDistributionSet(amountTargetsForRollout, amountGroups, successCondition,
                    errorCondition, "SomethingElse" + i, "SomethingElse" + i);
        }

        final Slice<Rollout> rollout = rolloutManagement.findByFiltersWithDetailedStatus(
                new OffsetBasedPageRequest(0, 100, Sort.by(Direction.ASC, "name")), "Rollout%", false);
        final List<Rollout> rolloutList = rollout.getContent();
        assertThat(rolloutList.size()).isEqualTo(5);
        int i = 1;
        for (final Rollout r : rolloutList) {
            assertThat(r.getName()).isEqualTo("Rollout" + i);
            i++;
        }
    }

    @Test
    @Description("Verify that the expected rollout is found by name.")
    void findRolloutByName() {

        final int amountTargetsForRollout = 12;
        final int amountGroups = 2;
        final String successCondition = "50";
        final String errorCondition = "80";
        final String rolloutName = "Rollout137";
        final Rollout rolloutCreated = createTestRolloutWithTargetsAndDistributionSet(amountTargetsForRollout,
                amountGroups, successCondition, errorCondition, rolloutName, "RolloutA");

        final Rollout rolloutFound = rolloutManagement.getByName(rolloutName).get();
        assertThat(rolloutCreated).isEqualTo(rolloutFound);

    }

    @Test
    @Description("Verify that the percent count is acting like aspected when targets move to the status finished or error.")
    void getFinishedPercentForRunningGroup() {

        final int amountTargetsForRollout = 10;
        final int amountGroups = 2;
        final String successCondition = "50";
        final String errorCondition = "80";
        final String rolloutName = "MyRollout";
        Rollout myRollout = createTestRolloutWithTargetsAndDistributionSet(amountTargetsForRollout, amountGroups,
                successCondition, errorCondition, rolloutName, rolloutName);
        rolloutManagement.start(myRollout.getId());

        // Run here, because scheduler is disabled during tests
        rolloutManagement.handleRollouts();

        changeStatusForRunningActions(myRollout, Status.FINISHED, 2);
        rolloutManagement.handleRollouts();
        myRollout = rolloutManagement.get(myRollout.getId()).get();

        float percent = rolloutGroupManagement
                .getWithDetailedStatus(
                        rolloutGroupManagement.findByRollout(PAGE, myRollout.getId()).getContent().get(0).getId())
                .get().getTotalTargetCountStatus().getFinishedPercent();
        assertThat(percent).isEqualTo(40);

        changeStatusForRunningActions(myRollout, Status.FINISHED, 3);
        rolloutManagement.handleRollouts();

        percent = rolloutGroupManagement
                .getWithDetailedStatus(
                        rolloutGroupManagement.findByRollout(PAGE, myRollout.getId()).getContent().get(0).getId())
                .get().getTotalTargetCountStatus().getFinishedPercent();
        assertThat(percent).isEqualTo(100);

        changeStatusForRunningActions(myRollout, Status.FINISHED, 4);
        changeStatusForAllRunningActions(myRollout, Status.ERROR);
        rolloutManagement.handleRollouts();

        percent = rolloutGroupManagement
                .getWithDetailedStatus(
                        rolloutGroupManagement.findByRollout(PAGE, myRollout.getId()).getContent().get(1).getId())
                .get().getTotalTargetCountStatus().getFinishedPercent();
        assertThat(percent).isEqualTo(80);
    }

    @Test
    @Description("Verify that the expected targets are returned for the rollout groups.")
    void findRolloutGroupTargetsWithRsqlParam() {

        final int amountTargetsForRollout = 15;
        final int amountGroups = 3;
        final int amountOtherTargets = 15;
        final String successCondition = "50";
        final String errorCondition = "80";
        final String rolloutName = "MyRollout";
        Rollout myRollout = createTestRolloutWithTargetsAndDistributionSet(amountTargetsForRollout, amountGroups,
                successCondition, errorCondition, rolloutName, rolloutName);

        testdataFactory.createTargets(amountOtherTargets, "others-", "rollout");

        final String rsqlParam = "controllerId==*MyRoll*";

        rolloutManagement.start(myRollout.getId());

        // Run here, because scheduler is disabled during tests
        rolloutManagement.handleRollouts();

        final Condition<String> targetBelongsInRollout = new Condition<>(s -> s.startsWith(rolloutName),
                "Target belongs into rollout");

        myRollout = rolloutManagement.get(myRollout.getId()).get();
        final List<RolloutGroup> rolloutGroups = rolloutGroupManagement.findByRollout(PAGE, myRollout.getId())
                .getContent();

        Page<Target> targetPage = rolloutGroupManagement.findTargetsOfRolloutGroupByRsql(
                new OffsetBasedPageRequest(0, 100), rolloutGroups.get(0).getId(), rsqlParam);
        final List<Target> targetlistGroup1 = targetPage.getContent();
        assertThat(targetlistGroup1.size()).isEqualTo(5);
        assertThat(targetlistGroup1.stream().map(Target::getControllerId).collect(Collectors.toList()))
                .are(targetBelongsInRollout);

        targetPage = rolloutGroupManagement.findTargetsOfRolloutGroupByRsql(new OffsetBasedPageRequest(0, 100),
                rolloutGroups.get(1).getId(), rsqlParam);
        final List<Target> targetlistGroup2 = targetPage.getContent();
        assertThat(targetlistGroup2.size()).isEqualTo(5);
        assertThat(targetlistGroup2.stream().map(Target::getControllerId).collect(Collectors.toList()))
                .are(targetBelongsInRollout);

        targetPage = rolloutGroupManagement.findTargetsOfRolloutGroupByRsql(new OffsetBasedPageRequest(0, 100),
                rolloutGroups.get(2).getId(), rsqlParam);
        final List<Target> targetlistGroup3 = targetPage.getContent();
        assertThat(targetlistGroup3.size()).isEqualTo(5);
        assertThat(targetlistGroup3.stream().map(Target::getControllerId).collect(Collectors.toList()))
                .are(targetBelongsInRollout);

    }

    @Test
    @Description("Verify the creation of a Rollout without targets throws an Exception.")
    void createRolloutNotMatchingTargets() {
        final int amountGroups = 5;
        final String successCondition = "50";
        final String errorCondition = "80";
        final String rolloutName = "rolloutTest3";

        final DistributionSet distributionSet = testdataFactory.createDistributionSet("dsFor" + rolloutName);

        assertThatExceptionOfType(ValidationException.class)
                .isThrownBy(() -> testdataFactory.createRolloutByVariables(rolloutName, "desc", amountGroups,
                        "id==notExisting", distributionSet, successCondition, errorCondition))
                .withMessageContaining("does not match any existing");

    }

    @Test
    @Description("Verify the creation of a Rollout with the same name throws an Exception.")
    void createDuplicateRollout() {
        final int amountGroups = 5;
        final int amountTargetsForRollout = 10;
        final String successCondition = "50";
        final String errorCondition = "80";
        final String rolloutName = "rolloutTest4";

        testdataFactory.createTargets(amountTargetsForRollout, "dup-ro-", "rollout");

        final DistributionSet distributionSet = testdataFactory.createDistributionSet("dsFor" + rolloutName);
        testdataFactory.createRolloutByVariables(rolloutName, "desc", amountGroups, "id==dup-ro-*", distributionSet,
                successCondition, errorCondition);

        assertThatExceptionOfType(EntityAlreadyExistsException.class)
                .isThrownBy(() -> testdataFactory.createRolloutByVariables(rolloutName, "desc", amountGroups,
                        "id==dup-ro-*", distributionSet, successCondition, errorCondition))
                .withMessageContaining("already exists in database");
    }

    @Test
    @Description("Verify the creation and the start of a Rollout with more groups than targets.")
    void createAndStartRolloutWithEmptyGroups() throws Exception {
        final int amountTargetsForRollout = 3;
        final int amountGroups = 5;
        final String successCondition = "50";
        final String errorCondition = "80";
        final String rolloutName = "rolloutTestG";
        final String targetPrefixName = rolloutName;
        final DistributionSet distributionSet = testdataFactory.createDistributionSet("dsFor" + rolloutName);
        testdataFactory.createTargets(amountTargetsForRollout, targetPrefixName + "-", targetPrefixName);

        Rollout myRollout = testdataFactory.createRolloutByVariables(rolloutName, "desc", amountGroups,
                "controllerId==" + targetPrefixName + "-*", distributionSet, successCondition, errorCondition);

        assertThat(myRollout.getStatus()).isEqualTo(RolloutStatus.READY);

        final List<RolloutGroup> groups = rolloutGroupManagement.findByRollout(PAGE, myRollout.getId()).getContent();

        assertThat(groups.get(0).getStatus()).isEqualTo(RolloutGroupStatus.READY);
        assertThat(groups.get(0).getTotalTargets()).isEqualTo(1);
        assertThat(groups.get(1).getStatus()).isEqualTo(RolloutGroupStatus.READY);
        assertThat(groups.get(1).getTotalTargets()).isEqualTo(1);
        assertThat(groups.get(2).getStatus()).isEqualTo(RolloutGroupStatus.READY);
        assertThat(groups.get(2).getTotalTargets()).isZero();
        assertThat(groups.get(3).getStatus()).isEqualTo(RolloutGroupStatus.READY);
        assertThat(groups.get(3).getTotalTargets()).isEqualTo(1);
        assertThat(groups.get(4).getStatus()).isEqualTo(RolloutGroupStatus.READY);
        assertThat(groups.get(4).getTotalTargets()).isZero();

        rolloutManagement.start(myRollout.getId());

        // Run here, because scheduler is disabled during tests
        rolloutManagement.handleRollouts();

        final SuccessConditionRolloutStatus conditionRolloutStatus = new SuccessConditionRolloutStatus(
                RolloutStatus.RUNNING);
        assertThat(MultipleInvokeHelper.doWithTimeout(new RolloutStatusCallable(myRollout.getId()),
                conditionRolloutStatus, 15000, 500)).as("Rollout status").isNotNull();

        myRollout = rolloutManagement.get(myRollout.getId()).get();
        assertThat(myRollout.getStatus()).isEqualTo(RolloutStatus.RUNNING);
        final Map<TotalTargetCountStatus.Status, Long> expectedTargetCountStatus = createInitStatusMap();
        expectedTargetCountStatus.put(TotalTargetCountStatus.Status.RUNNING, 1L);
        expectedTargetCountStatus.put(TotalTargetCountStatus.Status.SCHEDULED, 2L);
        validateRolloutActionStatus(myRollout.getId(), expectedTargetCountStatus);

    }

    @Test
    @Description("Verify the creation and the start of a rollout.")
    void createAndStartRollout() throws Exception {

        final int amountTargetsForRollout = 50;
        final int amountGroups = 5;
        final String successCondition = "50";
        final String errorCondition = "80";
        final String rolloutName = "rolloutTest";
        final String targetPrefixName = rolloutName;
        final DistributionSet distributionSet = testdataFactory.createDistributionSet("dsFor" + rolloutName);
        testdataFactory.createTargets(amountTargetsForRollout, targetPrefixName + "-", targetPrefixName);

        Rollout myRollout = testdataFactory.createRolloutByVariables(rolloutName, "desc", amountGroups,
                "controllerId==" + targetPrefixName + "-*", distributionSet, successCondition, errorCondition);

        assertThat(myRollout.getStatus()).isEqualTo(RolloutStatus.READY);

        rolloutManagement.handleRollouts();

        myRollout = rolloutManagement.get(myRollout.getId()).get();
        assertThat(myRollout.getStatus()).isEqualTo(RolloutStatus.READY);

        rolloutManagement.start(myRollout.getId());

        // Run here, because scheduler is disabled during tests
        rolloutManagement.handleRollouts();

        final SuccessConditionRolloutStatus conditionRolloutTargetCount = new SuccessConditionRolloutStatus(
                RolloutStatus.RUNNING);
        assertThat(MultipleInvokeHelper.doWithTimeout(new RolloutStatusCallable(myRollout.getId()),
                conditionRolloutTargetCount, 15000, 500)).as("Rollout status").isNotNull();

        myRollout = rolloutManagement.get(myRollout.getId()).get();
        assertThat(myRollout.getStatus()).isEqualTo(RolloutStatus.RUNNING);
        final Map<TotalTargetCountStatus.Status, Long> expectedTargetCountStatus = createInitStatusMap();
        expectedTargetCountStatus.put(TotalTargetCountStatus.Status.RUNNING, 10L);
        expectedTargetCountStatus.put(TotalTargetCountStatus.Status.SCHEDULED, 40L);
        validateRolloutActionStatus(myRollout.getId(), expectedTargetCountStatus);
    }

    @Test
    @Description("Verify that a rollout cannot be created if the 'max targets per rollout group' quota is violated.")
    void createRolloutFailsIfQuotaGroupQuotaIsViolated() throws Exception {

        final int maxTargets = quotaManagement.getMaxTargetsPerRolloutGroup();

        final int amountTargetsForRollout = maxTargets + 1;
        final int amountGroups = 1;
        final String successCondition = "50";
        final String errorCondition = "80";
        final String rolloutName = "rolloutTest";
        final String targetPrefixName = rolloutName;
        final DistributionSet distributionSet = testdataFactory.createDistributionSet("dsFor" + rolloutName);
        testdataFactory.createTargets(amountTargetsForRollout, targetPrefixName + "-", targetPrefixName);

        final RolloutGroupConditions conditions = new RolloutGroupConditionBuilder().withDefaults()
                .successCondition(RolloutGroupSuccessCondition.THRESHOLD, successCondition)
                .errorCondition(RolloutGroupErrorCondition.THRESHOLD, errorCondition)
                .errorAction(RolloutGroupErrorAction.PAUSE, null).build();

        final RolloutCreate rollout = entityFactory.rollout().create().name(rolloutName).description(rolloutName)
                .targetFilterQuery("controllerId==" + targetPrefixName + "-*").set(distributionSet);

        assertThatExceptionOfType(AssignmentQuotaExceededException.class)
                .isThrownBy(() -> rolloutManagement.create(rollout, amountGroups, conditions));
    }

    @Test
    @Description("Verify that a rollout cannot be created based on group definitions if the 'max targets per rollout group' quota is violated for one of the groups.")
    void createRolloutWithGroupDefinitionsFailsIfQuotaGroupQuotaIsViolated() throws Exception {

        final int maxTargets = quotaManagement.getMaxTargetsPerRolloutGroup();

        final int amountTargetsForRollout = maxTargets * 2 + 2;
        final String rolloutName = "rolloutTest";
        final String targetPrefixName = rolloutName;
        final DistributionSet distributionSet = testdataFactory.createDistributionSet("dsFor" + rolloutName);
        testdataFactory.createTargets(amountTargetsForRollout, targetPrefixName + "-", targetPrefixName);

        final RolloutGroupConditions conditions = new RolloutGroupConditionBuilder().withDefaults().build();

        // create group definitions
        final RolloutGroupCreate group1 = entityFactory.rolloutGroup().create().conditions(conditions).name("group1")
                .targetPercentage(50.0F);
        final RolloutGroupCreate group2 = entityFactory.rolloutGroup().create().conditions(conditions).name("group2")
                .targetPercentage(100.0F);

        // group1 exceeds the quota
        assertThatExceptionOfType(AssignmentQuotaExceededException.class).isThrownBy(() -> rolloutManagement.create(
                entityFactory.rollout().create().name(rolloutName).description(rolloutName)
                        .targetFilterQuery("controllerId==" + targetPrefixName + "-*").set(distributionSet),
                Arrays.asList(group1, group2), conditions));

        // create group definitions
        final RolloutGroupCreate group3 = entityFactory.rolloutGroup().create().conditions(conditions).name("group3")
                .targetPercentage(1.0F);
        final RolloutGroupCreate group4 = entityFactory.rolloutGroup().create().conditions(conditions).name("group4")
                .targetPercentage(100.0F);

        // group4 exceeds the quota
        assertThatExceptionOfType(AssignmentQuotaExceededException.class).isThrownBy(() -> rolloutManagement.create(
                entityFactory.rollout().create().name(rolloutName).description(rolloutName)
                        .targetFilterQuery("controllerId==" + targetPrefixName + "-*").set(distributionSet),
                Arrays.asList(group3, group4), conditions));

        // create group definitions
        final RolloutGroupCreate group5 = entityFactory.rolloutGroup().create().conditions(conditions).name("group5")
                .targetPercentage(33.3F);
        final RolloutGroupCreate group6 = entityFactory.rolloutGroup().create().conditions(conditions).name("group6")
                .targetPercentage(66.6F);
        final RolloutGroupCreate group7 = entityFactory.rolloutGroup().create().conditions(conditions).name("group7")
                .targetPercentage(100.0F);

        // should work fine
        assertThat(rolloutManagement.create(
                entityFactory.rollout().create().name(rolloutName).description(rolloutName)
                        .targetFilterQuery("controllerId==" + targetPrefixName + "-*").set(distributionSet),
                Arrays.asList(group5, group6, group7), conditions)).isNotNull();

    }

    @Test
    @Description("Verify the creation and the automatic start of a rollout.")
    void createAndAutoStartRollout() throws Exception {

        final int amountTargetsForRollout = 50;
        final int amountGroups = 5;
        final String successCondition = "50";
        final String errorCondition = "80";
        final String rolloutName = "rolloutTest8";
        final String targetPrefixName = rolloutName;
        final DistributionSet distributionSet = testdataFactory.createDistributionSet("dsFor" + rolloutName);
        testdataFactory.createTargets(amountTargetsForRollout, targetPrefixName + "-", targetPrefixName);

        Rollout myRollout = testdataFactory.createRolloutByVariables(rolloutName, "desc", amountGroups,
                "controllerId==" + targetPrefixName + "-*", distributionSet, successCondition, errorCondition);

        assertThat(myRollout.getStatus()).isEqualTo(RolloutStatus.READY);

        // schedule rollout auto start into the future
        rolloutManagement
                .update(entityFactory.rollout().update(myRollout.getId()).startAt(System.currentTimeMillis() + 60000));
        rolloutManagement.handleRollouts();

        // rollout should not have been started
        myRollout = rolloutManagement.get(myRollout.getId()).get();
        assertThat(myRollout.getStatus()).isEqualTo(RolloutStatus.READY);

        // schedule to now
        rolloutManagement.update(entityFactory.rollout().update(myRollout.getId()).startAt(System.currentTimeMillis()));
        rolloutManagement.handleRollouts();

        myRollout = rolloutManagement.get(myRollout.getId()).get();
        assertThat(myRollout.getStatus()).isEqualTo(RolloutStatus.STARTING);

        // Run here, because scheduler is disabled during tests
        rolloutManagement.handleRollouts();

        final SuccessConditionRolloutStatus conditionRolloutTargetCount = new SuccessConditionRolloutStatus(
                RolloutStatus.RUNNING);
        assertThat(MultipleInvokeHelper.doWithTimeout(new RolloutStatusCallable(myRollout.getId()),
                conditionRolloutTargetCount, 15000, 500)).as("Rollout status").isNotNull();

        myRollout = rolloutManagement.get(myRollout.getId()).get();
        assertThat(myRollout.getStatus()).isEqualTo(RolloutStatus.RUNNING);
        final Map<TotalTargetCountStatus.Status, Long> expectedTargetCountStatus = createInitStatusMap();
        expectedTargetCountStatus.put(TotalTargetCountStatus.Status.RUNNING, 10L);
        expectedTargetCountStatus.put(TotalTargetCountStatus.Status.SCHEDULED, 40L);
        validateRolloutActionStatus(myRollout.getId(), expectedTargetCountStatus);
    }

    @Test
    @Description("Verify the creation of a rollout with a groups definition.")
    void createRolloutWithGroupDefinition() throws Exception {
        final String rolloutName = "rolloutTest3";

        final int amountTargetsInGroup1 = 100;
        final int percentTargetsInGroup1 = 100;

        final int amountTargetsInGroup1and2 = 500;
        final int percentTargetsInGroup2 = 20;
        final int percentTargetsInGroup3 = 100;

        final int countTargetsInGroup2 = (int) Math
                .ceil((double) percentTargetsInGroup2 / 100 * amountTargetsInGroup1and2);
        final int countTargetsInGroup3 = amountTargetsInGroup1and2 - countTargetsInGroup2;

        final RolloutGroupConditions conditions = new RolloutGroupConditionBuilder().withDefaults().build();
        // Generate Targets for group 2 and 3 and generate the Rollout
        final RolloutCreate rolloutcreate = generateTargetsAndRollout(rolloutName, amountTargetsInGroup1and2);

        // Generate Targets for group 1
        testdataFactory.createTargets(amountTargetsInGroup1, rolloutName + "-gr1-", rolloutName);

        final List<RolloutGroupCreate> rolloutGroups = new ArrayList<>(3);
        rolloutGroups.add(generateRolloutGroup(0, percentTargetsInGroup1, "id==" + rolloutName + "-gr1-*"));
        rolloutGroups.add(generateRolloutGroup(1, percentTargetsInGroup2, null));
        rolloutGroups.add(generateRolloutGroup(2, percentTargetsInGroup3, null));

        Rollout myRollout = rolloutManagement.create(rolloutcreate, rolloutGroups, conditions);
        myRollout = rolloutManagement.get(myRollout.getId()).get();

        assertThat(myRollout.getStatus()).isEqualTo(RolloutStatus.CREATING);
        for (final RolloutGroup group : rolloutGroupManagement.findByRollout(PAGE, myRollout.getId()).getContent()) {
            assertThat(group.getStatus()).isEqualTo(RolloutGroupStatus.CREATING);
        }

        // Generate Targets that must not be addressed by the rollout, because
        // they were added after the rollout was created
        TimeUnit.SECONDS.sleep(1);
        testdataFactory.createTargets(10, rolloutName + "-notIn-", rolloutName);

        rolloutManagement.handleRollouts();

        myRollout = rolloutManagement.get(myRollout.getId()).get();
        assertThat(myRollout.getStatus()).isEqualTo(RolloutStatus.READY);
        assertThat(myRollout.getTotalTargets()).isEqualTo(amountTargetsInGroup1and2 + amountTargetsInGroup1);

        final List<RolloutGroup> groups = rolloutGroupManagement.findByRollout(PAGE, myRollout.getId()).getContent();

        assertThat(groups.get(0).getStatus()).isEqualTo(RolloutGroupStatus.READY);
        assertThat(groups.get(0).getTotalTargets()).isEqualTo(amountTargetsInGroup1);

        assertThat(groups.get(1).getStatus()).isEqualTo(RolloutGroupStatus.READY);
        assertThat(groups.get(1).getTotalTargets()).isEqualTo(countTargetsInGroup2);

        assertThat(groups.get(2).getStatus()).isEqualTo(RolloutGroupStatus.READY);
        assertThat(groups.get(2).getTotalTargets()).isEqualTo(countTargetsInGroup3);

    }

    @Test
    @Description("Verify rollout creation fails if group definition does not address all targets")
    void createRolloutWithGroupsNotMatchingTargets() throws Exception {
        final String rolloutName = "rolloutTest4";
        final int amountTargetsForRollout = 500;
        final int percentTargetsInGroup1 = 20;
        final int percentTargetsInGroup2 = 50;

        final RolloutGroupConditions conditions = new RolloutGroupConditionBuilder().withDefaults().build();
        final RolloutCreate myRollout = generateTargetsAndRollout(rolloutName, amountTargetsForRollout);

        final List<RolloutGroupCreate> rolloutGroups = new ArrayList<>(2);
        rolloutGroups.add(generateRolloutGroup(0, percentTargetsInGroup1, null));
        rolloutGroups.add(generateRolloutGroup(1, percentTargetsInGroup2, null));

        assertThatExceptionOfType(ValidationException.class)
                .isThrownBy(() -> rolloutManagement.create(myRollout, rolloutGroups, conditions))
                .withMessageContaining("groups don't match");

    }

    @Test
    @Description("Verify rollout creation fails if group definition specifies illegal target percentage")
    void createRolloutWithIllegalPercentage() throws Exception {
        final String rolloutName = "rolloutTest6";
        final int amountTargetsForRollout = 10;
        final int percentTargetsInGroup1 = 101;
        final int percentTargetsInGroup2 = 50;

        final RolloutGroupConditions conditions = new RolloutGroupConditionBuilder().withDefaults().build();
        final RolloutCreate myRollout = generateTargetsAndRollout(rolloutName, amountTargetsForRollout);

        final List<RolloutGroupCreate> rolloutGroups = Arrays.asList(
                generateRolloutGroup(0, percentTargetsInGroup1, null),
                generateRolloutGroup(1, percentTargetsInGroup2, null));

        assertThatExceptionOfType(ValidationException.class)
                .isThrownBy(() -> rolloutManagement.create(myRollout, rolloutGroups, conditions))
                .withMessageContaining("percentage has to be between 1 and 100");

    }

    @Test
    @Description("Verify rollout creation fails if the 'max rollout groups per rollout' quota is violated.")
    void createRolloutWithIllegalAmountOfGroups() throws Exception {
        final String rolloutName = "rolloutTest5";
        final int targets = 10;
        final int maxGroups = quotaManagement.getMaxRolloutGroupsPerRollout();

        final RolloutGroupConditions conditions = new RolloutGroupConditionBuilder().withDefaults().build();
        final RolloutCreate rollout = generateTargetsAndRollout(rolloutName, targets);

        assertThatExceptionOfType(AssignmentQuotaExceededException.class)
                .isThrownBy(() -> rolloutManagement.create(rollout, maxGroups + 1, conditions))
                .withMessageContaining("not be greater than " + maxGroups);

    }

    @Test
    @Description("Verify the start of a Rollout does not work during creation phase.")
    void createAndStartRolloutDuringCreationFails() throws Exception {
        final int amountTargetsForRollout = 3;
        final int amountGroups = 5;
        final String successCondition = "50";
        final String errorCondition = "80";
        final String rolloutName = "rolloutTestGC";
        final String targetPrefixName = rolloutName;
        final DistributionSet distributionSet = testdataFactory.createDistributionSet("dsFor" + rolloutName);
        testdataFactory.createTargets(amountTargetsForRollout, targetPrefixName + "-", targetPrefixName);

        final RolloutGroupConditions conditions = new RolloutGroupConditionBuilder().withDefaults()
                .successCondition(RolloutGroupSuccessCondition.THRESHOLD, successCondition)
                .errorCondition(RolloutGroupErrorCondition.THRESHOLD, errorCondition)
                .errorAction(RolloutGroupErrorAction.PAUSE, null).build();
        final RolloutCreate rolloutToCreate = entityFactory.rollout().create().name(rolloutName)
                .description("some description").targetFilterQuery("id==" + targetPrefixName + "-*")
                .set(distributionSet);

        Rollout myRollout = rolloutManagement.create(rolloutToCreate, amountGroups, conditions);
        myRollout = rolloutManagement.get(myRollout.getId()).get();

        assertThat(myRollout.getStatus()).isEqualTo(RolloutStatus.CREATING);

        final Long rolloutId = myRollout.getId();
        assertThatExceptionOfType(RolloutIllegalStateException.class)
                .isThrownBy(() -> rolloutManagement.start(rolloutId))
                .withMessageContaining("can only be started in state ready");

    }

    @Test
    @Description("Creating a rollout with approval role or approval engine disabled results in the rollout being in "
            + "READY state.")
    void createdRolloutWithApprovalRoleOrApprovalDisabledTransitionsToReadyState() {
        approvalStrategy.setApprovalNeeded(false);
        final String successCondition = "50";
        final String errorCondition = "80";
        final Rollout rollout = createSimpleTestRolloutWithTargetsAndDistributionSet(10, 10, 5, successCondition,
                errorCondition);
        assertThat(rollout.getStatus()).isEqualTo(Rollout.RolloutStatus.READY);
    }

    @Test
    @Description("Creating a rollout without approver role and approval enabled leads to transition to "
            + "WAITING_FOR_APPROVAL state.")
    void createdRolloutWithoutApprovalRoleTransitionsToWaitingForApprovalState() {
        approvalStrategy.setApprovalNeeded(true);
        final String successCondition = "50";
        final String errorCondition = "80";
        final Rollout rollout = createSimpleTestRolloutWithTargetsAndDistributionSet(10, 10, 5, successCondition,
                errorCondition);
        assertThat(rollout.getStatus()).isEqualTo(Rollout.RolloutStatus.WAITING_FOR_APPROVAL);
    }

    @Test
    @Description("Approving a rollout leads to transition to READY state.")
    void approvedRolloutTransitionsToReadyState() {
        approvalStrategy.setApprovalNeeded(true);
        final String successCondition = "50";
        final String errorCondition = "80";
        final Rollout rollout = createSimpleTestRolloutWithTargetsAndDistributionSet(10, 10, 5, successCondition,
                errorCondition);
        assertThat(rollout.getStatus()).isEqualTo(Rollout.RolloutStatus.WAITING_FOR_APPROVAL);
        rolloutManagement.approveOrDeny(rollout.getId(), Rollout.ApprovalDecision.APPROVED);
        final Rollout resultingRollout = rolloutRepository.findById(rollout.getId()).get();
        assertThat(resultingRollout.getStatus()).isEqualTo(Rollout.RolloutStatus.READY);
    }

    @Test
    @Description("Denying approval for a rollout leads to transition to APPROVAL_DENIED state.")
    void deniedRolloutTransitionsToApprovalDeniedState() {
        approvalStrategy.setApprovalNeeded(true);
        final String successCondition = "50";
        final String errorCondition = "80";
        final Rollout rollout = createSimpleTestRolloutWithTargetsAndDistributionSet(10, 10, 5, successCondition,
                errorCondition);
        assertThat(rollout.getStatus()).isEqualTo(Rollout.RolloutStatus.WAITING_FOR_APPROVAL);
        rolloutManagement.approveOrDeny(rollout.getId(), Rollout.ApprovalDecision.DENIED);
        final Rollout resultingRollout = rolloutRepository.findById(rollout.getId()).get();
        assertThat(resultingRollout.getStatus()).isEqualTo(RolloutStatus.APPROVAL_DENIED);
    }

    @Test
    @ExpectEvents({ @Expect(type = RolloutDeletedEvent.class, count = 1),
            @Expect(type = DistributionSetCreatedEvent.class, count = 1),
            @Expect(type = TargetCreatedEvent.class, count = 25), @Expect(type = RolloutUpdatedEvent.class, count = 2),
            @Expect(type = RolloutGroupCreatedEvent.class, count = 5),
            @Expect(type = RolloutGroupDeletedEvent.class, count = 5),
            @Expect(type = SoftwareModuleCreatedEvent.class, count = 3),
            @Expect(type = RolloutGroupUpdatedEvent.class, count = 5),
            @Expect(type = RolloutCreatedEvent.class, count = 1) })
    void deleteRolloutWhichHasNeverStartedIsHardDeleted() {
        final int amountTargetsForRollout = 10;
        final int amountOtherTargets = 15;
        final int amountGroups = 5;
        final String successCondition = "50";
        final String errorCondition = "80";
        final Rollout createdRollout = createSimpleTestRolloutWithTargetsAndDistributionSet(amountTargetsForRollout,
                amountOtherTargets, amountGroups, successCondition, errorCondition);

        // test
        rolloutManagement.delete(createdRollout.getId());
        rolloutManagement.handleRollouts();

        // verify
        final Optional<JpaRollout> deletedRollout = rolloutRepository.findById(createdRollout.getId());
        assertThat(deletedRollout).isNotPresent();
        assertThat(rolloutGroupRepository.count()).isZero();
        assertThat(rolloutTargetGroupRepository.count()).isZero();
    }

    @Test
    @ExpectEvents({ @Expect(type = SoftwareModuleCreatedEvent.class, count = 3),
            @Expect(type = RolloutGroupUpdatedEvent.class, count = 10),
            @Expect(type = RolloutUpdatedEvent.class, count = 6),
            @Expect(type = DistributionSetCreatedEvent.class, count = 1),
            @Expect(type = TargetCreatedEvent.class, count = 25), @Expect(type = TargetUpdatedEvent.class, count = 2),
            @Expect(type = TargetAssignDistributionSetEvent.class, count = 1),
            @Expect(type = RolloutGroupCreatedEvent.class, count = 5),
            @Expect(type = RolloutGroupDeletedEvent.class, count = 5),
            @Expect(type = ActionCreatedEvent.class, count = 10), @Expect(type = ActionUpdatedEvent.class, count = 2),
            @Expect(type = RolloutDeletedEvent.class, count = 1),
            @Expect(type = RolloutCreatedEvent.class, count = 1) })
    void deleteRolloutWhichHasBeenStartedBeforeIsSoftDeleted() {
        final int amountTargetsForRollout = 10;
        final int amountOtherTargets = 15;
        final int amountGroups = 5;
        final String successCondition = "50";
        final String errorCondition = "80";
        final Rollout createdRollout = createSimpleTestRolloutWithTargetsAndDistributionSet(amountTargetsForRollout,
                amountOtherTargets, amountGroups, successCondition, errorCondition);

        // start the rollout, so it has active running actions and a group which
        // has been started
        rolloutManagement.start(createdRollout.getId());
        rolloutManagement.handleRollouts();

        // verify we have running actions
        assertThat(actionRepository.findByRolloutIdAndStatus(PAGE, createdRollout.getId(), Status.RUNNING)
                .getNumberOfElements()).isEqualTo(2);

        // test
        rolloutManagement.delete(createdRollout.getId());
        rolloutManagement.handleRollouts();

        // verify
        final JpaRollout deletedRollout = rolloutRepository.findById(createdRollout.getId()).get();
        assertThat(deletedRollout).isNotNull();

        assertThat(deletedRollout.getStatus()).isEqualTo(RolloutStatus.DELETED);

        final RolloutUpdate rolloutUpdate = entityFactory.rollout().update(createdRollout.getId()).description("test");
        assertThatExceptionOfType(EntityReadOnlyException.class)
                .isThrownBy(() -> rolloutManagement.update(rolloutUpdate))
                .withMessageContaining("" + createdRollout.getId());

        assertThat(rolloutManagement.findAll(PAGE, true).getContent()).hasSize(1);
        assertThat(rolloutManagement.findAll(PAGE, false).getContent()).isEmpty();
        assertThat(rolloutGroupManagement.findByRolloutWithDetailedStatus(PAGE, createdRollout.getId()).getContent())
                .hasSize(amountGroups);

        // verify that all scheduled actions are deleted
        assertThat(actionRepository.findByRolloutIdAndStatus(PAGE, deletedRollout.getId(), Status.SCHEDULED)
                .getNumberOfElements()).isZero();
        // verify that all running actions keep running
        assertThat(actionRepository.findByRolloutIdAndStatus(PAGE, deletedRollout.getId(), Status.RUNNING)
                .getNumberOfElements()).isEqualTo(2);
    }

    @Test
    @Description("Creating a rollout without weight value when multi assignment in enabled.")
    void weightNotRequiredInMultiAssignmentMode() {
        enableMultiAssignments();
        createSimpleTestRolloutWithTargetsAndDistributionSet(10, 10, 2, "50", "80", ActionType.FORCED, null);
    }

    @Test
    @Description("Creating a rollout with a weight causes an error when multi assignment in disabled.")
    void weightNotAllowedWhenMultiAssignmentModeNotEnabled() {
        Assertions.assertThatExceptionOfType(MultiAssignmentIsNotEnabledException.class)
                .isThrownBy(() -> createSimpleTestRolloutWithTargetsAndDistributionSet(10, 10, 2, "50", "80",
                        ActionType.FORCED, 66));
    }

    @Test
    @Description("Weight is validated and saved to the Rollout.")
    void weightValidatedAndSaved() {
        final String targetPrefix = UUID.randomUUID().toString();
        testdataFactory.createTargets(4, targetPrefix);
        enableMultiAssignments();

        Assertions.assertThatExceptionOfType(ConstraintViolationException.class)
                .isThrownBy(() -> createTestRolloutWithTargetsAndDistributionSet(4, 2, "50", "80",
                        UUID.randomUUID().toString(), UUID.randomUUID().toString(), Action.WEIGHT_MAX + 1));
        Assertions.assertThatExceptionOfType(ConstraintViolationException.class)
                .isThrownBy(() -> createTestRolloutWithTargetsAndDistributionSet(4, 2, "50", "80",
                        UUID.randomUUID().toString(), UUID.randomUUID().toString(), Action.WEIGHT_MIN - 1));
        final Rollout createdRollout1 = createTestRolloutWithTargetsAndDistributionSet(4, 2, "50", "80",
                UUID.randomUUID().toString(), UUID.randomUUID().toString(), Action.WEIGHT_MAX);
        final Rollout createdRollout2 = createTestRolloutWithTargetsAndDistributionSet(4, 2, "50", "80",
                UUID.randomUUID().toString(), UUID.randomUUID().toString(), Action.WEIGHT_MIN);
        assertThat(rolloutRepository.findById(createdRollout1.getId()).get().getWeight()).get()
                .isEqualTo(Action.WEIGHT_MAX);
        assertThat(rolloutRepository.findById(createdRollout2.getId()).get().getWeight()).get()
                .isEqualTo(Action.WEIGHT_MIN);
    }

    @Test
    @Description("A Rollout with weight creats actions with weights")
    void actionsWithWeightAreCreated() {
        final int amountOfTargets = 5;
        final int weight = 99;
        enableMultiAssignments();
        final Long rolloutId = createSimpleTestRolloutWithTargetsAndDistributionSet(amountOfTargets, 2, amountOfTargets,
                "80", "50", null, weight).getId();
        rolloutManagement.start(rolloutId);
        rolloutManagement.handleRollouts();
        final List<Action> actions = deploymentManagement.findActionsAll(PAGE).getContent();
        assertThat(actions).hasSize(amountOfTargets);
        assertThat(actions).allMatch(action -> action.getWeight().get() == weight);
    }

    @Test
    @Description("Rollout can be created without weight in single assignment and be started in multi assignment")
    void createInSingleStartInMultiassigMode() {
        final int amountOfTargets = 5;
        final Long rolloutId = createSimpleTestRolloutWithTargetsAndDistributionSet(amountOfTargets, 2, amountOfTargets,
                "80", "50", null, null).getId();

        enableMultiAssignments();
        rolloutManagement.start(rolloutId);
        rolloutManagement.handleRollouts();
        final List<Action> actions = deploymentManagement.findActionsAll(PAGE).getContent();
        assertThat(actions).hasSize(amountOfTargets);
        assertThat(actions).allMatch(action -> !action.getWeight().isPresent());
    }

    @Test
<<<<<<< HEAD
    @Description("Verify the that only compatible targets are part of a Rollout.")
    void createAndStartRolloutWithTargetTypes() {
        final String rolloutName = "rolloutTestCompatibility";

        final DistributionSet testDs = testdataFactory.createDistributionSet("test-ds");
        final TargetType incompatibleTargetType = testdataFactory.createTargetType("incompatible-type",
                Collections.emptyList());
        final TargetType compatibleTargetType = testdataFactory.createTargetType("compatible-type",
                Collections.singletonList(testDs.getType()));

        final List<Target> incompatibleTargets = testdataFactory.createTargetsWithType(10, "incompatible",
                incompatibleTargetType);
        final List<Target> targetsWithoutType = testdataFactory.createTargets(10, "testTarget-");
        final List<Target> targets = testdataFactory.createTargetsWithType(10, "compatibleTarget-",
                compatibleTargetType);
        targets.addAll(targetsWithoutType);

        final RolloutGroupConditions conditions = new RolloutGroupConditionBuilder().withDefaults().build();
        final RolloutCreate rolloutToCreate = entityFactory.rollout().create().name(rolloutName)
                .targetFilterQuery("name==*").set(testDs);

        final Rollout createdRollout = rolloutManagement.create(rolloutToCreate, 1, conditions);

        // Let the executor handle created Rollout
        rolloutManagement.handleRollouts();

        final Rollout testRollout = rolloutManagement.get(createdRollout.getId()).get();
        final List<RolloutGroup> rolloutGroups = rolloutGroupManagement
                .findByRollout(Pageable.unpaged(), testRollout.getId()).getContent();

        assertThat(testRollout.getStatus()).isEqualTo(RolloutStatus.READY);
        assertThat(testRollout.getTotalTargets()).isEqualTo(targets.size());
        assertThat(rolloutGroups).hasSize(1);
        assertThat(rolloutGroups.get(0).getTotalTargets()).isEqualTo(targets.size());

        final List<Target> rolloutGroupTargets = rolloutGroupManagement
                .findTargetsOfRolloutGroup(Pageable.unpaged(), rolloutGroups.get(0).getId()).getContent();

        assertThat(rolloutGroupTargets).hasSize(targets.size()).containsExactlyInAnyOrderElementsOf(targets)
                .doesNotContainAnyElementsOf(incompatibleTargets);
=======
    @Description("Verifies that an exception is thrown when trying to create a rollout with an invalidated distribution set.")
    public void createRolloutWithInvalidDistributionSet() {
        final DistributionSet distributionSet = testdataFactory.createAndInvalidateDistributionSet();

        assertThatExceptionOfType(InvalidDistributionSetException.class)
                .as("Invalid distributionSet should throw an exception")
                .isThrownBy(() -> testdataFactory.createRolloutByVariables("createRolloutWithInvalidDistributionSet",
                        "desc", 2, "name==*", distributionSet, "50", "80"));
    }

    @Test
    @Description("Verifies that an exception is thrown when trying to create a rollout with an incomplete distribution set.")
    public void createRolloutWithIncompleteDistributionSet() {
        final DistributionSet distributionSet = testdataFactory.createIncompleteDistributionSet();

        assertThatExceptionOfType(IncompleteDistributionSetException.class)
                .as("Incomplete distributionSet should throw an exception")
                .isThrownBy(() -> testdataFactory.createRolloutByVariables("createRolloutWithIncompleteDistributionSet",
                        "desc", 2, "name==*", distributionSet, "50", "80"));
    }

    @Test
    @Description("Verifies that an exception is thrown when trying to update a rollout with an invalidated distribution set.")
    public void updateRolloutWithInvalidDistributionSet() {
        final DistributionSet distributionSet = testdataFactory.createDistributionSet();
        testdataFactory.createTarget();
        final Rollout rollout = testdataFactory.createRolloutByVariables("updateRolloutWithInvalidDistributionSet",
                "desc", 2, "name==*", distributionSet, "50", "80");
        final DistributionSet invalidDistributionSet = testdataFactory.createAndInvalidateDistributionSet();

        assertThatExceptionOfType(InvalidDistributionSetException.class)
                .as("Invalid distributionSet should throw an exception").isThrownBy(() -> rolloutManagement
                        .update(entityFactory.rollout().update(rollout.getId()).set(invalidDistributionSet.getId())));
    }

    @Test
    @Description("Verifies that an exception is thrown when trying to update a rollout with an incomplete distribution set.")
    public void updateRolloutWithIncompleteDistributionSet() {
        final DistributionSet distributionSet = testdataFactory.createDistributionSet();
        testdataFactory.createTarget();
        final Rollout rollout = testdataFactory.createRolloutByVariables("updateRolloutWithIncompleteDistributionSet",
                "desc", 2, "name==*", distributionSet, "50", "80");
        final DistributionSet incompleteDistributionSet = testdataFactory.createIncompleteDistributionSet();

        assertThatExceptionOfType(IncompleteDistributionSetException.class)
                .as("Incomplete distributionSet should throw an exception").isThrownBy(() -> rolloutManagement.update(
                        entityFactory.rollout().update(rollout.getId()).set(incompleteDistributionSet.getId())));
>>>>>>> 825cb644
    }

    private RolloutGroupCreate generateRolloutGroup(final int index, final Integer percentage,
            final String targetFilter) {
        return entityFactory.rolloutGroup().create().name("Group" + index).description("Group" + index + "desc")
                .targetPercentage(Float.valueOf(percentage)).targetFilterQuery(targetFilter);
    }

    private RolloutCreate generateTargetsAndRollout(final String rolloutName, final int amountTargetsForRollout) {
        final DistributionSet distributionSet = testdataFactory.createDistributionSet("dsFor" + rolloutName);

        testdataFactory.createTargets(amountTargetsForRollout, rolloutName + "-", rolloutName);

        return entityFactory.rollout().create().name(rolloutName)
                .description("This is a test description for the rollout")
                .targetFilterQuery("controllerId==" + rolloutName + "-*").set(distributionSet);
    }

    private void validateRolloutGroupActionStatus(final RolloutGroup rolloutGroup,
            final Map<TotalTargetCountStatus.Status, Long> expectedTargetCountStatus) {
        final RolloutGroup rolloutGroupWithDetail = rolloutGroupManagement.getWithDetailedStatus(rolloutGroup.getId())
                .get();
        validateStatus(rolloutGroupWithDetail.getTotalTargetCountStatus(), expectedTargetCountStatus);
    }

    private void validateRolloutActionStatus(final Long rolloutId,
            final Map<TotalTargetCountStatus.Status, Long> expectedTargetCountStatus) {
        final Rollout rolloutWithDetail = rolloutManagement.getWithDetailedStatus(rolloutId).get();
        validateStatus(rolloutWithDetail.getTotalTargetCountStatus(), expectedTargetCountStatus);
    }

    private void validateStatus(final TotalTargetCountStatus totalTargetCountStatus,
            final Map<TotalTargetCountStatus.Status, Long> expectedTotalCountStates) {
        for (final Map.Entry<TotalTargetCountStatus.Status, Long> entry : expectedTotalCountStates.entrySet()) {
            final Long countReady = totalTargetCountStatus.getTotalTargetCountByStatus(entry.getKey());
            assertThat(countReady).as("targets in status " + entry.getKey()).isEqualTo(entry.getValue());
        }
    }

    private Rollout createSimpleTestRolloutWithTargetsAndDistributionSet(final int amountTargetsForRollout,
            final int amountOtherTargets, final int groupSize, final String successCondition,
            final String errorCondition) {
        return createSimpleTestRolloutWithTargetsAndDistributionSet(amountTargetsForRollout, amountOtherTargets,
                groupSize, successCondition, errorCondition, ActionType.FORCED, null);
    }

    private Rollout createSimpleTestRolloutWithTargetsAndDistributionSet(final int amountTargetsForRollout,
            final int amountOtherTargets, final int groupSize, final String successCondition,
            final String errorCondition, final ActionType actionType, final Integer weight) {
        final DistributionSet rolloutDS = testdataFactory.createDistributionSet("rolloutDS");
        testdataFactory.createTargets(amountTargetsForRollout, "rollout-", "rollout");
        testdataFactory.createTargets(amountOtherTargets, "others-", "rollout");
        final String filterQuery = "controllerId==rollout-*";
        return testdataFactory.createRolloutByVariables("test-rollout-name-1", "test-rollout-description-1", groupSize,
                filterQuery, rolloutDS, successCondition, errorCondition, actionType, weight);
    }

    private Rollout createTestRolloutWithTargetsAndDistributionSet(final int amountTargetsForRollout,
            final int groupSize, final String successCondition, final String errorCondition, final String rolloutName,
            final String targetPrefixName) {
        return createTestRolloutWithTargetsAndDistributionSet(amountTargetsForRollout, groupSize, successCondition,
                errorCondition, rolloutName, targetPrefixName, null);
    }

    private Rollout createTestRolloutWithTargetsAndDistributionSet(final int amountTargetsForRollout,
            final int groupSize, final String successCondition, final String errorCondition, final String rolloutName,
            final String targetPrefixName, final Integer weight) {
        final DistributionSet dsForRolloutTwo = testdataFactory.createDistributionSet("dsFor" + rolloutName);
        testdataFactory.createTargets(amountTargetsForRollout, targetPrefixName + "-", targetPrefixName);
        return testdataFactory.createRolloutByVariables(rolloutName, rolloutName + "description", groupSize,
                "controllerId==" + targetPrefixName + "-*", dsForRolloutTwo, successCondition, errorCondition,
                Action.ActionType.FORCED, weight);
    }

    private int changeStatusForAllRunningActions(final Rollout rollout, final Status status) {
        final List<Action> runningActions = findActionsByRolloutAndStatus(rollout, Status.RUNNING);
        for (final Action action : runningActions) {
            controllerManagement
                    .addUpdateActionStatus(entityFactory.actionStatus().create(action.getId()).status(status));
        }
        return runningActions.size();
    }

    private int changeStatusForRunningActions(final Rollout rollout, final Status status,
            final int amountOfTargetsToGetChanged) {
        final List<Action> runningActions = findActionsByRolloutAndStatus(rollout, Status.RUNNING);
        assertThat(runningActions.size()).isGreaterThanOrEqualTo(amountOfTargetsToGetChanged);
        for (int i = 0; i < amountOfTargetsToGetChanged; i++) {
            controllerManagement.addUpdateActionStatus(
                    entityFactory.actionStatus().create(runningActions.get(i).getId()).status(status));
        }
        return runningActions.size();
    }

    private static Map<TotalTargetCountStatus.Status, Long> createInitStatusMap() {
        final Map<TotalTargetCountStatus.Status, Long> map = new HashMap<>();
        for (final TotalTargetCountStatus.Status status : TotalTargetCountStatus.Status.values()) {
            map.put(status, 0L);
        }
        return map;
    }

    private static class SuccessConditionRolloutStatus implements SuccessCondition<RolloutStatus> {

        private final RolloutStatus rolloutStatus;

        public SuccessConditionRolloutStatus(final RolloutStatus rolloutStatus) {
            this.rolloutStatus = rolloutStatus;
        }

        @Override
        public boolean success(final RolloutStatus result) {
            return result.equals(rolloutStatus);
        }
    }

    private class RolloutStatusCallable implements Callable<RolloutStatus> {

        final Long rolloutId;

        RolloutStatusCallable(final Long rolloutId) {
            this.rolloutId = rolloutId;
        }

        @Override
        public RolloutStatus call() throws Exception {

            final Rollout myRollout = rolloutManagement.get(rolloutId).get();
            return myRollout.getStatus();

        }
    }

}<|MERGE_RESOLUTION|>--- conflicted
+++ resolved
@@ -251,14 +251,9 @@
         final List<RolloutGroup> scheduledGroups = rolloutGroupManagement
                 .findByRollout(new OffsetBasedPageRequest(1, 100, Sort.by(Direction.ASC, "id")), createdRollout.getId())
                 .getContent();
-<<<<<<< HEAD
         scheduledGroups.forEach(group -> assertThat(group.getStatus())
                 .as("group which should be in scheduled state is in " + group.getStatus() + " state")
                 .isEqualTo(RolloutGroupStatus.SCHEDULED));
-=======
-        scheduledGroups.forEach(group -> assertThat(group.getStatus()).isEqualTo(RolloutGroupStatus.SCHEDULED)
-                .as("group which should be in scheduled state is in " + group.getStatus() + " state"));
->>>>>>> 825cb644
         // verify that the first group actions has been started and are in state
         // running
         final List<Action> runningActions = findActionsByRolloutAndStatus(createdRollout, Status.RUNNING);
@@ -1840,48 +1835,6 @@
     }
 
     @Test
-<<<<<<< HEAD
-    @Description("Verify the that only compatible targets are part of a Rollout.")
-    void createAndStartRolloutWithTargetTypes() {
-        final String rolloutName = "rolloutTestCompatibility";
-
-        final DistributionSet testDs = testdataFactory.createDistributionSet("test-ds");
-        final TargetType incompatibleTargetType = testdataFactory.createTargetType("incompatible-type",
-                Collections.emptyList());
-        final TargetType compatibleTargetType = testdataFactory.createTargetType("compatible-type",
-                Collections.singletonList(testDs.getType()));
-
-        final List<Target> incompatibleTargets = testdataFactory.createTargetsWithType(10, "incompatible",
-                incompatibleTargetType);
-        final List<Target> targetsWithoutType = testdataFactory.createTargets(10, "testTarget-");
-        final List<Target> targets = testdataFactory.createTargetsWithType(10, "compatibleTarget-",
-                compatibleTargetType);
-        targets.addAll(targetsWithoutType);
-
-        final RolloutGroupConditions conditions = new RolloutGroupConditionBuilder().withDefaults().build();
-        final RolloutCreate rolloutToCreate = entityFactory.rollout().create().name(rolloutName)
-                .targetFilterQuery("name==*").set(testDs);
-
-        final Rollout createdRollout = rolloutManagement.create(rolloutToCreate, 1, conditions);
-
-        // Let the executor handle created Rollout
-        rolloutManagement.handleRollouts();
-
-        final Rollout testRollout = rolloutManagement.get(createdRollout.getId()).get();
-        final List<RolloutGroup> rolloutGroups = rolloutGroupManagement
-                .findByRollout(Pageable.unpaged(), testRollout.getId()).getContent();
-
-        assertThat(testRollout.getStatus()).isEqualTo(RolloutStatus.READY);
-        assertThat(testRollout.getTotalTargets()).isEqualTo(targets.size());
-        assertThat(rolloutGroups).hasSize(1);
-        assertThat(rolloutGroups.get(0).getTotalTargets()).isEqualTo(targets.size());
-
-        final List<Target> rolloutGroupTargets = rolloutGroupManagement
-                .findTargetsOfRolloutGroup(Pageable.unpaged(), rolloutGroups.get(0).getId()).getContent();
-
-        assertThat(rolloutGroupTargets).hasSize(targets.size()).containsExactlyInAnyOrderElementsOf(targets)
-                .doesNotContainAnyElementsOf(incompatibleTargets);
-=======
     @Description("Verifies that an exception is thrown when trying to create a rollout with an invalidated distribution set.")
     public void createRolloutWithInvalidDistributionSet() {
         final DistributionSet distributionSet = testdataFactory.createAndInvalidateDistributionSet();
@@ -1929,7 +1882,49 @@
         assertThatExceptionOfType(IncompleteDistributionSetException.class)
                 .as("Incomplete distributionSet should throw an exception").isThrownBy(() -> rolloutManagement.update(
                         entityFactory.rollout().update(rollout.getId()).set(incompleteDistributionSet.getId())));
->>>>>>> 825cb644
+    }
+
+    @Test
+    @Description("Verify the that only compatible targets are part of a Rollout.")
+    void createAndStartRolloutWithTargetTypes() {
+        final String rolloutName = "rolloutTestCompatibility";
+
+        final DistributionSet testDs = testdataFactory.createDistributionSet("test-ds");
+        final TargetType incompatibleTargetType = testdataFactory.createTargetType("incompatible-type",
+                Collections.emptyList());
+        final TargetType compatibleTargetType = testdataFactory.createTargetType("compatible-type",
+                Collections.singletonList(testDs.getType()));
+
+        final List<Target> incompatibleTargets = testdataFactory.createTargetsWithType(10, "incompatible",
+                incompatibleTargetType);
+        final List<Target> targetsWithoutType = testdataFactory.createTargets(10, "testTarget-");
+        final List<Target> targets = testdataFactory.createTargetsWithType(10, "compatibleTarget-",
+                compatibleTargetType);
+        targets.addAll(targetsWithoutType);
+
+        final RolloutGroupConditions conditions = new RolloutGroupConditionBuilder().withDefaults().build();
+        final RolloutCreate rolloutToCreate = entityFactory.rollout().create().name(rolloutName)
+                .targetFilterQuery("name==*").set(testDs);
+
+        final Rollout createdRollout = rolloutManagement.create(rolloutToCreate, 1, conditions);
+
+        // Let the executor handle created Rollout
+        rolloutManagement.handleRollouts();
+
+        final Rollout testRollout = rolloutManagement.get(createdRollout.getId()).get();
+        final List<RolloutGroup> rolloutGroups = rolloutGroupManagement
+                .findByRollout(Pageable.unpaged(), testRollout.getId()).getContent();
+
+        assertThat(testRollout.getStatus()).isEqualTo(RolloutStatus.READY);
+        assertThat(testRollout.getTotalTargets()).isEqualTo(targets.size());
+        assertThat(rolloutGroups).hasSize(1);
+        assertThat(rolloutGroups.get(0).getTotalTargets()).isEqualTo(targets.size());
+
+        final List<Target> rolloutGroupTargets = rolloutGroupManagement
+                .findTargetsOfRolloutGroup(Pageable.unpaged(), rolloutGroups.get(0).getId()).getContent();
+
+        assertThat(rolloutGroupTargets).hasSize(targets.size()).containsExactlyInAnyOrderElementsOf(targets)
+                .doesNotContainAnyElementsOf(incompatibleTargets);
     }
 
     private RolloutGroupCreate generateRolloutGroup(final int index, final Integer percentage,
