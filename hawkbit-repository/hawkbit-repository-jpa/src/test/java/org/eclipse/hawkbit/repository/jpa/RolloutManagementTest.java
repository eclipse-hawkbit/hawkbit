--- conflicted
+++ resolved
@@ -21,9 +21,11 @@
 import org.eclipse.hawkbit.repository.OffsetBasedPageRequest;
 import org.eclipse.hawkbit.repository.RolloutGroupManagement;
 import org.eclipse.hawkbit.repository.RolloutManagement;
+import org.eclipse.hawkbit.repository.builder.RolloutCreate;
+import org.eclipse.hawkbit.repository.builder.RolloutGroupCreate;
+import org.eclipse.hawkbit.repository.exception.ConstraintViolationException;
 import org.eclipse.hawkbit.repository.exception.EntityAlreadyExistsException;
 import org.eclipse.hawkbit.repository.exception.RolloutIllegalStateException;
-import org.eclipse.hawkbit.repository.exception.RolloutVerificationException;
 import org.eclipse.hawkbit.repository.jpa.model.JpaAction;
 import org.eclipse.hawkbit.repository.jpa.utils.MultipleInvokeHelper;
 import org.eclipse.hawkbit.repository.jpa.utils.SuccessCondition;
@@ -968,19 +970,19 @@
                 new OffsetBasedPageRequest(0, 100, new Sort(Direction.ASC, "controllerId")));
         final List<Target> targetlistGroup1 = targetPage.getContent();
         assertThat(targetlistGroup1.size()).isEqualTo(5);
-        assertThat(targetlistGroup1.get(0).getControllerId()).isEqualTo("MyRollout-0");
+        assertThat(targetlistGroup1.get(0).getControllerId()).isEqualTo("MyRollout--00000");
 
         targetPage = rolloutGroupManagement.findRolloutGroupTargets(rolloutGroups.get(1), rsqlParam,
                 new OffsetBasedPageRequest(0, 100, new Sort(Direction.DESC, "controllerId")));
         final List<Target> targetlistGroup2 = targetPage.getContent();
         assertThat(targetlistGroup2.size()).isEqualTo(5);
-        assertThat(targetlistGroup2.get(0).getControllerId()).isEqualTo("MyRollout-9");
+        assertThat(targetlistGroup2.get(0).getControllerId()).isEqualTo("MyRollout--00009");
 
         targetPage = rolloutGroupManagement.findRolloutGroupTargets(rolloutGroups.get(2), rsqlParam,
                 new OffsetBasedPageRequest(0, 100, new Sort(Direction.ASC, "controllerId")));
         final List<Target> targetlistGroup3 = targetPage.getContent();
         assertThat(targetlistGroup3.size()).isEqualTo(5);
-        assertThat(targetlistGroup3.get(0).getControllerId()).isEqualTo("MyRollout-10");
+        assertThat(targetlistGroup3.get(0).getControllerId()).isEqualTo("MyRollout--00010");
 
     }
 
@@ -998,7 +1000,7 @@
             createRolloutByVariables(rolloutName, "desc", amountGroups, "id==notExisting", distributionSet,
                     successCondition, errorCondition);
             fail("Was able to create a Rollout without targets.");
-        } catch(RolloutVerificationException e) {
+        } catch (final ConstraintViolationException e) {
             // OK
         }
 
@@ -1013,17 +1015,17 @@
         final String errorCondition = "80";
         final String rolloutName = "rolloutTest4";
 
-        targetManagement.createTargets(testdataFactory.generateTargets(amountTargetsForRollout, "dup-ro-", "rollout"));
+        testdataFactory.createTargets(amountTargetsForRollout, "dup-ro-", "rollout");
 
         final DistributionSet distributionSet = testdataFactory.createDistributionSet("dsFor" + rolloutName);
-        createRolloutByVariables(rolloutName, "desc", amountGroups, "id==dup-ro-*", distributionSet,
-                successCondition, errorCondition);
+        createRolloutByVariables(rolloutName, "desc", amountGroups, "id==dup-ro-*", distributionSet, successCondition,
+                errorCondition);
 
         try {
             createRolloutByVariables(rolloutName, "desc", amountGroups, "id==dup-ro-*", distributionSet,
                     successCondition, errorCondition);
             fail("Was able to create a duplicate Rollout.");
-        } catch(EntityAlreadyExistsException e) {
+        } catch (final EntityAlreadyExistsException e) {
             // OK
         }
 
@@ -1039,28 +1041,14 @@
         final String rolloutName = "rolloutTestG";
         final String targetPrefixName = rolloutName;
         final DistributionSet distributionSet = testdataFactory.createDistributionSet("dsFor" + rolloutName);
-<<<<<<< HEAD
         testdataFactory.createTargets(amountTargetsForRollout, targetPrefixName + "-", targetPrefixName);
-        final RolloutGroupConditions conditions = new RolloutGroupConditionBuilder()
-                .successCondition(RolloutGroupSuccessCondition.THRESHOLD, successCondition)
-                .errorCondition(RolloutGroupErrorCondition.THRESHOLD, errorCondition)
-                .errorAction(RolloutGroupErrorAction.PAUSE, null).build();
-
-        Rollout myRollout = rolloutManagement.createRolloutAsync(
-                entityFactory.rollout().create().name(rolloutName)
-                        .targetFilterQuery("controllerId==" + targetPrefixName + "-*").set(distributionSet),
-                amountGroups, conditions);
-=======
-        targetManagement.createTargets(
-                testdataFactory.generateTargets(amountTargetsForRollout, targetPrefixName + "-", targetPrefixName));
 
         Rollout myRollout = createRolloutByVariables(rolloutName, "desc", amountGroups,
                 "controllerId==" + targetPrefixName + "-*", distributionSet, successCondition, errorCondition);
->>>>>>> b6834e9e
 
         assertThat(myRollout.getStatus()).isEqualTo(RolloutStatus.READY);
 
-        List<RolloutGroup> groups = myRollout.getRolloutGroups();
+        final List<RolloutGroup> groups = myRollout.getRolloutGroups();
         assertThat(groups.get(0).getStatus()).isEqualTo(RolloutGroupStatus.READY);
         assertThat(groups.get(0).getTotalTargets()).isEqualTo(1);
         assertThat(groups.get(1).getStatus()).isEqualTo(RolloutGroupStatus.READY);
@@ -1077,7 +1065,8 @@
         // Run here, because scheduler is disabled during tests
         rolloutManagement.checkStartingRollouts(0);
 
-        SuccessConditionRolloutStatus conditionRolloutStatus = new SuccessConditionRolloutStatus(RolloutStatus.RUNNING);
+        final SuccessConditionRolloutStatus conditionRolloutStatus = new SuccessConditionRolloutStatus(
+                RolloutStatus.RUNNING);
         assertThat(MultipleInvokeHelper.doWithTimeout(new RolloutStatusCallable(myRollout.getId()),
                 conditionRolloutStatus, 15000, 500)).as("Rollout status").isNotNull();
 
@@ -1101,8 +1090,7 @@
         final String rolloutName = "rolloutTest";
         final String targetPrefixName = rolloutName;
         final DistributionSet distributionSet = testdataFactory.createDistributionSet("dsFor" + rolloutName);
-        targetManagement.createTargets(
-                testdataFactory.generateTargets(amountTargetsForRollout, targetPrefixName + "-", targetPrefixName));
+        testdataFactory.createTargets(amountTargetsForRollout, targetPrefixName + "-", targetPrefixName);
 
         Rollout myRollout = createRolloutByVariables(rolloutName, "desc", amountGroups,
                 "controllerId==" + targetPrefixName + "-*", distributionSet, successCondition, errorCondition);
@@ -1113,7 +1101,7 @@
         // Run here, because scheduler is disabled during tests
         rolloutManagement.checkStartingRollouts(0);
 
-        SuccessConditionRolloutStatus conditionRolloutTargetCount = new SuccessConditionRolloutStatus(
+        final SuccessConditionRolloutStatus conditionRolloutTargetCount = new SuccessConditionRolloutStatus(
                 RolloutStatus.RUNNING);
         assertThat(MultipleInvokeHelper.doWithTimeout(new RolloutStatusCallable(myRollout.getId()),
                 conditionRolloutTargetCount, 15000, 500)).as("Rollout status").isNotNull();
@@ -1139,42 +1127,41 @@
         final int percentTargetsInGroup3 = 100;
 
         final int countTargetsInGroup2 = (int) Math
-                .ceil((double) percentTargetsInGroup2 / 100 * (double) amountTargetsInGroup1and2);
+                .ceil((double) percentTargetsInGroup2 / 100 * amountTargetsInGroup1and2);
         final int countTargetsInGroup3 = amountTargetsInGroup1and2 - countTargetsInGroup2;
 
-        final RolloutGroupConditions conditions = new RolloutGroupConditionBuilder().build();
+        final RolloutGroupConditions conditions = new RolloutGroupConditionBuilder().withDefaults().build();
         // Generate Targets for group 2 and 3 and generate the Rollout
-        Rollout myRollout = generateTargetsAndRollout(rolloutName, amountTargetsInGroup1and2);
+        final RolloutCreate rolloutcreate = generateTargetsAndRollout(rolloutName, amountTargetsInGroup1and2);
 
         // Generate Targets for group 1
-        targetManagement.createTargets(
-                testdataFactory.generateTargets(amountTargetsInGroup1, rolloutName + "-gr1-", rolloutName));
-
-        List<RolloutGroup> rolloutGroups = new ArrayList<>(3);
+        testdataFactory.createTargets(amountTargetsInGroup1, rolloutName + "-gr1-", rolloutName);
+
+        final List<RolloutGroupCreate> rolloutGroups = new ArrayList<>(3);
         rolloutGroups.add(generateRolloutGroup(0, percentTargetsInGroup1, "id==" + rolloutName + "-gr1-*"));
         rolloutGroups.add(generateRolloutGroup(1, percentTargetsInGroup2, null));
         rolloutGroups.add(generateRolloutGroup(2, percentTargetsInGroup3, null));
 
-        myRollout = rolloutManagement.createRollout(myRollout, rolloutGroups, conditions);
+        Rollout myRollout = rolloutManagement.createRollout(rolloutcreate, rolloutGroups, conditions);
         myRollout = rolloutManagement.findRolloutById(myRollout.getId());
 
         assertThat(myRollout.getStatus()).isEqualTo(RolloutStatus.CREATING);
-        for (RolloutGroup group : myRollout.getRolloutGroups()) {
+        for (final RolloutGroup group : myRollout.getRolloutGroups()) {
             assertThat(group.getStatus()).isEqualTo(RolloutGroupStatus.CREATING);
         }
 
         // Generate Targets that must not be addressed by the rollout, because
         // they were added after the rollout was created
         TimeUnit.SECONDS.sleep(1);
-        targetManagement.createTargets(testdataFactory.generateTargets(10, rolloutName + "-notIn-", rolloutName));
-
-        rolloutManagement.fillRolloutGroupsWithTargets(myRollout);
+        testdataFactory.createTargets(10, rolloutName + "-notIn-", rolloutName);
+
+        rolloutManagement.fillRolloutGroupsWithTargets(myRollout.getId());
 
         myRollout = rolloutManagement.findRolloutById(myRollout.getId());
         assertThat(myRollout.getStatus()).isEqualTo(RolloutStatus.READY);
         assertThat(myRollout.getTotalTargets()).isEqualTo(amountTargetsInGroup1and2 + amountTargetsInGroup1);
 
-        List<RolloutGroup> groups = myRollout.getRolloutGroups();
+        final List<RolloutGroup> groups = myRollout.getRolloutGroups();
         assertThat(groups.get(0).getStatus()).isEqualTo(RolloutGroupStatus.READY);
         assertThat(groups.get(0).getTotalTargets()).isEqualTo(amountTargetsInGroup1);
 
@@ -1194,17 +1181,17 @@
         final int percentTargetsInGroup1 = 20;
         final int percentTargetsInGroup2 = 50;
 
-        final RolloutGroupConditions conditions = new RolloutGroupConditionBuilder().build();
-        Rollout myRollout = generateTargetsAndRollout(rolloutName, amountTargetsForRollout);
-
-        List<RolloutGroup> rolloutGroups = new ArrayList<>(2);
+        final RolloutGroupConditions conditions = new RolloutGroupConditionBuilder().withDefaults().build();
+        final RolloutCreate myRollout = generateTargetsAndRollout(rolloutName, amountTargetsForRollout);
+
+        final List<RolloutGroupCreate> rolloutGroups = new ArrayList<>(2);
         rolloutGroups.add(generateRolloutGroup(0, percentTargetsInGroup1, null));
         rolloutGroups.add(generateRolloutGroup(1, percentTargetsInGroup2, null));
 
         try {
             rolloutManagement.createRollout(myRollout, rolloutGroups, conditions);
             fail("Was able to create a Rollout with groups that are not addressing all targets");
-        } catch(RolloutVerificationException e) {
+        } catch (final ConstraintViolationException e) {
             // OK
         }
 
@@ -1218,17 +1205,17 @@
         final int percentTargetsInGroup1 = 101;
         final int percentTargetsInGroup2 = 50;
 
-        final RolloutGroupConditions conditions = new RolloutGroupConditionBuilder().build();
-        Rollout myRollout = generateTargetsAndRollout(rolloutName, amountTargetsForRollout);
-
-        List<RolloutGroup> rolloutGroups = new ArrayList<>(2);
+        final RolloutGroupConditions conditions = new RolloutGroupConditionBuilder().withDefaults().build();
+        final RolloutCreate myRollout = generateTargetsAndRollout(rolloutName, amountTargetsForRollout);
+
+        final List<RolloutGroupCreate> rolloutGroups = new ArrayList<>(2);
         rolloutGroups.add(generateRolloutGroup(0, percentTargetsInGroup1, null));
         rolloutGroups.add(generateRolloutGroup(1, percentTargetsInGroup2, null));
 
         try {
             rolloutManagement.createRollout(myRollout, rolloutGroups, conditions);
             fail("Was able to create a Rollout with groups that have illegal percentages");
-        } catch(RolloutVerificationException e) {
+        } catch (final ConstraintViolationException e) {
             // OK
         }
 
@@ -1241,13 +1228,13 @@
         final int amountTargetsForRollout = 10;
         final int illegalGroupAmount = 501;
 
-        final RolloutGroupConditions conditions = new RolloutGroupConditionBuilder().build();
-        Rollout myRollout = generateTargetsAndRollout(rolloutName, amountTargetsForRollout);
+        final RolloutGroupConditions conditions = new RolloutGroupConditionBuilder().withDefaults().build();
+        final RolloutCreate myRollout = generateTargetsAndRollout(rolloutName, amountTargetsForRollout);
 
         try {
             rolloutManagement.createRollout(myRollout, illegalGroupAmount, conditions);
             fail("Was able to create a Rollout with too many groups");
-        } catch(RolloutVerificationException e) {
+        } catch (final ConstraintViolationException e) {
             // OK
         }
 
@@ -1263,18 +1250,15 @@
         final String rolloutName = "rolloutTestGC";
         final String targetPrefixName = rolloutName;
         final DistributionSet distributionSet = testdataFactory.createDistributionSet("dsFor" + rolloutName);
-        targetManagement.createTargets(
-                testdataFactory.generateTargets(amountTargetsForRollout, targetPrefixName + "-", targetPrefixName));
-
-        final RolloutGroupConditions conditions = new RolloutGroupConditionBuilder()
+        testdataFactory.createTargets(amountTargetsForRollout, targetPrefixName + "-", targetPrefixName);
+
+        final RolloutGroupConditions conditions = new RolloutGroupConditionBuilder().withDefaults()
                 .successCondition(RolloutGroupSuccessCondition.THRESHOLD, successCondition)
                 .errorCondition(RolloutGroupErrorCondition.THRESHOLD, errorCondition)
                 .errorAction(RolloutGroupErrorAction.PAUSE, null).build();
-        final Rollout rolloutToCreate = new JpaRollout();
-        rolloutToCreate.setName(rolloutName);
-        rolloutToCreate.setDescription("some description");
-        rolloutToCreate.setTargetFilterQuery("id==" + targetPrefixName + "-*");
-        rolloutToCreate.setDistributionSet(distributionSet);
+        final RolloutCreate rolloutToCreate = entityFactory.rollout().create().name(rolloutName)
+                .description("some description").targetFilterQuery("id==" + targetPrefixName + "-*")
+                .set(distributionSet);
 
         Rollout myRollout = rolloutManagement.createRollout(rolloutToCreate, amountGroups, conditions);
         myRollout = rolloutManagement.findRolloutById(myRollout.getId());
@@ -1284,38 +1268,27 @@
         try {
             rolloutManagement.startRollout(myRollout);
             fail("Was able to start a Rollout in CREATING status");
-        } catch(RolloutIllegalStateException e) {
+        } catch (final RolloutIllegalStateException e) {
             // OK
         }
 
     }
 
-    private RolloutGroup generateRolloutGroup(final int index, Integer percentage, String targetFilter) {
-        RolloutGroup group = entityFactory.generateRolloutGroup();
-        group.setName("Group" + index);
-        group.setDescription("Group" + index + "desc");
-        if (percentage != null) {
-            group.setTargetPercentage(percentage);
-        }
-        if (targetFilter != null) {
-            group.setTargetFilterQuery(targetFilter);
-        }
-        return group;
-    }
-
-    private Rollout generateTargetsAndRollout(final String rolloutName, final int amountTargetsForRollout) {
+    private RolloutGroupCreate generateRolloutGroup(final int index, final Integer percentage,
+            final String targetFilter) {
+        return entityFactory.rolloutGroup().create().name("Group" + index).description("Group" + index + "desc")
+                .targetPercentage(Float.valueOf(percentage)).targetFilterQuery(targetFilter);
+
+    }
+
+    private RolloutCreate generateTargetsAndRollout(final String rolloutName, final int amountTargetsForRollout) {
         final DistributionSet distributionSet = testdataFactory.createDistributionSet("dsFor" + rolloutName);
 
-        targetManagement.createTargets(
-                testdataFactory.generateTargets(amountTargetsForRollout, rolloutName + "-", rolloutName));
-
-        Rollout myRollout = entityFactory.generateRollout();
-        myRollout.setName(rolloutName);
-        myRollout.setDescription("This is a test description for the rollout");
-        myRollout.setTargetFilterQuery("controllerId==" + rolloutName + "-*");
-        myRollout.setDistributionSet(distributionSet);
-
-        return myRollout;
+        testdataFactory.createTargets(amountTargetsForRollout, rolloutName + "-", rolloutName);
+
+        return entityFactory.rollout().create().name(rolloutName)
+                .description("This is a test description for the rollout")
+                .targetFilterQuery("controllerId==" + rolloutName + "-*").set(distributionSet);
     }
 
     private void validateRolloutGroupActionStatus(final RolloutGroup rolloutGroup,
@@ -1364,29 +1337,6 @@
                 "controllerId==" + targetPrefixName + "-*", dsForRolloutTwo, successCondition, errorCondition);
     }
 
-<<<<<<< HEAD
-=======
-    private Rollout createRolloutByVariables(final String rolloutName, final String rolloutDescription,
-            final int groupSize, final String filterQuery, final DistributionSet distributionSet,
-            final String successCondition, final String errorCondition) {
-        final RolloutGroupConditions conditions = new RolloutGroupConditionBuilder()
-                .successCondition(RolloutGroupSuccessCondition.THRESHOLD, successCondition)
-                .errorCondition(RolloutGroupErrorCondition.THRESHOLD, errorCondition)
-                .errorAction(RolloutGroupErrorAction.PAUSE, null).build();
-        final Rollout rolloutToCreate = new JpaRollout();
-        rolloutToCreate.setName(rolloutName);
-        rolloutToCreate.setDescription(rolloutDescription);
-        rolloutToCreate.setTargetFilterQuery(filterQuery);
-        rolloutToCreate.setDistributionSet(distributionSet);
-        final Rollout rollout =  rolloutManagement.createRollout(rolloutToCreate, groupSize, conditions);
-
-        // Run here, because Scheduler is disabled during tests
-        rolloutManagement.fillRolloutGroupsWithTargets(rolloutManagement.findRolloutById(rollout.getId()));
-
-        return rolloutManagement.findRolloutById(rollout.getId());
-    }
-
->>>>>>> b6834e9e
     private int changeStatusForAllRunningActions(final Rollout rollout, final Status status) {
         final List<Action> runningActions = findActionsByRolloutAndStatus(rollout, Status.RUNNING);
         for (final Action action : runningActions) {
