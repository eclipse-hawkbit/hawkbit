/**
 * Copyright (c) 2015 Bosch Software Innovations GmbH and others.
 *
 * All rights reserved. This program and the accompanying materials
 * are made available under the terms of the Eclipse Public License v1.0
 * which accompanies this distribution, and is available at
 * http://www.eclipse.org/legal/epl-v10.html
 */
package org.eclipse.hawkbit.repository.jpa;

import static org.assertj.core.api.Assertions.assertThat;
import static org.assertj.core.api.Assertions.assertThatExceptionOfType;

import java.util.ArrayList;
import java.util.Arrays;
import java.util.Collections;
import java.util.HashMap;
import java.util.List;
import java.util.Map;
import java.util.NoSuchElementException;
import java.util.Optional;
import java.util.UUID;
import java.util.concurrent.TimeUnit;
import java.util.stream.Collectors;
import javax.validation.ConstraintViolationException;
import javax.validation.ValidationException;

import org.assertj.core.api.Assertions;
import org.assertj.core.api.Condition;
import org.awaitility.Awaitility;
import org.awaitility.Duration;
import org.eclipse.hawkbit.repository.OffsetBasedPageRequest;
import org.eclipse.hawkbit.repository.builder.RolloutCreate;
import org.eclipse.hawkbit.repository.builder.RolloutGroupCreate;
import org.eclipse.hawkbit.repository.builder.RolloutUpdate;
import org.eclipse.hawkbit.repository.event.remote.RolloutDeletedEvent;
import org.eclipse.hawkbit.repository.event.remote.RolloutGroupDeletedEvent;
import org.eclipse.hawkbit.repository.event.remote.TargetAssignDistributionSetEvent;
import org.eclipse.hawkbit.repository.event.remote.entity.ActionCreatedEvent;
import org.eclipse.hawkbit.repository.event.remote.entity.ActionUpdatedEvent;
import org.eclipse.hawkbit.repository.event.remote.entity.DistributionSetCreatedEvent;
import org.eclipse.hawkbit.repository.event.remote.entity.RolloutCreatedEvent;
import org.eclipse.hawkbit.repository.event.remote.entity.RolloutGroupCreatedEvent;
import org.eclipse.hawkbit.repository.event.remote.entity.RolloutGroupUpdatedEvent;
import org.eclipse.hawkbit.repository.event.remote.entity.RolloutUpdatedEvent;
import org.eclipse.hawkbit.repository.event.remote.entity.SoftwareModuleCreatedEvent;
import org.eclipse.hawkbit.repository.event.remote.entity.TargetCreatedEvent;
import org.eclipse.hawkbit.repository.event.remote.entity.TargetUpdatedEvent;
import org.eclipse.hawkbit.repository.exception.AssignmentQuotaExceededException;
import org.eclipse.hawkbit.repository.exception.EntityAlreadyExistsException;
import org.eclipse.hawkbit.repository.exception.EntityReadOnlyException;
import org.eclipse.hawkbit.repository.exception.IncompleteDistributionSetException;
import org.eclipse.hawkbit.repository.exception.InvalidDistributionSetException;
import org.eclipse.hawkbit.repository.exception.MultiAssignmentIsNotEnabledException;
import org.eclipse.hawkbit.repository.exception.RolloutIllegalStateException;
import org.eclipse.hawkbit.repository.jpa.model.JpaAction;
import org.eclipse.hawkbit.repository.jpa.model.JpaRollout;
import org.eclipse.hawkbit.repository.model.Action;
import org.eclipse.hawkbit.repository.model.Action.ActionType;
import org.eclipse.hawkbit.repository.model.Action.Status;
import org.eclipse.hawkbit.repository.model.DistributionSet;
import org.eclipse.hawkbit.repository.model.DistributionSetAssignmentResult;
import org.eclipse.hawkbit.repository.model.Rollout;
import org.eclipse.hawkbit.repository.model.Rollout.RolloutStatus;
import org.eclipse.hawkbit.repository.model.RolloutGroup;
import org.eclipse.hawkbit.repository.model.RolloutGroup.RolloutGroupErrorAction;
import org.eclipse.hawkbit.repository.model.RolloutGroup.RolloutGroupErrorCondition;
import org.eclipse.hawkbit.repository.model.RolloutGroup.RolloutGroupStatus;
import org.eclipse.hawkbit.repository.model.RolloutGroup.RolloutGroupSuccessCondition;
import org.eclipse.hawkbit.repository.model.RolloutGroupConditionBuilder;
import org.eclipse.hawkbit.repository.model.RolloutGroupConditions;
import org.eclipse.hawkbit.repository.model.Target;
import org.eclipse.hawkbit.repository.model.TargetType;
import org.eclipse.hawkbit.repository.model.TargetUpdateStatus;
import org.eclipse.hawkbit.repository.model.TotalTargetCountStatus;
import org.eclipse.hawkbit.repository.test.matcher.Expect;
import org.eclipse.hawkbit.repository.test.matcher.ExpectEvents;
import org.eclipse.hawkbit.repository.test.util.WithSpringAuthorityRule;
import org.eclipse.hawkbit.tenancy.configuration.TenantConfigurationProperties.TenantConfigurationKey;
import org.junit.jupiter.api.BeforeEach;
import org.junit.jupiter.api.Test;
import org.springframework.data.domain.Page;
import org.springframework.data.domain.Pageable;
import org.springframework.data.domain.Slice;
import org.springframework.data.domain.Sort;
import org.springframework.data.domain.Sort.Direction;

import io.qameta.allure.Description;
import io.qameta.allure.Feature;
import io.qameta.allure.Step;
import io.qameta.allure.Story;

/**
 * Junit tests for RolloutManagement.
 */
@Feature("Component Tests - Repository")
@Story("Rollout Management")
class RolloutManagementTest extends AbstractJpaIntegrationTest {

    @BeforeEach
    void reset() {
        this.approvalStrategy.setApprovalNeeded(false);
    }

    @Test
    @Description("Verifies that a running action with distribution-set (A) is not canceled by a rollout which tries to also assign a distribution-set (A)")
    void rolloutShouldNotCancelRunningActionWithTheSameDistributionSet() {
        // manually assign distribution set to target
        final String knownControllerId = "controller12345";
        final DistributionSet knownDistributionSet = testdataFactory.createDistributionSet();
        testdataFactory.createTarget(knownControllerId);
        final DistributionSetAssignmentResult assignmentResult = assignDistributionSet(knownDistributionSet.getId(),
                knownControllerId);
        final Long manuallyAssignedActionId = getFirstAssignedActionId(assignmentResult);

        // create rollout with the same distribution set already assigned
        // start rollout
        final Rollout rollout = testdataFactory.createRolloutByVariables("rolloutNotCancelRunningAction", "description",
                1, "name==*", knownDistributionSet, "50", "5");
        rolloutManagement.start(rollout.getId());
        rolloutManagement.handleRollouts();

        // verify that manually created action is still running and action
        // created from rollout is finished
        final List<Action> actionsByKnownTarget = deploymentManagement.findActionsByTarget(knownControllerId, PAGE)
                .getContent();
        // should be 2 actions, one manually and one from the rollout
        assertThat(actionsByKnownTarget).hasSize(2);
        // verify that manually assigned action is still running
        assertThat(deploymentManagement.findAction(manuallyAssignedActionId).get().getStatus())
                .isEqualTo(Status.RUNNING);
        // verify that rollout management created action is finished because is
        // duplicate assignment
        final Action rolloutCreatedAction = actionsByKnownTarget.stream()
                .filter(action -> !action.getId().equals(manuallyAssignedActionId)).findAny().get();
        assertThat(rolloutCreatedAction.getStatus()).isEqualTo(Status.FINISHED);
    }

    @Test
    @Description("Verifies that a running action is auto canceled by a rollout which assigns another distribution-set.")
    void rolloutAssignsNewDistributionSetAndAutoCloseActiveActions() {
        tenantConfigurationManagement.addOrUpdateConfiguration(
                TenantConfigurationKey.REPOSITORY_ACTIONS_AUTOCLOSE_ENABLED, true);

        try {
            // manually assign distribution set to target
            final String knownControllerId = "controller12345";
            final DistributionSet firstDistributionSet = testdataFactory.createDistributionSet();
            final DistributionSet secondDistributionSet = testdataFactory.createDistributionSet("second");
            testdataFactory.createTarget(knownControllerId);
            final DistributionSetAssignmentResult assignmentResult = assignDistributionSet(firstDistributionSet.getId(),
                    knownControllerId);
            final Long manuallyAssignedActionId = getFirstAssignedActionId(assignmentResult);

            // create rollout with the same distribution set already assigned
            // start rollout
            final Rollout rollout = testdataFactory.createRolloutByVariables("rolloutNotCancelRunningAction",
                    "description", 1, "name==*", secondDistributionSet, "50", "5");
            rolloutManagement.start(rollout.getId());
            rolloutManagement.handleRollouts();

            // verify that manually created action is canceled and action
            // created from rollout is running
            final List<Action> actionsByKnownTarget = deploymentManagement.findActionsByTarget(knownControllerId, PAGE)
                    .getContent();
            // should be 2 actions, one manually and one from the rollout
            assertThat(actionsByKnownTarget).hasSize(2);
            // verify that manually assigned action is still running
            assertThat(deploymentManagement.findAction(manuallyAssignedActionId).get().getStatus())
                    .isEqualTo(Status.CANCELED);
            // verify that rollout management created action is running
            final Action rolloutCreatedAction = actionsByKnownTarget.stream()
                    .filter(action -> !action.getId().equals(manuallyAssignedActionId)).findAny().get();
            assertThat(rolloutCreatedAction.getStatus()).isEqualTo(Status.RUNNING);
        } finally {
            tenantConfigurationManagement
                    .addOrUpdateConfiguration(TenantConfigurationKey.REPOSITORY_ACTIONS_AUTOCLOSE_ENABLED, false);
        }

    }

    @Test
    @Description("Verifies that management get access reacts as specified on calls for non existing entities by means "
            + "of Optional not present.")
    @ExpectEvents({ @Expect(type = TargetCreatedEvent.class) })
    void nonExistingEntityAccessReturnsNotPresent() {
        assertThat(rolloutManagement.get(NOT_EXIST_IDL)).isNotPresent();
        assertThat(rolloutManagement.getByName(NOT_EXIST_ID)).isNotPresent();
        assertThat(rolloutManagement.getWithDetailedStatus(NOT_EXIST_IDL)).isNotPresent();
    }

    @Test
    @Description("Verifies that management queries react as specified on calls for non existing entities "
            + " by means of throwing EntityNotFoundException.")
<<<<<<< HEAD
    @ExpectEvents({ @Expect(type = RolloutDeletedEvent.class, count = 0),
            @Expect(type = RolloutGroupCreatedEvent.class, count = 5),
            @Expect(type = RolloutGroupUpdatedEvent.class, count = 5),
=======
    @ExpectEvents({ @Expect(type = RolloutDeletedEvent.class),
            @Expect(type = RolloutGroupCreatedEvent.class, count = 10),
            @Expect(type = RolloutGroupUpdatedEvent.class, count = 10),
>>>>>>> 44a85f20
            @Expect(type = DistributionSetCreatedEvent.class, count = 1),
            @Expect(type = SoftwareModuleCreatedEvent.class, count = 3),
            @Expect(type = RolloutCreatedEvent.class, count = 1),
            @Expect(type = RolloutUpdatedEvent.class, count = 1),
            @Expect(type = TargetCreatedEvent.class, count = 125)})
    void entityQueriesReferringToNotExistingEntitiesThrowsException() {
        testdataFactory.createRollout("xxx");

        verifyThrownExceptionBy(() -> rolloutManagement.delete(NOT_EXIST_IDL), "Rollout");

        verifyThrownExceptionBy(() -> rolloutManagement.pauseRollout(NOT_EXIST_IDL), "Rollout");
        verifyThrownExceptionBy(() -> rolloutManagement.resumeRollout(NOT_EXIST_IDL), "Rollout");
        verifyThrownExceptionBy(() -> rolloutManagement.start(NOT_EXIST_IDL), "Rollout");

        verifyThrownExceptionBy(() -> rolloutManagement.update(entityFactory.rollout().update(NOT_EXIST_IDL)),
                "Rollout");
    }

    @Test
    @Description("Verifying that the rollout is created correctly, executing the filter and split up the targets in the correct group size.")
    void creatingRolloutIsCorrectPersisted() {
        final int amountTargetsForRollout = 10;
        final int amountOtherTargets = 15;
        final int amountGroups = 5;
        final String successCondition = "50";
        final String errorCondition = "80";
        final Rollout createdRollout = createSimpleTestRolloutWithTargetsAndDistributionSet(amountTargetsForRollout,
                amountOtherTargets, amountGroups, successCondition, errorCondition);

        // verify the split of the target and targetGroup
        final Page<RolloutGroup> rolloutGroups = rolloutGroupManagement.findByRollout(PAGE, createdRollout.getId());
        // we have total of #amountTargetsForRollout in rollouts split in
        // group size #groupSize
        assertThat(rolloutGroups).hasSize(amountGroups);
    }

    @Test
    @Description("Verifying that when the rollout is started the actions for all targets in the rollout is created and the state of the first group is running as well as the corresponding actions")
    void startRolloutSetFirstGroupAndActionsInRunningStateAndOthersInScheduleState() {
        final int amountTargetsForRollout = 10;
        final int amountOtherTargets = 15;
        final int amountGroups = 5;
        final String successCondition = "50";
        final String errorCondition = "80";
        final Rollout createdRollout = createAndStartRollout(amountTargetsForRollout, amountOtherTargets, amountGroups,
                successCondition, errorCondition);

        // verify first group is running
        final RolloutGroup firstGroup = rolloutGroupManagement
                .findByRollout(new OffsetBasedPageRequest(0, 1, Sort.by(Direction.ASC, "id")), createdRollout.getId())
                .getContent().get(0);
        assertThat(firstGroup.getStatus()).isEqualTo(RolloutGroupStatus.RUNNING);

        // verify other groups are scheduled
        final List<RolloutGroup> scheduledGroups = rolloutGroupManagement
                .findByRollout(new OffsetBasedPageRequest(1, 100, Sort.by(Direction.ASC, "id")), createdRollout.getId())
                .getContent();
        scheduledGroups.forEach(group -> assertThat(group.getStatus())
                .as("group which should be in scheduled state is in " + group.getStatus() + " state")
                .isEqualTo(RolloutGroupStatus.SCHEDULED));
        // verify that the first group actions has been started and are in state running
        final List<Action> runningActions = findActionsByRolloutAndStatus(createdRollout, Status.RUNNING);
        assertThat(runningActions).hasSize(amountTargetsForRollout / amountGroups)
                .as("Created actions are initiated by rollout creator")
                .allMatch(a -> a.getInitiatedBy().equals(createdRollout.getCreatedBy()));
        // the rest targets are only scheduled
        assertThat(findActionsByRolloutAndStatus(createdRollout, Status.SCHEDULED))
                .hasSize(amountTargetsForRollout - (amountTargetsForRollout / amountGroups));
    }

    @Test
    @Description("Verifying that a finish condition of a group is hit the next group of the rollout is also started")
    void checkRunningRolloutsDoesNotStartNextGroupIfFinishConditionIsNotHit() {
        final int amountTargetsForRollout = 10;
        final int amountOtherTargets = 15;
        final int amountGroups = 5;
        final String successCondition = "50";
        final String errorCondition = "80";
        final Rollout createdRollout = createAndStartRollout(amountTargetsForRollout, amountOtherTargets, amountGroups,
                successCondition, errorCondition);

        final List<Action> runningActions = findActionsByRolloutAndStatus(createdRollout, Status.RUNNING);
        // finish one action should be sufficient due the finish condition is at
        // 50%
        final JpaAction action = (JpaAction) runningActions.get(0);
        controllerManagement
                .addUpdateActionStatus(entityFactory.actionStatus().create(action.getId()).status(Status.FINISHED));

        // check running rollouts again, now the finish condition should be hit
        // and should start the next group
        rolloutManagement.handleRollouts();

        // verify that now the first and the second group are in running state
        final List<RolloutGroup> runningRolloutGroups = rolloutGroupManagement
                .findByRollout(new OffsetBasedPageRequest(0, 2, Sort.by(Direction.ASC, "id")), createdRollout.getId())
                .getContent();
        runningRolloutGroups.forEach(group -> assertThat(group.getStatus())
                .as("group should be in running state because it should be started but it is in " + group.getStatus()
                        + " state")
                .isEqualTo(RolloutGroupStatus.RUNNING));

        // verify that the other groups are still in schedule state
        final List<RolloutGroup> scheduledRolloutGroups = rolloutGroupManagement
                .findByRollout(new OffsetBasedPageRequest(2, 10, Sort.by(Direction.ASC, "id")), createdRollout.getId())
                .getContent();
        scheduledRolloutGroups.forEach(group -> assertThat(group.getStatus())
                .as("group should be in scheduled state because it should not be started but it is in "
                        + group.getStatus() + " state")
                .isEqualTo(RolloutGroupStatus.SCHEDULED));
    }

    @Test
    // @Title("Deleting targets of a rollout")
    @Description("Verifying that next group is started when targets of the group have been deleted.")
    void checkRunningRolloutsStartsNextGroupIfTargetsDeleted() {

        final int amountTargetsForRollout = 15;
        final int amountOtherTargets = 0;
        final int amountGroups = 3;
        final String successCondition = "100";
        final String errorCondition = "80";
        final Rollout createdRollout = createAndStartRollout(amountTargetsForRollout, amountOtherTargets, amountGroups,
                successCondition, errorCondition);

        finishActionAndDeleteTargetsOfFirstRunningGroup(createdRollout);

        checkSecondGroupStatusIsRunning(createdRollout);

        finishActionAndDeleteTargetsOfSecondRunningGroup(createdRollout);

        deleteAllTargetsFromThirdGroup(createdRollout);

        verifyRolloutAndAllGroupsAreFinished(createdRollout);

    }

    @Step("Create a rollout by the given parameter and start it.")
    private Rollout createAndStartRollout(final int amountTargetsForRollout, final int amountOtherTargets,
            final int amountGroups, final String successCondition, final String errorCondition) {

        final Rollout createdRollout = createSimpleTestRolloutWithTargetsAndDistributionSet(amountTargetsForRollout,
                amountOtherTargets, amountGroups, successCondition, errorCondition);
        rolloutManagement.start(createdRollout.getId());

        // Run here, because scheduler is disabled during tests
        rolloutManagement.handleRollouts();

        return reloadRollout(createdRollout);
    }

    @Step("Finish three actions of the rollout group and delete two targets")
    private void finishActionAndDeleteTargetsOfFirstRunningGroup(final Rollout createdRollout) {
        // finish group one by finishing targets and deleting targets
        final Slice<JpaAction> runningActionsSlice = actionRepository.findByRolloutIdAndStatus(PAGE,
                createdRollout.getId(), Status.RUNNING);
        final List<JpaAction> runningActions = runningActionsSlice.getContent();
        finishAction(runningActions.get(0));
        finishAction(runningActions.get(1));
        finishAction(runningActions.get(2));
        targetManagement.delete(
                Arrays.asList(runningActions.get(3).getTarget().getId(), runningActions.get(4).getTarget().getId()));
    }

    @Step("Check the status of the rollout groups, second group should be in running status")
    private void checkSecondGroupStatusIsRunning(final Rollout createdRollout) {
        rolloutManagement.handleRollouts();
        final List<RolloutGroup> runningRolloutGroups = rolloutGroupManagement
                .findByRollout(new OffsetBasedPageRequest(0, 10, Sort.by(Direction.ASC, "id")), createdRollout.getId())
                .getContent();
        assertThat(runningRolloutGroups.get(0).getStatus()).isEqualTo(RolloutGroupStatus.FINISHED);
        assertThat(runningRolloutGroups.get(1).getStatus()).isEqualTo(RolloutGroupStatus.RUNNING);
        assertThat(runningRolloutGroups.get(2).getStatus()).isEqualTo(RolloutGroupStatus.SCHEDULED);
    }

    @Step("Finish one action of the rollout group and delete four targets")
    private void finishActionAndDeleteTargetsOfSecondRunningGroup(final Rollout createdRollout) {
        final Slice<JpaAction> runningActionsSlice = actionRepository.findByRolloutIdAndStatus(PAGE,
                createdRollout.getId(), Status.RUNNING);
        final List<JpaAction> runningActions = runningActionsSlice.getContent();
        finishAction(runningActions.get(0));
        targetManagement.delete(
                Arrays.asList(runningActions.get(1).getTarget().getId(), runningActions.get(2).getTarget().getId(),
                        runningActions.get(3).getTarget().getId(), runningActions.get(4).getTarget().getId()));

    }

    @Step("Delete all targets of the rollout group")
    private void deleteAllTargetsFromThirdGroup(final Rollout createdRollout) {
        final Slice<JpaAction> runningActionsSlice = actionRepository.findByRolloutIdAndStatus(PAGE,
                createdRollout.getId(), Status.SCHEDULED);
        final List<JpaAction> runningActions = runningActionsSlice.getContent();
        targetManagement.delete(Arrays.asList(runningActions.get(0).getTarget().getId(),
                runningActions.get(1).getTarget().getId(), runningActions.get(2).getTarget().getId(),
                runningActions.get(3).getTarget().getId(), runningActions.get(4).getTarget().getId()));
    }

    @Step("Check the status of the rollout groups and the rollout")
    private void verifyRolloutAndAllGroupsAreFinished(final Rollout createdRollout) {
        rolloutManagement.handleRollouts();
        final List<RolloutGroup> runningRolloutGroups = rolloutGroupManagement
                .findByRollout(PAGE, createdRollout.getId()).getContent();
        assertThat(runningRolloutGroups.get(0).getStatus()).isEqualTo(RolloutGroupStatus.FINISHED);
        assertThat(runningRolloutGroups.get(1).getStatus()).isEqualTo(RolloutGroupStatus.FINISHED);
        assertThat(runningRolloutGroups.get(2).getStatus()).isEqualTo(RolloutGroupStatus.FINISHED);
        assertThat(reloadRollout(createdRollout).getStatus()).isEqualTo(RolloutStatus.FINISHED);

    }

    private void finishAction(final Action action) {
        controllerManagement
                .addUpdateActionStatus(entityFactory.actionStatus().create(action.getId()).status(Status.FINISHED));
    }

    @Test
    @Description("Verifying that the error handling action of a group is executed to pause the current rollout")
    void checkErrorHitOfGroupCallsErrorActionToPauseTheRollout() {
        final int amountTargetsForRollout = 10;
        final int amountOtherTargets = 15;
        final int amountGroups = 5;
        final String successCondition = "50";
        final String errorCondition = "80";
        final Rollout createdRollout = createAndStartRollout(amountTargetsForRollout, amountOtherTargets, amountGroups,
                successCondition, errorCondition);

        // set both actions in error state so error condition is hit and error
        // action is executed
        final List<Action> runningActions = findActionsByRolloutAndStatus(createdRollout, Status.RUNNING);

        // finish actions with error
        for (final Action action : runningActions) {
            controllerManagement
                    .addUpdateActionStatus(entityFactory.actionStatus().create(action.getId()).status(Status.ERROR));
        }

        // check running rollouts again, now the error condition should be hit
        // and should execute the error action
        rolloutManagement.handleRollouts();

        final Rollout rollout = reloadRollout(createdRollout);
        // the rollout itself should be in paused based on the error action
        assertThat(rollout.getStatus()).isEqualTo(RolloutStatus.PAUSED);

        // the first rollout group should be in error state
        final List<RolloutGroup> errorGroup = rolloutGroupManagement
                .findByRollout(new OffsetBasedPageRequest(0, 1, Sort.by(Direction.ASC, "id")), createdRollout.getId())
                .getContent();
        assertThat(errorGroup).hasSize(1);
        assertThat(errorGroup.get(0).getStatus()).isEqualTo(RolloutGroupStatus.ERROR);

        // all other groups should still be in scheduled state
        final List<RolloutGroup> scheduleGroups = rolloutGroupManagement
                .findByRollout(new OffsetBasedPageRequest(1, 100, Sort.by(Direction.ASC, "id")), createdRollout.getId())
                .getContent();
        scheduleGroups.forEach(group -> assertThat(group.getStatus()).isEqualTo(RolloutGroupStatus.SCHEDULED));
    }

    @Test
    @Description("Verifying a paused rollout in case of error action hit can be resumed again")
    void errorActionPausesRolloutAndRolloutGetsResumedStartsNextScheduledGroup() {
        final int amountTargetsForRollout = 10;
        final int amountOtherTargets = 15;
        final int amountGroups = 5;
        final String successCondition = "50";
        final String errorCondition = "80";
        final Rollout createdRollout = createAndStartRollout(amountTargetsForRollout, amountOtherTargets, amountGroups,
                successCondition, errorCondition);

        // set both actions in error state so error condition is hit and error
        // action is executed
        final List<Action> runningActions = findActionsByRolloutAndStatus(createdRollout, Status.RUNNING);
        // finish actions with error
        for (final Action action : runningActions) {
            controllerManagement
                    .addUpdateActionStatus(entityFactory.actionStatus().create(action.getId()).status(Status.ERROR));
        }

        // check running rollouts again, now the error condition should be hit
        // and should execute the error action
        rolloutManagement.handleRollouts();

        final Rollout rollout = reloadRollout(createdRollout);
        // the rollout itself should be in paused based on the error action
        assertThat(rollout.getStatus()).isEqualTo(RolloutStatus.PAUSED);

        // all other groups should still be in scheduled state
        final List<RolloutGroup> scheduleGroups = rolloutGroupManagement
                .findByRollout(new OffsetBasedPageRequest(1, 100, Sort.by(Direction.ASC, "id")), createdRollout.getId())
                .getContent();
        scheduleGroups.forEach(group -> assertThat(group.getStatus()).isEqualTo(RolloutGroupStatus.SCHEDULED));

        // resume the rollout again after it gets paused by error action
        rolloutManagement.resumeRollout(createdRollout.getId());

        // the rollout should be running again
        assertThat(reloadRollout(createdRollout).getStatus()).isEqualTo(RolloutStatus.RUNNING);

        // checking rollouts again
        rolloutManagement.handleRollouts();

        // next group should be running again after resuming the rollout
        final List<RolloutGroup> resumedGroups = rolloutGroupManagement
                .findByRollout(new OffsetBasedPageRequest(1, 1, Sort.by(Direction.ASC, "id")), createdRollout.getId())
                .getContent();
        assertThat(resumedGroups).hasSize(1);
        assertThat(resumedGroups.get(0).getStatus()).isEqualTo(RolloutGroupStatus.RUNNING);
    }

    @Test
    @Description("Verifying that the rollout is starting group after group and gets finished at the end")
    void rolloutStartsGroupAfterGroupAndGetsFinished() {
        final int amountTargetsForRollout = 10;
        final int amountOtherTargets = 15;
        final int amountGroups = 5;
        final String successCondition = "50";
        final String errorCondition = "80";
        final Rollout createdRollout = createAndStartRollout(amountTargetsForRollout, amountOtherTargets, amountGroups,
                successCondition, errorCondition);

        // finish running actions, 2 actions should be finished
        assertThat(changeStatusForAllRunningActions(createdRollout, Status.FINISHED)).isEqualTo(2);

        // calculate the rest of the groups and finish them
        for (int groupsLeft = amountGroups - 1; groupsLeft >= 1; groupsLeft--) {
            // next check and start next group
            rolloutManagement.handleRollouts();
            // finish running actions, 2 actions should be finished
            assertThat(changeStatusForAllRunningActions(createdRollout, Status.FINISHED)).isEqualTo(2);
            assertThat(getRollout(createdRollout.getId()).getStatus())
                    .isEqualTo(RolloutStatus.RUNNING);

        }
        // check rollout to see that all actions and all groups are finished and
        // so can go to FINISHED state of the rollout
        rolloutManagement.handleRollouts();

        // verify all groups are in finished state
        rolloutGroupManagement
                .findByRollout(new OffsetBasedPageRequest(0, 100, Sort.by(Direction.ASC, "id")), createdRollout.getId())
                .forEach(group -> assertThat(group.getStatus()).isEqualTo(RolloutGroupStatus.FINISHED));

        // verify that rollout itself is in finished state
        final Rollout findRolloutById = reloadRollout(createdRollout);
        assertThat(findRolloutById.getStatus()).isEqualTo(RolloutStatus.FINISHED);
    }

    @Test
    @Description("Verify that the targets have the right status during the rollout.")
    void countCorrectStatusForEachTargetDuringRollout() {

        final int amountTargetsForRollout = 8;
        final int amountOtherTargets = 15;
        final int amountGroups = 4;
        final String successCondition = "50";
        final String errorCondition = "80";
        final Rollout createdRollout = createSimpleTestRolloutWithTargetsAndDistributionSet(amountTargetsForRollout,
                amountOtherTargets, amountGroups, successCondition, errorCondition);

        // targets have not started
        Map<TotalTargetCountStatus.Status, Long> validationMap = createInitStatusMap();
        validationMap.put(TotalTargetCountStatus.Status.NOTSTARTED, 8L);
        validateRolloutActionStatus(createdRollout.getId(), validationMap);

        rolloutManagement.start(createdRollout.getId());

        // Run here, because scheduler is disabled during tests
        rolloutManagement.handleRollouts();

        // 6 targets are ready and 2 are running
        validationMap = createInitStatusMap();
        validationMap.put(TotalTargetCountStatus.Status.SCHEDULED, 6L);
        validationMap.put(TotalTargetCountStatus.Status.RUNNING, 2L);
        validateRolloutActionStatus(createdRollout.getId(), validationMap);

        changeStatusForAllRunningActions(createdRollout, Status.FINISHED);
        rolloutManagement.handleRollouts();
        // 4 targets are ready, 2 are finished and 2 are running
        validationMap = createInitStatusMap();
        validationMap.put(TotalTargetCountStatus.Status.SCHEDULED, 4L);
        validationMap.put(TotalTargetCountStatus.Status.FINISHED, 2L);
        validationMap.put(TotalTargetCountStatus.Status.RUNNING, 2L);
        validateRolloutActionStatus(createdRollout.getId(), validationMap);

        changeStatusForAllRunningActions(createdRollout, Status.FINISHED);
        rolloutManagement.handleRollouts();
        // 2 targets are ready, 4 are finished and 2 are running
        validationMap = createInitStatusMap();
        validationMap.put(TotalTargetCountStatus.Status.SCHEDULED, 2L);
        validationMap.put(TotalTargetCountStatus.Status.FINISHED, 4L);
        validationMap.put(TotalTargetCountStatus.Status.RUNNING, 2L);
        validateRolloutActionStatus(createdRollout.getId(), validationMap);

        changeStatusForAllRunningActions(createdRollout, Status.FINISHED);
        rolloutManagement.handleRollouts();
        // 0 targets are ready, 6 are finished and 2 are running
        validationMap = createInitStatusMap();
        validationMap.put(TotalTargetCountStatus.Status.FINISHED, 6L);
        validationMap.put(TotalTargetCountStatus.Status.RUNNING, 2L);
        validateRolloutActionStatus(createdRollout.getId(), validationMap);

        changeStatusForAllRunningActions(createdRollout, Status.FINISHED);
        rolloutManagement.handleRollouts();
        // 0 targets are ready, 8 are finished and 0 are running
        validationMap = createInitStatusMap();
        validationMap.put(TotalTargetCountStatus.Status.FINISHED, 8L);
        validateRolloutActionStatus(createdRollout.getId(), validationMap);

    }

    @Test
    @Description("Verify that the targets have the right status during a download_only rollout.")
    void countCorrectStatusForEachTargetDuringDownloadOnlyRollout() {

        final int amountTargetsForRollout = 8;
        final int amountOtherTargets = 15;
        final int amountGroups = 4;
        final String successCondition = "50";
        final String errorCondition = "80";
        final Rollout createdRollout = createSimpleTestRolloutWithTargetsAndDistributionSet(amountTargetsForRollout,
                amountOtherTargets, amountGroups, successCondition, errorCondition, ActionType.DOWNLOAD_ONLY, null);

        // targets have not started
        Map<TotalTargetCountStatus.Status, Long> validationMap = createInitStatusMap();
        validationMap.put(TotalTargetCountStatus.Status.NOTSTARTED, 8L);
        validateRolloutActionStatus(createdRollout.getId(), validationMap);

        rolloutManagement.start(createdRollout.getId());

        // Run here, because scheduler is disabled during tests
        rolloutManagement.handleRollouts();

        // 6 targets are ready and 2 are running
        validationMap = createInitStatusMap();
        validationMap.put(TotalTargetCountStatus.Status.SCHEDULED, 6L);
        validationMap.put(TotalTargetCountStatus.Status.RUNNING, 2L);
        validateRolloutActionStatus(createdRollout.getId(), validationMap);

        changeStatusForAllRunningActions(createdRollout, Status.DOWNLOADED);
        rolloutManagement.handleRollouts();
        // 4 targets are ready, 2 are finished(with DOWNLOADED action status)
        // and 2 are running
        validationMap = createInitStatusMap();
        validationMap.put(TotalTargetCountStatus.Status.SCHEDULED, 4L);
        validationMap.put(TotalTargetCountStatus.Status.FINISHED, 2L);
        validationMap.put(TotalTargetCountStatus.Status.RUNNING, 2L);
        validateRolloutActionStatus(createdRollout.getId(), validationMap);

        changeStatusForAllRunningActions(createdRollout, Status.DOWNLOADED);
        rolloutManagement.handleRollouts();
        // 2 targets are ready, 4 are finished(with DOWNLOADED action status)
        // and 2 are running
        validationMap = createInitStatusMap();
        validationMap.put(TotalTargetCountStatus.Status.SCHEDULED, 2L);
        validationMap.put(TotalTargetCountStatus.Status.FINISHED, 4L);
        validationMap.put(TotalTargetCountStatus.Status.RUNNING, 2L);
        validateRolloutActionStatus(createdRollout.getId(), validationMap);

        changeStatusForAllRunningActions(createdRollout, Status.DOWNLOADED);
        rolloutManagement.handleRollouts();
        // 0 targets are ready, 6 are finished(with DOWNLOADED action status)
        // and 2 are running
        validationMap = createInitStatusMap();
        validationMap.put(TotalTargetCountStatus.Status.FINISHED, 6L);
        validationMap.put(TotalTargetCountStatus.Status.RUNNING, 2L);
        validateRolloutActionStatus(createdRollout.getId(), validationMap);

        changeStatusForAllRunningActions(createdRollout, Status.FINISHED);
        rolloutManagement.handleRollouts();
        // 0 targets are ready, 6 are finished(with DOWNLOADED action status), 2
        // are finished and 0 are running
        validationMap = createInitStatusMap();
        validationMap.put(TotalTargetCountStatus.Status.FINISHED, 8L);
        validateRolloutActionStatus(createdRollout.getId(), validationMap);

    }

    @Test
    @Description("Verify that the targets have the right status during the rollout when an error emerges.")
    void countCorrectStatusForEachTargetDuringRolloutWithError() {

        final int amountTargetsForRollout = 8;
        final int amountOtherTargets = 15;
        final int amountGroups = 4;
        final String successCondition = "50";
        final String errorCondition = "80";
        final Rollout createdRollout = createSimpleTestRolloutWithTargetsAndDistributionSet(amountTargetsForRollout,
                amountOtherTargets, amountGroups, successCondition, errorCondition);

        // 8 targets have not started
        Map<TotalTargetCountStatus.Status, Long> validationMap = createInitStatusMap();
        validationMap.put(TotalTargetCountStatus.Status.NOTSTARTED, 8L);
        validateRolloutActionStatus(createdRollout.getId(), validationMap);

        rolloutManagement.start(createdRollout.getId());

        // Run here, because scheduler is disabled during tests
        rolloutManagement.handleRollouts();

        // 6 targets are ready and 2 are running
        validationMap = createInitStatusMap();
        validationMap.put(TotalTargetCountStatus.Status.SCHEDULED, 6L);
        validationMap.put(TotalTargetCountStatus.Status.RUNNING, 2L);
        validateRolloutActionStatus(createdRollout.getId(), validationMap);

        changeStatusForAllRunningActions(createdRollout, Status.ERROR);
        rolloutManagement.handleRollouts();
        // 6 targets are ready and 2 are error
        validationMap = createInitStatusMap();
        validationMap.put(TotalTargetCountStatus.Status.SCHEDULED, 6L);
        validationMap.put(TotalTargetCountStatus.Status.ERROR, 2L);
        validateRolloutActionStatus(createdRollout.getId(), validationMap);
    }

    @Test
    @Description("Verify that the targets have the right status during the rollout when receiving the status of rollout groups.")
    void countCorrectStatusForEachTargetGroupDuringRollout() {

        final int amountTargetsForRollout = 9;
        final int amountOtherTargets = 15;
        final int amountGroups = 4;
        final String successCondition = "50";
        final String errorCondition = "80";
        Rollout createdRollout = createAndStartRollout(amountTargetsForRollout, amountOtherTargets, amountGroups,
                successCondition, errorCondition);

        changeStatusForAllRunningActions(createdRollout, Status.FINISHED);
        rolloutManagement.handleRollouts();

        // round(9/4)=2 targets finished (Group 1)
        // round(7/3)=2 targets running (Group 3)
        // round(5/2)=3 targets SCHEDULED (Group 3)
        // round(2/1)=2 targets SCHEDULED (Group 4)
        createdRollout = reloadRollout(createdRollout);
        final List<RolloutGroup> rolloutGroups = rolloutGroupManagement.findByRollout(PAGE, createdRollout.getId())
                .getContent();

        Map<TotalTargetCountStatus.Status, Long> expectedTargetCountStatus = createInitStatusMap();
        expectedTargetCountStatus.put(TotalTargetCountStatus.Status.FINISHED, 2L);
        validateRolloutGroupActionStatus(rolloutGroups.get(0), expectedTargetCountStatus);

        expectedTargetCountStatus = createInitStatusMap();
        expectedTargetCountStatus.put(TotalTargetCountStatus.Status.RUNNING, 2L);
        validateRolloutGroupActionStatus(rolloutGroups.get(1), expectedTargetCountStatus);

        expectedTargetCountStatus = createInitStatusMap();
        expectedTargetCountStatus.put(TotalTargetCountStatus.Status.SCHEDULED, 3L);
        validateRolloutGroupActionStatus(rolloutGroups.get(2), expectedTargetCountStatus);

        expectedTargetCountStatus = createInitStatusMap();
        expectedTargetCountStatus.put(TotalTargetCountStatus.Status.SCHEDULED, 2L);
        validateRolloutGroupActionStatus(rolloutGroups.get(3), expectedTargetCountStatus);

    }

    @Test
    @Description("Verify that target actions of rollout get canceled when a manuel distribution sets assignment is done.")
    void targetsOfRolloutGetsManuelDsAssignment() {

        final int amountTargetsForRollout = 10;
        final int amountOtherTargets = 0;
        final int amountGroups = 2;
        final String successCondition = "50";
        final String errorCondition = "80";
        Rollout createdRollout = createAndStartRollout(amountTargetsForRollout, amountOtherTargets, amountGroups,
                successCondition, errorCondition);
        final DistributionSet ds = createdRollout.getDistributionSet();

        createdRollout = reloadRollout(createdRollout);
        // 5 targets are running
        final List<Action> runningActions = findActionsByRolloutAndStatus(createdRollout, Status.RUNNING);
        assertThat(runningActions.size()).isEqualTo(5);

        // 5 targets are in the group and the DS has been assigned
        final List<RolloutGroup> rolloutGroups = rolloutGroupManagement.findByRollout(PAGE, createdRollout.getId())
                .getContent();
        final Page<Target> targets = rolloutGroupManagement.findTargetsOfRolloutGroup(PAGE,
                rolloutGroups.get(0).getId());
        final List<Target> targetList = targets.getContent();
        assertThat(targetList.size()).isEqualTo(5);

        targets.getContent().stream().map(Target::getControllerId).map(deploymentManagement::getAssignedDistributionSet)
                .forEach(d -> assertThat(d.get().getId()).isEqualTo(ds.getId()));

        final List<Target> targetToCancel = new ArrayList<>();
        targetToCancel.add(targetList.get(0));
        targetToCancel.add(targetList.get(1));
        targetToCancel.add(targetList.get(2));
        final DistributionSet dsForCancelTest = testdataFactory.createDistributionSet("dsForTest");
        assignDistributionSet(dsForCancelTest, targetToCancel);
        // 5 targets are canceling but still have the status running and 5 are
        // still in SCHEDULED
        final Map<TotalTargetCountStatus.Status, Long> validationMap = createInitStatusMap();
        validationMap.put(TotalTargetCountStatus.Status.RUNNING, 5L);
        validationMap.put(TotalTargetCountStatus.Status.SCHEDULED, 5L);
        validateRolloutActionStatus(createdRollout.getId(), validationMap);
    }

    @Test
    @Description("Verify that target actions of a rollout get cancelled when another rollout with same targets gets started.")
    void targetsOfRolloutGetDistributionSetAssignmentByOtherRollout() {

        final int amountTargetsForRollout = 15;
        final int amountOtherTargets = 5;
        final int amountGroups = 3;
        final String successCondition = "50";
        final String errorCondition = "80";
        Rollout rolloutOne = createAndStartRollout(amountTargetsForRollout, amountOtherTargets, amountGroups,
                successCondition, errorCondition);

        rolloutOne = reloadRollout(rolloutOne);

        final DistributionSet dsForRolloutTwo = testdataFactory.createDistributionSet("dsForRolloutTwo");

        final Rollout rolloutTwo = testdataFactory.createRolloutByVariables("rolloutTwo",
                "This is the description for rollout two", 1, "controllerId==rollout-*", dsForRolloutTwo, "50", "80");
        changeStatusForAllRunningActions(rolloutOne, Status.FINISHED);
        rolloutManagement.handleRollouts();
        // Verify that 5 targets are finished, 5 are running and 5 are ready.
        Map<TotalTargetCountStatus.Status, Long> expectedTargetCountStatus = createInitStatusMap();
        expectedTargetCountStatus.put(TotalTargetCountStatus.Status.RUNNING, 5L);
        expectedTargetCountStatus.put(TotalTargetCountStatus.Status.FINISHED, 5L);
        expectedTargetCountStatus.put(TotalTargetCountStatus.Status.SCHEDULED, 5L);
        validateRolloutActionStatus(rolloutOne.getId(), expectedTargetCountStatus);

        rolloutManagement.start(rolloutTwo.getId());

        // Run here, because scheduler is disabled during tests
        rolloutManagement.handleRollouts();

        // Verify that 5 targets are finished, 5 are still running and 5 are
        // cancelled.
        expectedTargetCountStatus = createInitStatusMap();
        expectedTargetCountStatus.put(TotalTargetCountStatus.Status.FINISHED, 5L);
        expectedTargetCountStatus.put(TotalTargetCountStatus.Status.RUNNING, 5L);
        expectedTargetCountStatus.put(TotalTargetCountStatus.Status.CANCELLED, 5L);
        validateRolloutActionStatus(rolloutOne.getId(), expectedTargetCountStatus);
    }

    @Test
    @Description("Verify that error status of DistributionSet installation during rollout can get rerun with second rollout so that all targets have some DistributionSet installed at the end.")
    void startSecondRolloutAfterFirstRolloutEndsWithErrors() {

        final int amountTargetsForRollout = 15;
        final int amountOtherTargets = 0;
        final int amountGroups = 3;
        final String successCondition = "50";
        final String errorCondition = "80";
        Rollout rolloutOne = createAndStartRollout(amountTargetsForRollout, amountOtherTargets, amountGroups,
                successCondition, errorCondition);
        final DistributionSet distributionSet = rolloutOne.getDistributionSet();

        rolloutOne = reloadRollout(rolloutOne);
        changeStatusForRunningActions(rolloutOne, Status.ERROR, 2);
        changeStatusForRunningActions(rolloutOne, Status.FINISHED, 3);
        rolloutManagement.handleRollouts();
        changeStatusForRunningActions(rolloutOne, Status.ERROR, 2);
        changeStatusForRunningActions(rolloutOne, Status.FINISHED, 3);
        rolloutManagement.handleRollouts();
        changeStatusForRunningActions(rolloutOne, Status.ERROR, 2);
        changeStatusForRunningActions(rolloutOne, Status.FINISHED, 3);
        rolloutManagement.handleRollouts();

        // 9 targets are finished and 6 have error
        Map<TotalTargetCountStatus.Status, Long> expectedTargetCountStatus = createInitStatusMap();
        expectedTargetCountStatus.put(TotalTargetCountStatus.Status.FINISHED, 9L);
        expectedTargetCountStatus.put(TotalTargetCountStatus.Status.ERROR, 6L);
        validateRolloutActionStatus(rolloutOne.getId(), expectedTargetCountStatus);
        // rollout is finished
        rolloutOne = reloadRollout(rolloutOne);
        assertThat(rolloutOne.getStatus()).isEqualTo(RolloutStatus.FINISHED);

        final int amountGroupsForRolloutTwo = 1;
        Rollout rolloutTwo = testdataFactory.createRolloutByVariables("rolloutTwo",
                "This is the description for rollout two", amountGroupsForRolloutTwo, "controllerId==rollout-*",
                distributionSet, "50", "80");

        rolloutManagement.start(rolloutTwo.getId());

        // Run here, because scheduler is disabled during tests
        rolloutManagement.handleRollouts();

        rolloutTwo = reloadRollout(rolloutTwo);
        // 6 error targets are now running
        expectedTargetCountStatus = createInitStatusMap();
        expectedTargetCountStatus.put(TotalTargetCountStatus.Status.RUNNING, 6L);
        expectedTargetCountStatus.put(TotalTargetCountStatus.Status.FINISHED, 9L);
        validateRolloutActionStatus(rolloutTwo.getId(), expectedTargetCountStatus);
        changeStatusForAllRunningActions(rolloutTwo, Status.FINISHED);
        final Page<Target> targetPage = targetManagement.findByUpdateStatus(PAGE, TargetUpdateStatus.IN_SYNC);
        final List<Target> targetList = targetPage.getContent();
        // 15 targets in finished/IN_SYNC status and same DS assigned
        assertThat(targetList.size()).isEqualTo(amountTargetsForRollout);
        targetList.stream().map(Target::getControllerId).map(deploymentManagement::getAssignedDistributionSet)
                .forEach(d -> assertThat(d).contains(distributionSet));
    }

    @Test
    @Description("Verify that the rollout moves to the next group when the success condition was achieved and the error condition was not exceeded.")
    void successConditionAchievedAndErrorConditionNotExceeded() {

        final int amountTargetsForRollout = 10;
        final int amountOtherTargets = 0;
        final int amountGroups = 2;
        final String successCondition = "50";
        final String errorCondition = "80";
        Rollout rolloutOne = createAndStartRollout(amountTargetsForRollout, amountOtherTargets, amountGroups,
                successCondition, errorCondition);

        rolloutOne = reloadRollout(rolloutOne);
        changeStatusForRunningActions(rolloutOne, Status.ERROR, 2);
        changeStatusForRunningActions(rolloutOne, Status.FINISHED, 3);
        rolloutManagement.handleRollouts();
        // verify: 40% error but 60% finished -> should move to next group
        final List<RolloutGroup> rolloutGroups = rolloutGroupManagement.findByRollout(PAGE, rolloutOne.getId())
                .getContent();
        final Map<TotalTargetCountStatus.Status, Long> expectedTargetCountStatus = createInitStatusMap();
        expectedTargetCountStatus.put(TotalTargetCountStatus.Status.RUNNING, 5L);
        validateRolloutGroupActionStatus(rolloutGroups.get(1), expectedTargetCountStatus);

    }

    @Test
    @Description("Verify that the rollout does not move to the next group when the success condition was not achieved.")
    void successConditionNotAchieved() {

        final int amountTargetsForRollout = 10;
        final int amountOtherTargets = 0;
        final int amountGroups = 2;
        final String successCondition = "80";
        final String errorCondition = "90";
        Rollout rolloutOne = createAndStartRollout(amountTargetsForRollout, amountOtherTargets, amountGroups,
                successCondition, errorCondition);

        rolloutOne = reloadRollout(rolloutOne);
        changeStatusForRunningActions(rolloutOne, Status.ERROR, 2);
        changeStatusForRunningActions(rolloutOne, Status.FINISHED, 3);
        rolloutManagement.handleRollouts();
        // verify: 40% error and 60% finished -> should not move to next group
        // because successCondition 80%
        final List<RolloutGroup> rolloutGruops = rolloutGroupManagement.findByRollout(PAGE, rolloutOne.getId())
                .getContent();
        final Map<TotalTargetCountStatus.Status, Long> expectedTargetCountStatus = createInitStatusMap();
        expectedTargetCountStatus.put(TotalTargetCountStatus.Status.SCHEDULED, 5L);
        validateRolloutGroupActionStatus(rolloutGruops.get(1), expectedTargetCountStatus);
    }

    @Test
    @Description("Verify that the rollout pauses when the error condition was exceeded.")
    void errorConditionExceeded() {

        final int amountTargetsForRollout = 10;
        final int amountOtherTargets = 0;
        final int amountGroups = 2;
        final String successCondition = "50";
        final String errorCondition = "20";
        Rollout rolloutOne = createAndStartRollout(amountTargetsForRollout, amountOtherTargets, amountGroups,
                successCondition, errorCondition);

        rolloutOne = reloadRollout(rolloutOne);
        changeStatusForRunningActions(rolloutOne, Status.ERROR, 2);
        changeStatusForRunningActions(rolloutOne, Status.FINISHED, 3);
        rolloutManagement.handleRollouts();
        // verify: 40% error -> should pause because errorCondition is 20%
        rolloutOne = reloadRollout(rolloutOne);
        assertThat(rolloutOne.getStatus()).isEqualTo(RolloutStatus.PAUSED);
    }

    @Test
    @Description("Verify that all rollouts are return with expected target statuses.")
    void findAllRolloutsWithDetailedStatus() {

        final int amountTargetsForRollout = 12;
        final int amountGroups = 2;
        final String successCondition = "50";
        final String errorCondition = "20";
        final Rollout rolloutA = createTestRolloutWithTargetsAndDistributionSet(amountTargetsForRollout, amountGroups,
                successCondition, errorCondition, "RolloutA", "RolloutA");
        rolloutManagement.start(rolloutA.getId());
        rolloutManagement.handleRollouts();

        final int amountTargetsForRollout2 = 10;
        final int amountGroups2 = 2;
        final Rollout rolloutB = createTestRolloutWithTargetsAndDistributionSet(amountTargetsForRollout2, amountGroups2,
                successCondition, errorCondition, "RolloutB", "RolloutB");
        rolloutManagement.start(rolloutB.getId());
        rolloutManagement.handleRollouts();

        changeStatusForAllRunningActions(rolloutB, Status.FINISHED);
        rolloutManagement.handleRollouts();

        final int amountTargetsForRollout3 = 10;
        final int amountGroups3 = 2;
        final Rollout rolloutC = createTestRolloutWithTargetsAndDistributionSet(amountTargetsForRollout3, amountGroups3,
                successCondition, errorCondition, "RolloutC", "RolloutC");
        rolloutManagement.start(rolloutC.getId());
        rolloutManagement.handleRollouts();

        changeStatusForAllRunningActions(rolloutC, Status.ERROR);
        rolloutManagement.handleRollouts();

        final int amountTargetsForRollout4 = 15;
        final int amountGroups4 = 3;
        final Rollout rolloutD = createTestRolloutWithTargetsAndDistributionSet(amountTargetsForRollout4, amountGroups4,
                successCondition, errorCondition, "RolloutD", "RolloutD");
        rolloutManagement.start(rolloutD.getId());
        rolloutManagement.handleRollouts();

        changeStatusForRunningActions(rolloutD, Status.ERROR, 1);
        rolloutManagement.handleRollouts();
        changeStatusForAllRunningActions(rolloutD, Status.FINISHED);
        rolloutManagement.handleRollouts();

        final Page<Rollout> rolloutPage = rolloutManagement
                .findAllWithDetailedStatus(new OffsetBasedPageRequest(0, 100, Sort.by(Direction.ASC, "name")), false);
        final List<Rollout> rolloutList = rolloutPage.getContent();

        // validate rolloutA -> 6 running and 6 ready
        Map<TotalTargetCountStatus.Status, Long> expectedTargetCountStatus = createInitStatusMap();
        expectedTargetCountStatus.put(TotalTargetCountStatus.Status.RUNNING, 6L);
        expectedTargetCountStatus.put(TotalTargetCountStatus.Status.SCHEDULED, 6L);
        validateRolloutActionStatus(rolloutList.get(0).getId(), expectedTargetCountStatus);

        // validate rolloutB -> 5 running and 5 finished
        expectedTargetCountStatus = createInitStatusMap();
        expectedTargetCountStatus.put(TotalTargetCountStatus.Status.FINISHED, 5L);
        expectedTargetCountStatus.put(TotalTargetCountStatus.Status.RUNNING, 5L);
        validateRolloutActionStatus(rolloutList.get(1).getId(), expectedTargetCountStatus);

        // validate rolloutC -> 5 running and 5 error
        expectedTargetCountStatus = createInitStatusMap();
        expectedTargetCountStatus.put(TotalTargetCountStatus.Status.ERROR, 5L);
        expectedTargetCountStatus.put(TotalTargetCountStatus.Status.SCHEDULED, 5L);
        validateRolloutActionStatus(rolloutList.get(2).getId(), expectedTargetCountStatus);

        // validate rolloutD -> 1, error, 4 finished, 5 running and 5 ready
        expectedTargetCountStatus = createInitStatusMap();
        expectedTargetCountStatus.put(TotalTargetCountStatus.Status.ERROR, 1L);
        expectedTargetCountStatus.put(TotalTargetCountStatus.Status.FINISHED, 4L);
        expectedTargetCountStatus.put(TotalTargetCountStatus.Status.RUNNING, 5L);
        expectedTargetCountStatus.put(TotalTargetCountStatus.Status.SCHEDULED, 5L);
        validateRolloutActionStatus(rolloutList.get(3).getId(), expectedTargetCountStatus);
    }

    @Test
    @Description("Verify the count of existing rollouts.")
    void rightCountForAllRollouts() {

        final int amountTargetsForRollout = 6;
        final int amountGroups = 2;
        final String successCondition = "50";
        final String errorCondition = "80";
        for (int i = 1; i <= 10; i++) {
            createTestRolloutWithTargetsAndDistributionSet(amountTargetsForRollout, amountGroups, successCondition,
                    errorCondition, "Rollout" + i, "Rollout" + i);
        }
        final Long count = rolloutManagement.count();
        assertThat(count).isEqualTo(10L);
    }

    @Test
    @Description("Verify the count of filtered existing rollouts.")
    void countRolloutsAllByFilters() {

        final int amountTargetsForRollout = 6;
        final int amountGroups = 2;
        final String successCondition = "50";
        final String errorCondition = "80";
        for (int i = 1; i <= 5; i++) {
            createTestRolloutWithTargetsAndDistributionSet(amountTargetsForRollout, amountGroups, successCondition,
                    errorCondition, "Rollout" + i, "Rollout" + i);
        }
        for (int i = 1; i <= 5; i++) {
            createTestRolloutWithTargetsAndDistributionSet(amountTargetsForRollout, amountGroups, successCondition,
                    errorCondition, "SomethingElse" + i, "SomethingElse" + i);
        }

        final Long count = rolloutManagement.countByFilters("Rollout%");
        assertThat(count).isEqualTo(5L);

    }

    @Test
    @Description("Verify that the filtering and sorting ascending for rollout is working correctly.")
    void findRolloutByFilters() {

        final int amountTargetsForRollout = 6;
        final int amountGroups = 2;
        final String successCondition = "50";
        final String errorCondition = "80";
        for (int i = 1; i <= 5; i++) {
            createTestRolloutWithTargetsAndDistributionSet(amountTargetsForRollout, amountGroups, successCondition,
                    errorCondition, "Rollout" + i, "Rollout" + i);
        }
        for (int i = 1; i <= 8; i++) {
            createTestRolloutWithTargetsAndDistributionSet(amountTargetsForRollout, amountGroups, successCondition,
                    errorCondition, "SomethingElse" + i, "SomethingElse" + i);
        }

        final Slice<Rollout> rollout = rolloutManagement.findByFiltersWithDetailedStatus(
                new OffsetBasedPageRequest(0, 100, Sort.by(Direction.ASC, "name")), "Rollout%", false);
        final List<Rollout> rolloutList = rollout.getContent();
        assertThat(rolloutList.size()).isEqualTo(5);
        int i = 1;
        for (final Rollout r : rolloutList) {
            assertThat(r.getName()).isEqualTo("Rollout" + i);
            i++;
        }
    }

    @Test
    @Description("Verify that the expected rollout is found by name.")
    void findRolloutByName() {

        final int amountTargetsForRollout = 12;
        final int amountGroups = 2;
        final String successCondition = "50";
        final String errorCondition = "80";
        final String rolloutName = "Rollout137";
        final Rollout rolloutCreated = createTestRolloutWithTargetsAndDistributionSet(amountTargetsForRollout,
                amountGroups, successCondition, errorCondition, rolloutName, "RolloutA");

        final Rollout rolloutFound = rolloutManagement.getByName(rolloutName).get();
        assertThat(rolloutCreated).isEqualTo(rolloutFound);

    }

    @Test
    @Description("Verify that the percent count is acting like aspected when targets move to the status finished or error.")
    void getFinishedPercentForRunningGroup() {

        final int amountTargetsForRollout = 10;
        final int amountGroups = 2;
        final String successCondition = "50";
        final String errorCondition = "80";
        final String rolloutName = "MyRollout";
        Rollout myRollout = createTestRolloutWithTargetsAndDistributionSet(amountTargetsForRollout, amountGroups,
                successCondition, errorCondition, rolloutName, rolloutName);
        rolloutManagement.start(myRollout.getId());

        // Run here, because scheduler is disabled during tests
        rolloutManagement.handleRollouts();

        changeStatusForRunningActions(myRollout, Status.FINISHED, 2);
        rolloutManagement.handleRollouts();
        myRollout = reloadRollout(myRollout);

        float percent = rolloutGroupManagement
                .getWithDetailedStatus(
                        rolloutGroupManagement.findByRollout(PAGE, myRollout.getId()).getContent().get(0).getId())
                .get().getTotalTargetCountStatus().getFinishedPercent();
        assertThat(percent).isEqualTo(40);

        changeStatusForRunningActions(myRollout, Status.FINISHED, 3);
        rolloutManagement.handleRollouts();

        percent = rolloutGroupManagement
                .getWithDetailedStatus(
                        rolloutGroupManagement.findByRollout(PAGE, myRollout.getId()).getContent().get(0).getId())
                .get().getTotalTargetCountStatus().getFinishedPercent();
        assertThat(percent).isEqualTo(100);

        changeStatusForRunningActions(myRollout, Status.FINISHED, 4);
        changeStatusForAllRunningActions(myRollout, Status.ERROR);
        rolloutManagement.handleRollouts();

        percent = rolloutGroupManagement
                .getWithDetailedStatus(
                        rolloutGroupManagement.findByRollout(PAGE, myRollout.getId()).getContent().get(1).getId())
                .get().getTotalTargetCountStatus().getFinishedPercent();
        assertThat(percent).isEqualTo(80);
    }

    @Test
    @Description("Verify that the expected targets are returned for the rollout groups.")
    void findRolloutGroupTargetsWithRsqlParam() {

        final int amountTargetsForRollout = 15;
        final int amountGroups = 3;
        final int amountOtherTargets = 15;
        final String successCondition = "50";
        final String errorCondition = "80";
        final String rolloutName = "MyRollout";
        Rollout myRollout = createTestRolloutWithTargetsAndDistributionSet(amountTargetsForRollout, amountGroups,
                successCondition, errorCondition, rolloutName, rolloutName);

        testdataFactory.createTargets(amountOtherTargets, "others-", "rollout");

        final String rsqlParam = "controllerId==*MyRoll*";

        rolloutManagement.start(myRollout.getId());

        // Run here, because scheduler is disabled during tests
        rolloutManagement.handleRollouts();

        final Condition<String> targetBelongsInRollout = new Condition<>(s -> s.startsWith(rolloutName),
                "Target belongs into rollout");

        myRollout = reloadRollout(myRollout);
        final List<RolloutGroup> rolloutGroups = rolloutGroupManagement.findByRollout(PAGE, myRollout.getId())
                .getContent();

        Page<Target> targetPage = rolloutGroupManagement.findTargetsOfRolloutGroupByRsql(
                new OffsetBasedPageRequest(0, 100), rolloutGroups.get(0).getId(), rsqlParam);
        final List<Target> targetlistGroup1 = targetPage.getContent();
        assertThat(targetlistGroup1.size()).isEqualTo(5);
        assertThat(targetlistGroup1.stream().map(Target::getControllerId).collect(Collectors.toList()))
                .are(targetBelongsInRollout);

        targetPage = rolloutGroupManagement.findTargetsOfRolloutGroupByRsql(new OffsetBasedPageRequest(0, 100),
                rolloutGroups.get(1).getId(), rsqlParam);
        final List<Target> targetlistGroup2 = targetPage.getContent();
        assertThat(targetlistGroup2.size()).isEqualTo(5);
        assertThat(targetlistGroup2.stream().map(Target::getControllerId).collect(Collectors.toList()))
                .are(targetBelongsInRollout);

        targetPage = rolloutGroupManagement.findTargetsOfRolloutGroupByRsql(new OffsetBasedPageRequest(0, 100),
                rolloutGroups.get(2).getId(), rsqlParam);
        final List<Target> targetlistGroup3 = targetPage.getContent();
        assertThat(targetlistGroup3.size()).isEqualTo(5);
        assertThat(targetlistGroup3.stream().map(Target::getControllerId).collect(Collectors.toList()))
                .are(targetBelongsInRollout);

    }

    @Test
    @Description("Verify the creation of a Rollout without targets throws an Exception.")
    void createRolloutNotMatchingTargets() {
        final int amountGroups = 5;
        final String successCondition = "50";
        final String errorCondition = "80";
        final String rolloutName = "rolloutTest3";

        final DistributionSet distributionSet = testdataFactory.createDistributionSet("dsFor" + rolloutName);

        assertThatExceptionOfType(ValidationException.class)
                .isThrownBy(() -> testdataFactory.createRolloutByVariables(rolloutName, "desc", amountGroups,
                        "id==notExisting", distributionSet, successCondition, errorCondition))
                .withMessageContaining("does not match any existing");

    }

    @Test
    @Description("Verify the creation of a Rollout with the same name throws an Exception.")
    void createDuplicateRollout() {
        final int amountGroups = 5;
        final int amountTargetsForRollout = 10;
        final String successCondition = "50";
        final String errorCondition = "80";
        final String rolloutName = "rolloutTest4";

        testdataFactory.createTargets(amountTargetsForRollout, "dup-ro-", "rollout");

        final DistributionSet distributionSet = testdataFactory.createDistributionSet("dsFor" + rolloutName);
        testdataFactory.createRolloutByVariables(rolloutName, "desc", amountGroups, "id==dup-ro-*", distributionSet,
                successCondition, errorCondition);

        assertThatExceptionOfType(EntityAlreadyExistsException.class)
                .isThrownBy(() -> testdataFactory.createRolloutByVariables(rolloutName, "desc", amountGroups,
                        "id==dup-ro-*", distributionSet, successCondition, errorCondition))
                .withMessageContaining("already exists in database");
    }

    @Test
    @Description("Verify the creation and the start of a Rollout with more groups than targets.")
    void createAndStartRolloutWithEmptyGroups() {
        final int amountTargetsForRollout = 3;
        final int amountGroups = 5;
        final String successCondition = "50";
        final String errorCondition = "80";
        final String rolloutName = "rolloutTestG";
        final DistributionSet distributionSet = testdataFactory.createDistributionSet("dsFor" + rolloutName);
        testdataFactory.createTargets(amountTargetsForRollout, rolloutName + "-", rolloutName);

        Rollout myRollout = testdataFactory.createRolloutByVariables(rolloutName, "desc", amountGroups,
                "controllerId==" + rolloutName + "-*", distributionSet, successCondition, errorCondition);

        assertThat(myRollout.getStatus()).isEqualTo(RolloutStatus.READY);

        final Long myRolloutId = myRollout.getId();
        final List<RolloutGroup> groups = rolloutGroupManagement.findByRollout(PAGE, myRolloutId).getContent();

        assertThat(groups.get(0).getStatus()).isEqualTo(RolloutGroupStatus.READY);
        assertThat(groups.get(0).getTotalTargets()).isEqualTo(1);
        assertThat(groups.get(1).getStatus()).isEqualTo(RolloutGroupStatus.READY);
        assertThat(groups.get(1).getTotalTargets()).isEqualTo(1);
        assertThat(groups.get(2).getStatus()).isEqualTo(RolloutGroupStatus.READY);
        assertThat(groups.get(2).getTotalTargets()).isZero();
        assertThat(groups.get(3).getStatus()).isEqualTo(RolloutGroupStatus.READY);
        assertThat(groups.get(3).getTotalTargets()).isEqualTo(1);
        assertThat(groups.get(4).getStatus()).isEqualTo(RolloutGroupStatus.READY);
        assertThat(groups.get(4).getTotalTargets()).isZero();

        rolloutManagement.start(myRolloutId);

        // Run here, because scheduler is disabled during tests
        rolloutManagement.handleRollouts();

        awaitRunningState(myRolloutId);

        myRollout = getRollout(myRolloutId);
        assertThat(myRollout.getStatus()).isEqualTo(RolloutStatus.RUNNING);
        final Map<TotalTargetCountStatus.Status, Long> expectedTargetCountStatus = createInitStatusMap();
        expectedTargetCountStatus.put(TotalTargetCountStatus.Status.RUNNING, 1L);
        expectedTargetCountStatus.put(TotalTargetCountStatus.Status.SCHEDULED, 2L);
        validateRolloutActionStatus(myRolloutId, expectedTargetCountStatus);
    }

    @Test
    @Description("Verify the creation and the start of a rollout.")
    void createAndStartRollout() {

        final int amountTargetsForRollout = 50;
        final int amountGroups = 5;
        final String successCondition = "50";
        final String errorCondition = "80";
        final String rolloutName = "rolloutTest";
        final DistributionSet distributionSet = testdataFactory.createDistributionSet("dsFor" + rolloutName);
        testdataFactory.createTargets(amountTargetsForRollout, rolloutName + "-", rolloutName);

        Rollout myRollout = testdataFactory.createRolloutByVariables(rolloutName, "desc", amountGroups,
                "controllerId==" + rolloutName + "-*", distributionSet, successCondition, errorCondition);

        assertThat(myRollout.getStatus()).isEqualTo(RolloutStatus.READY);

        rolloutManagement.handleRollouts();

        final Long myRolloutId = myRollout.getId();
        myRollout = getRollout(myRolloutId);
        assertThat(myRollout.getStatus()).isEqualTo(RolloutStatus.READY);

        rolloutManagement.start(myRolloutId);

        // Run here, because scheduler is disabled during tests
        rolloutManagement.handleRollouts();

        awaitRunningState(myRolloutId);

        myRollout = reloadRollout(myRollout);
        assertThat(myRollout.getStatus()).isEqualTo(RolloutStatus.RUNNING);
        final Map<TotalTargetCountStatus.Status, Long> expectedTargetCountStatus = createInitStatusMap();
        expectedTargetCountStatus.put(TotalTargetCountStatus.Status.RUNNING, 10L);
        expectedTargetCountStatus.put(TotalTargetCountStatus.Status.SCHEDULED, 40L);
        validateRolloutActionStatus(myRolloutId, expectedTargetCountStatus);
    }

    @Test
    @Description("Verify that a rollout cannot be created if the 'max targets per rollout group' quota is violated.")
    void createRolloutFailsIfQuotaGroupQuotaIsViolated() {

        final int maxTargets = quotaManagement.getMaxTargetsPerRolloutGroup();

        final int amountTargetsForRollout = maxTargets + 1;
        final int amountGroups = 1;
        final String successCondition = "50";
        final String errorCondition = "80";
        final String rolloutName = "rolloutTest";
        final String targetPrefixName = rolloutName;
        final DistributionSet distributionSet = testdataFactory.createDistributionSet("dsFor" + rolloutName);
        testdataFactory.createTargets(amountTargetsForRollout, targetPrefixName + "-", targetPrefixName);

        final RolloutGroupConditions conditions = new RolloutGroupConditionBuilder().withDefaults()
                .successCondition(RolloutGroupSuccessCondition.THRESHOLD, successCondition)
                .errorCondition(RolloutGroupErrorCondition.THRESHOLD, errorCondition)
                .errorAction(RolloutGroupErrorAction.PAUSE, null).build();

        final RolloutCreate rollout = entityFactory.rollout().create().name(rolloutName).description(rolloutName)
                .targetFilterQuery("controllerId==" + targetPrefixName + "-*").set(distributionSet);

        assertThatExceptionOfType(AssignmentQuotaExceededException.class)
                .isThrownBy(() -> rolloutManagement.create(rollout, amountGroups, conditions));
    }

    @Test
    @Description("Verify that a rollout cannot be created based on group definitions if the 'max targets per rollout group' quota is violated for one of the groups.")
    void createRolloutWithGroupDefinitionsFailsIfQuotaGroupQuotaIsViolated() {

        final int maxTargets = quotaManagement.getMaxTargetsPerRolloutGroup();

        final int amountTargetsForRollout = maxTargets * 2 + 2;
        final String rolloutName = "rolloutTest";
        final DistributionSet distributionSet = testdataFactory.createDistributionSet("dsFor" + rolloutName);
        testdataFactory.createTargets(amountTargetsForRollout, rolloutName + "-", rolloutName);

        final RolloutGroupConditions conditions = new RolloutGroupConditionBuilder().withDefaults().build();

        // create group definitions
        final RolloutGroupCreate group1 = entityFactory.rolloutGroup().create().conditions(conditions).name("group1")
                .targetPercentage(50.0F);
        final RolloutGroupCreate group2 = entityFactory.rolloutGroup().create().conditions(conditions).name("group2")
                .targetPercentage(100.0F);

        // group1 exceeds the quota
        assertThatExceptionOfType(AssignmentQuotaExceededException.class).isThrownBy(() -> rolloutManagement.create(
                entityFactory.rollout()
                        .create()
                        .name(rolloutName)
                        .description(rolloutName)
                        .targetFilterQuery("controllerId==" + rolloutName + "-*")
                        .set(distributionSet), Arrays.asList(group1, group2), conditions));

        // create group definitions
        final RolloutGroupCreate group3 = entityFactory.rolloutGroup().create().conditions(conditions).name("group3")
                .targetPercentage(1.0F);
        final RolloutGroupCreate group4 = entityFactory.rolloutGroup().create().conditions(conditions).name("group4")
                .targetPercentage(100.0F);

        // group4 exceeds the quota
        assertThatExceptionOfType(AssignmentQuotaExceededException.class).isThrownBy(() -> rolloutManagement.create(
                entityFactory.rollout()
                        .create()
                        .name(rolloutName)
                        .description(rolloutName)
                        .targetFilterQuery("controllerId==" + rolloutName + "-*")
                        .set(distributionSet), Arrays.asList(group3, group4), conditions));

        // create group definitions
        final RolloutGroupCreate group5 = entityFactory.rolloutGroup()
                .create()
                .conditions(conditions)
                .name("group5")
                .targetPercentage(33.3F);
        final RolloutGroupCreate group6 = entityFactory.rolloutGroup()
                .create()
                .conditions(conditions)
                .name("group6")
                .targetPercentage(66.6F);
        final RolloutGroupCreate group7 = entityFactory.rolloutGroup()
                .create()
                .conditions(conditions)
                .name("group7")
                .targetPercentage(100.0F);

        // should work fine
        assertThat(rolloutManagement.create(entityFactory.rollout()
                .create()
                .name(rolloutName)
                .description(rolloutName)
                .targetFilterQuery("controllerId==" + rolloutName + "-*")
                .set(distributionSet), Arrays.asList(group5, group6, group7), conditions)).isNotNull();

    }

    @Test
    @Description("Verify the creation and the automatic start of a rollout.")
    void createAndAutoStartRollout() {

        final int amountTargetsForRollout = 50;
        final int amountGroups = 5;
        final String successCondition = "50";
        final String errorCondition = "80";
        final String rolloutName = "rolloutTest8";
        final DistributionSet distributionSet = testdataFactory.createDistributionSet("dsFor" + rolloutName);
        testdataFactory.createTargets(amountTargetsForRollout, rolloutName + "-", rolloutName);

        Rollout myRollout = testdataFactory.createRolloutByVariables(rolloutName, "desc", amountGroups,
                "controllerId==" + rolloutName + "-*", distributionSet, successCondition, errorCondition);

        assertThat(myRollout.getStatus()).isEqualTo(RolloutStatus.READY);

        // schedule rollout auto start into the future
        final Long myRolloutId = myRollout.getId();
        rolloutManagement
                .update(entityFactory.rollout().update(myRolloutId).startAt(System.currentTimeMillis() + 60000));
        rolloutManagement.handleRollouts();

        // rollout should not have been started
        myRollout = getRollout(myRolloutId);
        assertThat(myRollout.getStatus()).isEqualTo(RolloutStatus.READY);

        // schedule to now
        rolloutManagement.update(entityFactory.rollout().update(myRolloutId).startAt(System.currentTimeMillis()));
        rolloutManagement.handleRollouts();

        myRollout = getRollout(myRolloutId);
        assertThat(myRollout.getStatus()).isEqualTo(RolloutStatus.STARTING);

        // Run here, because scheduler is disabled during tests
        rolloutManagement.handleRollouts();

        awaitRunningState(myRolloutId);

        myRollout = getRollout(myRolloutId);
        assertThat(myRollout.getStatus()).isEqualTo(RolloutStatus.RUNNING);
        final Map<TotalTargetCountStatus.Status, Long> expectedTargetCountStatus = createInitStatusMap();
        expectedTargetCountStatus.put(TotalTargetCountStatus.Status.RUNNING, 10L);
        expectedTargetCountStatus.put(TotalTargetCountStatus.Status.SCHEDULED, 40L);
        validateRolloutActionStatus(myRolloutId, expectedTargetCountStatus);
    }

    private Rollout reloadRollout(final Rollout r) {
        return getRollout(r.getId());
    }

    private Rollout getRollout(final Long myRolloutId) {
        return rolloutManagement.get(myRolloutId).orElseThrow(NoSuchElementException::new);
    }

    @Test
    @Description("Verify the creation of a rollout with a groups definition.")
    void createRolloutWithGroupDefinition() throws Exception {
        final String rolloutName = "rolloutTest3";

        final int amountTargetsInGroup1 = 10;
        final int percentTargetsInGroup1 = 100;

        final int amountTargetsInGroup1and2 = 20;
        final int percentTargetsInGroup2 = 20;
        final int percentTargetsInGroup3 = 100;

        final int countTargetsInGroup2 = (int) Math
                .ceil((double) percentTargetsInGroup2 / 100 * amountTargetsInGroup1and2);
        final int countTargetsInGroup3 = amountTargetsInGroup1and2 - countTargetsInGroup2;

        final RolloutGroupConditions conditions = new RolloutGroupConditionBuilder().withDefaults().build();
        // Generate Targets for group 2 and 3 and generate the Rollout
        final RolloutCreate rolloutcreate = generateTargetsAndRollout(rolloutName, amountTargetsInGroup1and2);

        // Generate Targets for group 1
        testdataFactory.createTargets(amountTargetsInGroup1, rolloutName + "-gr1-", rolloutName);

        final List<RolloutGroupCreate> rolloutGroups = new ArrayList<>(3);
        rolloutGroups.add(generateRolloutGroup(0, percentTargetsInGroup1, "id==" + rolloutName + "-gr1-*"));
        rolloutGroups.add(generateRolloutGroup(1, percentTargetsInGroup2, null));
        rolloutGroups.add(generateRolloutGroup(2, percentTargetsInGroup3, null));

        Rollout myRollout = rolloutManagement.create(rolloutcreate, rolloutGroups, conditions);
        myRollout = getRollout(myRollout.getId());

        assertThat(myRollout.getStatus()).isEqualTo(RolloutStatus.CREATING);
        for (final RolloutGroup group : rolloutGroupManagement.findByRollout(PAGE, myRollout.getId()).getContent()) {
            assertThat(group.getStatus()).isEqualTo(RolloutGroupStatus.CREATING);
        }

        // Generate Targets that must not be addressed by the rollout, because
        // they were added after the rollout was created
        TimeUnit.SECONDS.sleep(1);
        testdataFactory.createTargets(10, rolloutName + "-notIn-", rolloutName);

        rolloutManagement.handleRollouts();

        myRollout = getRollout(myRollout.getId());
        assertThat(myRollout.getStatus()).isEqualTo(RolloutStatus.READY);
        assertThat(myRollout.getTotalTargets()).isEqualTo(amountTargetsInGroup1and2 + amountTargetsInGroup1);

        final List<RolloutGroup> groups = rolloutGroupManagement.findByRollout(PAGE, myRollout.getId()).getContent();

        assertThat(groups.get(0).getStatus()).isEqualTo(RolloutGroupStatus.READY);
        assertThat(groups.get(0).getTotalTargets()).isEqualTo(amountTargetsInGroup1);

        assertThat(groups.get(1).getStatus()).isEqualTo(RolloutGroupStatus.READY);
        assertThat(groups.get(1).getTotalTargets()).isEqualTo(countTargetsInGroup2);

        assertThat(groups.get(2).getStatus()).isEqualTo(RolloutGroupStatus.READY);
        assertThat(groups.get(2).getTotalTargets()).isEqualTo(countTargetsInGroup3);

    }

    @Test
    @Description("Verify rollout creation fails if group definition does not address all targets")
    void createRolloutWithGroupsNotMatchingTargets() {
        final String rolloutName = "rolloutTest4";
        final int amountTargetsForRollout = 500;
        final int percentTargetsInGroup1 = 20;
        final int percentTargetsInGroup2 = 50;

        final RolloutGroupConditions conditions = new RolloutGroupConditionBuilder().withDefaults().build();
        final RolloutCreate myRollout = generateTargetsAndRollout(rolloutName, amountTargetsForRollout);

        final List<RolloutGroupCreate> rolloutGroups = new ArrayList<>(2);
        rolloutGroups.add(generateRolloutGroup(0, percentTargetsInGroup1, null));
        rolloutGroups.add(generateRolloutGroup(1, percentTargetsInGroup2, null));

        assertThatExceptionOfType(ValidationException.class)
                .isThrownBy(() -> rolloutManagement.create(myRollout, rolloutGroups, conditions))
                .withMessageContaining("groups don't match");

    }

    @Test
    @Description("Verify rollout creation fails if group definition specifies illegal target percentage")
    void createRolloutWithIllegalPercentage() {
        final String rolloutName = "rolloutTest6";
        final int amountTargetsForRollout = 10;
        final int percentTargetsInGroup1 = 101;
        final int percentTargetsInGroup2 = 50;

        final RolloutGroupConditions conditions = new RolloutGroupConditionBuilder().withDefaults().build();
        final RolloutCreate myRollout = generateTargetsAndRollout(rolloutName, amountTargetsForRollout);

        final List<RolloutGroupCreate> rolloutGroups = Arrays.asList(
                generateRolloutGroup(0, percentTargetsInGroup1, null),
                generateRolloutGroup(1, percentTargetsInGroup2, null));

        assertThatExceptionOfType(ValidationException.class)
                .isThrownBy(() -> rolloutManagement.create(myRollout, rolloutGroups, conditions))
                .withMessageContaining("percentage has to be between 1 and 100");

    }

    @Test
    @Description("Verify rollout creation fails if the 'max rollout groups per rollout' quota is violated.")
    void createRolloutWithIllegalAmountOfGroups() {
        final String rolloutName = "rolloutTest5";
        final int targets = 10;
        final int maxGroups = quotaManagement.getMaxRolloutGroupsPerRollout();

        final RolloutGroupConditions conditions = new RolloutGroupConditionBuilder().withDefaults().build();
        final RolloutCreate rollout = generateTargetsAndRollout(rolloutName, targets);

        assertThatExceptionOfType(AssignmentQuotaExceededException.class).isThrownBy(
                        () -> rolloutManagement.create(rollout, maxGroups + 1, conditions))
                .withMessageContaining("not be greater than " + maxGroups);

    }

    @Test
    @Description("Verify the start of a Rollout does not work during creation phase.")
    void createAndStartRolloutDuringCreationFails() {
        final int amountTargetsForRollout = 3;
        final int amountGroups = 5;
        final String successCondition = "50";
        final String errorCondition = "80";
        final String rolloutName = "rolloutTestGC";
        final DistributionSet distributionSet = testdataFactory.createDistributionSet("dsFor" + rolloutName);
        testdataFactory.createTargets(amountTargetsForRollout, rolloutName + "-", rolloutName);

        final RolloutGroupConditions conditions = new RolloutGroupConditionBuilder().withDefaults()
                .successCondition(RolloutGroupSuccessCondition.THRESHOLD, successCondition)
                .errorCondition(RolloutGroupErrorCondition.THRESHOLD, errorCondition)
                .errorAction(RolloutGroupErrorAction.PAUSE, null).build();
        final RolloutCreate rolloutToCreate = entityFactory.rollout().create().name(rolloutName)
                .description("some description").targetFilterQuery("id==" + rolloutName + "-*")
                .set(distributionSet);

        Rollout myRollout = rolloutManagement.create(rolloutToCreate, amountGroups, conditions);
        myRollout = getRollout(myRollout.getId());

        assertThat(myRollout.getStatus()).isEqualTo(RolloutStatus.CREATING);

        final Long rolloutId = myRollout.getId();
        assertThatExceptionOfType(RolloutIllegalStateException.class)
                .isThrownBy(() -> rolloutManagement.start(rolloutId))
                .withMessageContaining("can only be started in state ready");

    }

    @Test
    @Description("Creating a rollout with approval role or approval engine disabled results in the rollout being in "
            + "READY state.")
    void createdRolloutWithApprovalRoleOrApprovalDisabledTransitionsToReadyState() {
        approvalStrategy.setApprovalNeeded(false);
        final String successCondition = "50";
        final String errorCondition = "80";
        final Rollout rollout = createSimpleTestRolloutWithTargetsAndDistributionSet(10, 10, 5, successCondition,
                errorCondition);
        assertThat(rollout.getStatus()).isEqualTo(Rollout.RolloutStatus.READY);
    }

    @Test
    @Description("Creating a rollout without approve role and approval enabled leads to transition to "
            + "WAITING_FOR_APPROVAL state.")
    void createdRolloutWithoutApprovalRoleTransitionsToWaitingForApprovalState() {
        approvalStrategy.setApprovalNeeded(true);
        final String successCondition = "50";
        final String errorCondition = "80";
        final Rollout rollout = createSimpleTestRolloutWithTargetsAndDistributionSet(10, 10, 5, successCondition,
                errorCondition);
        assertThat(rollout.getStatus()).isEqualTo(Rollout.RolloutStatus.WAITING_FOR_APPROVAL);
    }

    @Test
    @Description("Approving a rollout leads to transition to READY state.")
    void approvedRolloutTransitionsToReadyState() {
        approvalStrategy.setApprovalNeeded(true);
        final String successCondition = "50";
        final String errorCondition = "80";
        final Rollout rollout = createSimpleTestRolloutWithTargetsAndDistributionSet(10, 10, 5, successCondition,
                errorCondition);
        assertThat(rollout.getStatus()).isEqualTo(Rollout.RolloutStatus.WAITING_FOR_APPROVAL);
        rolloutManagement.approveOrDeny(rollout.getId(), Rollout.ApprovalDecision.APPROVED);
        final Rollout resultingRollout = rolloutRepository.findById(rollout.getId()).get();
        assertThat(resultingRollout.getStatus()).isEqualTo(Rollout.RolloutStatus.READY);
    }

    @Test
    @Description("Denying approval for a rollout leads to transition to APPROVAL_DENIED state.")
    void deniedRolloutTransitionsToApprovalDeniedState() {
        approvalStrategy.setApprovalNeeded(true);
        final String successCondition = "50";
        final String errorCondition = "80";
        final Rollout rollout = createSimpleTestRolloutWithTargetsAndDistributionSet(10, 10, 5, successCondition,
                errorCondition);
        assertThat(rollout.getStatus()).isEqualTo(Rollout.RolloutStatus.WAITING_FOR_APPROVAL);
        rolloutManagement.approveOrDeny(rollout.getId(), Rollout.ApprovalDecision.DENIED);
        final Rollout resultingRollout = rolloutRepository.findById(rollout.getId()).get();
        assertThat(resultingRollout.getStatus()).isEqualTo(RolloutStatus.APPROVAL_DENIED);
    }

    @Test
    @ExpectEvents({ @Expect(type = RolloutDeletedEvent.class, count = 1),
            @Expect(type = DistributionSetCreatedEvent.class, count = 1),
            @Expect(type = TargetCreatedEvent.class, count = 25), @Expect(type = RolloutUpdatedEvent.class, count = 2),
            @Expect(type = RolloutGroupCreatedEvent.class, count = 5),
            @Expect(type = RolloutGroupDeletedEvent.class, count = 5),
            @Expect(type = SoftwareModuleCreatedEvent.class, count = 3),
            @Expect(type = RolloutGroupUpdatedEvent.class, count = 5),
            @Expect(type = RolloutCreatedEvent.class, count = 1) })
    void deleteRolloutWhichHasNeverStartedIsHardDeleted() {
        final int amountTargetsForRollout = 10;
        final int amountOtherTargets = 15;
        final int amountGroups = 5;
        final String successCondition = "50";
        final String errorCondition = "80";
        final Rollout createdRollout = createSimpleTestRolloutWithTargetsAndDistributionSet(amountTargetsForRollout,
                amountOtherTargets, amountGroups, successCondition, errorCondition);

        // test
        rolloutManagement.delete(createdRollout.getId());
        rolloutManagement.handleRollouts();

        // verify
        final Optional<JpaRollout> deletedRollout = rolloutRepository.findById(createdRollout.getId());
        assertThat(deletedRollout).isNotPresent();
        assertThat(rolloutGroupRepository.count()).isZero();
        assertThat(rolloutTargetGroupRepository.count()).isZero();
    }

    @Test
    @ExpectEvents({ @Expect(type = SoftwareModuleCreatedEvent.class, count = 3),
            @Expect(type = RolloutGroupUpdatedEvent.class, count = 10),
            @Expect(type = RolloutUpdatedEvent.class, count = 6),
            @Expect(type = DistributionSetCreatedEvent.class, count = 1),
            @Expect(type = TargetCreatedEvent.class, count = 25), @Expect(type = TargetUpdatedEvent.class, count = 2),
            @Expect(type = TargetAssignDistributionSetEvent.class, count = 1),
            @Expect(type = RolloutGroupCreatedEvent.class, count = 5),
            @Expect(type = RolloutGroupDeletedEvent.class, count = 5),
            @Expect(type = ActionCreatedEvent.class, count = 10), @Expect(type = ActionUpdatedEvent.class, count = 2),
            @Expect(type = RolloutDeletedEvent.class, count = 1),
            @Expect(type = RolloutCreatedEvent.class, count = 1) })
    void deleteRolloutWhichHasBeenStartedBeforeIsSoftDeleted() {
        final int amountTargetsForRollout = 10;
        final int amountOtherTargets = 15;
        final int amountGroups = 5;
        final String successCondition = "50";
        final String errorCondition = "80";
        final Rollout createdRollout = createSimpleTestRolloutWithTargetsAndDistributionSet(amountTargetsForRollout,
                amountOtherTargets, amountGroups, successCondition, errorCondition);

        // start the rollout, so it has active running actions and a group which
        // has been started
        rolloutManagement.start(createdRollout.getId());
        rolloutManagement.handleRollouts();

        // verify we have running actions
        assertThat(actionRepository.findByRolloutIdAndStatus(PAGE, createdRollout.getId(), Status.RUNNING)
                .getNumberOfElements()).isEqualTo(2);

        // test
        rolloutManagement.delete(createdRollout.getId());
        rolloutManagement.handleRollouts();

        // verify
        final JpaRollout deletedRollout = rolloutRepository.findById(createdRollout.getId()).get();
        assertThat(deletedRollout).isNotNull();

        assertThat(deletedRollout.getStatus()).isEqualTo(RolloutStatus.DELETED);

        final RolloutUpdate rolloutUpdate = entityFactory.rollout().update(createdRollout.getId()).description("test");
        assertThatExceptionOfType(EntityReadOnlyException.class)
                .isThrownBy(() -> rolloutManagement.update(rolloutUpdate))
                .withMessageContaining("" + createdRollout.getId());

        assertThat(rolloutManagement.findAll(PAGE, true).getContent()).hasSize(1);
        assertThat(rolloutManagement.findAll(PAGE, false).getContent()).isEmpty();
        assertThat(rolloutGroupManagement.findByRolloutWithDetailedStatus(PAGE, createdRollout.getId()).getContent())
                .hasSize(amountGroups);

        // verify that all scheduled actions are deleted
        assertThat(actionRepository.findByRolloutIdAndStatus(PAGE, deletedRollout.getId(), Status.SCHEDULED)
                .getNumberOfElements()).isZero();
        // verify that all running actions keep running
        assertThat(actionRepository.findByRolloutIdAndStatus(PAGE, deletedRollout.getId(), Status.RUNNING)
                .getNumberOfElements()).isEqualTo(2);
    }

    @Test
    @Description("Creating a rollout without weight value when multi assignment in enabled.")
    void weightNotRequiredInMultiAssignmentMode() {
        enableMultiAssignments();
        final Rollout rollout = createSimpleTestRolloutWithTargetsAndDistributionSet(
                10, 10, 2, "50", "80", ActionType.FORCED, null);
        assertThat(rollout).isNotNull();
    }

    @Test
    @Description("Creating a rollout with a weight causes an error when multi assignment in disabled.")
    void weightNotAllowedWhenMultiAssignmentModeNotEnabled() {
        Assertions.assertThatExceptionOfType(MultiAssignmentIsNotEnabledException.class)
                .isThrownBy(() -> createSimpleTestRolloutWithTargetsAndDistributionSet(10, 10, 2, "50", "80",
                        ActionType.FORCED, 66));
    }

    @Test
    @Description("Weight is validated and saved to the Rollout.")
    void weightValidatedAndSaved() {
        final String targetPrefix = UUID.randomUUID().toString();
        testdataFactory.createTargets(4, targetPrefix);
        enableMultiAssignments();

        Assertions.assertThatExceptionOfType(ConstraintViolationException.class)
                .isThrownBy(() -> createTestRolloutWithTargetsAndDistributionSet(4, 2, "50", "80",
                        UUID.randomUUID().toString(), UUID.randomUUID().toString(), Action.WEIGHT_MAX + 1));
        Assertions.assertThatExceptionOfType(ConstraintViolationException.class)
                .isThrownBy(() -> createTestRolloutWithTargetsAndDistributionSet(4, 2, "50", "80",
                        UUID.randomUUID().toString(), UUID.randomUUID().toString(), Action.WEIGHT_MIN - 1));
        final Rollout createdRollout1 = createTestRolloutWithTargetsAndDistributionSet(4, 2, "50", "80",
                UUID.randomUUID().toString(), UUID.randomUUID().toString(), Action.WEIGHT_MAX);
        final Rollout createdRollout2 = createTestRolloutWithTargetsAndDistributionSet(4, 2, "50", "80",
                UUID.randomUUID().toString(), UUID.randomUUID().toString(), Action.WEIGHT_MIN);
        assertThat(rolloutRepository.findById(createdRollout1.getId()).get().getWeight()).get()
                .isEqualTo(Action.WEIGHT_MAX);
        assertThat(rolloutRepository.findById(createdRollout2.getId()).get().getWeight()).get()
                .isEqualTo(Action.WEIGHT_MIN);
    }

    @Test
    @Description("A Rollout with weight creates actions with weights")
    void actionsWithWeightAreCreated() {
        final int amountOfTargets = 5;
        final int weight = 99;
        enableMultiAssignments();
        final Long rolloutId = createSimpleTestRolloutWithTargetsAndDistributionSet(amountOfTargets, 2, amountOfTargets,
                "80", "50", null, weight).getId();
        rolloutManagement.start(rolloutId);
        rolloutManagement.handleRollouts();
        final List<Action> actions = deploymentManagement.findActionsAll(PAGE).getContent();
        assertThat(actions) //
                .hasSize(amountOfTargets) //
                .allMatch(action -> action.getWeight().get() == weight);
    }

    @Test
    @Description("Rollout can be created without weight in single assignment and be started in multi assignment")
    void createInSingleStartInMultiassigMode() {
        final int amountOfTargets = 5;
        final Long rolloutId = createSimpleTestRolloutWithTargetsAndDistributionSet(amountOfTargets, 2, amountOfTargets,
                "80", "50", null, null).getId();

        enableMultiAssignments();
        rolloutManagement.start(rolloutId);
        rolloutManagement.handleRollouts();
        final List<Action> actions = deploymentManagement.findActionsAll(PAGE).getContent();
        assertThat(actions).hasSize(amountOfTargets).allMatch(action -> !action.getWeight().isPresent());
    }

    @Test
    @Description("Verifies that an exception is thrown when trying to create a rollout with an invalidated distribution set.")
    void createRolloutWithInvalidDistributionSet() {
        final DistributionSet distributionSet = testdataFactory.createAndInvalidateDistributionSet();

        assertThatExceptionOfType(InvalidDistributionSetException.class).as(
                        "Invalid distributionSet should throw an exception")
                .isThrownBy(() -> testdataFactory.createRolloutByVariables("createRolloutWithInvalidDistributionSet",
                        "desc", 2, "name==*", distributionSet, "50", "80"));
    }

    @Test
    @Description("Verifies that an exception is thrown when trying to create a rollout with an incomplete distribution set.")
    void createRolloutWithIncompleteDistributionSet() {
        final DistributionSet distributionSet = testdataFactory.createIncompleteDistributionSet();

        assertThatExceptionOfType(IncompleteDistributionSetException.class).as(
                        "Incomplete distributionSet should throw an exception")
                .isThrownBy(() -> testdataFactory.createRolloutByVariables("createRolloutWithIncompleteDistributionSet",
                        "desc", 2, "name==*", distributionSet, "50", "80"));
    }

    @Test
    @Description("Verifies that an exception is thrown when trying to update a rollout with an invalidated distribution set.")
    void updateRolloutWithInvalidDistributionSet() {
        final DistributionSet distributionSet = testdataFactory.createDistributionSet();
        testdataFactory.createTarget();
        final Rollout rollout = testdataFactory.createRolloutByVariables("updateRolloutWithInvalidDistributionSet",
                "desc", 2, "name==*", distributionSet, "50", "80");
        final DistributionSet invalidDistributionSet = testdataFactory.createAndInvalidateDistributionSet();

        assertThatExceptionOfType(InvalidDistributionSetException.class).as(
                        "Invalid distributionSet should throw an exception")
                .isThrownBy(() -> rolloutManagement.update(
                        entityFactory.rollout().update(rollout.getId()).set(invalidDistributionSet.getId())));
    }

    @Test
    @Description("Verifies that an exception is thrown when trying to update a rollout with an incomplete distribution set.")
    void updateRolloutWithIncompleteDistributionSet() {
        final DistributionSet distributionSet = testdataFactory.createDistributionSet();
        testdataFactory.createTarget();
        final Rollout rollout = testdataFactory.createRolloutByVariables("updateRolloutWithIncompleteDistributionSet",
                "desc", 2, "name==*", distributionSet, "50", "80");
        final DistributionSet incompleteDistributionSet = testdataFactory.createIncompleteDistributionSet();

        assertThatExceptionOfType(IncompleteDistributionSetException.class).as(
                        "Incomplete distributionSet should throw an exception")
                .isThrownBy(() -> rolloutManagement.update(
                        entityFactory.rollout().update(rollout.getId()).set(incompleteDistributionSet.getId())));
    }

    @Test
    @Description("Verify the that only compatible targets are part of a Rollout.")
    void createAndStartRolloutWithTargetTypes() {
        final String rolloutName = "rolloutTestCompatibility";

        final DistributionSet testDs = testdataFactory.createDistributionSet("test-ds");
        final TargetType incompatibleTargetType = testdataFactory.createTargetType("incompatible-type",
                Collections.emptyList());
        final TargetType compatibleTargetType = testdataFactory.createTargetType("compatible-type",
                Collections.singletonList(testDs.getType()));

        final List<Target> incompatibleTargets = testdataFactory.createTargetsWithType(10, "incompatible",
                incompatibleTargetType);
        final List<Target> targetsWithoutType = testdataFactory.createTargets(10, "testTarget-");
        final List<Target> targets = testdataFactory.createTargetsWithType(10, "compatibleTarget-",
                compatibleTargetType);
        targets.addAll(targetsWithoutType);

        final RolloutGroupConditions conditions = new RolloutGroupConditionBuilder().withDefaults().build();
        final RolloutCreate rolloutToCreate = entityFactory.rollout()
                .create()
                .name(rolloutName)
                .targetFilterQuery("name==*")
                .set(testDs);

        final Rollout createdRollout = rolloutManagement.create(rolloutToCreate, 1, conditions);

        // Let the executor handle created Rollout
        rolloutManagement.handleRollouts();

        final Rollout testRollout = reloadRollout(createdRollout);
        final List<RolloutGroup> rolloutGroups = rolloutGroupManagement.findByRollout(Pageable.unpaged(),
                testRollout.getId()).getContent();

        assertThat(testRollout.getStatus()).isEqualTo(RolloutStatus.READY);
        assertThat(testRollout.getTotalTargets()).isEqualTo(targets.size());
        assertThat(rolloutGroups).hasSize(1);
        assertThat(rolloutGroups.get(0).getTotalTargets()).isEqualTo(targets.size());

        final List<Target> rolloutGroupTargets = rolloutGroupManagement.findTargetsOfRolloutGroup(Pageable.unpaged(),
                rolloutGroups.get(0).getId()).getContent();

        assertThat(rolloutGroupTargets).hasSize(targets.size())
                .containsExactlyInAnyOrderElementsOf(targets)
                .doesNotContainAnyElementsOf(incompatibleTargets);
    }

    private RolloutGroupCreate generateRolloutGroup(final int index, final Integer percentage,
            final String targetFilter) {
        return entityFactory.rolloutGroup().create().name("Group" + index).description("Group" + index + "desc")
                .targetPercentage(Float.valueOf(percentage)).targetFilterQuery(targetFilter);
    }

    private RolloutCreate generateTargetsAndRollout(final String rolloutName, final int amountTargetsForRollout) {
        final DistributionSet distributionSet = testdataFactory.createDistributionSet("dsFor" + rolloutName);

        testdataFactory.createTargets(amountTargetsForRollout, rolloutName + "-", rolloutName);

        return entityFactory.rollout().create().name(rolloutName)
                .description("This is a test description for the rollout")
                .targetFilterQuery("controllerId==" + rolloutName + "-*").set(distributionSet);
    }

    private void validateRolloutGroupActionStatus(final RolloutGroup rolloutGroup,
            final Map<TotalTargetCountStatus.Status, Long> expectedTargetCountStatus) {
        final RolloutGroup rolloutGroupWithDetail = rolloutGroupManagement.getWithDetailedStatus(rolloutGroup.getId())
                .get();
        validateStatus(rolloutGroupWithDetail.getTotalTargetCountStatus(), expectedTargetCountStatus);
    }

    private void validateRolloutActionStatus(final Long rolloutId,
            final Map<TotalTargetCountStatus.Status, Long> expectedTargetCountStatus) {
        final Rollout rolloutWithDetail = rolloutManagement.getWithDetailedStatus(rolloutId).get();
        validateStatus(rolloutWithDetail.getTotalTargetCountStatus(), expectedTargetCountStatus);
    }

    private void validateStatus(final TotalTargetCountStatus totalTargetCountStatus,
            final Map<TotalTargetCountStatus.Status, Long> expectedTotalCountStates) {
        for (final Map.Entry<TotalTargetCountStatus.Status, Long> entry : expectedTotalCountStates.entrySet()) {
            final Long countReady = totalTargetCountStatus.getTotalTargetCountByStatus(entry.getKey());
            assertThat(countReady).as("targets in status " + entry.getKey()).isEqualTo(entry.getValue());
        }
    }

    private Rollout createSimpleTestRolloutWithTargetsAndDistributionSet(final int amountTargetsForRollout,
            final int amountOtherTargets, final int groupSize, final String successCondition,
            final String errorCondition) {
        return createSimpleTestRolloutWithTargetsAndDistributionSet(amountTargetsForRollout, amountOtherTargets,
                groupSize, successCondition, errorCondition, ActionType.FORCED, null);
    }

    private Rollout createSimpleTestRolloutWithTargetsAndDistributionSet(final int amountTargetsForRollout,
            final int amountOtherTargets, final int groupSize, final String successCondition,
            final String errorCondition, final ActionType actionType, final Integer weight) {
        final DistributionSet rolloutDS = testdataFactory.createDistributionSet("rolloutDS");
        testdataFactory.createTargets(amountTargetsForRollout, "rollout-", "rollout");
        testdataFactory.createTargets(amountOtherTargets, "others-", "rollout");
        final String filterQuery = "controllerId==rollout-*";
        return testdataFactory.createRolloutByVariables("test-rollout-name-1", "test-rollout-description-1", groupSize,
                filterQuery, rolloutDS, successCondition, errorCondition, actionType, weight);
    }

    private Rollout createTestRolloutWithTargetsAndDistributionSet(final int amountTargetsForRollout,
            final int groupSize, final String successCondition, final String errorCondition, final String rolloutName,
            final String targetPrefixName) {
        return createTestRolloutWithTargetsAndDistributionSet(amountTargetsForRollout, groupSize, successCondition,
                errorCondition, rolloutName, targetPrefixName, null);
    }

    private Rollout createTestRolloutWithTargetsAndDistributionSet(final int amountTargetsForRollout,
            final int groupSize, final String successCondition, final String errorCondition, final String rolloutName,
            final String targetPrefixName, final Integer weight) {
        final DistributionSet dsForRolloutTwo = testdataFactory.createDistributionSet("dsFor" + rolloutName);
        testdataFactory.createTargets(amountTargetsForRollout, targetPrefixName + "-", targetPrefixName);
        return testdataFactory.createRolloutByVariables(rolloutName, rolloutName + "description", groupSize,
                "controllerId==" + targetPrefixName + "-*", dsForRolloutTwo, successCondition, errorCondition,
                Action.ActionType.FORCED, weight);
    }

    private int changeStatusForAllRunningActions(final Rollout rollout, final Status status) {
        final List<Action> runningActions = findActionsByRolloutAndStatus(rollout, Status.RUNNING);
        for (final Action action : runningActions) {
            controllerManagement
                    .addUpdateActionStatus(entityFactory.actionStatus().create(action.getId()).status(status));
        }
        return runningActions.size();
    }

    private int changeStatusForRunningActions(final Rollout rollout, final Status status,
            final int amountOfTargetsToGetChanged) {
        final List<Action> runningActions = findActionsByRolloutAndStatus(rollout, Status.RUNNING);
        assertThat(runningActions.size()).isGreaterThanOrEqualTo(amountOfTargetsToGetChanged);
        for (int i = 0; i < amountOfTargetsToGetChanged; i++) {
            controllerManagement.addUpdateActionStatus(
                    entityFactory.actionStatus().create(runningActions.get(i).getId()).status(status));
        }
        return runningActions.size();
    }

    private static Map<TotalTargetCountStatus.Status, Long> createInitStatusMap() {
        final Map<TotalTargetCountStatus.Status, Long> map = new HashMap<>();
        for (final TotalTargetCountStatus.Status status : TotalTargetCountStatus.Status.values()) {
            map.put(status, 0L);
        }
        return map;
    }

    private void awaitRunningState(final Long myRolloutId) {
        Awaitility.await()
                .atMost(Duration.TEN_SECONDS)
                .pollInterval(Duration.FIVE_HUNDRED_MILLISECONDS)
                .with()
                .until(() -> WithSpringAuthorityRule.runAsPrivileged(
                                () -> rolloutManagement.get(myRolloutId).orElseThrow(NoSuchElementException::new))
                        .getStatus()
                        .equals(RolloutStatus.RUNNING));
    }
}<|MERGE_RESOLUTION|>--- conflicted
+++ resolved
@@ -192,15 +192,9 @@
     @Test
     @Description("Verifies that management queries react as specified on calls for non existing entities "
             + " by means of throwing EntityNotFoundException.")
-<<<<<<< HEAD
     @ExpectEvents({ @Expect(type = RolloutDeletedEvent.class, count = 0),
             @Expect(type = RolloutGroupCreatedEvent.class, count = 5),
             @Expect(type = RolloutGroupUpdatedEvent.class, count = 5),
-=======
-    @ExpectEvents({ @Expect(type = RolloutDeletedEvent.class),
-            @Expect(type = RolloutGroupCreatedEvent.class, count = 10),
-            @Expect(type = RolloutGroupUpdatedEvent.class, count = 10),
->>>>>>> 44a85f20
             @Expect(type = DistributionSetCreatedEvent.class, count = 1),
             @Expect(type = SoftwareModuleCreatedEvent.class, count = 3),
             @Expect(type = RolloutCreatedEvent.class, count = 1),
