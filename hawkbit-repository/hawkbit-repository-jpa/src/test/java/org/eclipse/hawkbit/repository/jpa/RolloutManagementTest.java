/**
 * Copyright (c) 2015 Bosch Software Innovations GmbH and others.
 *
 * All rights reserved. This program and the accompanying materials
 * are made available under the terms of the Eclipse Public License v1.0
 * which accompanies this distribution, and is available at
 * http://www.eclipse.org/legal/epl-v10.html
 */
package org.eclipse.hawkbit.repository.jpa;

import static org.fest.assertions.api.Assertions.assertThat;

import java.util.ArrayList;
import java.util.HashMap;
import java.util.List;
import java.util.Map;
import java.util.concurrent.Callable;

import org.eclipse.hawkbit.repository.OffsetBasedPageRequest;
import org.eclipse.hawkbit.repository.RolloutGroupManagement;
import org.eclipse.hawkbit.repository.RolloutManagement;
import org.eclipse.hawkbit.repository.jpa.model.JpaAction;
import org.eclipse.hawkbit.repository.jpa.utils.MultipleInvokeHelper;
import org.eclipse.hawkbit.repository.jpa.utils.SuccessCondition;
import org.eclipse.hawkbit.repository.model.Action;
import org.eclipse.hawkbit.repository.model.Action.Status;
import org.eclipse.hawkbit.repository.model.DistributionSet;
import org.eclipse.hawkbit.repository.model.Rollout;
import org.eclipse.hawkbit.repository.model.Rollout.RolloutStatus;
import org.eclipse.hawkbit.repository.model.RolloutGroup;
import org.eclipse.hawkbit.repository.model.RolloutGroup.RolloutGroupErrorAction;
import org.eclipse.hawkbit.repository.model.RolloutGroup.RolloutGroupErrorCondition;
import org.eclipse.hawkbit.repository.model.RolloutGroup.RolloutGroupStatus;
import org.eclipse.hawkbit.repository.model.RolloutGroup.RolloutGroupSuccessCondition;
import org.eclipse.hawkbit.repository.model.RolloutGroupConditionBuilder;
import org.eclipse.hawkbit.repository.model.RolloutGroupConditions;
import org.eclipse.hawkbit.repository.model.SoftwareModule;
import org.eclipse.hawkbit.repository.model.Target;
import org.eclipse.hawkbit.repository.model.TargetUpdateStatus;
import org.eclipse.hawkbit.repository.model.TotalTargetCountStatus;
import org.eclipse.hawkbit.repository.test.util.TestdataFactory;
import org.junit.Test;
import org.springframework.beans.factory.annotation.Autowired;
import org.springframework.context.annotation.Description;
import org.springframework.data.domain.Page;
import org.springframework.data.domain.Slice;
import org.springframework.data.domain.Sort;
import org.springframework.data.domain.Sort.Direction;

import com.google.common.collect.Lists;

import ru.yandex.qatools.allure.annotations.Features;
import ru.yandex.qatools.allure.annotations.Step;
import ru.yandex.qatools.allure.annotations.Stories;
import ru.yandex.qatools.allure.annotations.Title;

/**
 * Junit tests for RolloutManagment.
 */
@Features("Component Tests - Repository")
@Stories("Rollout Management")
public class RolloutManagementTest extends AbstractJpaIntegrationTest {

    @Autowired
    private RolloutManagement rolloutManagement;

    @Autowired
    private RolloutGroupManagement rolloutGroupManagement;

    @Test
    @Description("Verifying that the rollout is created correctly, executing the filter and split up the targets in the correct group size.")
    public void creatingRolloutIsCorrectPersisted() {
        final int amountTargetsForRollout = 10;
        final int amountOtherTargets = 15;
        final int amountGroups = 5;
        final String successCondition = "50";
        final String errorCondition = "80";
        final Rollout createdRollout = createSimpleTestRolloutWithTargetsAndDistributionSet(amountTargetsForRollout,
                amountOtherTargets, amountGroups, successCondition, errorCondition);

        // verify the split of the target and targetGroup
        final Page<RolloutGroup> rolloutGroups = rolloutGroupManagement
                .findRolloutGroupsByRolloutId(createdRollout.getId(), pageReq);
        // we have total of #amountTargetsForRollout in rollouts splitted in
        // group size #groupSize
        assertThat(rolloutGroups).hasSize(amountGroups);
    }

    @Test
    @Description("Verifying that when the rollout is started the actions for all targets in the rollout is created and the state of the first group is running as well as the corresponding actions")
    public void startRolloutSetFirstGroupAndActionsInRunningStateAndOthersInScheduleState() {
        final int amountTargetsForRollout = 10;
        final int amountOtherTargets = 15;
        final int amountGroups = 5;
        final String successCondition = "50";
        final String errorCondition = "80";
        final Rollout createdRollout = createAndStartRollout(amountTargetsForRollout, amountOtherTargets, amountGroups,
                successCondition, errorCondition);

        // verify first group is running
        final RolloutGroup firstGroup = rolloutGroupManagement.findRolloutGroupsByRolloutId(createdRollout.getId(),
                new OffsetBasedPageRequest(0, 1, new Sort(Direction.ASC, "id"))).getContent().get(0);
        assertThat(firstGroup.getStatus()).isEqualTo(RolloutGroupStatus.RUNNING);

        // verify other groups are scheduled
        final List<RolloutGroup> scheduledGroups = rolloutGroupManagement.findRolloutGroupsByRolloutId(
                createdRollout.getId(), new OffsetBasedPageRequest(1, 100, new Sort(Direction.ASC, "id"))).getContent();
        scheduledGroups.forEach(group -> assertThat(group.getStatus()).isEqualTo(RolloutGroupStatus.SCHEDULED)
                .as("group which should be in scheduled state is in " + group.getStatus() + " state"));
        // verify that the first group actions has been started and are in state
        // running
        final List<Action> runningActions = findActionsByRolloutAndStatus(createdRollout, Status.RUNNING);
        assertThat(runningActions).hasSize(amountTargetsForRollout / amountGroups);
        // the rest targets are only scheduled
        assertThat(findActionsByRolloutAndStatus(createdRollout, Status.SCHEDULED))
                .hasSize(amountTargetsForRollout - (amountTargetsForRollout / amountGroups));
    }

    @Test
    @Description("Verifying that a finish condition of a group is hit the next group of the rollout is also started")
    public void checkRunningRolloutsDoesNotStartNextGroupIfFinishConditionIsNotHit() {
        final int amountTargetsForRollout = 10;
        final int amountOtherTargets = 15;
        final int amountGroups = 5;
        final String successCondition = "50";
        final String errorCondition = "80";
        final Rollout createdRollout = createAndStartRollout(amountTargetsForRollout, amountOtherTargets, amountGroups,
                successCondition, errorCondition);

<<<<<<< HEAD
        rolloutManagement.startRollout(createdRollout);
        final List<Action> runningActions = findActionsByRolloutAndStatus(createdRollout, Status.RUNNING);
=======
        final List<Action> runningActions = deploymentManagement.findActionsByRolloutAndStatus(createdRollout,
                Status.RUNNING);
>>>>>>> 64a0eb7a
        // finish one action should be sufficient due the finish condition is at
        // 50%
        final JpaAction action = (JpaAction) runningActions.get(0);
        controllerManagament
                .addUpdateActionStatus(entityFactory.actionStatus().create(action.getId()).status(Status.FINISHED));

        // check running rollouts again, now the finish condition should be hit
        // and should start the next group
        rolloutManagement.checkRunningRollouts(0);

        // verify that now the first and the second group are in running state
        final List<RolloutGroup> runningRolloutGroups = rolloutGroupManagement.findRolloutGroupsByRolloutId(
                createdRollout.getId(), new OffsetBasedPageRequest(0, 2, new Sort(Direction.ASC, "id"))).getContent();
        runningRolloutGroups.forEach(group -> assertThat(group.getStatus()).isEqualTo(RolloutGroupStatus.RUNNING)
                .as("group should be in running state because it should be started but it is in " + group.getStatus()
                        + " state"));

        // verify that the other groups are still in schedule state
        final List<RolloutGroup> scheduledRolloutGroups = rolloutGroupManagement.findRolloutGroupsByRolloutId(
                createdRollout.getId(), new OffsetBasedPageRequest(2, 10, new Sort(Direction.ASC, "id"))).getContent();
        scheduledRolloutGroups.forEach(group -> assertThat(group.getStatus()).isEqualTo(RolloutGroupStatus.SCHEDULED)
                .as("group should be in scheduled state because it should not be started but it is in "
                        + group.getStatus() + " state"));
    }

    @Test
    @Title("Deleting targets of a rollout")
    @Description("Verfiying that next group is started when targets of the group have been deleted.")
    public void checkRunningRolloutsStartsNextGroupIfTargetsDeleted() {

        final int amountTargetsForRollout = 15;
        final int amountOtherTargets = 0;
        final int amountGroups = 3;
        final String successCondition = "100";
        final String errorCondition = "80";
        final Rollout createdRollout = createAndStartRollout(amountTargetsForRollout, amountOtherTargets, amountGroups,
                successCondition, errorCondition);

        finishActionAndDeleteTargetsOfFirstRunningGroup(createdRollout);

        checkSecondGroupStatusIsRunning(createdRollout);

        finishActionAndDeleteTargetsOfSecondRunningGroup(createdRollout);

        deleteAllTargetsFromThirdGroup(createdRollout);

        verifyRolloutAndAllGroupsAreFinished(createdRollout);

    }

    @Step("Create a rollout by the given parameter and start it.")
    private Rollout createAndStartRollout(final int amountTargetsForRollout, final int amountOtherTargets,
            final int amountGroups, final String successCondition, final String errorCondition) {

        final Rollout createdRollout = createSimpleTestRolloutWithTargetsAndDistributionSet(amountTargetsForRollout,
                amountOtherTargets, amountGroups, successCondition, errorCondition);
        rolloutManagement.startRollout(createdRollout);
        return createdRollout;
    }

    @Step("Finish three actions of the rollout group and delete two targets")
    private void finishActionAndDeleteTargetsOfFirstRunningGroup(final Rollout createdRollout) {
        // finish group one by finishing targets and deleting targets
        final List<Action> runningActions = deploymentManagement.findActionsByRolloutAndStatus(createdRollout,
                Status.RUNNING);
        finishAction(runningActions.get(0));
        finishAction(runningActions.get(1));
        finishAction(runningActions.get(2));
        targetManagement.deleteTargets(runningActions.get(3).getTarget().getId(),
                runningActions.get(4).getTarget().getId());
    }

    @Step("Check the status of the rollout groups, second group should be in running status")
    private void checkSecondGroupStatusIsRunning(final Rollout createdRollout) {
        rolloutManagement.checkRunningRollouts(0);
        final List<RolloutGroup> runningRolloutGroups = rolloutGroupManagement.findRolloutGroupsByRolloutId(
                createdRollout.getId(), new OffsetBasedPageRequest(0, 10, new Sort(Direction.ASC, "id"))).getContent();
        assertThat(runningRolloutGroups.get(0).getStatus()).isEqualTo(RolloutGroupStatus.FINISHED);
        assertThat(runningRolloutGroups.get(1).getStatus()).isEqualTo(RolloutGroupStatus.RUNNING);
        assertThat(runningRolloutGroups.get(2).getStatus()).isEqualTo(RolloutGroupStatus.SCHEDULED);
    }

    @Step("Finish one action of the rollout group and delete four targets")
    private void finishActionAndDeleteTargetsOfSecondRunningGroup(final Rollout createdRollout) {
        final List<Action> runningActions = deploymentManagement.findActionsByRolloutAndStatus(createdRollout,
                Status.RUNNING);
        finishAction(runningActions.get(0));
        targetManagement.deleteTargets(runningActions.get(1).getTarget().getId(),
                runningActions.get(2).getTarget().getId(), runningActions.get(3).getTarget().getId(),
                runningActions.get(4).getTarget().getId());

    }

    @Step("Delete all targets of the rollout group")
    private void deleteAllTargetsFromThirdGroup(final Rollout createdRollout) {
        final List<Action> runningActions = deploymentManagement.findActionsByRolloutAndStatus(createdRollout,
                Status.SCHEDULED);
        targetManagement.deleteTargets(runningActions.get(0).getTarget().getId(),
                runningActions.get(1).getTarget().getId(), runningActions.get(2).getTarget().getId(),
                runningActions.get(3).getTarget().getId(), runningActions.get(4).getTarget().getId());
    }

    @Step("Check the status of the rollout groups and the rollout")
    private void verifyRolloutAndAllGroupsAreFinished(final Rollout createdRollout) {
        rolloutManagement.checkRunningRollouts(0);
        final List<RolloutGroup> runningRolloutGroups = rolloutGroupManagement.findRolloutGroupsByRolloutId(
                createdRollout.getId(), new OffsetBasedPageRequest(0, 10, new Sort(Direction.ASC, "id"))).getContent();
        assertThat(runningRolloutGroups.get(0).getStatus()).isEqualTo(RolloutGroupStatus.FINISHED);
        assertThat(runningRolloutGroups.get(1).getStatus()).isEqualTo(RolloutGroupStatus.FINISHED);
        assertThat(runningRolloutGroups.get(2).getStatus()).isEqualTo(RolloutGroupStatus.FINISHED);
        assertThat(rolloutManagement.findRolloutById(createdRollout.getId()).getStatus())
                .isEqualTo(RolloutStatus.FINISHED);

    }

    private void finishAction(final Action action) {
        final JpaAction jpaAction = (JpaAction) action;
        action.setStatus(Status.FINISHED);
        controllerManagament
                .addUpdateActionStatus(new JpaActionStatus(jpaAction, Status.FINISHED, System.currentTimeMillis(), ""));
    }

    @Test
    @Description("Verfiying that the error handling action of a group is executed to pause the current rollout")
    public void checkErrorHitOfGroupCallsErrorActionToPauseTheRollout() {
        final int amountTargetsForRollout = 10;
        final int amountOtherTargets = 15;
        final int amountGroups = 5;
        final String successCondition = "50";
        final String errorCondition = "80";
        final Rollout createdRollout = createAndStartRollout(amountTargetsForRollout, amountOtherTargets, amountGroups,
                successCondition, errorCondition);

        // set both actions in error state so error condition is hit and error
        // action is executed
        final List<Action> runningActions = findActionsByRolloutAndStatus(createdRollout, Status.RUNNING);

        // finish actions with error
        for (final Action action : runningActions) {
            controllerManagament
                    .addUpdateActionStatus(entityFactory.actionStatus().create(action.getId()).status(Status.ERROR));
        }

        // check running rollouts again, now the error condition should be hit
        // and should execute the error action
        rolloutManagement.checkRunningRollouts(0);

        final Rollout rollout = rolloutManagement.findRolloutById(createdRollout.getId());
        // the rollout itself should be in paused based on the error action
        assertThat(rollout.getStatus()).isEqualTo(RolloutStatus.PAUSED);

        // the first rollout group should be in error state
        final List<RolloutGroup> errorGroup = rolloutGroupManagement.findRolloutGroupsByRolloutId(
                createdRollout.getId(), new OffsetBasedPageRequest(0, 1, new Sort(Direction.ASC, "id"))).getContent();
        assertThat(errorGroup).hasSize(1);
        assertThat(errorGroup.get(0).getStatus()).isEqualTo(RolloutGroupStatus.ERROR);

        // all other groups should still be in scheduled state
        final List<RolloutGroup> scheduleGroups = rolloutGroupManagement.findRolloutGroupsByRolloutId(
                createdRollout.getId(), new OffsetBasedPageRequest(1, 100, new Sort(Direction.ASC, "id"))).getContent();
        scheduleGroups.forEach(group -> assertThat(group.getStatus()).isEqualTo(RolloutGroupStatus.SCHEDULED));
    }

    @Test
    @Description("Verfiying a paused rollout in case of error action hit can be resumed again")
    public void errorActionPausesRolloutAndRolloutGetsResumedStartsNextScheduledGroup() {
        final int amountTargetsForRollout = 10;
        final int amountOtherTargets = 15;
        final int amountGroups = 5;
        final String successCondition = "50";
        final String errorCondition = "80";
        final Rollout createdRollout = createAndStartRollout(amountTargetsForRollout, amountOtherTargets, amountGroups,
                successCondition, errorCondition);

        // set both actions in error state so error condition is hit and error
        // action is executed
        final List<Action> runningActions = findActionsByRolloutAndStatus(createdRollout, Status.RUNNING);
        // finish actions with error
        for (final Action action : runningActions) {
            controllerManagament
                    .addUpdateActionStatus(entityFactory.actionStatus().create(action.getId()).status(Status.ERROR));
        }

        // check running rollouts again, now the error condition should be hit
        // and should execute the error action
        rolloutManagement.checkRunningRollouts(0);

        final Rollout rollout = rolloutManagement.findRolloutById(createdRollout.getId());
        // the rollout itself should be in paused based on the error action
        assertThat(rollout.getStatus()).isEqualTo(RolloutStatus.PAUSED);

        // all other groups should still be in scheduled state
        final List<RolloutGroup> scheduleGroups = rolloutGroupManagement.findRolloutGroupsByRolloutId(
                createdRollout.getId(), new OffsetBasedPageRequest(1, 100, new Sort(Direction.ASC, "id"))).getContent();
        scheduleGroups.forEach(group -> assertThat(group.getStatus()).isEqualTo(RolloutGroupStatus.SCHEDULED));

        // resume the rollout again after it gets paused by error action
        rolloutManagement.resumeRollout(rolloutManagement.findRolloutById(createdRollout.getId()));

        // the rollout should be running again
        assertThat(rolloutManagement.findRolloutById(createdRollout.getId()).getStatus())
                .isEqualTo(RolloutStatus.RUNNING);

        // checking rollouts again
        rolloutManagement.checkRunningRollouts(0);

        // next group should be running again after resuming the rollout
        final List<RolloutGroup> resumedGroups = rolloutGroupManagement.findRolloutGroupsByRolloutId(
                createdRollout.getId(), new OffsetBasedPageRequest(1, 1, new Sort(Direction.ASC, "id"))).getContent();
        assertThat(resumedGroups).hasSize(1);
        assertThat(resumedGroups.get(0).getStatus()).isEqualTo(RolloutGroupStatus.RUNNING);
    }

    @Test
    @Description("Verfiying that the rollout is starting group after group and gets finished at the end")
    public void rolloutStartsGroupAfterGroupAndGetsFinished() {
        final int amountTargetsForRollout = 10;
        final int amountOtherTargets = 15;
        final int amountGroups = 5;
        final String successCondition = "50";
        final String errorCondition = "80";
        final Rollout createdRollout = createAndStartRollout(amountTargetsForRollout, amountOtherTargets, amountGroups,
                successCondition, errorCondition);

        // finish running actions, 2 actions should be finished
        assertThat(changeStatusForAllRunningActions(createdRollout, Status.FINISHED)).isEqualTo(2);

        // calculate the rest of the groups and finish them
        for (int groupsLeft = amountGroups - 1; groupsLeft >= 1; groupsLeft--) {
            // next check and start next group
            rolloutManagement.checkRunningRollouts(0);
            // finish running actions, 2 actions should be finished
            assertThat(changeStatusForAllRunningActions(createdRollout, Status.FINISHED)).isEqualTo(2);
            assertThat(rolloutManagement.findRolloutById(createdRollout.getId()).getStatus())
                    .isEqualTo(RolloutStatus.RUNNING);

        }
        // check rollout to see that all actions and all groups are finished and
        // so can go to FINISHED state of the rollout
        rolloutManagement.checkRunningRollouts(0);

        // verify all groups are in finished state
        rolloutGroupManagement
                .findRolloutGroupsByRolloutId(createdRollout.getId(),
                        new OffsetBasedPageRequest(0, 100, new Sort(Direction.ASC, "id")))
                .forEach(group -> assertThat(group.getStatus()).isEqualTo(RolloutGroupStatus.FINISHED));

        // verify that rollout itself is in finished state
        final Rollout findRolloutById = rolloutManagement.findRolloutById(createdRollout.getId());
        assertThat(findRolloutById.getStatus()).isEqualTo(RolloutStatus.FINISHED);
    }

    @Test
    @Description("Verify that the targets have the right status during the rollout.")
    public void countCorrectStatusForEachTargetDuringRollout() {

        final int amountTargetsForRollout = 8;
        final int amountOtherTargets = 15;
        final int amountGroups = 4;
        final String successCondition = "50";
        final String errorCondition = "80";
        final Rollout createdRollout = createSimpleTestRolloutWithTargetsAndDistributionSet(amountTargetsForRollout,
                amountOtherTargets, amountGroups, successCondition, errorCondition);

        // targets have not started
        Map<TotalTargetCountStatus.Status, Long> validationMap = createInitStatusMap();
        validationMap.put(TotalTargetCountStatus.Status.NOTSTARTED, 8L);
        validateRolloutActionStatus(createdRollout.getId(), validationMap);

        rolloutManagement.startRollout(createdRollout);
        // 6 targets are ready and 2 are running
        validationMap = createInitStatusMap();
        validationMap.put(TotalTargetCountStatus.Status.SCHEDULED, 6L);
        validationMap.put(TotalTargetCountStatus.Status.RUNNING, 2L);
        validateRolloutActionStatus(createdRollout.getId(), validationMap);

        changeStatusForAllRunningActions(createdRollout, Status.FINISHED);
        rolloutManagement.checkRunningRollouts(0);
        // 4 targets are ready, 2 are finished and 2 are running
        validationMap = createInitStatusMap();
        validationMap.put(TotalTargetCountStatus.Status.SCHEDULED, 4L);
        validationMap.put(TotalTargetCountStatus.Status.FINISHED, 2L);
        validationMap.put(TotalTargetCountStatus.Status.RUNNING, 2L);
        validateRolloutActionStatus(createdRollout.getId(), validationMap);

        changeStatusForAllRunningActions(createdRollout, Status.FINISHED);
        rolloutManagement.checkRunningRollouts(0);
        // 2 targets are ready, 4 are finished and 2 are running
        validationMap = createInitStatusMap();
        validationMap.put(TotalTargetCountStatus.Status.SCHEDULED, 2L);
        validationMap.put(TotalTargetCountStatus.Status.FINISHED, 4L);
        validationMap.put(TotalTargetCountStatus.Status.RUNNING, 2L);
        validateRolloutActionStatus(createdRollout.getId(), validationMap);

        changeStatusForAllRunningActions(createdRollout, Status.FINISHED);
        rolloutManagement.checkRunningRollouts(0);
        // 0 targets are ready, 6 are finished and 2 are running
        validationMap = createInitStatusMap();
        validationMap.put(TotalTargetCountStatus.Status.FINISHED, 6L);
        validationMap.put(TotalTargetCountStatus.Status.RUNNING, 2L);
        validateRolloutActionStatus(createdRollout.getId(), validationMap);

        changeStatusForAllRunningActions(createdRollout, Status.FINISHED);
        rolloutManagement.checkRunningRollouts(0);
        // 0 targets are ready, 8 are finished and 0 are running
        validationMap = createInitStatusMap();
        validationMap.put(TotalTargetCountStatus.Status.FINISHED, 8L);
        validateRolloutActionStatus(createdRollout.getId(), validationMap);

    }

    @Test
    @Description("Verify that the targets have the right status during the rollout when an error emerges.")
    public void countCorrectStatusForEachTargetDuringRolloutWithError() {

        final int amountTargetsForRollout = 8;
        final int amountOtherTargets = 15;
        final int amountGroups = 4;
        final String successCondition = "50";
        final String errorCondition = "80";
        final Rollout createdRollout = createSimpleTestRolloutWithTargetsAndDistributionSet(amountTargetsForRollout,
                amountOtherTargets, amountGroups, successCondition, errorCondition);

        // 8 targets have not started
        Map<TotalTargetCountStatus.Status, Long> validationMap = createInitStatusMap();
        validationMap.put(TotalTargetCountStatus.Status.NOTSTARTED, 8L);
        validateRolloutActionStatus(createdRollout.getId(), validationMap);

        rolloutManagement.startRollout(createdRollout);
        // 6 targets are ready and 2 are running
        validationMap = createInitStatusMap();
        validationMap.put(TotalTargetCountStatus.Status.SCHEDULED, 6L);
        validationMap.put(TotalTargetCountStatus.Status.RUNNING, 2L);
        validateRolloutActionStatus(createdRollout.getId(), validationMap);

        changeStatusForAllRunningActions(createdRollout, Status.ERROR);
        rolloutManagement.checkRunningRollouts(0);
        // 6 targets are ready and 2 are error
        validationMap = createInitStatusMap();
        validationMap.put(TotalTargetCountStatus.Status.SCHEDULED, 6L);
        validationMap.put(TotalTargetCountStatus.Status.ERROR, 2L);
        validateRolloutActionStatus(createdRollout.getId(), validationMap);
    }

    @Test
    @Description("Verify that the targets have the right status during the rollout when receiving the status of rollout groups.")
    public void countCorrectStatusForEachTargetGroupDuringRollout() {

        final int amountTargetsForRollout = 9;
        final int amountOtherTargets = 15;
        final int amountGroups = 4;
        final String successCondition = "50";
        final String errorCondition = "80";
        Rollout createdRollout = createAndStartRollout(amountTargetsForRollout, amountOtherTargets, amountGroups,
                successCondition, errorCondition);

        changeStatusForAllRunningActions(createdRollout, Status.FINISHED);
        rolloutManagement.checkRunningRollouts(0);

        // 3 targets finished (Group 1), 3 targets running (Group 3) and 3
        // targets SCHEDULED (Group 3)
        createdRollout = rolloutManagement.findRolloutById(createdRollout.getId());
        final List<RolloutGroup> rolloutGruops = createdRollout.getRolloutGroups();
        Map<TotalTargetCountStatus.Status, Long> expectedTargetCountStatus = createInitStatusMap();
        expectedTargetCountStatus.put(TotalTargetCountStatus.Status.FINISHED, 3L);
        validateRolloutGroupActionStatus(rolloutGruops.get(0), expectedTargetCountStatus);
        expectedTargetCountStatus = createInitStatusMap();
        expectedTargetCountStatus.put(TotalTargetCountStatus.Status.RUNNING, 3L);
        validateRolloutGroupActionStatus(rolloutGruops.get(1), expectedTargetCountStatus);
        expectedTargetCountStatus = createInitStatusMap();
        expectedTargetCountStatus.put(TotalTargetCountStatus.Status.SCHEDULED, 3L);
        validateRolloutGroupActionStatus(rolloutGruops.get(2), expectedTargetCountStatus);

    }

    @Test
    @Description("Verify that target actions of rollout get canceled when a manuel distribution sets assignment is done.")
    public void targetsOfRolloutGetsManuelDsAssignment() {

        final int amountTargetsForRollout = 10;
        final int amountOtherTargets = 0;
        final int amountGroups = 2;
        final String successCondition = "50";
        final String errorCondition = "80";
        Rollout createdRollout = createAndStartRollout(amountTargetsForRollout, amountOtherTargets, amountGroups,
                successCondition, errorCondition);
        final DistributionSet ds = createdRollout.getDistributionSet();

        createdRollout = rolloutManagement.findRolloutById(createdRollout.getId());
        // 5 targets are running
        final List<Action> runningActions = findActionsByRolloutAndStatus(createdRollout, Status.RUNNING);
        assertThat(runningActions.size()).isEqualTo(5);

        // 5 targets are in the group and the DS has been assigned
        final List<RolloutGroup> rolloutGroups = createdRollout.getRolloutGroups();
        final Page<Target> targets = rolloutGroupManagement.findRolloutGroupTargets(rolloutGroups.get(0),
                new OffsetBasedPageRequest(0, 20, new Sort(Direction.ASC, "id")));
        final List<Target> targetList = targets.getContent();
        assertThat(targetList.size()).isEqualTo(5);
        for (final Target t : targetList) {
            final DistributionSet assignedDs = t.getAssignedDistributionSet();
            assertThat(assignedDs.getId()).isEqualTo(ds.getId());
        }

        final List<Target> targetToCancel = new ArrayList<>();
        targetToCancel.add(targetList.get(0));
        targetToCancel.add(targetList.get(1));
        targetToCancel.add(targetList.get(2));
        final DistributionSet dsForCancelTest = testdataFactory.createDistributionSet("dsForTest");
        assignDistributionSet(dsForCancelTest, targetToCancel);
        // 5 targets are canceling but still have the status running and 5 are
        // still in SCHEDULED
        final Map<TotalTargetCountStatus.Status, Long> validationMap = createInitStatusMap();
        validationMap.put(TotalTargetCountStatus.Status.RUNNING, 5L);
        validationMap.put(TotalTargetCountStatus.Status.SCHEDULED, 5L);
        validateRolloutActionStatus(createdRollout.getId(), validationMap);
    }

    @Test
    @Description("Verify that target actions of a rollout get cancelled when another rollout with same targets gets started.")
    public void targetsOfRolloutGetDistributionSetAssignmentByOtherRollout() {

        final int amountTargetsForRollout = 15;
        final int amountOtherTargets = 5;
        final int amountGroups = 3;
        final String successCondition = "50";
        final String errorCondition = "80";
        Rollout rolloutOne = createAndStartRollout(amountTargetsForRollout, amountOtherTargets, amountGroups,
                successCondition, errorCondition);

        rolloutOne = rolloutManagement.findRolloutById(rolloutOne.getId());

        final DistributionSet dsForRolloutTwo = testdataFactory.createDistributionSet("dsForRolloutTwo");

        final Rollout rolloutTwo = createRolloutByVariables("rolloutTwo", "This is the description for rollout two", 1,
                "controllerId==rollout-*", dsForRolloutTwo, "50", "80");
        changeStatusForAllRunningActions(rolloutOne, Status.FINISHED);
        rolloutManagement.checkRunningRollouts(0);
        // Verify that 5 targets are finished, 5 are running and 5 are ready.
        Map<TotalTargetCountStatus.Status, Long> expectedTargetCountStatus = createInitStatusMap();
        expectedTargetCountStatus.put(TotalTargetCountStatus.Status.RUNNING, 5L);
        expectedTargetCountStatus.put(TotalTargetCountStatus.Status.FINISHED, 5L);
        expectedTargetCountStatus.put(TotalTargetCountStatus.Status.SCHEDULED, 5L);
        validateRolloutActionStatus(rolloutOne.getId(), expectedTargetCountStatus);

        rolloutManagement.startRollout(rolloutTwo);
        // Verify that 5 targets are finished, 5 are still running and 5 are
        // cancelled.
        expectedTargetCountStatus = createInitStatusMap();
        expectedTargetCountStatus.put(TotalTargetCountStatus.Status.FINISHED, 5L);
        expectedTargetCountStatus.put(TotalTargetCountStatus.Status.RUNNING, 5L);
        expectedTargetCountStatus.put(TotalTargetCountStatus.Status.CANCELLED, 5L);
        validateRolloutActionStatus(rolloutOne.getId(), expectedTargetCountStatus);
    }

    @Test
    @Description("Verify that error status of DistributionSet installation during rollout can get rerun with second rollout so that all targets have some DistributionSet installed at the end.")
    public void startSecondRolloutAfterFristRolloutEndenWithErrors() {

        final int amountTargetsForRollout = 15;
        final int amountOtherTargets = 0;
        final int amountGroups = 3;
        final String successCondition = "50";
        final String errorCondition = "80";
        Rollout rolloutOne = createAndStartRollout(amountTargetsForRollout, amountOtherTargets, amountGroups,
                successCondition, errorCondition);
        final DistributionSet distributionSet = rolloutOne.getDistributionSet();

        rolloutOne = rolloutManagement.findRolloutById(rolloutOne.getId());
        changeStatusForRunningActions(rolloutOne, Status.ERROR, 2);
        changeStatusForRunningActions(rolloutOne, Status.FINISHED, 3);
        rolloutManagement.checkRunningRollouts(0);
        changeStatusForRunningActions(rolloutOne, Status.ERROR, 2);
        changeStatusForRunningActions(rolloutOne, Status.FINISHED, 3);
        rolloutManagement.checkRunningRollouts(0);
        changeStatusForRunningActions(rolloutOne, Status.ERROR, 2);
        changeStatusForRunningActions(rolloutOne, Status.FINISHED, 3);
        rolloutManagement.checkRunningRollouts(0);

        // 9 targets are finished and 6 have error
        Map<TotalTargetCountStatus.Status, Long> expectedTargetCountStatus = createInitStatusMap();
        expectedTargetCountStatus.put(TotalTargetCountStatus.Status.FINISHED, 9L);
        expectedTargetCountStatus.put(TotalTargetCountStatus.Status.ERROR, 6L);
        validateRolloutActionStatus(rolloutOne.getId(), expectedTargetCountStatus);
        // rollout is finished
        rolloutOne = rolloutManagement.findRolloutById(rolloutOne.getId());
        assertThat(rolloutOne.getStatus()).isEqualTo(RolloutStatus.FINISHED);

        final int amountGroupsForRolloutTwo = 1;
        Rollout rolloutTwo = createRolloutByVariables("rolloutTwo", "This is the description for rollout two",
                amountGroupsForRolloutTwo, "controllerId==rollout-*", distributionSet, "50", "80");

        rolloutManagement.startRollout(rolloutTwo);
        rolloutTwo = rolloutManagement.findRolloutById(rolloutTwo.getId());
        // 6 error targets are know running
        expectedTargetCountStatus = createInitStatusMap();
        expectedTargetCountStatus.put(TotalTargetCountStatus.Status.RUNNING, 6L);
        expectedTargetCountStatus.put(TotalTargetCountStatus.Status.NOTSTARTED, 9L);
        validateRolloutActionStatus(rolloutTwo.getId(), expectedTargetCountStatus);
        changeStatusForAllRunningActions(rolloutTwo, Status.FINISHED);
        final Page<Target> targetPage = targetManagement.findTargetByUpdateStatus(pageReq, TargetUpdateStatus.IN_SYNC);
        final List<Target> targetList = targetPage.getContent();
        // 15 targets in finished/IN_SYNC status and same DS assigned
        assertThat(targetList.size()).isEqualTo(amountTargetsForRollout);
        for (final Target t : targetList) {
            final DistributionSet ds = t.getAssignedDistributionSet();
            assertThat(ds).isEqualTo(distributionSet);
        }
    }

    @Test
    @Description("Verify that the rollout moves to the next group when the success condition was achieved and the error condition was not exceeded.")
    public void successConditionAchievedAndErrorConditionNotExceeded() {

        final int amountTargetsForRollout = 10;
        final int amountOtherTargets = 0;
        final int amountGroups = 2;
        final String successCondition = "50";
        final String errorCondition = "80";
        Rollout rolloutOne = createAndStartRollout(amountTargetsForRollout, amountOtherTargets, amountGroups,
                successCondition, errorCondition);

        rolloutOne = rolloutManagement.findRolloutById(rolloutOne.getId());
        changeStatusForRunningActions(rolloutOne, Status.ERROR, 2);
        changeStatusForRunningActions(rolloutOne, Status.FINISHED, 3);
        rolloutManagement.checkRunningRollouts(0);
        // verify: 40% error but 60% finished -> should move to next group
        final List<RolloutGroup> rolloutGruops = rolloutOne.getRolloutGroups();
        final Map<TotalTargetCountStatus.Status, Long> expectedTargetCountStatus = createInitStatusMap();
        expectedTargetCountStatus.put(TotalTargetCountStatus.Status.RUNNING, 5L);
        validateRolloutGroupActionStatus(rolloutGruops.get(1), expectedTargetCountStatus);

    }

    @Test
    @Description("Verify that the rollout does not move to the next group when the sucess condition was not achieved.")
    public void successConditionNotAchieved() {

        final int amountTargetsForRollout = 10;
        final int amountOtherTargets = 0;
        final int amountGroups = 2;
        final String successCondition = "80";
        final String errorCondition = "90";
        Rollout rolloutOne = createAndStartRollout(amountTargetsForRollout, amountOtherTargets, amountGroups,
                successCondition, errorCondition);

        rolloutOne = rolloutManagement.findRolloutById(rolloutOne.getId());
        changeStatusForRunningActions(rolloutOne, Status.ERROR, 2);
        changeStatusForRunningActions(rolloutOne, Status.FINISHED, 3);
        rolloutManagement.checkRunningRollouts(0);
        // verify: 40% error and 60% finished -> should not move to next group
        // because successCondition 80%
        rolloutOne = rolloutManagement.findRolloutById(rolloutOne.getId());
        final List<RolloutGroup> rolloutGruops = rolloutOne.getRolloutGroups();
        final Map<TotalTargetCountStatus.Status, Long> expectedTargetCountStatus = createInitStatusMap();
        expectedTargetCountStatus.put(TotalTargetCountStatus.Status.SCHEDULED, 5L);
        validateRolloutGroupActionStatus(rolloutGruops.get(1), expectedTargetCountStatus);
    }

    @Test
    @Description("Verify that the rollout pauses when the error condition was exceeded.")
    public void errorConditionExceeded() {

        final int amountTargetsForRollout = 10;
        final int amountOtherTargets = 0;
        final int amountGroups = 2;
        final String successCondition = "50";
        final String errorCondition = "20";
        Rollout rolloutOne = createAndStartRollout(amountTargetsForRollout, amountOtherTargets, amountGroups,
                successCondition, errorCondition);

        rolloutOne = rolloutManagement.findRolloutById(rolloutOne.getId());
        changeStatusForRunningActions(rolloutOne, Status.ERROR, 2);
        changeStatusForRunningActions(rolloutOne, Status.FINISHED, 3);
        rolloutManagement.checkRunningRollouts(0);
        // verify: 40% error -> should pause because errorCondition is 20%
        rolloutOne = rolloutManagement.findRolloutById(rolloutOne.getId());
        assertThat(RolloutStatus.PAUSED).isEqualTo(rolloutOne.getStatus());
    }

    @Test
    @Description("Verify that all rollouts are return with expected target statuses.")
    public void findAllRolloutsWithDetailedStatus() {

        final int amountTargetsForRollout = 12;
        final int amountGroups = 2;
        final String successCondition = "50";
        final String errorCondition = "20";
        final Rollout rolloutA = createTestRolloutWithTargetsAndDistributionSet(amountTargetsForRollout, amountGroups,
                successCondition, errorCondition, "RolloutA", "RolloutA");
        rolloutManagement.startRollout(rolloutA);

        final int amountTargetsForRollout2 = 10;
        final int amountGroups2 = 2;
        final Rollout rolloutB = createTestRolloutWithTargetsAndDistributionSet(amountTargetsForRollout2, amountGroups2,
                successCondition, errorCondition, "RolloutB", "RolloutB");
        rolloutManagement.startRollout(rolloutB);
        changeStatusForAllRunningActions(rolloutB, Status.FINISHED);
        rolloutManagement.checkRunningRollouts(0);

        final int amountTargetsForRollout3 = 10;
        final int amountGroups3 = 2;
        final Rollout rolloutC = createTestRolloutWithTargetsAndDistributionSet(amountTargetsForRollout3, amountGroups3,
                successCondition, errorCondition, "RolloutC", "RolloutC");
        rolloutManagement.startRollout(rolloutC);
        changeStatusForAllRunningActions(rolloutC, Status.ERROR);
        rolloutManagement.checkRunningRollouts(0);

        final int amountTargetsForRollout4 = 15;
        final int amountGroups4 = 3;
        final Rollout rolloutD = createTestRolloutWithTargetsAndDistributionSet(amountTargetsForRollout4, amountGroups4,
                successCondition, errorCondition, "RolloutD", "RolloutD");
        rolloutManagement.startRollout(rolloutD);
        changeStatusForRunningActions(rolloutD, Status.ERROR, 1);
        rolloutManagement.checkRunningRollouts(0);
        changeStatusForAllRunningActions(rolloutD, Status.FINISHED);
        rolloutManagement.checkRunningRollouts(0);

        final Page<Rollout> rolloutPage = rolloutManagement
                .findAllRolloutsWithDetailedStatus(new OffsetBasedPageRequest(0, 100, new Sort(Direction.ASC, "name")));
        final List<Rollout> rolloutList = rolloutPage.getContent();

        // validate rolloutA -> 6 running and 6 ready
        Map<TotalTargetCountStatus.Status, Long> expectedTargetCountStatus = createInitStatusMap();
        expectedTargetCountStatus.put(TotalTargetCountStatus.Status.RUNNING, 6L);
        expectedTargetCountStatus.put(TotalTargetCountStatus.Status.SCHEDULED, 6L);
        validateRolloutActionStatus(rolloutList.get(0).getId(), expectedTargetCountStatus);

        // validate rolloutB -> 5 running and 5 finished
        expectedTargetCountStatus = createInitStatusMap();
        expectedTargetCountStatus.put(TotalTargetCountStatus.Status.FINISHED, 5L);
        expectedTargetCountStatus.put(TotalTargetCountStatus.Status.RUNNING, 5L);
        validateRolloutActionStatus(rolloutList.get(1).getId(), expectedTargetCountStatus);

        // validate rolloutC -> 5 running and 5 error
        expectedTargetCountStatus = createInitStatusMap();
        expectedTargetCountStatus.put(TotalTargetCountStatus.Status.ERROR, 5L);
        expectedTargetCountStatus.put(TotalTargetCountStatus.Status.SCHEDULED, 5L);
        validateRolloutActionStatus(rolloutList.get(2).getId(), expectedTargetCountStatus);

        // validate rolloutD -> 1, error, 4 finished, 5 running and 5 ready
        expectedTargetCountStatus = createInitStatusMap();
        expectedTargetCountStatus.put(TotalTargetCountStatus.Status.ERROR, 1L);
        expectedTargetCountStatus.put(TotalTargetCountStatus.Status.FINISHED, 4L);
        expectedTargetCountStatus.put(TotalTargetCountStatus.Status.RUNNING, 5L);
        expectedTargetCountStatus.put(TotalTargetCountStatus.Status.SCHEDULED, 5L);
        validateRolloutActionStatus(rolloutList.get(3).getId(), expectedTargetCountStatus);
    }

    @Test
    @Description("Verify the count of existing rollouts.")
    public void rightCountForAllRollouts() {

        final int amountTargetsForRollout = 6;
        final int amountGroups = 2;
        final String successCondition = "50";
        final String errorCondition = "80";
        for (int i = 1; i <= 10; i++) {
            createTestRolloutWithTargetsAndDistributionSet(amountTargetsForRollout, amountGroups, successCondition,
                    errorCondition, "Rollout" + i, "Rollout" + i);
        }
        final Long count = rolloutManagement.countRolloutsAll();
        assertThat(count).isEqualTo(10L);
    }

    @Test
    @Description("Verify the count of filtered existing rollouts.")
    public void countRolloutsAllByFilters() {

        final int amountTargetsForRollout = 6;
        final int amountGroups = 2;
        final String successCondition = "50";
        final String errorCondition = "80";
        for (int i = 1; i <= 5; i++) {
            createTestRolloutWithTargetsAndDistributionSet(amountTargetsForRollout, amountGroups, successCondition,
                    errorCondition, "Rollout" + i, "Rollout" + i);
        }
        for (int i = 1; i <= 5; i++) {
            createTestRolloutWithTargetsAndDistributionSet(amountTargetsForRollout, amountGroups, successCondition,
                    errorCondition, "SomethingElse" + i, "SomethingElse" + i);
        }

        final Long count = rolloutManagement.countRolloutsAllByFilters("Rollout%");
        assertThat(count).isEqualTo(5L);

    }

    @Test
    @Description("Verify that the filtering and sorting ascending for rollout is working correctly.")
    public void findRolloutByFilters() {

        final int amountTargetsForRollout = 6;
        final int amountGroups = 2;
        final String successCondition = "50";
        final String errorCondition = "80";
        for (int i = 1; i <= 5; i++) {
            createTestRolloutWithTargetsAndDistributionSet(amountTargetsForRollout, amountGroups, successCondition,
                    errorCondition, "Rollout" + i, "Rollout" + i);
        }
        for (int i = 1; i <= 8; i++) {
            createTestRolloutWithTargetsAndDistributionSet(amountTargetsForRollout, amountGroups, successCondition,
                    errorCondition, "SomethingElse" + i, "SomethingElse" + i);
        }

        final Slice<Rollout> rollout = rolloutManagement
                .findRolloutByFilters(new OffsetBasedPageRequest(0, 100, new Sort(Direction.ASC, "name")), "Rollout%");
        final List<Rollout> rolloutList = rollout.getContent();
        assertThat(rolloutList.size()).isEqualTo(5);
        int i = 1;
        for (final Rollout r : rolloutList) {
            assertThat(r.getName()).isEqualTo("Rollout" + i);
            i++;
        }
    }

    @Test
    @Description("Verify that the expected rollout is found by name.")
    public void findRolloutByName() {

        final int amountTargetsForRollout = 12;
        final int amountGroups = 2;
        final String successCondition = "50";
        final String errorCondition = "80";
        final String rolloutName = "Rollout137";
        final Rollout rolloutCreated = createTestRolloutWithTargetsAndDistributionSet(amountTargetsForRollout,
                amountGroups, successCondition, errorCondition, rolloutName, "RolloutA");

        final Rollout rolloutFound = rolloutManagement.findRolloutByName(rolloutName);
        assertThat(rolloutCreated).isEqualTo(rolloutFound);

    }

    @Test
    @Description("Verify that the percent count is acting like aspected when targets move to the status finished or error.")
    public void getFinishedPercentForRunningGroup() {

        final int amountTargetsForRollout = 10;
        final int amountGroups = 2;
        final String successCondition = "50";
        final String errorCondition = "80";
        final String rolloutName = "MyRollout";
        Rollout myRollout = createTestRolloutWithTargetsAndDistributionSet(amountTargetsForRollout, amountGroups,
                successCondition, errorCondition, rolloutName, rolloutName);
        rolloutManagement.startRollout(myRollout);
        changeStatusForRunningActions(myRollout, Status.FINISHED, 2);
        rolloutManagement.checkRunningRollouts(0);
        myRollout = rolloutManagement.findRolloutById(myRollout.getId());

        float percent = rolloutManagement.getFinishedPercentForRunningGroup(myRollout.getId(),
                myRollout.getRolloutGroups().get(0));
        assertThat(percent).isEqualTo(40);

        changeStatusForRunningActions(myRollout, Status.FINISHED, 3);
        rolloutManagement.checkRunningRollouts(0);

        percent = rolloutManagement.getFinishedPercentForRunningGroup(myRollout.getId(),
                myRollout.getRolloutGroups().get(0));
        assertThat(percent).isEqualTo(100);

        changeStatusForRunningActions(myRollout, Status.FINISHED, 4);
        changeStatusForAllRunningActions(myRollout, Status.ERROR);
        rolloutManagement.checkRunningRollouts(0);

        percent = rolloutManagement.getFinishedPercentForRunningGroup(myRollout.getId(),
                myRollout.getRolloutGroups().get(1));
        assertThat(percent).isEqualTo(80);
    }

    @Test
    @Description("Verify that the expected targets in the expected order are returned for the rollout groups.")
    public void findRolloutGroupTargetsWithRsqlParam() {

        final int amountTargetsForRollout = 15;
        final int amountGroups = 3;
        final int amountOtherTargets = 15;
        final String successCondition = "50";
        final String errorCondition = "80";
        final String rolloutName = "MyRollout";
        Rollout myRollout = createTestRolloutWithTargetsAndDistributionSet(amountTargetsForRollout, amountGroups,
                successCondition, errorCondition, rolloutName, rolloutName);

        testdataFactory.createTargets(amountOtherTargets, "others-", "rollout");

        final String rsqlParam = "controllerId==*MyRoll*";

        rolloutManagement.startRollout(myRollout);
        myRollout = rolloutManagement.findRolloutById(myRollout.getId());
        final List<RolloutGroup> rolloutGroups = myRollout.getRolloutGroups();

        Page<Target> targetPage = rolloutGroupManagement.findRolloutGroupTargets(rolloutGroups.get(0), rsqlParam,
                new OffsetBasedPageRequest(0, 100, new Sort(Direction.ASC, "controllerId")));
        final List<Target> targetlistGroup1 = targetPage.getContent();
        assertThat(targetlistGroup1.size()).isEqualTo(5);
        assertThat(targetlistGroup1.get(0).getControllerId()).isEqualTo("MyRollout-0");

        targetPage = rolloutGroupManagement.findRolloutGroupTargets(rolloutGroups.get(1), rsqlParam,
                new OffsetBasedPageRequest(0, 100, new Sort(Direction.DESC, "controllerId")));
        final List<Target> targetlistGroup2 = targetPage.getContent();
        assertThat(targetlistGroup2.size()).isEqualTo(5);
        assertThat(targetlistGroup2.get(0).getControllerId()).isEqualTo("MyRollout-9");

        targetPage = rolloutGroupManagement.findRolloutGroupTargets(rolloutGroups.get(2), rsqlParam,
                new OffsetBasedPageRequest(0, 100, new Sort(Direction.ASC, "controllerId")));
        final List<Target> targetlistGroup3 = targetPage.getContent();
        assertThat(targetlistGroup3.size()).isEqualTo(5);
        assertThat(targetlistGroup3.get(0).getControllerId()).isEqualTo("MyRollout-10");

    }

    @Test
    @Description("Verify the creation and the start of a rollout in asynchronous mode.")
    public void createAndStartRolloutInAsync() throws Exception {

        final int amountTargetsForRollout = 500;
        final int amountGroups = 5;
        final String successCondition = "50";
        final String errorCondition = "80";
        final String rolloutName = "rolloutTest";
        final String targetPrefixName = rolloutName;
        final DistributionSet distributionSet = testdataFactory.createDistributionSet("dsFor" + rolloutName);
        testdataFactory.createTargets(amountTargetsForRollout, targetPrefixName + "-", targetPrefixName);
        final RolloutGroupConditions conditions = new RolloutGroupConditionBuilder()
                .successCondition(RolloutGroupSuccessCondition.THRESHOLD, successCondition)
                .errorCondition(RolloutGroupErrorCondition.THRESHOLD, errorCondition)
                .errorAction(RolloutGroupErrorAction.PAUSE, null).build();

        Rollout myRollout = rolloutManagement.createRolloutAsync(
                entityFactory.rollout().create().name(rolloutName)
                        .targetFilterQuery("controllerId==" + targetPrefixName + "-*").set(distributionSet),
                amountGroups, conditions);

        SuccessConditionRolloutStatus conditionRolloutTargetCount = new SuccessConditionRolloutStatus(
                RolloutStatus.READY);
        assertThat(MultipleInvokeHelper.doWithTimeout(new RolloutStatusCallable(myRollout.getId()),
                conditionRolloutTargetCount, 15000, 500)).as("Rollout status").isNotNull();

        myRollout = rolloutManagement.findRolloutById(myRollout.getId());
        assertThat(myRollout.getStatus()).isEqualTo(RolloutStatus.READY);
        rolloutManagement.startRolloutAsync(myRollout);

        conditionRolloutTargetCount = new SuccessConditionRolloutStatus(RolloutStatus.RUNNING);
        assertThat(MultipleInvokeHelper.doWithTimeout(new RolloutStatusCallable(myRollout.getId()),
                conditionRolloutTargetCount, 15000, 500)).as("Rollout status").isNotNull();

        myRollout = rolloutManagement.findRolloutById(myRollout.getId());
        assertThat(myRollout.getStatus()).isEqualTo(RolloutStatus.RUNNING);
        final Map<TotalTargetCountStatus.Status, Long> expectedTargetCountStatus = createInitStatusMap();
        expectedTargetCountStatus.put(TotalTargetCountStatus.Status.RUNNING, 100L);
        expectedTargetCountStatus.put(TotalTargetCountStatus.Status.SCHEDULED, 400L);
        validateRolloutActionStatus(myRollout.getId(), expectedTargetCountStatus);
    }

    private void validateRolloutGroupActionStatus(final RolloutGroup rolloutGroup,
            final Map<TotalTargetCountStatus.Status, Long> expectedTargetCountStatus) {
        final RolloutGroup rolloutGroupWithDetail = rolloutGroupManagement
                .findRolloutGroupWithDetailedStatus(rolloutGroup.getId());
        validateStatus(rolloutGroupWithDetail.getTotalTargetCountStatus(), expectedTargetCountStatus);
    }

    private void validateRolloutActionStatus(final Long rolloutId,
            final Map<TotalTargetCountStatus.Status, Long> expectedTargetCountStatus) {
        final Rollout rolloutWithDetail = rolloutManagement.findRolloutWithDetailedStatus(rolloutId);
        validateStatus(rolloutWithDetail.getTotalTargetCountStatus(), expectedTargetCountStatus);
    }

    private void validateStatus(final TotalTargetCountStatus totalTargetCountStatus,
            final Map<TotalTargetCountStatus.Status, Long> expectedTotalCountStates) {
        for (final Map.Entry<TotalTargetCountStatus.Status, Long> entry : expectedTotalCountStates.entrySet()) {
            final Long countReady = totalTargetCountStatus.getTotalTargetCountByStatus(entry.getKey());
            assertThat(countReady).isEqualTo(entry.getValue());
        }
    }

    private Rollout createSimpleTestRolloutWithTargetsAndDistributionSet(final int amountTargetsForRollout,
            final int amountOtherTargets, final int groupSize, final String successCondition,
            final String errorCondition) {
        final SoftwareModule ah = testdataFactory.createSoftwareModule(TestdataFactory.SM_TYPE_APP);
        final SoftwareModule jvm = testdataFactory.createSoftwareModule(TestdataFactory.SM_TYPE_RT);
        final SoftwareModule os = testdataFactory.createSoftwareModule(TestdataFactory.SM_TYPE_OS);

        final DistributionSet rolloutDS = testdataFactory.createDistributionSet("rolloutDS", "0.0.0", standardDsType,
                Lists.newArrayList(os, jvm, ah));
        testdataFactory.createTargets(amountTargetsForRollout, "rollout-", "rollout");
        testdataFactory.createTargets(amountOtherTargets, "others-", "rollout");
        final String filterQuery = "controllerId==rollout-*";
        return createRolloutByVariables("test-rollout-name-1", "test-rollout-description-1", groupSize, filterQuery,
                rolloutDS, successCondition, errorCondition);
    }

    private Rollout createTestRolloutWithTargetsAndDistributionSet(final int amountTargetsForRollout,
            final int groupSize, final String successCondition, final String errorCondition, final String rolloutName,
            final String targetPrefixName) {
        final DistributionSet dsForRolloutTwo = testdataFactory.createDistributionSet("dsFor" + rolloutName);
        testdataFactory.createTargets(amountTargetsForRollout, targetPrefixName + "-", targetPrefixName);
        return createRolloutByVariables(rolloutName, rolloutName + "description", groupSize,
                "controllerId==" + targetPrefixName + "-*", dsForRolloutTwo, successCondition, errorCondition);
    }

    private int changeStatusForAllRunningActions(final Rollout rollout, final Status status) {
        final List<Action> runningActions = findActionsByRolloutAndStatus(rollout, Status.RUNNING);
        for (final Action action : runningActions) {
            controllerManagament
                    .addUpdateActionStatus(entityFactory.actionStatus().create(action.getId()).status(status));
        }
        return runningActions.size();
    }

    private int changeStatusForRunningActions(final Rollout rollout, final Status status,
            final int amountOfTargetsToGetChanged) {
        final List<Action> runningActions = findActionsByRolloutAndStatus(rollout, Status.RUNNING);
        assertThat(runningActions.size()).isGreaterThanOrEqualTo(amountOfTargetsToGetChanged);
        for (int i = 0; i < amountOfTargetsToGetChanged; i++) {
            controllerManagament.addUpdateActionStatus(
                    entityFactory.actionStatus().create(runningActions.get(i).getId()).status(status));
        }
        return runningActions.size();
    }

    private static Map<TotalTargetCountStatus.Status, Long> createInitStatusMap() {
        final Map<TotalTargetCountStatus.Status, Long> map = new HashMap<>();
        for (final TotalTargetCountStatus.Status status : TotalTargetCountStatus.Status.values()) {
            map.put(status, 0L);
        }
        return map;
    }

    private static class SuccessConditionRolloutStatus implements SuccessCondition<RolloutStatus> {

        private final RolloutStatus rolloutStatus;

        public SuccessConditionRolloutStatus(final RolloutStatus rolloutStatus) {
            this.rolloutStatus = rolloutStatus;
        }

        @Override
        public boolean success(final RolloutStatus result) {
            return result.equals(rolloutStatus);
        }
    }

    private class RolloutStatusCallable implements Callable<RolloutStatus> {

        final Long rolloutId;

        RolloutStatusCallable(final Long rolloutId) {
            this.rolloutId = rolloutId;
        }

        @Override
        public RolloutStatus call() throws Exception {

            final Rollout myRollout = rolloutManagement.findRolloutById(rolloutId);
            return myRollout.getStatus();

        }
    }

}<|MERGE_RESOLUTION|>--- conflicted
+++ resolved
@@ -127,13 +127,7 @@
         final Rollout createdRollout = createAndStartRollout(amountTargetsForRollout, amountOtherTargets, amountGroups,
                 successCondition, errorCondition);
 
-<<<<<<< HEAD
-        rolloutManagement.startRollout(createdRollout);
         final List<Action> runningActions = findActionsByRolloutAndStatus(createdRollout, Status.RUNNING);
-=======
-        final List<Action> runningActions = deploymentManagement.findActionsByRolloutAndStatus(createdRollout,
-                Status.RUNNING);
->>>>>>> 64a0eb7a
         // finish one action should be sufficient due the finish condition is at
         // 50%
         final JpaAction action = (JpaAction) runningActions.get(0);
@@ -250,10 +244,8 @@
     }
 
     private void finishAction(final Action action) {
-        final JpaAction jpaAction = (JpaAction) action;
-        action.setStatus(Status.FINISHED);
         controllerManagament
-                .addUpdateActionStatus(new JpaActionStatus(jpaAction, Status.FINISHED, System.currentTimeMillis(), ""));
+                .addUpdateActionStatus(entityFactory.actionStatus().create(action.getId()).status(Status.FINISHED));
     }
 
     @Test
