--- conflicted
+++ resolved
@@ -2175,19 +2175,6 @@
     }
 
 
-<<<<<<< HEAD
-    private Rollout createSimpleTestRolloutWithTargetsAndDistributionSet(final int amountTargetsForRollout,
-            final int amountOtherTargets, final int groupSize, final String successCondition,
-            final String errorCondition, final ActionType actionType, final Integer weight) {
-        final DistributionSet rolloutDS = testdataFactory.createDistributionSet("rolloutDS");
-        testdataFactory.createTargets(amountTargetsForRollout, "rollout-", "rollout");
-        testdataFactory.createTargets(amountOtherTargets, "others-", "rollout");
-        final String filterQuery = "controllerId==rollout-*";
-        return testdataFactory.createRolloutByVariables("test-rollout-name-1", "test-rollout-description-1", groupSize,
-                filterQuery, rolloutDS, successCondition, errorCondition, actionType, weight, false);
-    }
-=======
->>>>>>> ed1e7d8d
 
     private Rollout createTestRolloutWithTargetsAndDistributionSet(final int amountTargetsForRollout,
             final int groupSize, final String successCondition, final String errorCondition, final String rolloutName,
