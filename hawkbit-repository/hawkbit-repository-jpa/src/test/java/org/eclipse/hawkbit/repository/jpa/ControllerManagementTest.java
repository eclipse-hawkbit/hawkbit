/**
 * Copyright (c) 2015 Bosch Software Innovations GmbH and others.
 *
 * All rights reserved. This program and the accompanying materials
 * are made available under the terms of the Eclipse Public License v1.0
 * which accompanies this distribution, and is available at
 * http://www.eclipse.org/legal/epl-v10.html
 */
package org.eclipse.hawkbit.repository.jpa;

import static org.assertj.core.api.Assertions.assertThat;
import static org.assertj.core.api.Assertions.assertThatExceptionOfType;
import static org.eclipse.hawkbit.im.authentication.SpPermission.SpringEvalExpressions.CONTROLLER_ROLE_ANONYMOUS;
import static org.junit.Assert.fail;

import java.io.ByteArrayInputStream;
import java.net.URI;
import java.net.URISyntaxException;
import java.util.List;
import java.util.Map;

import javax.validation.ConstraintViolationException;

import org.apache.commons.lang3.RandomUtils;
import org.eclipse.hawkbit.repository.RepositoryProperties;
import org.eclipse.hawkbit.repository.event.remote.TargetAssignDistributionSetEvent;
import org.eclipse.hawkbit.repository.event.remote.entity.ActionCreatedEvent;
import org.eclipse.hawkbit.repository.event.remote.entity.ActionUpdatedEvent;
import org.eclipse.hawkbit.repository.event.remote.entity.CancelTargetAssignmentEvent;
import org.eclipse.hawkbit.repository.event.remote.entity.DistributionSetCreatedEvent;
import org.eclipse.hawkbit.repository.event.remote.entity.SoftwareModuleCreatedEvent;
import org.eclipse.hawkbit.repository.event.remote.entity.SoftwareModuleUpdatedEvent;
import org.eclipse.hawkbit.repository.event.remote.entity.TargetCreatedEvent;
import org.eclipse.hawkbit.repository.event.remote.entity.TargetUpdatedEvent;
import org.eclipse.hawkbit.repository.exception.CancelActionNotAllowedException;
import org.eclipse.hawkbit.repository.exception.ToManyAttributeEntriesException;
import org.eclipse.hawkbit.repository.exception.TooManyStatusEntriesException;
import org.eclipse.hawkbit.repository.model.Action;
import org.eclipse.hawkbit.repository.model.Action.Status;
import org.eclipse.hawkbit.repository.model.ActionStatus;
import org.eclipse.hawkbit.repository.model.Artifact;
import org.eclipse.hawkbit.repository.model.DistributionSet;
import org.eclipse.hawkbit.repository.model.SoftwareModule;
import org.eclipse.hawkbit.repository.model.Target;
import org.eclipse.hawkbit.repository.model.TargetUpdateStatus;
import org.eclipse.hawkbit.repository.test.matcher.Expect;
import org.eclipse.hawkbit.repository.test.matcher.ExpectEvents;
import org.eclipse.hawkbit.repository.test.util.TestdataFactory;
import org.eclipse.hawkbit.repository.test.util.WithSpringAuthorityRule;
import org.junit.Test;
import org.springframework.beans.factory.annotation.Autowired;

import com.google.common.collect.Lists;
import com.google.common.collect.Maps;

import ru.yandex.qatools.allure.annotations.Description;
import ru.yandex.qatools.allure.annotations.Features;
import ru.yandex.qatools.allure.annotations.Step;
import ru.yandex.qatools.allure.annotations.Stories;

@Features("Component Tests - Repository")
@Stories("Controller Management")
public class ControllerManagementTest extends AbstractJpaIntegrationTest {
    @Autowired
    private RepositoryProperties repositoryProperties;

    @Test
    @Description("Verifies that management get access react as specfied on calls for non existing entities by means "
            + "of Optional not present.")
    @ExpectEvents({ @Expect(type = TargetCreatedEvent.class, count = 1),
            @Expect(type = SoftwareModuleCreatedEvent.class, count = 1) })
    public void nonExistingEntityAccessReturnsNotPresent() {
        final Target target = testdataFactory.createTarget();
        final SoftwareModule module = testdataFactory.createSoftwareModuleOs();

        assertThat(controllerManagement.findActionWithDetails(NOT_EXIST_IDL)).isNotPresent();
        assertThat(controllerManagement.findByControllerId(NOT_EXIST_ID)).isNotPresent();
        assertThat(controllerManagement.findByTargetId(NOT_EXIST_IDL)).isNotPresent();
        assertThat(controllerManagement.getActionForDownloadByTargetAndSoftwareModule(target.getControllerId(),
                module.getId())).isNotPresent();

        assertThat(controllerManagement.hasTargetArtifactAssigned(target.getControllerId(), "XXX")).isFalse();
        assertThat(controllerManagement.hasTargetArtifactAssigned(target.getId(), "XXX")).isFalse();
    }

    @Test
    @Description("Verifies that management queries react as specfied on calls for non existing entities "
            + " by means of throwing EntityNotFoundException.")
    @ExpectEvents({ @Expect(type = TargetCreatedEvent.class, count = 1),
            @Expect(type = SoftwareModuleCreatedEvent.class, count = 1) })
    public void entityQueriesReferringToNotExistingEntitiesThrowsException() throws URISyntaxException {
        final Target target = testdataFactory.createTarget();
        final SoftwareModule module = testdataFactory.createSoftwareModuleOs();

        verifyThrownExceptionBy(() -> controllerManagement.addCancelActionStatus(
                entityFactory.actionStatus().create(NOT_EXIST_IDL).status(Action.Status.FINISHED)), "Action");

        verifyThrownExceptionBy(() -> controllerManagement.addInformationalActionStatus(
                entityFactory.actionStatus().create(NOT_EXIST_IDL).status(Action.Status.RUNNING)), "Action");

        verifyThrownExceptionBy(() -> controllerManagement.addUpdateActionStatus(
                entityFactory.actionStatus().create(NOT_EXIST_IDL).status(Action.Status.FINISHED)), "Action");

        verifyThrownExceptionBy(() -> controllerManagement.findOldestActiveActionByTarget(NOT_EXIST_ID), "Target");

        verifyThrownExceptionBy(() -> controllerManagement
                .getActionForDownloadByTargetAndSoftwareModule(target.getControllerId(), NOT_EXIST_IDL),
                "SoftwareModule");

        verifyThrownExceptionBy(
                () -> controllerManagement.getActionForDownloadByTargetAndSoftwareModule(NOT_EXIST_ID, module.getId()),
                "Target");

        verifyThrownExceptionBy(() -> controllerManagement.findActionStatusByAction(PAGE, NOT_EXIST_IDL), "Action");
        verifyThrownExceptionBy(() -> controllerManagement.hasTargetArtifactAssigned(NOT_EXIST_IDL, "XXX"), "Target");

        verifyThrownExceptionBy(() -> controllerManagement.hasTargetArtifactAssigned(NOT_EXIST_ID, "XXX"), "Target");

        verifyThrownExceptionBy(() -> controllerManagement.registerRetrieved(NOT_EXIST_IDL, "test message"), "Action");

        verifyThrownExceptionBy(() -> controllerManagement.updateControllerAttributes(NOT_EXIST_ID, Maps.newHashMap()),
                "Target");

        verifyThrownExceptionBy(
                () -> controllerManagement.updateLastTargetQuery(NOT_EXIST_ID, new URI("http://test.com")), "Target");
    }

    @Test
    @Description("Controller confirms successfull update with FINISHED status.")
    @ExpectEvents({ @Expect(type = TargetCreatedEvent.class, count = 1),
            @Expect(type = DistributionSetCreatedEvent.class, count = 1),
            @Expect(type = ActionCreatedEvent.class, count = 1), @Expect(type = ActionUpdatedEvent.class, count = 1),
            @Expect(type = TargetUpdatedEvent.class, count = 2),
            @Expect(type = TargetAssignDistributionSetEvent.class, count = 1),
            @Expect(type = SoftwareModuleCreatedEvent.class, count = 3) })
    public void controllerConfirmsUpdateWithFinished() {
        final Long actionId = createTargetAndAssignDs();

        simulateIntermediateStatusOnUpdate(actionId);

        controllerManagement
                .addUpdateActionStatus(entityFactory.actionStatus().create(actionId).status(Action.Status.FINISHED));
        assertActionStatus(actionId, TestdataFactory.DEFAULT_CONTROLLER_ID, TargetUpdateStatus.IN_SYNC,
                Action.Status.FINISHED, Action.Status.FINISHED, false);

        assertThat(actionStatusRepository.count()).isEqualTo(6);
        assertThat(controllerManagement.findActionStatusByAction(PAGE, actionId).getNumberOfElements()).isEqualTo(6);
    }

    @Test
    @Description("Controller confirms successfull update with FINISHED status on a action that is on canceling. "
            + "Reason: The decission to ignore the cancellation is in fact up to the controller.")
    @ExpectEvents({ @Expect(type = TargetCreatedEvent.class, count = 1),
            @Expect(type = DistributionSetCreatedEvent.class, count = 1),
            @Expect(type = ActionCreatedEvent.class, count = 1), @Expect(type = ActionUpdatedEvent.class, count = 2),
            @Expect(type = CancelTargetAssignmentEvent.class, count = 1),
            @Expect(type = TargetUpdatedEvent.class, count = 2),
            @Expect(type = TargetAssignDistributionSetEvent.class, count = 1),
            @Expect(type = SoftwareModuleCreatedEvent.class, count = 3) })
    public void controllerConfirmsUpdateWithFinishedAndIgnorsCancellationWithThat() {
        final Long actionId = createTargetAndAssignDs();
        deploymentManagement.cancelAction(actionId);

        controllerManagement
                .addUpdateActionStatus(entityFactory.actionStatus().create(actionId).status(Action.Status.FINISHED));
        assertActionStatus(actionId, TestdataFactory.DEFAULT_CONTROLLER_ID, TargetUpdateStatus.IN_SYNC,
                Action.Status.FINISHED, Action.Status.FINISHED, false);

        assertThat(actionStatusRepository.count()).isEqualTo(3);
        assertThat(controllerManagement.findActionStatusByAction(PAGE, actionId).getNumberOfElements()).isEqualTo(3);
    }

    @Test
    @Description("Update server rejects cancelation feedback if action is not in CANCELING state.")
    @ExpectEvents({ @Expect(type = TargetCreatedEvent.class, count = 1),
            @Expect(type = DistributionSetCreatedEvent.class, count = 1),
            @Expect(type = ActionCreatedEvent.class, count = 1), @Expect(type = TargetUpdatedEvent.class, count = 1),
            @Expect(type = TargetAssignDistributionSetEvent.class, count = 1),
            @Expect(type = SoftwareModuleCreatedEvent.class, count = 3) })
    public void cancellationFeedbackRejectedIfActionIsNotInCanceling() {
        final Long actionId = createTargetAndAssignDs();

        try {
            controllerManagement.addCancelActionStatus(
                    entityFactory.actionStatus().create(actionId).status(Action.Status.FINISHED));
            fail("Expected " + CancelActionNotAllowedException.class.getName());
        } catch (final CancelActionNotAllowedException e) {
            // expected
        }

        assertActionStatus(actionId, TestdataFactory.DEFAULT_CONTROLLER_ID, TargetUpdateStatus.PENDING,
                Action.Status.RUNNING, Action.Status.RUNNING, true);

        assertThat(actionStatusRepository.count()).isEqualTo(1);
        assertThat(controllerManagement.findActionStatusByAction(PAGE, actionId).getNumberOfElements()).isEqualTo(1);

    }

    @Test
    @Description("Controller confirms action cancelation with FINISHED status.")
    @ExpectEvents({ @Expect(type = TargetCreatedEvent.class, count = 1),
            @Expect(type = DistributionSetCreatedEvent.class, count = 1),
            @Expect(type = ActionCreatedEvent.class, count = 1), @Expect(type = ActionUpdatedEvent.class, count = 2),
            @Expect(type = TargetUpdatedEvent.class, count = 2),
            @Expect(type = CancelTargetAssignmentEvent.class, count = 1),
            @Expect(type = TargetAssignDistributionSetEvent.class, count = 1),
            @Expect(type = SoftwareModuleCreatedEvent.class, count = 3) })
    public void controllerConfirmsActionCancelationWithFinished() {
        final Long actionId = createTargetAndAssignDs();

        deploymentManagement.cancelAction(actionId);
        assertActionStatus(actionId, TestdataFactory.DEFAULT_CONTROLLER_ID, TargetUpdateStatus.PENDING,
                Action.Status.CANCELING, Action.Status.CANCELING, true);

        simulateIntermediateStatusOnCancellation(actionId);

        controllerManagement
                .addCancelActionStatus(entityFactory.actionStatus().create(actionId).status(Action.Status.FINISHED));
        assertActionStatus(actionId, TestdataFactory.DEFAULT_CONTROLLER_ID, TargetUpdateStatus.IN_SYNC,
                Action.Status.CANCELED, Action.Status.FINISHED, false);

        assertThat(actionStatusRepository.count()).isEqualTo(7);
        assertThat(controllerManagement.findActionStatusByAction(PAGE, actionId).getNumberOfElements()).isEqualTo(7);
    }

    @Test
    @Description("Controller confirms action cancelation with FINISHED status.")
    @ExpectEvents({ @Expect(type = TargetCreatedEvent.class, count = 1),
            @Expect(type = DistributionSetCreatedEvent.class, count = 1),
            @Expect(type = ActionCreatedEvent.class, count = 1), @Expect(type = ActionUpdatedEvent.class, count = 2),
            @Expect(type = TargetUpdatedEvent.class, count = 2),
            @Expect(type = CancelTargetAssignmentEvent.class, count = 1),
            @Expect(type = TargetAssignDistributionSetEvent.class, count = 1),
            @Expect(type = SoftwareModuleCreatedEvent.class, count = 3) })
    public void controllerConfirmsActionCancelationWithCanceled() {
        final Long actionId = createTargetAndAssignDs();

        deploymentManagement.cancelAction(actionId);
        assertActionStatus(actionId, TestdataFactory.DEFAULT_CONTROLLER_ID, TargetUpdateStatus.PENDING,
                Action.Status.CANCELING, Action.Status.CANCELING, true);

        simulateIntermediateStatusOnCancellation(actionId);

        controllerManagement
                .addCancelActionStatus(entityFactory.actionStatus().create(actionId).status(Action.Status.CANCELED));
        assertActionStatus(actionId, TestdataFactory.DEFAULT_CONTROLLER_ID, TargetUpdateStatus.IN_SYNC,
                Action.Status.CANCELED, Action.Status.CANCELED, false);

        assertThat(actionStatusRepository.count()).isEqualTo(7);
        assertThat(controllerManagement.findActionStatusByAction(PAGE, actionId).getNumberOfElements()).isEqualTo(7);
    }

    @Test
    @Description("Controller rejects action cancelation with CANCEL_REJECTED status. Action goes back to RUNNING status as it expects "
            + "that the controller will continue the original update.")
    @ExpectEvents({ @Expect(type = TargetCreatedEvent.class, count = 1),
            @Expect(type = DistributionSetCreatedEvent.class, count = 1),
            @Expect(type = ActionCreatedEvent.class, count = 1), @Expect(type = ActionUpdatedEvent.class, count = 2),
            @Expect(type = TargetUpdatedEvent.class, count = 1),
            @Expect(type = CancelTargetAssignmentEvent.class, count = 1),
            @Expect(type = TargetAssignDistributionSetEvent.class, count = 1),
            @Expect(type = SoftwareModuleCreatedEvent.class, count = 3) })
    public void controllerRejectsActionCancelationWithReject() {
        final Long actionId = createTargetAndAssignDs();

        deploymentManagement.cancelAction(actionId);
        assertActionStatus(actionId, TestdataFactory.DEFAULT_CONTROLLER_ID, TargetUpdateStatus.PENDING,
                Action.Status.CANCELING, Action.Status.CANCELING, true);

        simulateIntermediateStatusOnCancellation(actionId);

        controllerManagement.addCancelActionStatus(
                entityFactory.actionStatus().create(actionId).status(Action.Status.CANCEL_REJECTED));
        assertActionStatus(actionId, TestdataFactory.DEFAULT_CONTROLLER_ID, TargetUpdateStatus.PENDING,
                Action.Status.RUNNING, Action.Status.CANCEL_REJECTED, true);

        assertThat(actionStatusRepository.count()).isEqualTo(7);
        assertThat(controllerManagement.findActionStatusByAction(PAGE, actionId).getNumberOfElements()).isEqualTo(7);
    }

    @Test
    @Description("Controller rejects action cancelation with ERROR status. Action goes back to RUNNING status as it expects "
            + "that the controller will continue the original update.")
    @ExpectEvents({ @Expect(type = TargetCreatedEvent.class, count = 1),
            @Expect(type = DistributionSetCreatedEvent.class, count = 1),
            @Expect(type = ActionCreatedEvent.class, count = 1), @Expect(type = ActionUpdatedEvent.class, count = 2),
            @Expect(type = TargetUpdatedEvent.class, count = 1),
            @Expect(type = CancelTargetAssignmentEvent.class, count = 1),
            @Expect(type = TargetAssignDistributionSetEvent.class, count = 1),
            @Expect(type = SoftwareModuleCreatedEvent.class, count = 3) })
    public void controllerRejectsActionCancelationWithError() {
        final Long actionId = createTargetAndAssignDs();

        deploymentManagement.cancelAction(actionId);
        assertActionStatus(actionId, TestdataFactory.DEFAULT_CONTROLLER_ID, TargetUpdateStatus.PENDING,
                Action.Status.CANCELING, Action.Status.CANCELING, true);

        simulateIntermediateStatusOnCancellation(actionId);

        controllerManagement
                .addCancelActionStatus(entityFactory.actionStatus().create(actionId).status(Action.Status.ERROR));
        assertActionStatus(actionId, TestdataFactory.DEFAULT_CONTROLLER_ID, TargetUpdateStatus.PENDING,
                Action.Status.RUNNING, Action.Status.ERROR, true);

        assertThat(actionStatusRepository.count()).isEqualTo(7);
        assertThat(controllerManagement.findActionStatusByAction(PAGE, actionId).getNumberOfElements()).isEqualTo(7);
    }

    @Step
    private Long createTargetAndAssignDs() {
        final Long dsId = testdataFactory.createDistributionSet().getId();
        testdataFactory.createTarget();
        assignDistributionSet(dsId, TestdataFactory.DEFAULT_CONTROLLER_ID);
        assertThat(targetManagement.findTargetByControllerID(TestdataFactory.DEFAULT_CONTROLLER_ID).get()
                .getUpdateStatus()).isEqualTo(TargetUpdateStatus.PENDING);

        return deploymentManagement.findActiveActionsByTarget(PAGE, TestdataFactory.DEFAULT_CONTROLLER_ID).getContent()
                .get(0).getId();
    }

    @Step
    private void simulateIntermediateStatusOnCancellation(final Long actionId) {
        controllerManagement
                .addCancelActionStatus(entityFactory.actionStatus().create(actionId).status(Action.Status.RUNNING));
        assertActionStatus(actionId, TestdataFactory.DEFAULT_CONTROLLER_ID, TargetUpdateStatus.PENDING,
                Action.Status.CANCELING, Action.Status.RUNNING, true);

        controllerManagement
                .addCancelActionStatus(entityFactory.actionStatus().create(actionId).status(Action.Status.DOWNLOAD));
        assertActionStatus(actionId, TestdataFactory.DEFAULT_CONTROLLER_ID, TargetUpdateStatus.PENDING,
                Action.Status.CANCELING, Action.Status.DOWNLOAD, true);

        controllerManagement
                .addCancelActionStatus(entityFactory.actionStatus().create(actionId).status(Action.Status.RETRIEVED));
        assertActionStatus(actionId, TestdataFactory.DEFAULT_CONTROLLER_ID, TargetUpdateStatus.PENDING,
                Action.Status.CANCELING, Action.Status.RETRIEVED, true);

        controllerManagement
                .addCancelActionStatus(entityFactory.actionStatus().create(actionId).status(Action.Status.WARNING));
        assertActionStatus(actionId, TestdataFactory.DEFAULT_CONTROLLER_ID, TargetUpdateStatus.PENDING,
                Action.Status.CANCELING, Action.Status.WARNING, true);
    }

    @Step
    private void simulateIntermediateStatusOnUpdate(final Long actionId) {
        controllerManagement
                .addUpdateActionStatus(entityFactory.actionStatus().create(actionId).status(Action.Status.RUNNING));
        assertActionStatus(actionId, TestdataFactory.DEFAULT_CONTROLLER_ID, TargetUpdateStatus.PENDING,
                Action.Status.RUNNING, Action.Status.RUNNING, true);

        controllerManagement
                .addUpdateActionStatus(entityFactory.actionStatus().create(actionId).status(Action.Status.DOWNLOAD));
        assertActionStatus(actionId, TestdataFactory.DEFAULT_CONTROLLER_ID, TargetUpdateStatus.PENDING,
                Action.Status.RUNNING, Action.Status.DOWNLOAD, true);

        controllerManagement
                .addUpdateActionStatus(entityFactory.actionStatus().create(actionId).status(Action.Status.RETRIEVED));
        assertActionStatus(actionId, TestdataFactory.DEFAULT_CONTROLLER_ID, TargetUpdateStatus.PENDING,
                Action.Status.RUNNING, Action.Status.RETRIEVED, true);

        controllerManagement
                .addUpdateActionStatus(entityFactory.actionStatus().create(actionId).status(Action.Status.WARNING));
        assertActionStatus(actionId, TestdataFactory.DEFAULT_CONTROLLER_ID, TargetUpdateStatus.PENDING,
                Action.Status.RUNNING, Action.Status.WARNING, true);
    }

    private void assertActionStatus(final Long actionId, final String controllerId,
            final TargetUpdateStatus expectedTargetUpdateStatus, final Action.Status expectedActionActionStatus,
            final Action.Status expectedActionStatus, final boolean actionActive) {
        final TargetUpdateStatus targetStatus = targetManagement.findTargetByControllerID(controllerId).get()
                .getUpdateStatus();
        assertThat(targetStatus).isEqualTo(expectedTargetUpdateStatus);
        final Action action = deploymentManagement.findAction(actionId).get();
        assertThat(action.getStatus()).isEqualTo(expectedActionActionStatus);
        assertThat(action.isActive()).isEqualTo(actionActive);
        final List<ActionStatus> actionStatusList = controllerManagement.findActionStatusByAction(PAGE, actionId)
                .getContent();
        assertThat(actionStatusList.get(actionStatusList.size() - 1).getStatus()).isEqualTo(expectedActionStatus);
        if (actionActive) {
            assertThat(controllerManagement.findOldestActiveActionByTarget(controllerId).get().getId())
                    .isEqualTo(actionId);
        }
    }

    @Test
    @Description("Verifies that assignement verification works based on SHA1 hash. By design it is not important which artifact "
            + "is actually used for the check as long as they have an identical binary, i.e. same SHA1 hash. ")
    @ExpectEvents({ @Expect(type = TargetCreatedEvent.class, count = 1),
            @Expect(type = DistributionSetCreatedEvent.class, count = 2),
            @Expect(type = ActionCreatedEvent.class, count = 1), @Expect(type = TargetUpdatedEvent.class, count = 1),
            @Expect(type = TargetAssignDistributionSetEvent.class, count = 1),
            @Expect(type = SoftwareModuleCreatedEvent.class, count = 6),
            @Expect(type = SoftwareModuleUpdatedEvent.class, count = 2) })
    public void hasTargetArtifactAssignedIsTrueWithMultipleArtifacts() {
        final byte[] random = RandomUtils.nextBytes(5 * 1024);

        final DistributionSet ds = testdataFactory.createDistributionSet("");
        final DistributionSet ds2 = testdataFactory.createDistributionSet("2");
        Target savedTarget = testdataFactory.createTarget();

        // create two artifacts with identical SHA1 hash
        final Artifact artifact = artifactManagement.createArtifact(new ByteArrayInputStream(random),
                ds.findFirstModuleByType(osType).get().getId(), "file1", false);
        final Artifact artifact2 = artifactManagement.createArtifact(new ByteArrayInputStream(random),
                ds2.findFirstModuleByType(osType).get().getId(), "file1", false);
        assertThat(artifact.getSha1Hash()).isEqualTo(artifact2.getSha1Hash());

        assertThat(
                controllerManagement.hasTargetArtifactAssigned(savedTarget.getControllerId(), artifact.getSha1Hash()))
                        .isFalse();
        savedTarget = assignDistributionSet(ds.getId(), savedTarget.getControllerId()).getAssignedEntity().iterator()
                .next();
        assertThat(
                controllerManagement.hasTargetArtifactAssigned(savedTarget.getControllerId(), artifact.getSha1Hash()))
                        .isTrue();
        assertThat(
                controllerManagement.hasTargetArtifactAssigned(savedTarget.getControllerId(), artifact2.getSha1Hash()))
                        .isTrue();
    }

    @Test
    @Description("Register a controller which does not exist")
    public void findOrRegisterTargetIfItDoesNotexist() {
        final Target target = controllerManagement.findOrRegisterTargetIfItDoesNotexist("AA", null);
        assertThat(target).as("target should not be null").isNotNull();

        final Target sameTarget = controllerManagement.findOrRegisterTargetIfItDoesNotexist("AA", null);
        assertThat(target.getId()).as("Target should be the equals").isEqualTo(sameTarget.getId());
        assertThat(targetRepository.count()).as("Only 1 target should be registred").isEqualTo(1L);

        // throws exception
        try {
            controllerManagement.findOrRegisterTargetIfItDoesNotexist("", null);
            fail("should fail as target does not exist");
        } catch (final ConstraintViolationException e) {

        }
    }

    @Test
    @Description("Controller trys to finish an update process after it has been finished by an error action status.")
    @ExpectEvents({ @Expect(type = TargetCreatedEvent.class, count = 1),
            @Expect(type = DistributionSetCreatedEvent.class, count = 1),
            @Expect(type = ActionCreatedEvent.class, count = 1), @Expect(type = ActionUpdatedEvent.class, count = 1),
            @Expect(type = TargetUpdatedEvent.class, count = 2),
            @Expect(type = TargetAssignDistributionSetEvent.class, count = 1),
            @Expect(type = SoftwareModuleCreatedEvent.class, count = 3) })
    public void tryToFinishWithErrorUpdateProcessMoreThanOnce() {
        final Long actionId = createTargetAndAssignDs();

        // test and verify
        controllerManagement
                .addUpdateActionStatus(entityFactory.actionStatus().create(actionId).status(Action.Status.RUNNING));
        assertActionStatus(actionId, TestdataFactory.DEFAULT_CONTROLLER_ID, TargetUpdateStatus.PENDING,
                Action.Status.RUNNING, Action.Status.RUNNING, true);

        controllerManagement
                .addUpdateActionStatus(entityFactory.actionStatus().create(actionId).status(Action.Status.ERROR));
        assertActionStatus(actionId, TestdataFactory.DEFAULT_CONTROLLER_ID, TargetUpdateStatus.ERROR,
                Action.Status.ERROR, Action.Status.ERROR, false);

        // try with disabled late feedback
        repositoryProperties.setRejectActionStatusForClosedAction(true);
        controllerManagement
                .addUpdateActionStatus(entityFactory.actionStatus().create(actionId).status(Action.Status.FINISHED));

        // test
        assertActionStatus(actionId, TestdataFactory.DEFAULT_CONTROLLER_ID, TargetUpdateStatus.ERROR,
                Action.Status.ERROR, Action.Status.ERROR, false);

        // try with enabled late feedback - should not make a difference as it
        // only allows intermediate feedbacks and not multiple close
        repositoryProperties.setRejectActionStatusForClosedAction(false);
        controllerManagement
                .addUpdateActionStatus(entityFactory.actionStatus().create(actionId).status(Action.Status.FINISHED));

        // test
        assertActionStatus(actionId, TestdataFactory.DEFAULT_CONTROLLER_ID, TargetUpdateStatus.ERROR,
                Action.Status.ERROR, Action.Status.ERROR, false);

        assertThat(actionStatusRepository.count()).isEqualTo(3);
        assertThat(controllerManagement.findActionStatusByAction(PAGE, actionId).getNumberOfElements()).isEqualTo(3);

    }

    @Test
    @Description("Controller trys to finish an update process after it has been finished by an FINISHED action status.")
    @ExpectEvents({ @Expect(type = TargetCreatedEvent.class, count = 1),
            @Expect(type = DistributionSetCreatedEvent.class, count = 1),
            @Expect(type = ActionCreatedEvent.class, count = 1), @Expect(type = ActionUpdatedEvent.class, count = 1),
            @Expect(type = TargetUpdatedEvent.class, count = 2),
            @Expect(type = TargetAssignDistributionSetEvent.class, count = 1),
            @Expect(type = SoftwareModuleCreatedEvent.class, count = 3) })
    public void tryToFinishUpdateProcessMoreThanOnce() {
        final Long actionId = prepareFinishedUpdate().getId();

        // try with disabled late feedback
        repositoryProperties.setRejectActionStatusForClosedAction(true);
        controllerManagement
                .addUpdateActionStatus(entityFactory.actionStatus().create(actionId).status(Action.Status.FINISHED));

        // test
        assertActionStatus(actionId, TestdataFactory.DEFAULT_CONTROLLER_ID, TargetUpdateStatus.IN_SYNC,
                Action.Status.FINISHED, Action.Status.FINISHED, false);

        // try with enabled late feedback - should not make a difference as it
        // only allows intermediate feedbacks and not multiple close
        repositoryProperties.setRejectActionStatusForClosedAction(false);
        controllerManagement
                .addUpdateActionStatus(entityFactory.actionStatus().create(actionId).status(Action.Status.FINISHED));

        // test
        assertActionStatus(actionId, TestdataFactory.DEFAULT_CONTROLLER_ID, TargetUpdateStatus.IN_SYNC,
                Action.Status.FINISHED, Action.Status.FINISHED, false);

        assertThat(actionStatusRepository.count()).isEqualTo(3);
        assertThat(controllerManagement.findActionStatusByAction(PAGE, actionId).getNumberOfElements()).isEqualTo(3);

    }

    @Test
    @Description("Controller trys to send an update feedback after it has been finished which is reject as the repository is "
            + "configured to reject that.")
    @ExpectEvents({ @Expect(type = TargetCreatedEvent.class, count = 1),
            @Expect(type = DistributionSetCreatedEvent.class, count = 1),
            @Expect(type = ActionCreatedEvent.class, count = 1), @Expect(type = ActionUpdatedEvent.class, count = 1),
            @Expect(type = TargetUpdatedEvent.class, count = 2),
            @Expect(type = TargetAssignDistributionSetEvent.class, count = 1),
            @Expect(type = SoftwareModuleCreatedEvent.class, count = 3) })
    public void sendUpdatesForFinishUpdateProcessDropedIfDisabled() {
        repositoryProperties.setRejectActionStatusForClosedAction(true);

        final Action action = prepareFinishedUpdate();

        controllerManagement.addUpdateActionStatus(
                entityFactory.actionStatus().create(action.getId()).status(Action.Status.RUNNING));

        // nothing changed as "feedback after close" is disabled
        assertThat(targetManagement.findTargetByControllerID(TestdataFactory.DEFAULT_CONTROLLER_ID).get()
                .getUpdateStatus()).isEqualTo(TargetUpdateStatus.IN_SYNC);

        assertThat(actionStatusRepository.count()).isEqualTo(3);
        assertThat(controllerManagement.findActionStatusByAction(PAGE, action.getId()).getNumberOfElements())
                .isEqualTo(3);
    }

    @Test
    @Description("Controller trys to send an update feedback after it has been finished which is accepted as the repository is "
            + "configured to accept them.")
    @ExpectEvents({ @Expect(type = TargetCreatedEvent.class, count = 1),
            @Expect(type = DistributionSetCreatedEvent.class, count = 1),
            @Expect(type = ActionCreatedEvent.class, count = 1), @Expect(type = ActionUpdatedEvent.class, count = 1),
            @Expect(type = TargetUpdatedEvent.class, count = 2),
            @Expect(type = TargetAssignDistributionSetEvent.class, count = 1),
            @Expect(type = SoftwareModuleCreatedEvent.class, count = 3) })
    public void sendUpdatesForFinishUpdateProcessAcceptedIfEnabled() {
        repositoryProperties.setRejectActionStatusForClosedAction(false);

        Action action = prepareFinishedUpdate();
        action = controllerManagement.addUpdateActionStatus(
                entityFactory.actionStatus().create(action.getId()).status(Action.Status.RUNNING));

        // nothing changed as "feedback after close" is disabled
        assertThat(targetManagement.findTargetByControllerID(TestdataFactory.DEFAULT_CONTROLLER_ID).get()
                .getUpdateStatus()).isEqualTo(TargetUpdateStatus.IN_SYNC);

        // however, additional action status has been stored
        assertThat(actionStatusRepository.findAll(PAGE).getNumberOfElements()).isEqualTo(4);
        assertThat(controllerManagement.findActionStatusByAction(PAGE, action.getId()).getNumberOfElements())
                .isEqualTo(4);
    }

    @Test
    @Description("Ensures that target attribute update is reflected by the repository.")
    @ExpectEvents({ @Expect(type = TargetCreatedEvent.class, count = 1),
            @Expect(type = TargetUpdatedEvent.class, count = 3) })
    public void updateTargetAttributes() throws Exception {
        final String controllerId = "test123";
        final Target target = testdataFactory.createTarget(controllerId);

        securityRule.runAs(WithSpringAuthorityRule.withController("controller", CONTROLLER_ROLE_ANONYMOUS), () -> {
            addAttributeAndVerify(controllerId);
            addSecondAttributeAndVerify(controllerId);
            updateAttributeAndVerify(controllerId);
            return null;
        });

        // verify that audit information has not changed
        final Target targetVerify = targetManagement.findTargetByControllerID(controllerId).get();
        assertThat(targetVerify.getCreatedBy()).isEqualTo(target.getCreatedBy());
        assertThat(targetVerify.getCreatedAt()).isEqualTo(target.getCreatedAt());
        assertThat(targetVerify.getLastModifiedBy()).isEqualTo(target.getLastModifiedBy());
        assertThat(targetVerify.getLastModifiedAt()).isEqualTo(target.getLastModifiedAt());
    }

    @Step
    private void addAttributeAndVerify(final String controllerId) {
        final Map<String, String> testData = Maps.newHashMapWithExpectedSize(1);
        testData.put("test1", "testdata1");
        controllerManagement.updateControllerAttributes(controllerId, testData);

        assertThat(targetManagement.getControllerAttributes(controllerId)).as("Controller Attributes are wrong")
                .isEqualTo(testData);
    }

    @Step
    private void addSecondAttributeAndVerify(final String controllerId) {
        final Map<String, String> testData = Maps.newHashMapWithExpectedSize(2);
        testData.put("test2", "testdata20");
        controllerManagement.updateControllerAttributes(controllerId, testData);

        testData.put("test1", "testdata1");
        assertThat(targetManagement.getControllerAttributes(controllerId)).as("Controller Attributes are wrong")
                .isEqualTo(testData);
    }

    @Step
    private void updateAttributeAndVerify(final String controllerId) {
        final Map<String, String> testData = Maps.newHashMapWithExpectedSize(2);
        testData.put("test1", "testdata12");

        controllerManagement.updateControllerAttributes(controllerId, testData);

        testData.put("test2", "testdata20");
        assertThat(targetManagement.getControllerAttributes(controllerId)).as("Controller Attributes are wrong")
                .isEqualTo(testData);
    }

    @Test
<<<<<<< HEAD
    @Description("Ensures that target attribute update fails if quota hits.")
    @ExpectEvents({ @Expect(type = TargetCreatedEvent.class, count = 1),
            @Expect(type = TargetUpdatedEvent.class, count = 2) })
    public void updateTargetAttributesFailsIfToManyEntries() throws Exception {
        final String controllerId = "test123";
        final int allowedAttributes = 10;
        testdataFactory.createTarget(controllerId);

        assertThatExceptionOfType(ToManyAttributeEntriesException.class).isThrownBy(() -> securityRule
                .runAs(WithSpringAuthorityRule.withController("controller", CONTROLLER_ROLE_ANONYMOUS), () -> {
                    writeAttributes(controllerId, allowedAttributes + 1, "key", "value");
                    return null;
                })).withMessageContaining("" + allowedAttributes);

        // verify that no attributes have been written
        assertThat(targetManagement.getControllerAttributes(controllerId)).isEmpty();

        // Write allowed number of attributes twice with same key should result
        // in update but work
        securityRule.runAs(WithSpringAuthorityRule.withController("controller", CONTROLLER_ROLE_ANONYMOUS), () -> {
            writeAttributes(controllerId, allowedAttributes, "key", "value1");
            writeAttributes(controllerId, allowedAttributes, "key", "value2");
            return null;
        });
        assertThat(targetManagement.getControllerAttributes(controllerId)).hasSize(10);

        // Now rite one more
        assertThatExceptionOfType(ToManyAttributeEntriesException.class).isThrownBy(() -> securityRule
                .runAs(WithSpringAuthorityRule.withController("controller", CONTROLLER_ROLE_ANONYMOUS), () -> {
                    writeAttributes(controllerId, 1, "additional", "value1");
                    return null;
                })).withMessageContaining("" + allowedAttributes);
        assertThat(targetManagement.getControllerAttributes(controllerId)).hasSize(10);

    }

    private void writeAttributes(final String controllerId, final int allowedAttributes, final String keyPrefix,
            final String valuePrefix) {
        final Map<String, String> testData = Maps.newHashMapWithExpectedSize(allowedAttributes);
        for (int i = 0; i < allowedAttributes; i++) {
            testData.put(keyPrefix + i, valuePrefix);
        }
        controllerManagement.updateControllerAttributes(controllerId, testData);
    }

    @Test
    @Description("Controller providing status entries fails if providing more than permitted by quota.")
    @ExpectEvents({ @Expect(type = TargetCreatedEvent.class, count = 1),
            @Expect(type = DistributionSetCreatedEvent.class, count = 1),
            @Expect(type = ActionCreatedEvent.class, count = 1), @Expect(type = TargetUpdatedEvent.class, count = 1),
            @Expect(type = TargetAssignDistributionSetEvent.class, count = 1),
            @Expect(type = SoftwareModuleCreatedEvent.class, count = 3) })
    public void controllerProvidesIntermediateFeedbackFailsIfQuotaHit() {
        final int allowStatusEntries = 10;
        final Long actionId = createTargetAndAssignDs();

        // Fails as one entry is already in there from the assignment
        assertThatExceptionOfType(TooManyStatusEntriesException.class).isThrownBy(() -> securityRule
                .runAs(WithSpringAuthorityRule.withController("controller", CONTROLLER_ROLE_ANONYMOUS), () -> {
                    writeStatus(actionId, allowStatusEntries);
                    return null;
                })).withMessageContaining("" + allowStatusEntries);

    }

    private void writeStatus(final Long actionId, final int allowedStatusEntries) {
        for (int i = 0; i < allowedStatusEntries; i++) {
            controllerManagement.addInformationalActionStatus(
                    entityFactory.actionStatus().create(actionId).status(Status.RUNNING).message("test" + i));
        }
=======
    @Description("Test to verify the storage and retrieval of action history.")
    public void findMessagesByActionStatusId() {
        final DistributionSet testDs = testdataFactory.createDistributionSet("1");
        final List<Target> testTarget = testdataFactory.createTargets(1);

        final Long actionId = assignDistributionSet(testDs, testTarget).getActions().get(0);

        controllerManagement.addUpdateActionStatus(entityFactory.actionStatus().create(actionId)
                .status(Action.Status.RUNNING).messages(Lists.newArrayList("proceeding message 1")));
        controllerManagement.addUpdateActionStatus(entityFactory.actionStatus().create(actionId)
                .status(Action.Status.RUNNING).messages(Lists.newArrayList("proceeding message 2")));

        final List<String> messages = controllerManagement.getActionHistoryMessages(actionId, 2);

        assertThat(deploymentManagement.findActionStatusByAction(PAGE, actionId).getTotalElements())
                .as("Two action-states in total").isEqualTo(3L);
        assertThat(messages.get(0)).as("Message of action-status").isEqualTo("proceeding message 2");
        assertThat(messages.get(1)).as("Message of action-status").isEqualTo("proceeding message 1");
>>>>>>> fa23aa05
    }
}<|MERGE_RESOLUTION|>--- conflicted
+++ resolved
@@ -627,11 +627,10 @@
     }
 
     @Test
-<<<<<<< HEAD
     @Description("Ensures that target attribute update fails if quota hits.")
     @ExpectEvents({ @Expect(type = TargetCreatedEvent.class, count = 1),
             @Expect(type = TargetUpdatedEvent.class, count = 2) })
-    public void updateTargetAttributesFailsIfToManyEntries() throws Exception {
+    public void updateTargetAttributesFailsIfTooManyEntries() throws Exception {
         final String controllerId = "test123";
         final int allowedAttributes = 10;
         testdataFactory.createTarget(controllerId);
@@ -698,7 +697,9 @@
             controllerManagement.addInformationalActionStatus(
                     entityFactory.actionStatus().create(actionId).status(Status.RUNNING).message("test" + i));
         }
-=======
+    }
+
+    @Test
     @Description("Test to verify the storage and retrieval of action history.")
     public void findMessagesByActionStatusId() {
         final DistributionSet testDs = testdataFactory.createDistributionSet("1");
@@ -717,6 +718,5 @@
                 .as("Two action-states in total").isEqualTo(3L);
         assertThat(messages.get(0)).as("Message of action-status").isEqualTo("proceeding message 2");
         assertThat(messages.get(1)).as("Message of action-status").isEqualTo("proceeding message 1");
->>>>>>> fa23aa05
     }
 }