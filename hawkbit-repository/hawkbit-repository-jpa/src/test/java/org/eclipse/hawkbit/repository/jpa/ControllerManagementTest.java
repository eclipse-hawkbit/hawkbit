/**
 * Copyright (c) 2015 Bosch Software Innovations GmbH and others.
 *
 * All rights reserved. This program and the accompanying materials
 * are made available under the terms of the Eclipse Public License v1.0
 * which accompanies this distribution, and is available at
 * http://www.eclipse.org/legal/epl-v10.html
 */
package org.eclipse.hawkbit.repository.jpa;

import static org.fest.assertions.api.Assertions.assertThat;
import static org.junit.Assert.fail;

import java.io.ByteArrayInputStream;
import java.util.List;
import java.util.Map;

import javax.validation.ConstraintViolationException;

import org.apache.commons.lang3.RandomUtils;
import org.eclipse.hawkbit.repository.RepositoryProperties;
import org.eclipse.hawkbit.repository.event.remote.TargetAssignDistributionSetEvent;
import org.eclipse.hawkbit.repository.event.remote.entity.ActionCreatedEvent;
import org.eclipse.hawkbit.repository.event.remote.entity.ActionUpdatedEvent;
import org.eclipse.hawkbit.repository.event.remote.entity.CancelTargetAssignmentEvent;
import org.eclipse.hawkbit.repository.event.remote.entity.DistributionSetCreatedEvent;
import org.eclipse.hawkbit.repository.event.remote.entity.SoftwareModuleCreatedEvent;
import org.eclipse.hawkbit.repository.event.remote.entity.SoftwareModuleUpdatedEvent;
import org.eclipse.hawkbit.repository.event.remote.entity.TargetCreatedEvent;
import org.eclipse.hawkbit.repository.event.remote.entity.TargetUpdatedEvent;
import org.eclipse.hawkbit.repository.exception.CancelActionNotAllowedException;
import org.eclipse.hawkbit.repository.model.Action;
import org.eclipse.hawkbit.repository.model.ActionStatus;
import org.eclipse.hawkbit.repository.model.Artifact;
import org.eclipse.hawkbit.repository.model.DistributionSet;
import org.eclipse.hawkbit.repository.model.Target;
import org.eclipse.hawkbit.repository.model.TargetUpdateStatus;
import org.eclipse.hawkbit.repository.test.matcher.Expect;
import org.eclipse.hawkbit.repository.test.matcher.ExpectEvents;
import org.eclipse.hawkbit.repository.test.util.TestdataFactory;
import org.junit.Test;
import org.springframework.beans.factory.annotation.Autowired;

import com.google.common.collect.Maps;

import ru.yandex.qatools.allure.annotations.Description;
import ru.yandex.qatools.allure.annotations.Features;
import ru.yandex.qatools.allure.annotations.Step;
import ru.yandex.qatools.allure.annotations.Stories;

@Features("Component Tests - Repository")
@Stories("Controller Management")
public class ControllerManagementTest extends AbstractJpaIntegrationTest {

    @Autowired
    private RepositoryProperties repositoryProperties;

    @Test
    @Description("Controller confirms successfull update with FINISHED status.")
    @ExpectEvents({ @Expect(type = TargetCreatedEvent.class, count = 1),
            @Expect(type = DistributionSetCreatedEvent.class, count = 1),
            @Expect(type = ActionCreatedEvent.class, count = 1), @Expect(type = ActionUpdatedEvent.class, count = 1),
            @Expect(type = TargetUpdatedEvent.class, count = 2),
            @Expect(type = TargetAssignDistributionSetEvent.class, count = 1),
            @Expect(type = SoftwareModuleCreatedEvent.class, count = 3) })
    public void controllerConfirmsUpdateWithFinished() {
        final Long actionId = createTargetAndAssignDs();

        simulateIntermediateStatusOnUpdate(actionId);

        controllerManagament
                .addUpdateActionStatus(entityFactory.actionStatus().create(actionId).status(Action.Status.FINISHED));
        assertActionStatus(actionId, TestdataFactory.DEFAULT_CONTROLLER_ID, TargetUpdateStatus.IN_SYNC,
                Action.Status.FINISHED, Action.Status.FINISHED, false);

<<<<<<< HEAD
        assertThat(targetManagement.findTargetByControllerID(savedTarget.getControllerId()).get().getTargetInfo()
                .getUpdateStatus()).isEqualTo(TargetUpdateStatus.PENDING);

        controllerManagament.addUpdateActionStatus(
                entityFactory.actionStatus().create(savedAction.getId()).status(Action.Status.RUNNING));
        assertThat(targetManagement.findTargetByControllerID(TestdataFactory.DEFAULT_CONTROLLER_ID).get()
                .getTargetInfo().getUpdateStatus()).isEqualTo(TargetUpdateStatus.PENDING);

        controllerManagament.addUpdateActionStatus(
                entityFactory.actionStatus().create(savedAction.getId()).status(Action.Status.FINISHED));
        assertThat(targetManagement.findTargetByControllerID(TestdataFactory.DEFAULT_CONTROLLER_ID).get()
                .getTargetInfo().getUpdateStatus()).isEqualTo(TargetUpdateStatus.IN_SYNC);
=======
        assertThat(actionStatusRepository.count()).isEqualTo(6);
        assertThat(deploymentManagement.findActionStatusByAction(pageReq, actionId).getNumberOfElements()).isEqualTo(6);
    }

    @Test
    @Description("Controller confirms successfull update with FINISHED status on a action that is on canceling. "
            + "Reason: The decission to ignore the cancellation is in fact up to the controller.")
    @ExpectEvents({ @Expect(type = TargetCreatedEvent.class, count = 1),
            @Expect(type = DistributionSetCreatedEvent.class, count = 1),
            @Expect(type = ActionCreatedEvent.class, count = 1), @Expect(type = ActionUpdatedEvent.class, count = 2),
            @Expect(type = CancelTargetAssignmentEvent.class, count = 1),
            @Expect(type = TargetUpdatedEvent.class, count = 2),
            @Expect(type = TargetAssignDistributionSetEvent.class, count = 1),
            @Expect(type = SoftwareModuleCreatedEvent.class, count = 3) })
    public void controllerConfirmsUpdateWithFinishedAndIgnorsCancellationWithThat() {
        final Long actionId = createTargetAndAssignDs();
        deploymentManagement.cancelAction(actionId);

        controllerManagament
                .addUpdateActionStatus(entityFactory.actionStatus().create(actionId).status(Action.Status.FINISHED));
        assertActionStatus(actionId, TestdataFactory.DEFAULT_CONTROLLER_ID, TargetUpdateStatus.IN_SYNC,
                Action.Status.FINISHED, Action.Status.FINISHED, false);

        assertThat(actionStatusRepository.count()).isEqualTo(3);
        assertThat(deploymentManagement.findActionStatusByAction(pageReq, actionId).getNumberOfElements()).isEqualTo(3);
    }

    @Test
    @Description("Update server rejects cancelation feedback if action is not in CANCELING state.")
    @ExpectEvents({ @Expect(type = TargetCreatedEvent.class, count = 1),
            @Expect(type = DistributionSetCreatedEvent.class, count = 1),
            @Expect(type = ActionCreatedEvent.class, count = 1), @Expect(type = TargetUpdatedEvent.class, count = 1),
            @Expect(type = TargetAssignDistributionSetEvent.class, count = 1),
            @Expect(type = SoftwareModuleCreatedEvent.class, count = 3) })
    public void cancellationFeedbackRejectedIfActionIsNotInCanceling() {
        final Long actionId = createTargetAndAssignDs();

        try {
            controllerManagament.addCancelActionStatus(
                    entityFactory.actionStatus().create(actionId).status(Action.Status.FINISHED));
            fail("Expected " + CancelActionNotAllowedException.class.getName());
        } catch (final CancelActionNotAllowedException e) {
            // expected
        }

        assertActionStatus(actionId, TestdataFactory.DEFAULT_CONTROLLER_ID, TargetUpdateStatus.PENDING,
                Action.Status.RUNNING, Action.Status.RUNNING, true);

        assertThat(actionStatusRepository.count()).isEqualTo(1);
        assertThat(deploymentManagement.findActionStatusByAction(pageReq, actionId).getNumberOfElements()).isEqualTo(1);

    }

    @Test
    @Description("Controller confirms action cancelation with FINISHED status.")
    @ExpectEvents({ @Expect(type = TargetCreatedEvent.class, count = 1),
            @Expect(type = DistributionSetCreatedEvent.class, count = 1),
            @Expect(type = ActionCreatedEvent.class, count = 1), @Expect(type = ActionUpdatedEvent.class, count = 2),
            @Expect(type = TargetUpdatedEvent.class, count = 2),
            @Expect(type = CancelTargetAssignmentEvent.class, count = 1),
            @Expect(type = TargetAssignDistributionSetEvent.class, count = 1),
            @Expect(type = SoftwareModuleCreatedEvent.class, count = 3) })
    public void controllerConfirmsActionCancelationWithFinished() {
        final Long actionId = createTargetAndAssignDs();

        deploymentManagement.cancelAction(actionId);
        assertActionStatus(actionId, TestdataFactory.DEFAULT_CONTROLLER_ID, TargetUpdateStatus.PENDING,
                Action.Status.CANCELING, Action.Status.CANCELING, true);

        simulateIntermediateStatusOnCancellation(actionId);

        controllerManagament
                .addCancelActionStatus(entityFactory.actionStatus().create(actionId).status(Action.Status.FINISHED));
        assertActionStatus(actionId, TestdataFactory.DEFAULT_CONTROLLER_ID, TargetUpdateStatus.IN_SYNC,
                Action.Status.CANCELED, Action.Status.FINISHED, false);

        assertThat(actionStatusRepository.count()).isEqualTo(7);
        assertThat(deploymentManagement.findActionStatusByAction(pageReq, actionId).getNumberOfElements()).isEqualTo(7);
    }

    @Test
    @Description("Controller confirms action cancelation with FINISHED status.")
    @ExpectEvents({ @Expect(type = TargetCreatedEvent.class, count = 1),
            @Expect(type = DistributionSetCreatedEvent.class, count = 1),
            @Expect(type = ActionCreatedEvent.class, count = 1), @Expect(type = ActionUpdatedEvent.class, count = 2),
            @Expect(type = TargetUpdatedEvent.class, count = 2),
            @Expect(type = CancelTargetAssignmentEvent.class, count = 1),
            @Expect(type = TargetAssignDistributionSetEvent.class, count = 1),
            @Expect(type = SoftwareModuleCreatedEvent.class, count = 3) })
    public void controllerConfirmsActionCancelationWithCanceled() {
        final Long actionId = createTargetAndAssignDs();

        deploymentManagement.cancelAction(actionId);
        assertActionStatus(actionId, TestdataFactory.DEFAULT_CONTROLLER_ID, TargetUpdateStatus.PENDING,
                Action.Status.CANCELING, Action.Status.CANCELING, true);

        simulateIntermediateStatusOnCancellation(actionId);

        controllerManagament
                .addCancelActionStatus(entityFactory.actionStatus().create(actionId).status(Action.Status.CANCELED));
        assertActionStatus(actionId, TestdataFactory.DEFAULT_CONTROLLER_ID, TargetUpdateStatus.IN_SYNC,
                Action.Status.CANCELED, Action.Status.CANCELED, false);

        assertThat(actionStatusRepository.count()).isEqualTo(7);
        assertThat(deploymentManagement.findActionStatusByAction(pageReq, actionId).getNumberOfElements()).isEqualTo(7);
    }

    @Test
    @Description("Controller rejects action cancelation with CANCEL_REJECTED status. Action goes back to RUNNING status as it expects "
            + "that the controller will continue the original update.")
    @ExpectEvents({ @Expect(type = TargetCreatedEvent.class, count = 1),
            @Expect(type = DistributionSetCreatedEvent.class, count = 1),
            @Expect(type = ActionCreatedEvent.class, count = 1), @Expect(type = ActionUpdatedEvent.class, count = 2),
            @Expect(type = TargetUpdatedEvent.class, count = 1),
            @Expect(type = CancelTargetAssignmentEvent.class, count = 1),
            @Expect(type = TargetAssignDistributionSetEvent.class, count = 1),
            @Expect(type = SoftwareModuleCreatedEvent.class, count = 3) })
    public void controllerRejectsActionCancelationWithReject() {
        final Long actionId = createTargetAndAssignDs();

        deploymentManagement.cancelAction(actionId);
        assertActionStatus(actionId, TestdataFactory.DEFAULT_CONTROLLER_ID, TargetUpdateStatus.PENDING,
                Action.Status.CANCELING, Action.Status.CANCELING, true);

        simulateIntermediateStatusOnCancellation(actionId);

        controllerManagament.addCancelActionStatus(
                entityFactory.actionStatus().create(actionId).status(Action.Status.CANCEL_REJECTED));
        assertActionStatus(actionId, TestdataFactory.DEFAULT_CONTROLLER_ID, TargetUpdateStatus.PENDING,
                Action.Status.RUNNING, Action.Status.CANCEL_REJECTED, true);

        assertThat(actionStatusRepository.count()).isEqualTo(7);
        assertThat(deploymentManagement.findActionStatusByAction(pageReq, actionId).getNumberOfElements()).isEqualTo(7);
    }

    @Test
    @Description("Controller rejects action cancelation with ERROR status. Action goes back to RUNNING status as it expects "
            + "that the controller will continue the original update.")
    @ExpectEvents({ @Expect(type = TargetCreatedEvent.class, count = 1),
            @Expect(type = DistributionSetCreatedEvent.class, count = 1),
            @Expect(type = ActionCreatedEvent.class, count = 1), @Expect(type = ActionUpdatedEvent.class, count = 2),
            @Expect(type = TargetUpdatedEvent.class, count = 1),
            @Expect(type = CancelTargetAssignmentEvent.class, count = 1),
            @Expect(type = TargetAssignDistributionSetEvent.class, count = 1),
            @Expect(type = SoftwareModuleCreatedEvent.class, count = 3) })
    public void controllerRejectsActionCancelationWithError() {
        final Long actionId = createTargetAndAssignDs();

        deploymentManagement.cancelAction(actionId);
        assertActionStatus(actionId, TestdataFactory.DEFAULT_CONTROLLER_ID, TargetUpdateStatus.PENDING,
                Action.Status.CANCELING, Action.Status.CANCELING, true);

        simulateIntermediateStatusOnCancellation(actionId);

        controllerManagament
                .addCancelActionStatus(entityFactory.actionStatus().create(actionId).status(Action.Status.ERROR));
        assertActionStatus(actionId, TestdataFactory.DEFAULT_CONTROLLER_ID, TargetUpdateStatus.PENDING,
                Action.Status.RUNNING, Action.Status.ERROR, true);

        assertThat(actionStatusRepository.count()).isEqualTo(7);
        assertThat(deploymentManagement.findActionStatusByAction(pageReq, actionId).getNumberOfElements()).isEqualTo(7);
    }

    @Step
    private Long createTargetAndAssignDs() {
        final Long dsId = testdataFactory.createDistributionSet().getId();
        testdataFactory.createTarget();
        assignDistributionSet(dsId, TestdataFactory.DEFAULT_CONTROLLER_ID);
        assertThat(targetManagement.findTargetByControllerID(TestdataFactory.DEFAULT_CONTROLLER_ID).getTargetInfo()
                .getUpdateStatus()).isEqualTo(TargetUpdateStatus.PENDING);

        return deploymentManagement.findActiveActionsByTarget(TestdataFactory.DEFAULT_CONTROLLER_ID).get(0).getId();
    }

    @Step
    private void simulateIntermediateStatusOnCancellation(final Long actionId) {
        controllerManagament
                .addCancelActionStatus(entityFactory.actionStatus().create(actionId).status(Action.Status.RUNNING));
        assertActionStatus(actionId, TestdataFactory.DEFAULT_CONTROLLER_ID, TargetUpdateStatus.PENDING,
                Action.Status.CANCELING, Action.Status.RUNNING, true);

        controllerManagament
                .addCancelActionStatus(entityFactory.actionStatus().create(actionId).status(Action.Status.DOWNLOAD));
        assertActionStatus(actionId, TestdataFactory.DEFAULT_CONTROLLER_ID, TargetUpdateStatus.PENDING,
                Action.Status.CANCELING, Action.Status.DOWNLOAD, true);

        controllerManagament
                .addCancelActionStatus(entityFactory.actionStatus().create(actionId).status(Action.Status.RETRIEVED));
        assertActionStatus(actionId, TestdataFactory.DEFAULT_CONTROLLER_ID, TargetUpdateStatus.PENDING,
                Action.Status.CANCELING, Action.Status.RETRIEVED, true);

        controllerManagament
                .addCancelActionStatus(entityFactory.actionStatus().create(actionId).status(Action.Status.WARNING));
        assertActionStatus(actionId, TestdataFactory.DEFAULT_CONTROLLER_ID, TargetUpdateStatus.PENDING,
                Action.Status.CANCELING, Action.Status.WARNING, true);
    }

    @Step
    private void simulateIntermediateStatusOnUpdate(final Long actionId) {
        controllerManagament
                .addUpdateActionStatus(entityFactory.actionStatus().create(actionId).status(Action.Status.RUNNING));
        assertActionStatus(actionId, TestdataFactory.DEFAULT_CONTROLLER_ID, TargetUpdateStatus.PENDING,
                Action.Status.RUNNING, Action.Status.RUNNING, true);

        controllerManagament
                .addUpdateActionStatus(entityFactory.actionStatus().create(actionId).status(Action.Status.DOWNLOAD));
        assertActionStatus(actionId, TestdataFactory.DEFAULT_CONTROLLER_ID, TargetUpdateStatus.PENDING,
                Action.Status.RUNNING, Action.Status.DOWNLOAD, true);

        controllerManagament
                .addUpdateActionStatus(entityFactory.actionStatus().create(actionId).status(Action.Status.RETRIEVED));
        assertActionStatus(actionId, TestdataFactory.DEFAULT_CONTROLLER_ID, TargetUpdateStatus.PENDING,
                Action.Status.RUNNING, Action.Status.RETRIEVED, true);

        controllerManagament
                .addUpdateActionStatus(entityFactory.actionStatus().create(actionId).status(Action.Status.WARNING));
        assertActionStatus(actionId, TestdataFactory.DEFAULT_CONTROLLER_ID, TargetUpdateStatus.PENDING,
                Action.Status.RUNNING, Action.Status.WARNING, true);
    }

    private void assertActionStatus(final Long actionId, final String controllerId,
            final TargetUpdateStatus expectedTargetUpdateStatus, final Action.Status expectedActionActionStatus,
            final Action.Status expectedActionStatus, final boolean actionActive) {
        final TargetUpdateStatus targetStatus = targetManagement.findTargetByControllerID(controllerId).getTargetInfo()
                .getUpdateStatus();
        assertThat(targetStatus).isEqualTo(expectedTargetUpdateStatus);
        final Action action = deploymentManagement.findAction(actionId);
        assertThat(action.getStatus()).isEqualTo(expectedActionActionStatus);
        assertThat(action.isActive()).isEqualTo(actionActive);
        final List<ActionStatus> actionStatusList = deploymentManagement.findActionStatusByAction(pageReq, actionId)
                .getContent();
        assertThat(actionStatusList.get(actionStatusList.size() - 1).getStatus()).isEqualTo(expectedActionStatus);
>>>>>>> 1ad9b915

    }

    @Test
    @Description("Verifies that assignement verification works based on SHA1 hash. By design it is not important which artifact "
            + "is actually used for the check as long as they have an identical binary, i.e. same SHA1 hash. ")
    @ExpectEvents({ @Expect(type = TargetCreatedEvent.class, count = 1),
            @Expect(type = DistributionSetCreatedEvent.class, count = 2),
            @Expect(type = ActionCreatedEvent.class, count = 1), @Expect(type = TargetUpdatedEvent.class, count = 1),
            @Expect(type = TargetAssignDistributionSetEvent.class, count = 1),
            @Expect(type = SoftwareModuleCreatedEvent.class, count = 6),
            @Expect(type = SoftwareModuleUpdatedEvent.class, count = 2) })
    public void hasTargetArtifactAssignedIsTrueWithMultipleArtifacts() {
        final byte[] random = RandomUtils.nextBytes(5 * 1024);

        final DistributionSet ds = testdataFactory.createDistributionSet("");
        final DistributionSet ds2 = testdataFactory.createDistributionSet("2");
        Target savedTarget = testdataFactory.createTarget();

        // create two artifacts with identical SHA1 hash
        final Artifact artifact = artifactManagement.createArtifact(new ByteArrayInputStream(random),
                ds.findFirstModuleByType(osType).getId(), "file1", false);
        final Artifact artifact2 = artifactManagement.createArtifact(new ByteArrayInputStream(random),
                ds2.findFirstModuleByType(osType).getId(), "file1", false);
        assertThat(artifact.getSha1Hash()).isEqualTo(artifact2.getSha1Hash());

        assertThat(
                controllerManagament.hasTargetArtifactAssigned(savedTarget.getControllerId(), artifact.getSha1Hash()))
                        .isFalse();
        savedTarget = assignDistributionSet(ds.getId(), savedTarget.getControllerId()).getAssignedEntity().iterator()
                .next();
        assertThat(
                controllerManagament.hasTargetArtifactAssigned(savedTarget.getControllerId(), artifact.getSha1Hash()))
                        .isTrue();
        assertThat(
                controllerManagament.hasTargetArtifactAssigned(savedTarget.getControllerId(), artifact2.getSha1Hash()))
                        .isTrue();
    }

    @Test
    @Description("Register a controller which does not exist")
    public void findOrRegisterTargetIfItDoesNotexist() {
        final Target target = controllerManagament.findOrRegisterTargetIfItDoesNotexist("AA", null);
        assertThat(target).as("target should not be null").isNotNull();

        final Target sameTarget = controllerManagament.findOrRegisterTargetIfItDoesNotexist("AA", null);
        assertThat(target).as("Target should be the equals").isEqualTo(sameTarget);
        assertThat(targetRepository.count()).as("Only 1 target should be registred").isEqualTo(1L);

        // throws exception
        try {
            controllerManagament.findOrRegisterTargetIfItDoesNotexist("", null);
            fail("should fail as target does not exist");
        } catch (final ConstraintViolationException e) {

        }
    }

    @Test
    @Description("Controller trys to finish an update process after it has been finished by an error action status.")
    @ExpectEvents({ @Expect(type = TargetCreatedEvent.class, count = 1),
            @Expect(type = DistributionSetCreatedEvent.class, count = 1),
            @Expect(type = ActionCreatedEvent.class, count = 1), @Expect(type = ActionUpdatedEvent.class, count = 1),
            @Expect(type = TargetUpdatedEvent.class, count = 2),
            @Expect(type = TargetAssignDistributionSetEvent.class, count = 1),
            @Expect(type = SoftwareModuleCreatedEvent.class, count = 3) })
    public void tryToFinishWithErrorUpdateProcessMoreThanOnce() {
        final Long actionId = createTargetAndAssignDs();

        // test and verify
<<<<<<< HEAD
        savedAction = controllerManagament.addUpdateActionStatus(
                entityFactory.actionStatus().create(savedAction.getId()).status(Action.Status.RUNNING));
        assertThat(targetManagement.findTargetByControllerID(TestdataFactory.DEFAULT_CONTROLLER_ID).get()
                .getTargetInfo().getUpdateStatus()).isEqualTo(TargetUpdateStatus.PENDING);

        savedAction = controllerManagament.addUpdateActionStatus(
                entityFactory.actionStatus().create(savedAction.getId()).status(Action.Status.ERROR));
        assertThat(targetManagement.findTargetByControllerID(TestdataFactory.DEFAULT_CONTROLLER_ID).get()
                .getTargetInfo().getUpdateStatus()).isEqualTo(TargetUpdateStatus.ERROR);
=======
        controllerManagament
                .addUpdateActionStatus(entityFactory.actionStatus().create(actionId).status(Action.Status.RUNNING));
        assertActionStatus(actionId, TestdataFactory.DEFAULT_CONTROLLER_ID, TargetUpdateStatus.PENDING,
                Action.Status.RUNNING, Action.Status.RUNNING, true);

        controllerManagament
                .addUpdateActionStatus(entityFactory.actionStatus().create(actionId).status(Action.Status.ERROR));
        assertActionStatus(actionId, TestdataFactory.DEFAULT_CONTROLLER_ID, TargetUpdateStatus.ERROR,
                Action.Status.ERROR, Action.Status.ERROR, false);
>>>>>>> 1ad9b915

        // try with disabled late feedback
        repositoryProperties.setRejectActionStatusForClosedAction(true);
        controllerManagament
                .addUpdateActionStatus(entityFactory.actionStatus().create(actionId).status(Action.Status.FINISHED));

        // test
<<<<<<< HEAD
        assertThat(targetManagement.findTargetByControllerID(TestdataFactory.DEFAULT_CONTROLLER_ID).get()
                .getTargetInfo().getUpdateStatus()).isEqualTo(TargetUpdateStatus.ERROR);
=======
        assertActionStatus(actionId, TestdataFactory.DEFAULT_CONTROLLER_ID, TargetUpdateStatus.ERROR,
                Action.Status.ERROR, Action.Status.ERROR, false);
>>>>>>> 1ad9b915

        // try with enabled late feedback - should not make a difference as it
        // only allows intermediate feedbacks and not multiple close
        repositoryProperties.setRejectActionStatusForClosedAction(false);
        controllerManagament
                .addUpdateActionStatus(entityFactory.actionStatus().create(actionId).status(Action.Status.FINISHED));

        // test
<<<<<<< HEAD
        assertThat(targetManagement.findTargetByControllerID(TestdataFactory.DEFAULT_CONTROLLER_ID).get()
                .getTargetInfo().getUpdateStatus()).isEqualTo(TargetUpdateStatus.ERROR);
=======
        assertActionStatus(actionId, TestdataFactory.DEFAULT_CONTROLLER_ID, TargetUpdateStatus.ERROR,
                Action.Status.ERROR, Action.Status.ERROR, false);

        assertThat(actionStatusRepository.count()).isEqualTo(3);
        assertThat(deploymentManagement.findActionStatusByAction(pageReq, actionId).getNumberOfElements()).isEqualTo(3);

    }

    @Test
    @Description("Controller trys to finish an update process after it has been finished by an FINISHED action status.")
    @ExpectEvents({ @Expect(type = TargetCreatedEvent.class, count = 1),
            @Expect(type = DistributionSetCreatedEvent.class, count = 1),
            @Expect(type = ActionCreatedEvent.class, count = 1), @Expect(type = ActionUpdatedEvent.class, count = 1),
            @Expect(type = TargetUpdatedEvent.class, count = 2),
            @Expect(type = TargetAssignDistributionSetEvent.class, count = 1),
            @Expect(type = SoftwareModuleCreatedEvent.class, count = 3) })
    public void tryToFinishUpdateProcessMoreThanOnce() {
        final Long actionId = prepareFinishedUpdate().getId();

        // try with disabled late feedback
        repositoryProperties.setRejectActionStatusForClosedAction(true);
        controllerManagament
                .addUpdateActionStatus(entityFactory.actionStatus().create(actionId).status(Action.Status.FINISHED));

        // test
        assertActionStatus(actionId, TestdataFactory.DEFAULT_CONTROLLER_ID, TargetUpdateStatus.IN_SYNC,
                Action.Status.FINISHED, Action.Status.FINISHED, false);

        // try with enabled late feedback - should not make a difference as it
        // only allows intermediate feedbacks and not multiple close
        repositoryProperties.setRejectActionStatusForClosedAction(false);
        controllerManagament
                .addUpdateActionStatus(entityFactory.actionStatus().create(actionId).status(Action.Status.FINISHED));

        // test
        assertActionStatus(actionId, TestdataFactory.DEFAULT_CONTROLLER_ID, TargetUpdateStatus.IN_SYNC,
                Action.Status.FINISHED, Action.Status.FINISHED, false);

        assertThat(actionStatusRepository.count()).isEqualTo(3);
        assertThat(deploymentManagement.findActionStatusByAction(pageReq, actionId).getNumberOfElements()).isEqualTo(3);
>>>>>>> 1ad9b915

    }

    @Test
    @Description("Controller trys to send an update feedback after it has been finished which is reject as the repository is "
            + "configured to reject that.")
    @ExpectEvents({ @Expect(type = TargetCreatedEvent.class, count = 1),
            @Expect(type = DistributionSetCreatedEvent.class, count = 1),
            @Expect(type = ActionCreatedEvent.class, count = 1), @Expect(type = ActionUpdatedEvent.class, count = 1),
            @Expect(type = TargetUpdatedEvent.class, count = 2),
            @Expect(type = TargetAssignDistributionSetEvent.class, count = 1),
            @Expect(type = SoftwareModuleCreatedEvent.class, count = 3) })
    public void sendUpdatesForFinishUpdateProcessDropedIfDisabled() {
        repositoryProperties.setRejectActionStatusForClosedAction(true);

        final Action action = prepareFinishedUpdate();

        controllerManagament.addUpdateActionStatus(
                entityFactory.actionStatus().create(action.getId()).status(Action.Status.RUNNING));

        // nothing changed as "feedback after close" is disabled
<<<<<<< HEAD
        assertThat(targetManagement.findTargetByControllerID(TestdataFactory.DEFAULT_CONTROLLER_ID).get()
                .getTargetInfo().getUpdateStatus()).isEqualTo(TargetUpdateStatus.IN_SYNC);
        assertThat(actionStatusRepository.findAll(pageReq).getNumberOfElements()).isEqualTo(3);
=======
        assertThat(targetManagement.findTargetByControllerID(TestdataFactory.DEFAULT_CONTROLLER_ID).getTargetInfo()
                .getUpdateStatus()).isEqualTo(TargetUpdateStatus.IN_SYNC);

        assertThat(actionStatusRepository.count()).isEqualTo(3);
>>>>>>> 1ad9b915
        assertThat(deploymentManagement.findActionStatusByAction(pageReq, action.getId()).getNumberOfElements())
                .isEqualTo(3);
    }

    @Test
    @Description("Controller trys to send an update feedback after it has been finished which is accepted as the repository is "
            + "configured to accept them.")
    @ExpectEvents({ @Expect(type = TargetCreatedEvent.class, count = 1),
            @Expect(type = DistributionSetCreatedEvent.class, count = 1),
            @Expect(type = ActionCreatedEvent.class, count = 1), @Expect(type = ActionUpdatedEvent.class, count = 1),
            @Expect(type = TargetUpdatedEvent.class, count = 2),
            @Expect(type = TargetAssignDistributionSetEvent.class, count = 1),
            @Expect(type = SoftwareModuleCreatedEvent.class, count = 3) })
    public void sendUpdatesForFinishUpdateProcessAcceptedIfEnabled() {
        repositoryProperties.setRejectActionStatusForClosedAction(false);

        Action action = prepareFinishedUpdate();
        action = controllerManagament.addUpdateActionStatus(
                entityFactory.actionStatus().create(action.getId()).status(Action.Status.RUNNING));

        // nothing changed as "feedback after close" is disabled
<<<<<<< HEAD
        assertThat(targetManagement.findTargetByControllerID(TestdataFactory.DEFAULT_CONTROLLER_ID).get()
                .getTargetInfo().getUpdateStatus()).isEqualTo(TargetUpdateStatus.IN_SYNC);
=======
        assertThat(targetManagement.findTargetByControllerID(TestdataFactory.DEFAULT_CONTROLLER_ID).getTargetInfo()
                .getUpdateStatus()).isEqualTo(TargetUpdateStatus.IN_SYNC);

        // however, additional action status has been stored
>>>>>>> 1ad9b915
        assertThat(actionStatusRepository.findAll(pageReq).getNumberOfElements()).isEqualTo(4);
        assertThat(deploymentManagement.findActionStatusByAction(pageReq, action.getId()).getNumberOfElements())
                .isEqualTo(4);
    }

    @Test
    @Description("Ensures that target attribute update is reflected by the repository.")
    @ExpectEvents({ @Expect(type = TargetCreatedEvent.class, count = 1),
            @Expect(type = TargetUpdatedEvent.class, count = 3) })
    public void updateTargetAttributes() {
        final String controllerId = "test123";
        testdataFactory.createTarget(controllerId);
        addAttributeAndVerify(controllerId);
        addSecondAttributeAndVerify(controllerId);
        updateAttributeAndVerify(controllerId);
    }

    @Step
    private void addAttributeAndVerify(final String controllerId) {
        final Map<String, String> testData = Maps.newHashMapWithExpectedSize(1);
        testData.put("test1", "testdata1");
        controllerManagament.updateControllerAttributes(controllerId, testData);

        final Target target = targetManagement.findTargetByControllerIDWithDetails(controllerId);
        assertThat(target.getTargetInfo().getControllerAttributes()).as("Controller Attributes are wrong")
                .isEqualTo(testData);
    }

    @Step
    private void addSecondAttributeAndVerify(final String controllerId) {
        final Map<String, String> testData = Maps.newHashMapWithExpectedSize(2);
        testData.put("test2", "testdata20");
        controllerManagament.updateControllerAttributes(controllerId, testData);

        final Target target = targetManagement.findTargetByControllerIDWithDetails(controllerId);
        testData.put("test1", "testdata1");
        assertThat(target.getTargetInfo().getControllerAttributes()).as("Controller Attributes are wrong")
                .isEqualTo(testData);
    }

    @Step
    private void updateAttributeAndVerify(final String controllerId) {
        final Map<String, String> testData = Maps.newHashMapWithExpectedSize(2);
        testData.put("test1", "testdata12");

        controllerManagament.updateControllerAttributes(controllerId, testData);

        final Target target = targetManagement.findTargetByControllerIDWithDetails(controllerId);
        testData.put("test2", "testdata20");
        assertThat(target.getTargetInfo().getControllerAttributes()).as("Controller Attributes are wrong")
                .isEqualTo(testData);
    }
}<|MERGE_RESOLUTION|>--- conflicted
+++ resolved
@@ -73,20 +73,6 @@
         assertActionStatus(actionId, TestdataFactory.DEFAULT_CONTROLLER_ID, TargetUpdateStatus.IN_SYNC,
                 Action.Status.FINISHED, Action.Status.FINISHED, false);
 
-<<<<<<< HEAD
-        assertThat(targetManagement.findTargetByControllerID(savedTarget.getControllerId()).get().getTargetInfo()
-                .getUpdateStatus()).isEqualTo(TargetUpdateStatus.PENDING);
-
-        controllerManagament.addUpdateActionStatus(
-                entityFactory.actionStatus().create(savedAction.getId()).status(Action.Status.RUNNING));
-        assertThat(targetManagement.findTargetByControllerID(TestdataFactory.DEFAULT_CONTROLLER_ID).get()
-                .getTargetInfo().getUpdateStatus()).isEqualTo(TargetUpdateStatus.PENDING);
-
-        controllerManagament.addUpdateActionStatus(
-                entityFactory.actionStatus().create(savedAction.getId()).status(Action.Status.FINISHED));
-        assertThat(targetManagement.findTargetByControllerID(TestdataFactory.DEFAULT_CONTROLLER_ID).get()
-                .getTargetInfo().getUpdateStatus()).isEqualTo(TargetUpdateStatus.IN_SYNC);
-=======
         assertThat(actionStatusRepository.count()).isEqualTo(6);
         assertThat(deploymentManagement.findActionStatusByAction(pageReq, actionId).getNumberOfElements()).isEqualTo(6);
     }
@@ -255,8 +241,8 @@
         final Long dsId = testdataFactory.createDistributionSet().getId();
         testdataFactory.createTarget();
         assignDistributionSet(dsId, TestdataFactory.DEFAULT_CONTROLLER_ID);
-        assertThat(targetManagement.findTargetByControllerID(TestdataFactory.DEFAULT_CONTROLLER_ID).getTargetInfo()
-                .getUpdateStatus()).isEqualTo(TargetUpdateStatus.PENDING);
+        assertThat(targetManagement.findTargetByControllerID(TestdataFactory.DEFAULT_CONTROLLER_ID).get()
+                .getTargetInfo().getUpdateStatus()).isEqualTo(TargetUpdateStatus.PENDING);
 
         return deploymentManagement.findActiveActionsByTarget(TestdataFactory.DEFAULT_CONTROLLER_ID).get(0).getId();
     }
@@ -310,16 +296,15 @@
     private void assertActionStatus(final Long actionId, final String controllerId,
             final TargetUpdateStatus expectedTargetUpdateStatus, final Action.Status expectedActionActionStatus,
             final Action.Status expectedActionStatus, final boolean actionActive) {
-        final TargetUpdateStatus targetStatus = targetManagement.findTargetByControllerID(controllerId).getTargetInfo()
-                .getUpdateStatus();
+        final TargetUpdateStatus targetStatus = targetManagement.findTargetByControllerID(controllerId).get()
+                .getTargetInfo().getUpdateStatus();
         assertThat(targetStatus).isEqualTo(expectedTargetUpdateStatus);
-        final Action action = deploymentManagement.findAction(actionId);
+        final Action action = deploymentManagement.findAction(actionId).get();
         assertThat(action.getStatus()).isEqualTo(expectedActionActionStatus);
         assertThat(action.isActive()).isEqualTo(actionActive);
         final List<ActionStatus> actionStatusList = deploymentManagement.findActionStatusByAction(pageReq, actionId)
                 .getContent();
         assertThat(actionStatusList.get(actionStatusList.size() - 1).getStatus()).isEqualTo(expectedActionStatus);
->>>>>>> 1ad9b915
 
     }
 
@@ -390,17 +375,6 @@
         final Long actionId = createTargetAndAssignDs();
 
         // test and verify
-<<<<<<< HEAD
-        savedAction = controllerManagament.addUpdateActionStatus(
-                entityFactory.actionStatus().create(savedAction.getId()).status(Action.Status.RUNNING));
-        assertThat(targetManagement.findTargetByControllerID(TestdataFactory.DEFAULT_CONTROLLER_ID).get()
-                .getTargetInfo().getUpdateStatus()).isEqualTo(TargetUpdateStatus.PENDING);
-
-        savedAction = controllerManagament.addUpdateActionStatus(
-                entityFactory.actionStatus().create(savedAction.getId()).status(Action.Status.ERROR));
-        assertThat(targetManagement.findTargetByControllerID(TestdataFactory.DEFAULT_CONTROLLER_ID).get()
-                .getTargetInfo().getUpdateStatus()).isEqualTo(TargetUpdateStatus.ERROR);
-=======
         controllerManagament
                 .addUpdateActionStatus(entityFactory.actionStatus().create(actionId).status(Action.Status.RUNNING));
         assertActionStatus(actionId, TestdataFactory.DEFAULT_CONTROLLER_ID, TargetUpdateStatus.PENDING,
@@ -410,7 +384,6 @@
                 .addUpdateActionStatus(entityFactory.actionStatus().create(actionId).status(Action.Status.ERROR));
         assertActionStatus(actionId, TestdataFactory.DEFAULT_CONTROLLER_ID, TargetUpdateStatus.ERROR,
                 Action.Status.ERROR, Action.Status.ERROR, false);
->>>>>>> 1ad9b915
 
         // try with disabled late feedback
         repositoryProperties.setRejectActionStatusForClosedAction(true);
@@ -418,13 +391,8 @@
                 .addUpdateActionStatus(entityFactory.actionStatus().create(actionId).status(Action.Status.FINISHED));
 
         // test
-<<<<<<< HEAD
-        assertThat(targetManagement.findTargetByControllerID(TestdataFactory.DEFAULT_CONTROLLER_ID).get()
-                .getTargetInfo().getUpdateStatus()).isEqualTo(TargetUpdateStatus.ERROR);
-=======
         assertActionStatus(actionId, TestdataFactory.DEFAULT_CONTROLLER_ID, TargetUpdateStatus.ERROR,
                 Action.Status.ERROR, Action.Status.ERROR, false);
->>>>>>> 1ad9b915
 
         // try with enabled late feedback - should not make a difference as it
         // only allows intermediate feedbacks and not multiple close
@@ -433,10 +401,6 @@
                 .addUpdateActionStatus(entityFactory.actionStatus().create(actionId).status(Action.Status.FINISHED));
 
         // test
-<<<<<<< HEAD
-        assertThat(targetManagement.findTargetByControllerID(TestdataFactory.DEFAULT_CONTROLLER_ID).get()
-                .getTargetInfo().getUpdateStatus()).isEqualTo(TargetUpdateStatus.ERROR);
-=======
         assertActionStatus(actionId, TestdataFactory.DEFAULT_CONTROLLER_ID, TargetUpdateStatus.ERROR,
                 Action.Status.ERROR, Action.Status.ERROR, false);
 
@@ -477,7 +441,6 @@
 
         assertThat(actionStatusRepository.count()).isEqualTo(3);
         assertThat(deploymentManagement.findActionStatusByAction(pageReq, actionId).getNumberOfElements()).isEqualTo(3);
->>>>>>> 1ad9b915
 
     }
 
@@ -499,16 +462,10 @@
                 entityFactory.actionStatus().create(action.getId()).status(Action.Status.RUNNING));
 
         // nothing changed as "feedback after close" is disabled
-<<<<<<< HEAD
         assertThat(targetManagement.findTargetByControllerID(TestdataFactory.DEFAULT_CONTROLLER_ID).get()
                 .getTargetInfo().getUpdateStatus()).isEqualTo(TargetUpdateStatus.IN_SYNC);
-        assertThat(actionStatusRepository.findAll(pageReq).getNumberOfElements()).isEqualTo(3);
-=======
-        assertThat(targetManagement.findTargetByControllerID(TestdataFactory.DEFAULT_CONTROLLER_ID).getTargetInfo()
-                .getUpdateStatus()).isEqualTo(TargetUpdateStatus.IN_SYNC);
 
         assertThat(actionStatusRepository.count()).isEqualTo(3);
->>>>>>> 1ad9b915
         assertThat(deploymentManagement.findActionStatusByAction(pageReq, action.getId()).getNumberOfElements())
                 .isEqualTo(3);
     }
@@ -530,15 +487,10 @@
                 entityFactory.actionStatus().create(action.getId()).status(Action.Status.RUNNING));
 
         // nothing changed as "feedback after close" is disabled
-<<<<<<< HEAD
         assertThat(targetManagement.findTargetByControllerID(TestdataFactory.DEFAULT_CONTROLLER_ID).get()
                 .getTargetInfo().getUpdateStatus()).isEqualTo(TargetUpdateStatus.IN_SYNC);
-=======
-        assertThat(targetManagement.findTargetByControllerID(TestdataFactory.DEFAULT_CONTROLLER_ID).getTargetInfo()
-                .getUpdateStatus()).isEqualTo(TargetUpdateStatus.IN_SYNC);
 
         // however, additional action status has been stored
->>>>>>> 1ad9b915
         assertThat(actionStatusRepository.findAll(pageReq).getNumberOfElements()).isEqualTo(4);
         assertThat(deploymentManagement.findActionStatusByAction(pageReq, action.getId()).getNumberOfElements())
                 .isEqualTo(4);
@@ -562,7 +514,7 @@
         testData.put("test1", "testdata1");
         controllerManagament.updateControllerAttributes(controllerId, testData);
 
-        final Target target = targetManagement.findTargetByControllerIDWithDetails(controllerId);
+        final Target target = targetManagement.findTargetByControllerIDWithDetails(controllerId).get();
         assertThat(target.getTargetInfo().getControllerAttributes()).as("Controller Attributes are wrong")
                 .isEqualTo(testData);
     }
@@ -573,7 +525,7 @@
         testData.put("test2", "testdata20");
         controllerManagament.updateControllerAttributes(controllerId, testData);
 
-        final Target target = targetManagement.findTargetByControllerIDWithDetails(controllerId);
+        final Target target = targetManagement.findTargetByControllerIDWithDetails(controllerId).get();
         testData.put("test1", "testdata1");
         assertThat(target.getTargetInfo().getControllerAttributes()).as("Controller Attributes are wrong")
                 .isEqualTo(testData);
@@ -586,7 +538,7 @@
 
         controllerManagament.updateControllerAttributes(controllerId, testData);
 
-        final Target target = targetManagement.findTargetByControllerIDWithDetails(controllerId);
+        final Target target = targetManagement.findTargetByControllerIDWithDetails(controllerId).get();
         testData.put("test2", "testdata20");
         assertThat(target.getTargetInfo().getControllerAttributes()).as("Controller Attributes are wrong")
                 .isEqualTo(testData);
