--- conflicted
+++ resolved
@@ -16,7 +16,6 @@
 import java.io.ByteArrayInputStream;
 import java.net.URISyntaxException;
 import java.util.Arrays;
-import java.util.HashMap;
 import java.util.List;
 import java.util.Map;
 import java.util.stream.Collectors;
@@ -26,7 +25,6 @@
 
 import org.apache.commons.lang3.RandomUtils;
 import org.eclipse.hawkbit.repository.RepositoryProperties;
-import org.eclipse.hawkbit.repository.UpdateMode;
 import org.eclipse.hawkbit.repository.event.remote.TargetAssignDistributionSetEvent;
 import org.eclipse.hawkbit.repository.event.remote.TargetPollEvent;
 import org.eclipse.hawkbit.repository.event.remote.entity.ActionCreatedEvent;
@@ -124,8 +122,8 @@
 
         verifyThrownExceptionBy(() -> controllerManagement.registerRetrieved(NOT_EXIST_IDL, "test message"), "Action");
 
-        verifyThrownExceptionBy(
-                () -> controllerManagement.updateControllerAttributes(NOT_EXIST_ID, Maps.newHashMap(), null), "Target");
+        verifyThrownExceptionBy(() -> controllerManagement.updateControllerAttributes(NOT_EXIST_ID, Maps.newHashMap()),
+                "Target");
     }
 
     @Test
@@ -661,7 +659,7 @@
     private void addAttributeAndVerify(final String controllerId) {
         final Map<String, String> testData = Maps.newHashMapWithExpectedSize(1);
         testData.put("test1", "testdata1");
-        controllerManagement.updateControllerAttributes(controllerId, testData, null);
+        controllerManagement.updateControllerAttributes(controllerId, testData);
 
         assertThat(targetManagement.getControllerAttributes(controllerId)).as("Controller Attributes are wrong")
                 .isEqualTo(testData);
@@ -671,7 +669,7 @@
     private void addSecondAttributeAndVerify(final String controllerId) {
         final Map<String, String> testData = Maps.newHashMapWithExpectedSize(2);
         testData.put("test2", "testdata20");
-        controllerManagement.updateControllerAttributes(controllerId, testData, null);
+        controllerManagement.updateControllerAttributes(controllerId, testData);
 
         testData.put("test1", "testdata1");
         assertThat(targetManagement.getControllerAttributes(controllerId)).as("Controller Attributes are wrong")
@@ -683,7 +681,7 @@
         final Map<String, String> testData = Maps.newHashMapWithExpectedSize(2);
         testData.put("test1", "testdata12");
 
-        controllerManagement.updateControllerAttributes(controllerId, testData, null);
+        controllerManagement.updateControllerAttributes(controllerId, testData);
 
         testData.put("test2", "testdata20");
         assertThat(targetManagement.getControllerAttributes(controllerId)).as("Controller Attributes are wrong")
@@ -691,109 +689,7 @@
     }
 
     @Test
-<<<<<<< HEAD
     @Description("Verifies that the quota specifying the maximum attributes per target is enforced.")
-=======
-    @Description("Ensures that target attributes can be updated using different update modes.")
-    @ExpectEvents({ @Expect(type = TargetCreatedEvent.class, count = 1),
-            @Expect(type = TargetUpdatedEvent.class, count = 4) })
-    public void updateTargetAttributesWithDifferentUpdateModes() {
-
-        final String controllerId = "testCtrl";
-        testdataFactory.createTarget(controllerId);
-
-        // no update mode
-        updateTargetAttributesWithoutUpdateMode(controllerId);
-
-        // update mode REPLACE
-        updateTargetAttributesWithUpdateModeReplace(controllerId);
-
-        // update mode MERGE
-        updateTargetAttributesWithUpdateModeMerge(controllerId);
-
-        // update mode REMOVE
-        updateTargetAttributesWithUpdateModeRemove(controllerId);
-
-    }
-
-    @Step
-    private void updateTargetAttributesWithUpdateModeRemove(final String controllerId) {
-
-        final int previousSize = targetManagement.getControllerAttributes(controllerId).size();
-
-        // update the attributes using update mode REMOVE
-        final Map<String, String> removeAttributes = new HashMap<>();
-        removeAttributes.put("k1", "foo");
-        removeAttributes.put("k3", "bar");
-        controllerManagement.updateControllerAttributes(controllerId, removeAttributes, UpdateMode.REMOVE);
-
-        // verify attribute removal
-        final Map<String, String> updatedAttributes = targetManagement.getControllerAttributes(controllerId);
-        assertThat(updatedAttributes.size()).isEqualTo(previousSize - 2);
-        assertThat(updatedAttributes).doesNotContainKeys("k1", "k3");
-
-    }
-
-    @Step
-    private void updateTargetAttributesWithUpdateModeMerge(final String controllerId) {
-        // get the current attributes
-        final HashMap<String, String> attributes = new HashMap<>(
-                targetManagement.getControllerAttributes(controllerId));
-
-        // update the attributes using update mode MERGE
-        final Map<String, String> mergeAttributes = new HashMap<>();
-        mergeAttributes.put("k1", "v1_modified_again");
-        mergeAttributes.put("k4", "v4");
-        controllerManagement.updateControllerAttributes(controllerId, mergeAttributes, UpdateMode.MERGE);
-
-        // verify attribute merge
-        final Map<String, String> updatedAttributes = targetManagement.getControllerAttributes(controllerId);
-        assertThat(updatedAttributes.size()).isEqualTo(4);
-        assertThat(updatedAttributes).containsAllEntriesOf(mergeAttributes);
-        assertThat(updatedAttributes.get("k1")).isEqualTo("v1_modified_again");
-        attributes.keySet().forEach(assertThat(updatedAttributes)::containsKey);
-    }
-
-    @Step
-    private void updateTargetAttributesWithUpdateModeReplace(final String controllerId) {
-
-        // get the current attributes
-        final HashMap<String, String> attributes = new HashMap<>(
-                targetManagement.getControllerAttributes(controllerId));
-
-        // update the attributes using update mode REPLACE
-        final Map<String, String> replacementAttributes = new HashMap<>();
-        replacementAttributes.put("k1", "v1_modified");
-        replacementAttributes.put("k2", "v2");
-        replacementAttributes.put("k3", "v3");
-        controllerManagement.updateControllerAttributes(controllerId, replacementAttributes, UpdateMode.REPLACE);
-
-        // verify attribute replacement
-        final Map<String, String> updatedAttributes = targetManagement.getControllerAttributes(controllerId);
-        assertThat(updatedAttributes.size()).isEqualTo(replacementAttributes.size());
-        assertThat(updatedAttributes).containsAllEntriesOf(replacementAttributes);
-        assertThat(updatedAttributes.get("k1")).isEqualTo("v1_modified");
-        attributes.entrySet().forEach(assertThat(updatedAttributes)::doesNotContain);
-    }
-
-    @Step
-    private void updateTargetAttributesWithoutUpdateMode(final String controllerId) {
-
-        // set the initial attributes
-        final Map<String, String> attributes = new HashMap<>();
-        attributes.put("k0", "v0");
-        attributes.put("k1", "v1");
-        controllerManagement.updateControllerAttributes(controllerId, attributes, null);
-
-        // verify initial attributes
-        final Map<String, String> updatedAttributes = targetManagement.getControllerAttributes(controllerId);
-        assertThat(updatedAttributes.size()).isEqualTo(attributes.size());
-        assertThat(updatedAttributes).containsAllEntriesOf(attributes);
-    }
-
-    @Test
-    @Description("Ensures that target attribute update fails if quota hits.")
->>>>>>> d9fc3c0e
     @ExpectEvents({ @Expect(type = TargetCreatedEvent.class, count = 1),
             @Expect(type = TargetUpdatedEvent.class, count = 2) })
     public void updateTargetAttributesFailsIfTooManyEntries() throws Exception {
@@ -835,7 +731,34 @@
         for (int i = 0; i < allowedAttributes; i++) {
             testData.put(keyPrefix + i, valuePrefix);
         }
-        controllerManagement.updateControllerAttributes(controllerId, testData, null);
+        controllerManagement.updateControllerAttributes(controllerId, testData);
+    }
+
+    @Test
+    @Description("Controller providing status entries fails if providing more than permitted by quota.")
+    @ExpectEvents({ @Expect(type = TargetCreatedEvent.class, count = 1),
+            @Expect(type = DistributionSetCreatedEvent.class, count = 1),
+            @Expect(type = ActionCreatedEvent.class, count = 1), @Expect(type = TargetUpdatedEvent.class, count = 1),
+            @Expect(type = TargetAssignDistributionSetEvent.class, count = 1),
+            @Expect(type = SoftwareModuleCreatedEvent.class, count = 3) })
+    public void controllerProvidesIntermediateFeedbackFailsIfQuotaHit() {
+        final int allowStatusEntries = 10;
+        final Long actionId = createTargetAndAssignDs();
+
+        // Fails as one entry is already in there from the assignment
+        assertThatExceptionOfType(QuotaExceededException.class).isThrownBy(() -> securityRule
+                .runAs(WithSpringAuthorityRule.withController("controller", CONTROLLER_ROLE_ANONYMOUS), () -> {
+                    writeStatus(actionId, allowStatusEntries);
+                    return null;
+                })).withMessageContaining("" + allowStatusEntries);
+
+    }
+
+    private void writeStatus(final Long actionId, final int allowedStatusEntries) {
+        for (int i = 0; i < allowedStatusEntries; i++) {
+            controllerManagement.addInformationalActionStatus(
+                    entityFactory.actionStatus().create(actionId).status(Status.RUNNING).message("test" + i));
+        }
     }
 
     @Test
