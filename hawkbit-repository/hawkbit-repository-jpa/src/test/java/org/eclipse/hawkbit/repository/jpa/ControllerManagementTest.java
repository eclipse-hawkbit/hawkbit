--- conflicted
+++ resolved
@@ -1,6 +1,6 @@
 /**
  * Copyright (c) 2015 Bosch Software Innovations GmbH and others.
- * 
+ *
  * All rights reserved. This program and the accompanying materials
  * are made available under the terms of the Eclipse Public License v1.0
  * which accompanies this distribution, and is available at
@@ -148,13 +148,8 @@
     }
 
     @Test
-<<<<<<< HEAD
-    @Description("Controller confirms successfull update with FINISHED status.")
-    @ExpectEvents({ @Expect(type = TargetCreatedEvent.class, count = 1),
-=======
     @Description("Controller confirms successful update with FINISHED status.")
-    @ExpectEvents({@Expect(type = TargetCreatedEvent.class, count = 1),
->>>>>>> ed0f56d0
+    @ExpectEvents({ @Expect(type = TargetCreatedEvent.class, count = 1),
             @Expect(type = DistributionSetCreatedEvent.class, count = 1),
             @Expect(type = ActionCreatedEvent.class, count = 1), @Expect(type = ActionUpdatedEvent.class, count = 1),
             @Expect(type = TargetUpdatedEvent.class, count = 2),
@@ -176,13 +171,8 @@
     }
 
     @Test
-<<<<<<< HEAD
-    @Description("Controller confirmation failes with invalid messages.")
-    @ExpectEvents({ @Expect(type = TargetCreatedEvent.class, count = 1),
-=======
     @Description("Controller confirmation fails with invalid messages.")
-    @ExpectEvents({@Expect(type = TargetCreatedEvent.class, count = 1),
->>>>>>> ed0f56d0
+    @ExpectEvents({ @Expect(type = TargetCreatedEvent.class, count = 1),
             @Expect(type = DistributionSetCreatedEvent.class, count = 1),
             @Expect(type = ActionCreatedEvent.class, count = 1), @Expect(type = TargetUpdatedEvent.class, count = 1),
             @Expect(type = TargetAssignDistributionSetEvent.class, count = 1),
@@ -208,28 +198,17 @@
     }
 
     @Test
-<<<<<<< HEAD
-    @Description("Controller confirms successfull update with FINISHED status on a action that is on canceling. "
-            + "Reason: The decission to ignore the cancellation is in fact up to the controller.")
-    @ExpectEvents({ @Expect(type = TargetCreatedEvent.class, count = 1),
-=======
     @Description("Controller confirms successful update with FINISHED status on a action that is on canceling. "
             + "Reason: The decision to ignore the cancellation is in fact up to the controller.")
-    @ExpectEvents({@Expect(type = TargetCreatedEvent.class, count = 1),
->>>>>>> ed0f56d0
+    @ExpectEvents({ @Expect(type = TargetCreatedEvent.class, count = 1),
             @Expect(type = DistributionSetCreatedEvent.class, count = 1),
             @Expect(type = ActionCreatedEvent.class, count = 1), @Expect(type = ActionUpdatedEvent.class, count = 2),
             @Expect(type = CancelTargetAssignmentEvent.class, count = 1),
             @Expect(type = TargetUpdatedEvent.class, count = 2),
             @Expect(type = TargetAssignDistributionSetEvent.class, count = 1),
             @Expect(type = TargetAttributesRequestedEvent.class, count = 1),
-<<<<<<< HEAD
-            @Expect(type = SoftwareModuleCreatedEvent.class, count = 3) })
-    public void controllerConfirmsUpdateWithFinishedAndIgnorsCancellationWithThat() {
-=======
-            @Expect(type = SoftwareModuleCreatedEvent.class, count = 3)})
+            @Expect(type = SoftwareModuleCreatedEvent.class, count = 3) })
     public void controllerConfirmsUpdateWithFinishedAndIgnoresCancellationWithThat() {
->>>>>>> ed0f56d0
         final Long actionId = createTargetAndAssignDs();
         deploymentManagement.cancelAction(actionId);
 
@@ -243,13 +222,8 @@
     }
 
     @Test
-<<<<<<< HEAD
-    @Description("Update server rejects cancelation feedback if action is not in CANCELING state.")
-    @ExpectEvents({ @Expect(type = TargetCreatedEvent.class, count = 1),
-=======
     @Description("Update server rejects cancellation feedback if action is not in CANCELING state.")
-    @ExpectEvents({@Expect(type = TargetCreatedEvent.class, count = 1),
->>>>>>> ed0f56d0
+    @ExpectEvents({ @Expect(type = TargetCreatedEvent.class, count = 1),
             @Expect(type = DistributionSetCreatedEvent.class, count = 1),
             @Expect(type = ActionCreatedEvent.class, count = 1), @Expect(type = TargetUpdatedEvent.class, count = 1),
             @Expect(type = TargetAssignDistributionSetEvent.class, count = 1),
@@ -270,25 +244,15 @@
     }
 
     @Test
-<<<<<<< HEAD
-    @Description("Controller confirms action cancelation with FINISHED status.")
-    @ExpectEvents({ @Expect(type = TargetCreatedEvent.class, count = 1),
-=======
     @Description("Controller confirms action cancellation with FINISHED status.")
-    @ExpectEvents({@Expect(type = TargetCreatedEvent.class, count = 1),
->>>>>>> ed0f56d0
+    @ExpectEvents({ @Expect(type = TargetCreatedEvent.class, count = 1),
             @Expect(type = DistributionSetCreatedEvent.class, count = 1),
             @Expect(type = ActionCreatedEvent.class, count = 1), @Expect(type = ActionUpdatedEvent.class, count = 2),
             @Expect(type = TargetUpdatedEvent.class, count = 2),
             @Expect(type = CancelTargetAssignmentEvent.class, count = 1),
             @Expect(type = TargetAssignDistributionSetEvent.class, count = 1),
-<<<<<<< HEAD
-            @Expect(type = SoftwareModuleCreatedEvent.class, count = 3) })
-    public void controllerConfirmsActionCancelationWithFinished() {
-=======
-            @Expect(type = SoftwareModuleCreatedEvent.class, count = 3)})
+            @Expect(type = SoftwareModuleCreatedEvent.class, count = 3) })
     public void controllerConfirmsActionCancellationWithFinished() {
->>>>>>> ed0f56d0
         final Long actionId = createTargetAndAssignDs();
 
         deploymentManagement.cancelAction(actionId);
@@ -307,25 +271,15 @@
     }
 
     @Test
-<<<<<<< HEAD
-    @Description("Controller confirms action cancelation with FINISHED status.")
-    @ExpectEvents({ @Expect(type = TargetCreatedEvent.class, count = 1),
-=======
     @Description("Controller confirms action cancellation with FINISHED status.")
-    @ExpectEvents({@Expect(type = TargetCreatedEvent.class, count = 1),
->>>>>>> ed0f56d0
+    @ExpectEvents({ @Expect(type = TargetCreatedEvent.class, count = 1),
             @Expect(type = DistributionSetCreatedEvent.class, count = 1),
             @Expect(type = ActionCreatedEvent.class, count = 1), @Expect(type = ActionUpdatedEvent.class, count = 2),
             @Expect(type = TargetUpdatedEvent.class, count = 2),
             @Expect(type = CancelTargetAssignmentEvent.class, count = 1),
             @Expect(type = TargetAssignDistributionSetEvent.class, count = 1),
-<<<<<<< HEAD
-            @Expect(type = SoftwareModuleCreatedEvent.class, count = 3) })
-    public void controllerConfirmsActionCancelationWithCanceled() {
-=======
-            @Expect(type = SoftwareModuleCreatedEvent.class, count = 3)})
+            @Expect(type = SoftwareModuleCreatedEvent.class, count = 3) })
     public void controllerConfirmsActionCancellationWithCanceled() {
->>>>>>> ed0f56d0
         final Long actionId = createTargetAndAssignDs();
 
         deploymentManagement.cancelAction(actionId);
@@ -352,13 +306,8 @@
             @Expect(type = TargetUpdatedEvent.class, count = 1),
             @Expect(type = CancelTargetAssignmentEvent.class, count = 1),
             @Expect(type = TargetAssignDistributionSetEvent.class, count = 1),
-<<<<<<< HEAD
-            @Expect(type = SoftwareModuleCreatedEvent.class, count = 3) })
-    public void controllerRejectsActionCancelationWithReject() {
-=======
-            @Expect(type = SoftwareModuleCreatedEvent.class, count = 3)})
+            @Expect(type = SoftwareModuleCreatedEvent.class, count = 3) })
     public void controllerRejectsActionCancellationWithReject() {
->>>>>>> ed0f56d0
         final Long actionId = createTargetAndAssignDs();
 
         deploymentManagement.cancelAction(actionId);
@@ -385,13 +334,8 @@
             @Expect(type = TargetUpdatedEvent.class, count = 1),
             @Expect(type = CancelTargetAssignmentEvent.class, count = 1),
             @Expect(type = TargetAssignDistributionSetEvent.class, count = 1),
-<<<<<<< HEAD
-            @Expect(type = SoftwareModuleCreatedEvent.class, count = 3) })
-    public void controllerRejectsActionCancelationWithError() {
-=======
-            @Expect(type = SoftwareModuleCreatedEvent.class, count = 3)})
+            @Expect(type = SoftwareModuleCreatedEvent.class, count = 3) })
     public void controllerRejectsActionCancellationWithError() {
->>>>>>> ed0f56d0
         final Long actionId = createTargetAndAssignDs();
 
         deploymentManagement.cancelAction(actionId);
@@ -793,13 +737,8 @@
     }
 
     @Test
-<<<<<<< HEAD
-    @Description("Controller trys to finish an update process after it has been finished by an FINISHED action status.")
-    @ExpectEvents({ @Expect(type = TargetCreatedEvent.class, count = 1),
-=======
     @Description("Controller tries to finish an update process after it has been finished by an FINISHED action status.")
-    @ExpectEvents({@Expect(type = TargetCreatedEvent.class, count = 1),
->>>>>>> ed0f56d0
+    @ExpectEvents({ @Expect(type = TargetCreatedEvent.class, count = 1),
             @Expect(type = DistributionSetCreatedEvent.class, count = 1),
             @Expect(type = ActionCreatedEvent.class, count = 1), @Expect(type = ActionUpdatedEvent.class, count = 1),
             @Expect(type = TargetUpdatedEvent.class, count = 2),
@@ -842,13 +781,8 @@
             @Expect(type = TargetUpdatedEvent.class, count = 2),
             @Expect(type = TargetAssignDistributionSetEvent.class, count = 1),
             @Expect(type = TargetAttributesRequestedEvent.class, count = 1),
-<<<<<<< HEAD
-            @Expect(type = SoftwareModuleCreatedEvent.class, count = 3) })
-    public void sendUpdatesForFinishUpdateProcessDropedIfDisabled() {
-=======
-            @Expect(type = SoftwareModuleCreatedEvent.class, count = 3)})
+            @Expect(type = SoftwareModuleCreatedEvent.class, count = 3) })
     public void sendUpdatesForFinishUpdateProcessDroppedIfDisabled() {
->>>>>>> ed0f56d0
         repositoryProperties.setRejectActionStatusForClosedAction(true);
 
         final Action action = prepareFinishedUpdate();
@@ -1356,13 +1290,8 @@
             @Expect(type = TargetAttributesRequestedEvent.class, count = 9),
             @Expect(type = ActionUpdatedEvent.class, count = 1),
             @Expect(type = TargetAssignDistributionSetEvent.class, count = 1),
-<<<<<<< HEAD
-            @Expect(type = SoftwareModuleCreatedEvent.class, count = 3) })
-    public void quotaEceededExceptionWhenControllerReportsTooManyUpdateActionStatusMessagesForDownloadOnlyAction() {
-=======
-            @Expect(type = SoftwareModuleCreatedEvent.class, count = 3)})
+            @Expect(type = SoftwareModuleCreatedEvent.class, count = 3) })
     public void quotaExceededExceptionWhenControllerReportsTooManyUpdateActionStatusMessagesForDownloadOnlyAction() {
->>>>>>> ed0f56d0
         final int maxMessages = quotaManagement.getMaxMessagesPerActionStatus();
         testdataFactory.createTarget();
         final Long actionId = createAndAssignDsAsDownloadOnly("downloadOnlyDs", DEFAULT_CONTROLLER_ID);
@@ -1390,13 +1319,8 @@
             @Expect(type = DistributionSetCreatedEvent.class, count = 1),
             @Expect(type = ActionCreatedEvent.class, count = 1), @Expect(type = TargetUpdatedEvent.class, count = 1),
             @Expect(type = TargetAssignDistributionSetEvent.class, count = 1),
-<<<<<<< HEAD
-            @Expect(type = SoftwareModuleCreatedEvent.class, count = 3) })
-    public void quotaEceededExceptionWhenControllerReportsTooManyUpdateActionStatusMessagesForForced() {
-=======
-            @Expect(type = SoftwareModuleCreatedEvent.class, count = 3)})
+            @Expect(type = SoftwareModuleCreatedEvent.class, count = 3) })
     public void quotaExceededExceptionWhenControllerReportsTooManyUpdateActionStatusMessagesForForced() {
->>>>>>> ed0f56d0
         final int maxMessages = quotaManagement.getMaxMessagesPerActionStatus();
         final Long actionId = createTargetAndAssignDs();
         assertThat(actionId).isNotNull();
