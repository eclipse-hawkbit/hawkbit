/**
 * Copyright (c) 2015 Bosch Software Innovations GmbH and others.
 *
 * All rights reserved. This program and the accompanying materials
 * are made available under the terms of the Eclipse Public License v1.0
 * which accompanies this distribution, and is available at
 * http://www.eclipse.org/legal/epl-v10.html
 */
package org.eclipse.hawkbit.repository.jpa;

import static org.assertj.core.api.Assertions.assertThat;
import static org.assertj.core.api.Assertions.assertThatExceptionOfType;
import static org.eclipse.hawkbit.im.authentication.SpPermission.SpringEvalExpressions.CONTROLLER_ROLE_ANONYMOUS;
import static org.eclipse.hawkbit.repository.jpa.configuration.Constants.TX_RT_MAX;
import static org.eclipse.hawkbit.repository.model.Action.ActionType.DOWNLOAD_ONLY;
import static org.eclipse.hawkbit.repository.test.util.TestdataFactory.DEFAULT_CONTROLLER_ID;
import static org.junit.Assert.fail;
import static org.mockito.ArgumentMatchers.any;
import static org.mockito.Mockito.times;
import static org.mockito.Mockito.verify;
import static org.mockito.Mockito.when;

import java.io.ByteArrayInputStream;
import java.net.URISyntaxException;
import java.util.Arrays;
import java.util.Collections;
import java.util.HashMap;
import java.util.List;
import java.util.Map;
import java.util.Optional;
import java.util.stream.Collectors;
import java.util.stream.IntStream;

import javax.validation.ConstraintViolationException;

import org.apache.commons.lang3.RandomStringUtils;
import org.apache.commons.lang3.RandomUtils;
import org.eclipse.hawkbit.repository.RepositoryProperties;
import org.eclipse.hawkbit.repository.UpdateMode;
import org.eclipse.hawkbit.repository.event.remote.TargetAssignDistributionSetEvent;
import org.eclipse.hawkbit.repository.event.remote.TargetAttributesRequestedEvent;
import org.eclipse.hawkbit.repository.event.remote.TargetPollEvent;
import org.eclipse.hawkbit.repository.event.remote.entity.ActionCreatedEvent;
import org.eclipse.hawkbit.repository.event.remote.entity.ActionUpdatedEvent;
import org.eclipse.hawkbit.repository.event.remote.entity.CancelTargetAssignmentEvent;
import org.eclipse.hawkbit.repository.event.remote.entity.DistributionSetCreatedEvent;
import org.eclipse.hawkbit.repository.event.remote.entity.SoftwareModuleCreatedEvent;
import org.eclipse.hawkbit.repository.event.remote.entity.SoftwareModuleUpdatedEvent;
import org.eclipse.hawkbit.repository.event.remote.entity.TargetCreatedEvent;
import org.eclipse.hawkbit.repository.event.remote.entity.TargetUpdatedEvent;
import org.eclipse.hawkbit.repository.exception.CancelActionNotAllowedException;
import org.eclipse.hawkbit.repository.exception.EntityAlreadyExistsException;
import org.eclipse.hawkbit.repository.exception.InvalidTargetAttributeException;
import org.eclipse.hawkbit.repository.exception.QuotaExceededException;
import org.eclipse.hawkbit.repository.jpa.model.JpaTarget;
import org.eclipse.hawkbit.repository.model.Action;
import org.eclipse.hawkbit.repository.model.Action.Status;
import org.eclipse.hawkbit.repository.model.ActionStatus;
import org.eclipse.hawkbit.repository.model.Artifact;
import org.eclipse.hawkbit.repository.model.ArtifactUpload;
import org.eclipse.hawkbit.repository.model.DistributionSet;
import org.eclipse.hawkbit.repository.model.DistributionSetAssignmentResult;
import org.eclipse.hawkbit.repository.model.SoftwareModule;
import org.eclipse.hawkbit.repository.model.SoftwareModuleMetadata;
import org.eclipse.hawkbit.repository.model.Target;
import org.eclipse.hawkbit.repository.model.TargetUpdateStatus;
import org.eclipse.hawkbit.repository.test.matcher.Expect;
import org.eclipse.hawkbit.repository.test.matcher.ExpectEvents;
import org.eclipse.hawkbit.repository.test.util.WithSpringAuthorityRule;
import org.junit.Test;
import org.mockito.Mockito;
import org.springframework.beans.factory.annotation.Autowired;
import org.springframework.dao.ConcurrencyFailureException;

import com.google.common.collect.Lists;
import com.google.common.collect.Maps;

import io.qameta.allure.Description;
import io.qameta.allure.Feature;
import io.qameta.allure.Step;
import io.qameta.allure.Story;

@Feature("Component Tests - Repository")
@Story("Controller Management")
public class ControllerManagementTest extends AbstractJpaIntegrationTest {

    @Autowired
    private RepositoryProperties repositoryProperties;

    @Test
    @Description("Verifies that management get access react as specfied on calls for non existing entities by means "
            + "of Optional not present.")
    @ExpectEvents({@Expect(type = TargetCreatedEvent.class, count = 1),
            @Expect(type = SoftwareModuleCreatedEvent.class, count = 1)})
    public void nonExistingEntityAccessReturnsNotPresent() {
        final Target target = testdataFactory.createTarget();
        final SoftwareModule module = testdataFactory.createSoftwareModuleOs();

        assertThat(controllerManagement.findActionWithDetails(NOT_EXIST_IDL)).isNotPresent();
        assertThat(controllerManagement.getByControllerId(NOT_EXIST_ID)).isNotPresent();
        assertThat(controllerManagement.get(NOT_EXIST_IDL)).isNotPresent();
        assertThat(controllerManagement.getActionForDownloadByTargetAndSoftwareModule(target.getControllerId(),
                module.getId())).isNotPresent();

        assertThat(controllerManagement.findOldestActiveActionByTarget(NOT_EXIST_ID)).isNotPresent();

        assertThat(controllerManagement.hasTargetArtifactAssigned(target.getControllerId(), "XXX")).isFalse();
        assertThat(controllerManagement.hasTargetArtifactAssigned(target.getId(), "XXX")).isFalse();
    }

    @Test
    @Description("Verifies that management queries react as specfied on calls for non existing entities "
            + " by means of throwing EntityNotFoundException.")
    @ExpectEvents({@Expect(type = TargetCreatedEvent.class, count = 1),
            @Expect(type = SoftwareModuleCreatedEvent.class, count = 1)})
    public void entityQueriesReferringToNotExistingEntitiesThrowsException() throws URISyntaxException {
        final Target target = testdataFactory.createTarget();
        final SoftwareModule module = testdataFactory.createSoftwareModuleOs();

        verifyThrownExceptionBy(() -> controllerManagement.addCancelActionStatus(
                entityFactory.actionStatus().create(NOT_EXIST_IDL).status(Action.Status.FINISHED)), "Action");

        verifyThrownExceptionBy(() -> controllerManagement.addInformationalActionStatus(
                entityFactory.actionStatus().create(NOT_EXIST_IDL).status(Action.Status.RUNNING)), "Action");

        verifyThrownExceptionBy(() -> controllerManagement.addUpdateActionStatus(
                entityFactory.actionStatus().create(NOT_EXIST_IDL).status(Action.Status.FINISHED)), "Action");

        verifyThrownExceptionBy(() -> controllerManagement
                .getActionForDownloadByTargetAndSoftwareModule(target.getControllerId(), NOT_EXIST_IDL),
                "SoftwareModule");

        verifyThrownExceptionBy(
                () -> controllerManagement.getActionForDownloadByTargetAndSoftwareModule(NOT_EXIST_ID, module.getId()),
                "Target");

        verifyThrownExceptionBy(() -> controllerManagement.findActionStatusByAction(PAGE, NOT_EXIST_IDL), "Action");
        verifyThrownExceptionBy(() -> controllerManagement.hasTargetArtifactAssigned(NOT_EXIST_IDL, "XXX"), "Target");

        verifyThrownExceptionBy(() -> controllerManagement.hasTargetArtifactAssigned(NOT_EXIST_ID, "XXX"), "Target");

        verifyThrownExceptionBy(() -> controllerManagement.registerRetrieved(NOT_EXIST_IDL, "test message"), "Action");

        verifyThrownExceptionBy(
                () -> controllerManagement.updateControllerAttributes(NOT_EXIST_ID, Maps.newHashMap(), null), "Target");
    }

    @Test
    @Description("Controller confirms successfull update with FINISHED status.")
    @ExpectEvents({@Expect(type = TargetCreatedEvent.class, count = 1),
            @Expect(type = DistributionSetCreatedEvent.class, count = 1),
            @Expect(type = ActionCreatedEvent.class, count = 1), @Expect(type = ActionUpdatedEvent.class, count = 1),
            @Expect(type = TargetUpdatedEvent.class, count = 2),
            @Expect(type = TargetAssignDistributionSetEvent.class, count = 1),
            @Expect(type = TargetAttributesRequestedEvent.class, count = 1),
            @Expect(type = SoftwareModuleCreatedEvent.class, count = 3)})
    public void controllerConfirmsUpdateWithFinished() {
        final Long actionId = createTargetAndAssignDs();

        simulateIntermediateStatusOnUpdate(actionId);

        controllerManagement
                .addUpdateActionStatus(entityFactory.actionStatus().create(actionId).status(Action.Status.FINISHED));
        assertActionStatus(actionId, DEFAULT_CONTROLLER_ID, TargetUpdateStatus.IN_SYNC, Action.Status.FINISHED,
                Action.Status.FINISHED, false);

        assertThat(actionStatusRepository.count()).isEqualTo(7);
        assertThat(controllerManagement.findActionStatusByAction(PAGE, actionId).getNumberOfElements()).isEqualTo(7);
    }

    @Test
    @Description("Controller confirmation failes with invalid messages.")
    @ExpectEvents({@Expect(type = TargetCreatedEvent.class, count = 1),
            @Expect(type = DistributionSetCreatedEvent.class, count = 1),
            @Expect(type = ActionCreatedEvent.class, count = 1), @Expect(type = TargetUpdatedEvent.class, count = 1),
            @Expect(type = TargetAssignDistributionSetEvent.class, count = 1),
            @Expect(type = SoftwareModuleCreatedEvent.class, count = 3)})
    public void controllerConfirmationFailsWithInvalidMessages() {
        final Long actionId = createTargetAndAssignDs();

        simulateIntermediateStatusOnUpdate(actionId);

        assertThatExceptionOfType(ConstraintViolationException.class)
                .isThrownBy(() -> controllerManagement.addUpdateActionStatus(entityFactory.actionStatus()
                        .create(actionId).status(Action.Status.FINISHED).message(INVALID_TEXT_HTML)))
                .as("set invalid description text should not be created");

        assertThatExceptionOfType(ConstraintViolationException.class)
                .isThrownBy(() -> controllerManagement.addUpdateActionStatus(
                        entityFactory.actionStatus().create(actionId).status(Action.Status.FINISHED)
                                .messages(Arrays.asList("this is valid.", INVALID_TEXT_HTML))))
                .as("set invalid description text should not be created");

        assertThat(actionStatusRepository.count()).isEqualTo(6);
        assertThat(controllerManagement.findActionStatusByAction(PAGE, actionId).getNumberOfElements()).isEqualTo(6);
    }

    @Test
    @Description("Controller confirms successfull update with FINISHED status on a action that is on canceling. "
            + "Reason: The decission to ignore the cancellation is in fact up to the controller.")
    @ExpectEvents({@Expect(type = TargetCreatedEvent.class, count = 1),
            @Expect(type = DistributionSetCreatedEvent.class, count = 1),
            @Expect(type = ActionCreatedEvent.class, count = 1), @Expect(type = ActionUpdatedEvent.class, count = 2),
            @Expect(type = CancelTargetAssignmentEvent.class, count = 1),
            @Expect(type = TargetUpdatedEvent.class, count = 2),
            @Expect(type = TargetAssignDistributionSetEvent.class, count = 1),
            @Expect(type = TargetAttributesRequestedEvent.class, count = 1),
            @Expect(type = SoftwareModuleCreatedEvent.class, count = 3)})
    public void controllerConfirmsUpdateWithFinishedAndIgnorsCancellationWithThat() {
        final Long actionId = createTargetAndAssignDs();
        deploymentManagement.cancelAction(actionId);

        controllerManagement
                .addUpdateActionStatus(entityFactory.actionStatus().create(actionId).status(Action.Status.FINISHED));
        assertActionStatus(actionId, DEFAULT_CONTROLLER_ID, TargetUpdateStatus.IN_SYNC, Action.Status.FINISHED,
                Action.Status.FINISHED, false);

        assertThat(actionStatusRepository.count()).isEqualTo(3);
        assertThat(controllerManagement.findActionStatusByAction(PAGE, actionId).getNumberOfElements()).isEqualTo(3);
    }

    @Test
    @Description("Update server rejects cancelation feedback if action is not in CANCELING state.")
    @ExpectEvents({@Expect(type = TargetCreatedEvent.class, count = 1),
            @Expect(type = DistributionSetCreatedEvent.class, count = 1),
            @Expect(type = ActionCreatedEvent.class, count = 1), @Expect(type = TargetUpdatedEvent.class, count = 1),
            @Expect(type = TargetAssignDistributionSetEvent.class, count = 1),
            @Expect(type = SoftwareModuleCreatedEvent.class, count = 3)})
    public void cancellationFeedbackRejectedIfActionIsNotInCanceling() {
        final Long actionId = createTargetAndAssignDs();

        try {
            controllerManagement.addCancelActionStatus(
                    entityFactory.actionStatus().create(actionId).status(Action.Status.FINISHED));
            fail("Expected " + CancelActionNotAllowedException.class.getName());
        } catch (final CancelActionNotAllowedException e) {
            // expected
        }

        assertActionStatus(actionId, DEFAULT_CONTROLLER_ID, TargetUpdateStatus.PENDING, Action.Status.RUNNING,
                Action.Status.RUNNING, true);

        assertThat(actionStatusRepository.count()).isEqualTo(1);
        assertThat(controllerManagement.findActionStatusByAction(PAGE, actionId).getNumberOfElements()).isEqualTo(1);

    }

    @Test
    @Description("Controller confirms action cancelation with FINISHED status.")
    @ExpectEvents({@Expect(type = TargetCreatedEvent.class, count = 1),
            @Expect(type = DistributionSetCreatedEvent.class, count = 1),
            @Expect(type = ActionCreatedEvent.class, count = 1), @Expect(type = ActionUpdatedEvent.class, count = 2),
            @Expect(type = TargetUpdatedEvent.class, count = 2),
            @Expect(type = CancelTargetAssignmentEvent.class, count = 1),
            @Expect(type = TargetAssignDistributionSetEvent.class, count = 1),
            @Expect(type = SoftwareModuleCreatedEvent.class, count = 3)})
    public void controllerConfirmsActionCancelationWithFinished() {
        final Long actionId = createTargetAndAssignDs();

        deploymentManagement.cancelAction(actionId);
        assertActionStatus(actionId, DEFAULT_CONTROLLER_ID, TargetUpdateStatus.PENDING, Action.Status.CANCELING,
                Action.Status.CANCELING, true);

        simulateIntermediateStatusOnCancellation(actionId);

        controllerManagement
                .addCancelActionStatus(entityFactory.actionStatus().create(actionId).status(Action.Status.FINISHED));
        assertActionStatus(actionId, DEFAULT_CONTROLLER_ID, TargetUpdateStatus.IN_SYNC, Action.Status.CANCELED,
                Action.Status.FINISHED, false);

        assertThat(actionStatusRepository.count()).isEqualTo(8);
        assertThat(controllerManagement.findActionStatusByAction(PAGE, actionId).getNumberOfElements()).isEqualTo(8);
    }

    @Test
    @Description("Controller confirms action cancelation with FINISHED status.")
    @ExpectEvents({@Expect(type = TargetCreatedEvent.class, count = 1),
            @Expect(type = DistributionSetCreatedEvent.class, count = 1),
            @Expect(type = ActionCreatedEvent.class, count = 1), @Expect(type = ActionUpdatedEvent.class, count = 2),
            @Expect(type = TargetUpdatedEvent.class, count = 2),
            @Expect(type = CancelTargetAssignmentEvent.class, count = 1),
            @Expect(type = TargetAssignDistributionSetEvent.class, count = 1),
            @Expect(type = SoftwareModuleCreatedEvent.class, count = 3)})
    public void controllerConfirmsActionCancelationWithCanceled() {
        final Long actionId = createTargetAndAssignDs();

        deploymentManagement.cancelAction(actionId);
        assertActionStatus(actionId, DEFAULT_CONTROLLER_ID, TargetUpdateStatus.PENDING, Action.Status.CANCELING,
                Action.Status.CANCELING, true);

        simulateIntermediateStatusOnCancellation(actionId);

        controllerManagement
                .addCancelActionStatus(entityFactory.actionStatus().create(actionId).status(Action.Status.CANCELED));
        assertActionStatus(actionId, DEFAULT_CONTROLLER_ID, TargetUpdateStatus.IN_SYNC, Action.Status.CANCELED,
                Action.Status.CANCELED, false);

        assertThat(actionStatusRepository.count()).isEqualTo(8);
        assertThat(controllerManagement.findActionStatusByAction(PAGE, actionId).getNumberOfElements()).isEqualTo(8);
    }

    @Test
    @Description("Controller rejects action cancelation with CANCEL_REJECTED status. Action goes back to RUNNING status as it expects "
            + "that the controller will continue the original update.")
    @ExpectEvents({@Expect(type = TargetCreatedEvent.class, count = 1),
            @Expect(type = DistributionSetCreatedEvent.class, count = 1),
            @Expect(type = ActionCreatedEvent.class, count = 1), @Expect(type = ActionUpdatedEvent.class, count = 2),
            @Expect(type = TargetUpdatedEvent.class, count = 1),
            @Expect(type = CancelTargetAssignmentEvent.class, count = 1),
            @Expect(type = TargetAssignDistributionSetEvent.class, count = 1),
            @Expect(type = SoftwareModuleCreatedEvent.class, count = 3)})
    public void controllerRejectsActionCancelationWithReject() {
        final Long actionId = createTargetAndAssignDs();

        deploymentManagement.cancelAction(actionId);
        assertActionStatus(actionId, DEFAULT_CONTROLLER_ID, TargetUpdateStatus.PENDING, Action.Status.CANCELING,
                Action.Status.CANCELING, true);

        simulateIntermediateStatusOnCancellation(actionId);

        controllerManagement.addCancelActionStatus(
                entityFactory.actionStatus().create(actionId).status(Action.Status.CANCEL_REJECTED));
        assertActionStatus(actionId, DEFAULT_CONTROLLER_ID, TargetUpdateStatus.PENDING, Action.Status.RUNNING,
                Action.Status.CANCEL_REJECTED, true);

        assertThat(actionStatusRepository.count()).isEqualTo(8);
        assertThat(controllerManagement.findActionStatusByAction(PAGE, actionId).getNumberOfElements()).isEqualTo(8);
    }

    @Test
    @Description("Controller rejects action cancelation with ERROR status. Action goes back to RUNNING status as it expects "
            + "that the controller will continue the original update.")
    @ExpectEvents({@Expect(type = TargetCreatedEvent.class, count = 1),
            @Expect(type = DistributionSetCreatedEvent.class, count = 1),
            @Expect(type = ActionCreatedEvent.class, count = 1), @Expect(type = ActionUpdatedEvent.class, count = 2),
            @Expect(type = TargetUpdatedEvent.class, count = 1),
            @Expect(type = CancelTargetAssignmentEvent.class, count = 1),
            @Expect(type = TargetAssignDistributionSetEvent.class, count = 1),
            @Expect(type = SoftwareModuleCreatedEvent.class, count = 3)})
    public void controllerRejectsActionCancelationWithError() {
        final Long actionId = createTargetAndAssignDs();

        deploymentManagement.cancelAction(actionId);
        assertActionStatus(actionId, DEFAULT_CONTROLLER_ID, TargetUpdateStatus.PENDING, Action.Status.CANCELING,
                Action.Status.CANCELING, true);

        simulateIntermediateStatusOnCancellation(actionId);

        controllerManagement
                .addCancelActionStatus(entityFactory.actionStatus().create(actionId).status(Action.Status.ERROR));
        assertActionStatus(actionId, DEFAULT_CONTROLLER_ID, TargetUpdateStatus.PENDING, Action.Status.RUNNING,
                Action.Status.ERROR, true);

        assertThat(actionStatusRepository.count()).isEqualTo(8);
        assertThat(controllerManagement.findActionStatusByAction(PAGE, actionId).getNumberOfElements()).isEqualTo(8);
    }

    @Step
    private Long createTargetAndAssignDs() {
        final Long dsId = testdataFactory.createDistributionSet().getId();
        testdataFactory.createTarget();
        assignDistributionSet(dsId, DEFAULT_CONTROLLER_ID);
        assertThat(targetManagement.getByControllerID(DEFAULT_CONTROLLER_ID).get().getUpdateStatus())
                .isEqualTo(TargetUpdateStatus.PENDING);

        return deploymentManagement.findActiveActionsByTarget(PAGE, DEFAULT_CONTROLLER_ID).getContent().get(0).getId();
    }

    @Step
    private Long createAndAssignDsAsDownloadOnly(final String dsName, final String defaultControllerId) {
        final Long dsId = testdataFactory.createDistributionSet(dsName).getId();
        assignDistributionSet(dsId, defaultControllerId, DOWNLOAD_ONLY);
        assertThat(targetManagement.getByControllerID(defaultControllerId).get().getUpdateStatus())
                .isEqualTo(TargetUpdateStatus.PENDING);

        final Long id = deploymentManagement.findActiveActionsByTarget(PAGE, defaultControllerId).getContent().get(0)
                .getId();
        assertThat(id).isNotNull();
        return id;
    }

    @Step
    private Long assignDs(final Long dsId, final String defaultControllerId, final Action.ActionType actionType) {
        assignDistributionSet(dsId, defaultControllerId, actionType);
        assertThat(targetManagement.getByControllerID(defaultControllerId).get().getUpdateStatus())
                .isEqualTo(TargetUpdateStatus.PENDING);

        final Long id = deploymentManagement.findActiveActionsByTarget(PAGE, defaultControllerId).getContent().get(0)
                .getId();
        assertThat(id).isNotNull();
        return id;
    }

    @Step
    private void simulateIntermediateStatusOnCancellation(final Long actionId) {
        controllerManagement
                .addCancelActionStatus(entityFactory.actionStatus().create(actionId).status(Action.Status.RUNNING));
        assertActionStatus(actionId, DEFAULT_CONTROLLER_ID, TargetUpdateStatus.PENDING, Action.Status.CANCELING,
                Action.Status.RUNNING, true);

        controllerManagement
                .addCancelActionStatus(entityFactory.actionStatus().create(actionId).status(Action.Status.DOWNLOAD));
        assertActionStatus(actionId, DEFAULT_CONTROLLER_ID, TargetUpdateStatus.PENDING, Action.Status.CANCELING,
                Action.Status.DOWNLOAD, true);

        controllerManagement
                .addCancelActionStatus(entityFactory.actionStatus().create(actionId).status(Action.Status.DOWNLOADED));
        assertActionStatus(actionId, DEFAULT_CONTROLLER_ID, TargetUpdateStatus.PENDING, Action.Status.CANCELING,
                Action.Status.DOWNLOADED, true);

        controllerManagement
                .addCancelActionStatus(entityFactory.actionStatus().create(actionId).status(Action.Status.RETRIEVED));
        assertActionStatus(actionId, DEFAULT_CONTROLLER_ID, TargetUpdateStatus.PENDING, Action.Status.CANCELING,
                Action.Status.RETRIEVED, true);

        controllerManagement
                .addCancelActionStatus(entityFactory.actionStatus().create(actionId).status(Action.Status.WARNING));
        assertActionStatus(actionId, DEFAULT_CONTROLLER_ID, TargetUpdateStatus.PENDING, Action.Status.CANCELING,
                Action.Status.WARNING, true);
    }

    @Step
    private void simulateIntermediateStatusOnUpdate(final Long actionId) {
        controllerManagement
                .addUpdateActionStatus(entityFactory.actionStatus().create(actionId).status(Action.Status.RUNNING));
        assertActionStatus(actionId, DEFAULT_CONTROLLER_ID, TargetUpdateStatus.PENDING, Action.Status.RUNNING,
                Action.Status.RUNNING, true);

        controllerManagement
                .addUpdateActionStatus(entityFactory.actionStatus().create(actionId).status(Action.Status.DOWNLOAD));
        assertActionStatus(actionId, DEFAULT_CONTROLLER_ID, TargetUpdateStatus.PENDING, Action.Status.RUNNING,
                Action.Status.DOWNLOAD, true);
        controllerManagement
                .addUpdateActionStatus(entityFactory.actionStatus().create(actionId).status(Action.Status.DOWNLOADED));
        assertActionStatus(actionId, DEFAULT_CONTROLLER_ID, TargetUpdateStatus.PENDING, Action.Status.RUNNING,
                Action.Status.DOWNLOADED, true);

        controllerManagement
                .addUpdateActionStatus(entityFactory.actionStatus().create(actionId).status(Action.Status.RETRIEVED));
        assertActionStatus(actionId, DEFAULT_CONTROLLER_ID, TargetUpdateStatus.PENDING, Action.Status.RUNNING,
                Action.Status.RETRIEVED, true);

        controllerManagement
                .addUpdateActionStatus(entityFactory.actionStatus().create(actionId).status(Action.Status.WARNING));
        assertActionStatus(actionId, DEFAULT_CONTROLLER_ID, TargetUpdateStatus.PENDING, Action.Status.RUNNING,
                Action.Status.WARNING, true);
    }

    private void assertActionStatus(final Long actionId, final String controllerId,
            final TargetUpdateStatus expectedTargetUpdateStatus, final Action.Status expectedActionActionStatus,
            final Action.Status expectedActionStatus, final boolean actionActive) {
        final TargetUpdateStatus targetStatus = targetManagement.getByControllerID(controllerId).get()
                .getUpdateStatus();
        assertThat(targetStatus).isEqualTo(expectedTargetUpdateStatus);
        final Action action = deploymentManagement.findAction(actionId).get();
        assertThat(action.getStatus()).isEqualTo(expectedActionActionStatus);
        assertThat(action.isActive()).isEqualTo(actionActive);
        final List<ActionStatus> actionStatusList = controllerManagement.findActionStatusByAction(PAGE, actionId)
                .getContent();
        assertThat(actionStatusList.get(actionStatusList.size() - 1).getStatus()).isEqualTo(expectedActionStatus);
        if (actionActive) {
            assertThat(controllerManagement.findOldestActiveActionByTarget(controllerId).get().getId())
                    .isEqualTo(actionId);
        }
    }

    @Test
    @Description("Verifies that assignement verification works based on SHA1 hash. By design it is not important which artifact "
            + "is actually used for the check as long as they have an identical binary, i.e. same SHA1 hash. ")
    @ExpectEvents({@Expect(type = TargetCreatedEvent.class, count = 1),
            @Expect(type = DistributionSetCreatedEvent.class, count = 2),
            @Expect(type = ActionCreatedEvent.class, count = 1), @Expect(type = TargetUpdatedEvent.class, count = 1),
            @Expect(type = TargetAssignDistributionSetEvent.class, count = 1),
            @Expect(type = SoftwareModuleCreatedEvent.class, count = 6),
            @Expect(type = SoftwareModuleUpdatedEvent.class, count = 2)})
    public void hasTargetArtifactAssignedIsTrueWithMultipleArtifacts() {
        final int artifactSize = 5 * 1024;
        final byte[] random = RandomUtils.nextBytes(artifactSize);

        final DistributionSet ds = testdataFactory.createDistributionSet("");
        final DistributionSet ds2 = testdataFactory.createDistributionSet("2");
        Target savedTarget = testdataFactory.createTarget();

        // create two artifacts with identical SHA1 hash
        final Artifact artifact = artifactManagement.create(new ArtifactUpload(new ByteArrayInputStream(random),
                ds.findFirstModuleByType(osType).get().getId(), "file1", false, artifactSize));
        final Artifact artifact2 = artifactManagement.create(new ArtifactUpload(new ByteArrayInputStream(random),
                ds2.findFirstModuleByType(osType).get().getId(), "file1", false, artifactSize));
        assertThat(artifact.getSha1Hash()).isEqualTo(artifact2.getSha1Hash());

        assertThat(
                controllerManagement.hasTargetArtifactAssigned(savedTarget.getControllerId(), artifact.getSha1Hash()))
                        .isFalse();
        savedTarget = assignDistributionSet(ds.getId(), savedTarget.getControllerId()).getAssignedEntity().iterator()
                .next();
        assertThat(
                controllerManagement.hasTargetArtifactAssigned(savedTarget.getControllerId(), artifact.getSha1Hash()))
                        .isTrue();
        assertThat(
                controllerManagement.hasTargetArtifactAssigned(savedTarget.getControllerId(), artifact2.getSha1Hash()))
                        .isTrue();
    }

    @Test
    @Description("Register a controller which does not exist")
    @ExpectEvents({@Expect(type = TargetCreatedEvent.class, count = 1),
            @Expect(type = TargetPollEvent.class, count = 2)})
    public void findOrRegisterTargetIfItDoesNotExist() {
        final Target target = controllerManagement.findOrRegisterTargetIfItDoesNotExist("AA", LOCALHOST);
        assertThat(target).as("target should not be null").isNotNull();

        final Target sameTarget = controllerManagement.findOrRegisterTargetIfItDoesNotExist("AA", LOCALHOST);
        assertThat(target.getId()).as("Target should be the equals").isEqualTo(sameTarget.getId());
        assertThat(targetRepository.count()).as("Only 1 target should be registred").isEqualTo(1L);
    }

    @Test
    @Description("Tries to register a target with an invalid controller id")
    public void findOrRegisterTargetIfItDoesNotExistThrowsExceptionForInvalidControllerIdParam() {
        assertThatExceptionOfType(ConstraintViolationException.class)
                .isThrownBy(() -> controllerManagement.findOrRegisterTargetIfItDoesNotExist(null, LOCALHOST))
                .as("register target with null as controllerId should fail");

        assertThatExceptionOfType(ConstraintViolationException.class)
                .isThrownBy(() -> controllerManagement.findOrRegisterTargetIfItDoesNotExist("", LOCALHOST))
                .as("register target with empty controllerId should fail");

        assertThatExceptionOfType(ConstraintViolationException.class)
                .isThrownBy(() -> controllerManagement.findOrRegisterTargetIfItDoesNotExist(" ", LOCALHOST))
                .as("register target with empty controllerId should fail");

        assertThatExceptionOfType(ConstraintViolationException.class)
                .isThrownBy(() -> controllerManagement.findOrRegisterTargetIfItDoesNotExist(
                        RandomStringUtils.randomAlphabetic(Target.CONTROLLER_ID_MAX_SIZE + 1), LOCALHOST))
                .as("register target with too long controllerId should fail");
    }

    @Test
    @Description("Register a controller which does not exist, when a ConcurrencyFailureException is raised, the "
            + "exception is rethrown after max retries")
    public void findOrRegisterTargetIfItDoesNotExistThrowsExceptionAfterMaxRetries() {
        final TargetRepository mockTargetRepository = Mockito.mock(TargetRepository.class);
        when(mockTargetRepository.findOne(any())).thenThrow(ConcurrencyFailureException.class);
        ((JpaControllerManagement) controllerManagement).setTargetRepository(mockTargetRepository);

        try {
            controllerManagement.findOrRegisterTargetIfItDoesNotExist("AA", LOCALHOST);
            fail("Expected an ConcurrencyFailureException to be thrown!");
        } catch (final ConcurrencyFailureException e) {
            verify(mockTargetRepository, times(TX_RT_MAX)).findOne(any());
        } finally {
            // revert
            ((JpaControllerManagement) controllerManagement).setTargetRepository(targetRepository);
        }
    }

    @Test
    @Description("Register a controller which does not exist, when a ConcurrencyFailureException is raised, the "
            + "exception is not rethrown when the max retries are not yet reached")
<<<<<<< HEAD
    @ExpectEvents({ @Expect(type = TargetCreatedEvent.class, count = 1),
            @Expect(type = TargetPollEvent.class, count = 1) })
=======
    @ExpectEvents({@Expect(type = TargetCreatedEvent.class, count = 1),
            @Expect(type = TargetPollEvent.class, count = 1)})
>>>>>>> 379726a6
    public void findOrRegisterTargetIfItDoesNotExistDoesNotThrowExceptionBeforeMaxRetries() {

        final TargetRepository mockTargetRepository = Mockito.mock(TargetRepository.class);
        ((JpaControllerManagement) controllerManagement).setTargetRepository(mockTargetRepository);
        final Target target = testdataFactory.createTarget();

        when(mockTargetRepository.findOne(any())).thenThrow(ConcurrencyFailureException.class)
                .thenThrow(ConcurrencyFailureException.class).thenReturn(Optional.of((JpaTarget) target));
        when(mockTargetRepository.save(any())).thenReturn(target);

        try {
            final Target targetFromControllerManagement = controllerManagement
                    .findOrRegisterTargetIfItDoesNotExist(target.getControllerId(), LOCALHOST);
            verify(mockTargetRepository, times(3)).findOne(any());
            verify(mockTargetRepository, times(1)).save(any());
            assertThat(target).isEqualTo(targetFromControllerManagement);
        } finally {
            // revert
            ((JpaControllerManagement) controllerManagement).setTargetRepository(targetRepository);
        }
    }

    @Test
    @Description("Register a controller which does not exist, if a EntityAlreadyExistsException is raised, the "
            + "exception is rethrown and no further retries will be attempted")
    public void findOrRegisterTargetIfItDoesNotExistDoesntRetryWhenEntityAlreadyExistsException() {

        final TargetRepository mockTargetRepository = Mockito.mock(TargetRepository.class);
        ((JpaControllerManagement) controllerManagement).setTargetRepository(mockTargetRepository);

        when(mockTargetRepository.findOne(any())).thenReturn(Optional.empty());
        when(mockTargetRepository.save(any())).thenThrow(EntityAlreadyExistsException.class);

        try {
            controllerManagement.findOrRegisterTargetIfItDoesNotExist("1234", LOCALHOST);
            fail("Expected an EntityAlreadyExistsException to be thrown!");
        } catch (final EntityAlreadyExistsException e) {
            verify(mockTargetRepository, times(1)).findOne(any());
            verify(mockTargetRepository, times(1)).save(any());
        } finally {
            // revert
            ((JpaControllerManagement) controllerManagement).setTargetRepository(targetRepository);
        }
    }

    @Test
    @Description("Retry is aborted when an unchecked exception is thrown and the exception should also be "
            + "rethrown")
    public void recoverFindOrRegisterTargetIfItDoesNotExistIsNotInvokedForOtherExceptions() {

        final TargetRepository mockTargetRepository = Mockito.mock(TargetRepository.class);
        ((JpaControllerManagement) controllerManagement).setTargetRepository(mockTargetRepository);

        when(mockTargetRepository.findOne(any())).thenThrow(RuntimeException.class);

        try {
            controllerManagement.findOrRegisterTargetIfItDoesNotExist("aControllerId", LOCALHOST);
            fail("Expected a RuntimeException to be thrown!");
<<<<<<< HEAD
        } catch (RuntimeException e) {
=======
        } catch (final RuntimeException e) {
>>>>>>> 379726a6
            verify(mockTargetRepository, times(1)).findOne(any());
        } finally {
            // revert
            ((JpaControllerManagement) controllerManagement).setTargetRepository(targetRepository);
        }
    }

    @Test
    @Description("Verify that targetVisible metadata is returned from repository")
    @ExpectEvents({@Expect(type = DistributionSetCreatedEvent.class, count = 1),
            @Expect(type = SoftwareModuleCreatedEvent.class, count = 3),
            @Expect(type = SoftwareModuleUpdatedEvent.class, count = 6)})
    public void findTargetVisibleMetaDataBySoftwareModuleId() {
        final DistributionSet set = testdataFactory.createDistributionSet();
        testdataFactory.addSoftwareModuleMetadata(set);

        final Map<Long, List<SoftwareModuleMetadata>> result = controllerManagement
                .findTargetVisibleMetaDataBySoftwareModuleId(
                        set.getModules().stream().map(SoftwareModule::getId).collect(Collectors.toList()));

        assertThat(result).hasSize(3);
        result.entrySet().forEach(entry -> assertThat(entry.getValue()).hasSize(1));
    }

    @Test
    @Description("Verify that controller registration does not result in a TargetPollEvent if feature is disabled")
    @ExpectEvents({@Expect(type = TargetCreatedEvent.class, count = 1),
            @Expect(type = TargetPollEvent.class, count = 0)})
    public void targetPollEventNotSendIfDisabled() {
        repositoryProperties.setPublishTargetPollEvent(false);
        controllerManagement.findOrRegisterTargetIfItDoesNotExist("AA", LOCALHOST);
        repositoryProperties.setPublishTargetPollEvent(true);
    }

    @Test
    @Description("Controller tries to finish an update process after it has been finished by an error action status.")
    @ExpectEvents({@Expect(type = TargetCreatedEvent.class, count = 1),
            @Expect(type = DistributionSetCreatedEvent.class, count = 1),
            @Expect(type = ActionCreatedEvent.class, count = 1), @Expect(type = ActionUpdatedEvent.class, count = 1),
            @Expect(type = TargetUpdatedEvent.class, count = 2),
            @Expect(type = TargetAssignDistributionSetEvent.class, count = 1),
            @Expect(type = SoftwareModuleCreatedEvent.class, count = 3)})
    public void tryToFinishWithErrorUpdateProcessMoreThanOnce() {
        final Long actionId = createTargetAndAssignDs();

        // test and verify
        controllerManagement
                .addUpdateActionStatus(entityFactory.actionStatus().create(actionId).status(Action.Status.RUNNING));
        assertActionStatus(actionId, DEFAULT_CONTROLLER_ID, TargetUpdateStatus.PENDING, Action.Status.RUNNING,
                Action.Status.RUNNING, true);

        controllerManagement
                .addUpdateActionStatus(entityFactory.actionStatus().create(actionId).status(Action.Status.ERROR));
        assertActionStatus(actionId, DEFAULT_CONTROLLER_ID, TargetUpdateStatus.ERROR, Action.Status.ERROR,
                Action.Status.ERROR, false);

        // try with disabled late feedback
        repositoryProperties.setRejectActionStatusForClosedAction(true);
        controllerManagement
                .addUpdateActionStatus(entityFactory.actionStatus().create(actionId).status(Action.Status.FINISHED));

        // test
        assertActionStatus(actionId, DEFAULT_CONTROLLER_ID, TargetUpdateStatus.ERROR, Action.Status.ERROR,
                Action.Status.ERROR, false);

        // try with enabled late feedback - should not make a difference as it
        // only allows intermediate feedbacks and not multiple close
        repositoryProperties.setRejectActionStatusForClosedAction(false);
        controllerManagement
                .addUpdateActionStatus(entityFactory.actionStatus().create(actionId).status(Action.Status.FINISHED));

        // test
        assertActionStatus(actionId, DEFAULT_CONTROLLER_ID, TargetUpdateStatus.ERROR, Action.Status.ERROR,
                Action.Status.ERROR, false);

        assertThat(actionStatusRepository.count()).isEqualTo(3);
        assertThat(controllerManagement.findActionStatusByAction(PAGE, actionId).getNumberOfElements()).isEqualTo(3);

    }

    @Test
    @Description("Controller trys to finish an update process after it has been finished by an FINISHED action status.")
    @ExpectEvents({@Expect(type = TargetCreatedEvent.class, count = 1),
            @Expect(type = DistributionSetCreatedEvent.class, count = 1),
            @Expect(type = ActionCreatedEvent.class, count = 1), @Expect(type = ActionUpdatedEvent.class, count = 1),
            @Expect(type = TargetUpdatedEvent.class, count = 2),
            @Expect(type = TargetAssignDistributionSetEvent.class, count = 1),
            @Expect(type = TargetAttributesRequestedEvent.class, count = 1),
            @Expect(type = SoftwareModuleCreatedEvent.class, count = 3)})
    public void tryToFinishUpdateProcessMoreThanOnce() {
        final Long actionId = prepareFinishedUpdate().getId();

        // try with disabled late feedback
        repositoryProperties.setRejectActionStatusForClosedAction(true);
        controllerManagement
                .addUpdateActionStatus(entityFactory.actionStatus().create(actionId).status(Action.Status.FINISHED));

        // test
        assertActionStatus(actionId, DEFAULT_CONTROLLER_ID, TargetUpdateStatus.IN_SYNC, Action.Status.FINISHED,
                Action.Status.FINISHED, false);

        // try with enabled late feedback - should not make a difference as it
        // only allows intermediate feedbacks and not multiple close
        repositoryProperties.setRejectActionStatusForClosedAction(false);
        controllerManagement
                .addUpdateActionStatus(entityFactory.actionStatus().create(actionId).status(Action.Status.FINISHED));

        // test
        assertActionStatus(actionId, DEFAULT_CONTROLLER_ID, TargetUpdateStatus.IN_SYNC, Action.Status.FINISHED,
                Action.Status.FINISHED, false);

        assertThat(actionStatusRepository.count()).isEqualTo(3);
        assertThat(controllerManagement.findActionStatusByAction(PAGE, actionId).getNumberOfElements()).isEqualTo(3);

    }

    @Test
    @Description("Controller trys to send an update feedback after it has been finished which is reject as the repository is "
            + "configured to reject that.")
    @ExpectEvents({@Expect(type = TargetCreatedEvent.class, count = 1),
            @Expect(type = DistributionSetCreatedEvent.class, count = 1),
            @Expect(type = ActionCreatedEvent.class, count = 1), @Expect(type = ActionUpdatedEvent.class, count = 1),
            @Expect(type = TargetUpdatedEvent.class, count = 2),
            @Expect(type = TargetAssignDistributionSetEvent.class, count = 1),
            @Expect(type = TargetAttributesRequestedEvent.class, count = 1),
            @Expect(type = SoftwareModuleCreatedEvent.class, count = 3)})
    public void sendUpdatesForFinishUpdateProcessDropedIfDisabled() {
        repositoryProperties.setRejectActionStatusForClosedAction(true);

        final Action action = prepareFinishedUpdate();

        controllerManagement.addUpdateActionStatus(
                entityFactory.actionStatus().create(action.getId()).status(Action.Status.RUNNING));

        // nothing changed as "feedback after close" is disabled
        assertThat(targetManagement.getByControllerID(DEFAULT_CONTROLLER_ID).get().getUpdateStatus())
                .isEqualTo(TargetUpdateStatus.IN_SYNC);

        assertThat(actionStatusRepository.count()).isEqualTo(3);
        assertThat(controllerManagement.findActionStatusByAction(PAGE, action.getId()).getNumberOfElements())
                .isEqualTo(3);
    }

    @Test
    @Description("Controller trys to send an update feedback after it has been finished which is accepted as the repository is "
            + "configured to accept them.")
    @ExpectEvents({@Expect(type = TargetCreatedEvent.class, count = 1),
            @Expect(type = DistributionSetCreatedEvent.class, count = 1),
            @Expect(type = ActionCreatedEvent.class, count = 1), @Expect(type = ActionUpdatedEvent.class, count = 1),
            @Expect(type = TargetUpdatedEvent.class, count = 2),
            @Expect(type = TargetAssignDistributionSetEvent.class, count = 1),
            @Expect(type = TargetAttributesRequestedEvent.class, count = 1),
            @Expect(type = SoftwareModuleCreatedEvent.class, count = 3)})
    public void sendUpdatesForFinishUpdateProcessAcceptedIfEnabled() {
        repositoryProperties.setRejectActionStatusForClosedAction(false);

        Action action = prepareFinishedUpdate();
        action = controllerManagement.addUpdateActionStatus(
                entityFactory.actionStatus().create(action.getId()).status(Action.Status.RUNNING));

        // nothing changed as "feedback after close" is disabled
        assertThat(targetManagement.getByControllerID(DEFAULT_CONTROLLER_ID).get().getUpdateStatus())
                .isEqualTo(TargetUpdateStatus.IN_SYNC);

        // however, additional action status has been stored
        assertThat(actionStatusRepository.findAll(PAGE).getNumberOfElements()).isEqualTo(4);
        assertThat(controllerManagement.findActionStatusByAction(PAGE, action.getId()).getNumberOfElements())
                .isEqualTo(4);
    }

    @Test
    @Description("Ensures that target attribute update is reflected by the repository.")
    @ExpectEvents({@Expect(type = TargetCreatedEvent.class, count = 1),
            @Expect(type = TargetUpdatedEvent.class, count = 3)})
    public void updateTargetAttributes() throws Exception {
        final String controllerId = "test123";
        final Target target = testdataFactory.createTarget(controllerId);

        securityRule.runAs(WithSpringAuthorityRule.withController("controller", CONTROLLER_ROLE_ANONYMOUS), () -> {
            addAttributeAndVerify(controllerId);
            addSecondAttributeAndVerify(controllerId);
            updateAttributeAndVerify(controllerId);
            return null;
        });

        // verify that audit information has not changed
        final Target targetVerify = targetManagement.getByControllerID(controllerId).get();
        assertThat(targetVerify.getCreatedBy()).isEqualTo(target.getCreatedBy());
        assertThat(targetVerify.getCreatedAt()).isEqualTo(target.getCreatedAt());
        assertThat(targetVerify.getLastModifiedBy()).isEqualTo(target.getLastModifiedBy());
        assertThat(targetVerify.getLastModifiedAt()).isEqualTo(target.getLastModifiedAt());
    }

    @Step
    private void addAttributeAndVerify(final String controllerId) {
        final Map<String, String> testData = Maps.newHashMapWithExpectedSize(1);
        testData.put("test1", "testdata1");
        controllerManagement.updateControllerAttributes(controllerId, testData, null);

        assertThat(targetManagement.getControllerAttributes(controllerId)).as("Controller Attributes are wrong")
                .isEqualTo(testData);
    }

    @Step
    private void addSecondAttributeAndVerify(final String controllerId) {
        final Map<String, String> testData = Maps.newHashMapWithExpectedSize(2);
        testData.put("test2", "testdata20");
        controllerManagement.updateControllerAttributes(controllerId, testData, null);

        testData.put("test1", "testdata1");
        assertThat(targetManagement.getControllerAttributes(controllerId)).as("Controller Attributes are wrong")
                .isEqualTo(testData);
    }

    @Step
    private void updateAttributeAndVerify(final String controllerId) {
        final Map<String, String> testData = Maps.newHashMapWithExpectedSize(2);
        testData.put("test1", "testdata12");

        controllerManagement.updateControllerAttributes(controllerId, testData, null);

        testData.put("test2", "testdata20");
        assertThat(targetManagement.getControllerAttributes(controllerId)).as("Controller Attributes are wrong")
                .isEqualTo(testData);
    }

    @Test
    @Description("Ensures that target attributes can be updated using different update modes.")
    @ExpectEvents({@Expect(type = TargetCreatedEvent.class, count = 1),
            @Expect(type = TargetUpdatedEvent.class, count = 4)})
    public void updateTargetAttributesWithDifferentUpdateModes() {

        final String controllerId = "testCtrl";
        testdataFactory.createTarget(controllerId);

        // no update mode
        updateTargetAttributesWithoutUpdateMode(controllerId);

        // update mode REPLACE
        updateTargetAttributesWithUpdateModeReplace(controllerId);

        // update mode MERGE
        updateTargetAttributesWithUpdateModeMerge(controllerId);

        // update mode REMOVE
        updateTargetAttributesWithUpdateModeRemove(controllerId);

    }

    @Step
    private void updateTargetAttributesWithUpdateModeRemove(final String controllerId) {

        final int previousSize = targetManagement.getControllerAttributes(controllerId).size();

        // update the attributes using update mode REMOVE
        final Map<String, String> removeAttributes = new HashMap<>();
        removeAttributes.put("k1", "foo");
        removeAttributes.put("k3", "bar");
        controllerManagement.updateControllerAttributes(controllerId, removeAttributes, UpdateMode.REMOVE);

        // verify attribute removal
        final Map<String, String> updatedAttributes = targetManagement.getControllerAttributes(controllerId);
        assertThat(updatedAttributes.size()).isEqualTo(previousSize - 2);
        assertThat(updatedAttributes).doesNotContainKeys("k1", "k3");

    }

    @Step
    private void updateTargetAttributesWithUpdateModeMerge(final String controllerId) {
        // get the current attributes
        final HashMap<String, String> attributes = new HashMap<>(
                targetManagement.getControllerAttributes(controllerId));

        // update the attributes using update mode MERGE
        final Map<String, String> mergeAttributes = new HashMap<>();
        mergeAttributes.put("k1", "v1_modified_again");
        mergeAttributes.put("k4", "v4");
        controllerManagement.updateControllerAttributes(controllerId, mergeAttributes, UpdateMode.MERGE);

        // verify attribute merge
        final Map<String, String> updatedAttributes = targetManagement.getControllerAttributes(controllerId);
        assertThat(updatedAttributes.size()).isEqualTo(4);
        assertThat(updatedAttributes).containsAllEntriesOf(mergeAttributes);
        assertThat(updatedAttributes.get("k1")).isEqualTo("v1_modified_again");
        attributes.keySet().forEach(assertThat(updatedAttributes)::containsKey);
    }

    @Step
    private void updateTargetAttributesWithUpdateModeReplace(final String controllerId) {

        // get the current attributes
        final HashMap<String, String> attributes = new HashMap<>(
                targetManagement.getControllerAttributes(controllerId));

        // update the attributes using update mode REPLACE
        final Map<String, String> replacementAttributes = new HashMap<>();
        replacementAttributes.put("k1", "v1_modified");
        replacementAttributes.put("k2", "v2");
        replacementAttributes.put("k3", "v3");
        controllerManagement.updateControllerAttributes(controllerId, replacementAttributes, UpdateMode.REPLACE);

        // verify attribute replacement
        final Map<String, String> updatedAttributes = targetManagement.getControllerAttributes(controllerId);
        assertThat(updatedAttributes.size()).isEqualTo(replacementAttributes.size());
        assertThat(updatedAttributes).containsAllEntriesOf(replacementAttributes);
        assertThat(updatedAttributes.get("k1")).isEqualTo("v1_modified");
        attributes.entrySet().forEach(assertThat(updatedAttributes)::doesNotContain);
    }

    @Step
    private void updateTargetAttributesWithoutUpdateMode(final String controllerId) {

        // set the initial attributes
        final Map<String, String> attributes = new HashMap<>();
        attributes.put("k0", "v0");
        attributes.put("k1", "v1");
        controllerManagement.updateControllerAttributes(controllerId, attributes, null);

        // verify initial attributes
        final Map<String, String> updatedAttributes = targetManagement.getControllerAttributes(controllerId);
        assertThat(updatedAttributes.size()).isEqualTo(attributes.size());
        assertThat(updatedAttributes).containsAllEntriesOf(attributes);
    }

    @Test
    @Description("Ensures that target attribute update fails if quota hits.")
    @ExpectEvents({@Expect(type = TargetCreatedEvent.class, count = 1),
            @Expect(type = TargetUpdatedEvent.class, count = 2)})
    public void updateTargetAttributesFailsIfTooManyEntries() throws Exception {
        final String controllerId = "test123";
        final int allowedAttributes = quotaManagement.getMaxAttributeEntriesPerTarget();
        testdataFactory.createTarget(controllerId);

        assertThatExceptionOfType(QuotaExceededException.class).isThrownBy(() -> securityRule
                .runAs(WithSpringAuthorityRule.withController("controller", CONTROLLER_ROLE_ANONYMOUS), () -> {
                    writeAttributes(controllerId, allowedAttributes + 1, "key", "value");
                    return null;
                })).withMessageContaining("" + allowedAttributes);

        // verify that no attributes have been written
        assertThat(targetManagement.getControllerAttributes(controllerId)).isEmpty();

        // Write allowed number of attributes twice with same key should result
        // in update but work
        securityRule.runAs(WithSpringAuthorityRule.withController("controller", CONTROLLER_ROLE_ANONYMOUS), () -> {
            writeAttributes(controllerId, allowedAttributes, "key", "value1");
            writeAttributes(controllerId, allowedAttributes, "key", "value2");
            return null;
        });
        assertThat(targetManagement.getControllerAttributes(controllerId)).hasSize(10);

        // Now rite one more
        assertThatExceptionOfType(QuotaExceededException.class).isThrownBy(() -> securityRule
                .runAs(WithSpringAuthorityRule.withController("controller", CONTROLLER_ROLE_ANONYMOUS), () -> {
                    writeAttributes(controllerId, 1, "additional", "value1");
                    return null;
                })).withMessageContaining("" + allowedAttributes);
        assertThat(targetManagement.getControllerAttributes(controllerId)).hasSize(10);

    }

    private void writeAttributes(final String controllerId, final int allowedAttributes, final String keyPrefix,
            final String valuePrefix) {
        final Map<String, String> testData = Maps.newHashMapWithExpectedSize(allowedAttributes);
        for (int i = 0; i < allowedAttributes; i++) {
            testData.put(keyPrefix + i, valuePrefix);
        }
        controllerManagement.updateControllerAttributes(controllerId, testData, null);
    }

    @Test
    @Description("Checks if invalid values of attribute-key and attribute-value are handled correctly")
    public void updateTargetAttributesFailsForInvalidAttributes() {
        final String keyTooLong = generateRandomStringWithLength(Target.CONTROLLER_ATTRIBUTE_KEY_SIZE + 1);
        final String keyValid = generateRandomStringWithLength(Target.CONTROLLER_ATTRIBUTE_KEY_SIZE);
        final String valueTooLong = generateRandomStringWithLength(Target.CONTROLLER_ATTRIBUTE_VALUE_SIZE + 1);
        final String valueValid = generateRandomStringWithLength(Target.CONTROLLER_ATTRIBUTE_VALUE_SIZE);
        final String keyNull = null;

        final String controllerId = "targetId123";
        testdataFactory.createTarget(controllerId);

        assertThatExceptionOfType(InvalidTargetAttributeException.class)
                .isThrownBy(() -> controllerManagement.updateControllerAttributes(controllerId,
                        Collections.singletonMap(keyTooLong, valueValid), null))
                .as("Attribute with key too long should not be created");

        assertThatExceptionOfType(InvalidTargetAttributeException.class)
                .isThrownBy(() -> controllerManagement.updateControllerAttributes(controllerId,
                        Collections.singletonMap(keyTooLong, valueTooLong), null))
                .as("Attribute with key too long and value too long should not be created");

        assertThatExceptionOfType(InvalidTargetAttributeException.class)
                .isThrownBy(() -> controllerManagement.updateControllerAttributes(controllerId,
                        Collections.singletonMap(keyValid, valueTooLong), null))
                .as("Attribute with value too long should not be created");

        assertThatExceptionOfType(InvalidTargetAttributeException.class)
                .isThrownBy(() -> controllerManagement.updateControllerAttributes(controllerId,
                        Collections.singletonMap(keyNull, valueValid), null))
                .as("Attribute with key NULL should not be created");
    }

    @Test
    @Description("Controller providing status entries fails if providing more than permitted by quota.")
    @ExpectEvents({@Expect(type = TargetCreatedEvent.class, count = 1),
            @Expect(type = DistributionSetCreatedEvent.class, count = 1),
            @Expect(type = ActionCreatedEvent.class, count = 1), @Expect(type = TargetUpdatedEvent.class, count = 1),
            @Expect(type = TargetAssignDistributionSetEvent.class, count = 1),
            @Expect(type = SoftwareModuleCreatedEvent.class, count = 3)})
    public void controllerProvidesIntermediateFeedbackFailsIfQuotaHit() {
        final int allowStatusEntries = 10;
        final Long actionId = createTargetAndAssignDs();

        // Fails as one entry is already in there from the assignment
        assertThatExceptionOfType(QuotaExceededException.class).isThrownBy(() -> securityRule
                .runAs(WithSpringAuthorityRule.withController("controller", CONTROLLER_ROLE_ANONYMOUS), () -> {
                    writeStatus(actionId, allowStatusEntries);
                    return null;
                })).withMessageContaining("" + allowStatusEntries);

    }

    private void writeStatus(final Long actionId, final int allowedStatusEntries) {
        for (int i = 0; i < allowedStatusEntries; i++) {
            controllerManagement.addInformationalActionStatus(
                    entityFactory.actionStatus().create(actionId).status(Status.RUNNING).message("test" + i));
        }
    }

    @Test
    @Description("Test to verify the storage and retrieval of action history.")
    public void findMessagesByActionStatusId() {
        final DistributionSet testDs = testdataFactory.createDistributionSet("1");
        final List<Target> testTarget = testdataFactory.createTargets(1);

        final Long actionId = assignDistributionSet(testDs, testTarget).getActionIds().get(0);

        controllerManagement.addUpdateActionStatus(entityFactory.actionStatus().create(actionId)
                .status(Action.Status.RUNNING).messages(Lists.newArrayList("proceeding message 1")));
        controllerManagement.addUpdateActionStatus(entityFactory.actionStatus().create(actionId)
                .status(Action.Status.RUNNING).messages(Lists.newArrayList("proceeding message 2")));

        final List<String> messages = controllerManagement.getActionHistoryMessages(actionId, 2);

        assertThat(deploymentManagement.findActionStatusByAction(PAGE, actionId).getTotalElements())
                .as("Two action-states in total").isEqualTo(3L);
        assertThat(messages.get(0)).as("Message of action-status").isEqualTo("proceeding message 2");
        assertThat(messages.get(1)).as("Message of action-status").isEqualTo("proceeding message 1");
    }

    @Test
    @Description("Verifies that the quota specifying the maximum number of status entries per action is enforced.")
    @ExpectEvents({@Expect(type = TargetCreatedEvent.class, count = 2),
            @Expect(type = DistributionSetCreatedEvent.class, count = 2),
            @Expect(type = ActionCreatedEvent.class, count = 2), @Expect(type = TargetUpdatedEvent.class, count = 2),
            @Expect(type = TargetAssignDistributionSetEvent.class, count = 2),
            @Expect(type = SoftwareModuleCreatedEvent.class, count = 6)})
    public void addActionStatusUpdatesUntilQuotaIsExceeded() {

        // any distribution set assignment causes 1 status entity to be created
        final int maxStatusEntries = quotaManagement.getMaxStatusEntriesPerAction() - 1;

        // test for informational status
        final Long actionId1 = assignDistributionSet(testdataFactory.createDistributionSet("ds1"),
                testdataFactory.createTargets(1, "t1")).getActionIds().get(0);
        assertThat(actionId1).isNotNull();
        for (int i = 0; i < maxStatusEntries; ++i) {
            controllerManagement.addInformationalActionStatus(entityFactory.actionStatus().create(actionId1)
                    .status(Status.WARNING).message("Msg " + i).occurredAt(System.currentTimeMillis()));
        }
        assertThatExceptionOfType(QuotaExceededException.class).isThrownBy(() -> controllerManagement
                .addInformationalActionStatus(entityFactory.actionStatus().create(actionId1).status(Status.WARNING)));

        // test for update status (and mixed case)
        final Long actionId2 = assignDistributionSet(testdataFactory.createDistributionSet("ds2"),
                testdataFactory.createTargets(1, "t2")).getActionIds().get(0);
        assertThat(actionId2).isNotEqualTo(actionId1);
        for (int i = 0; i < maxStatusEntries; ++i) {
            controllerManagement.addUpdateActionStatus(entityFactory.actionStatus().create(actionId2)
                    .status(Status.WARNING).message("Msg " + i).occurredAt(System.currentTimeMillis()));
        }
        assertThatExceptionOfType(QuotaExceededException.class).isThrownBy(() -> controllerManagement
                .addInformationalActionStatus(entityFactory.actionStatus().create(actionId2).status(Status.WARNING)));

    }

    @Test
    @Description("Verifies that the quota specifying the maximum number of messages per action status is enforced.")
    @ExpectEvents({@Expect(type = TargetCreatedEvent.class, count = 1),
            @Expect(type = DistributionSetCreatedEvent.class, count = 1),
            @Expect(type = ActionCreatedEvent.class, count = 1), @Expect(type = TargetUpdatedEvent.class, count = 1),
            @Expect(type = TargetAssignDistributionSetEvent.class, count = 1),
            @Expect(type = SoftwareModuleCreatedEvent.class, count = 3)})
    public void createActionStatusWithTooManyMessages() {

        final int maxMessages = quotaManagement.getMaxMessagesPerActionStatus();

        final Long actionId = assignDistributionSet(testdataFactory.createDistributionSet("ds1"),
                testdataFactory.createTargets(1)).getActionIds().get(0);
        assertThat(actionId).isNotNull();

        final List<String> messages = Lists.newArrayList();
        IntStream.range(0, maxMessages).forEach(i -> messages.add(i, "msg"));

        assertThat(controllerManagement.addInformationalActionStatus(
                entityFactory.actionStatus().create(actionId).messages(messages).status(Status.WARNING))).isNotNull();

        messages.add("msg");
        assertThatExceptionOfType(QuotaExceededException.class)
                .isThrownBy(() -> controllerManagement.addInformationalActionStatus(
                        entityFactory.actionStatus().create(actionId).messages(messages).status(Status.WARNING)));

    }

    @Test
    @Description("Verifies that a DOWNLOAD_ONLY action is not marked complete when the controller reports DOWNLOAD")
    @ExpectEvents({@Expect(type = TargetCreatedEvent.class, count = 1),
            @Expect(type = DistributionSetCreatedEvent.class, count = 1),
            @Expect(type = ActionCreatedEvent.class, count = 1), @Expect(type = TargetUpdatedEvent.class, count = 1),
            @Expect(type = TargetAssignDistributionSetEvent.class, count = 1),
            @Expect(type = SoftwareModuleCreatedEvent.class, count = 3)})
    public void controllerReportsDownloadForDownloadOnlyAction() {
        testdataFactory.createTarget();
        final Long actionId = createAndAssignDsAsDownloadOnly("downloadOnlyDs", DEFAULT_CONTROLLER_ID);
        assertThat(actionId).isNotNull();
        controllerManagement
                .addUpdateActionStatus(entityFactory.actionStatus().create(actionId).status(Status.DOWNLOAD));
        assertActionStatus(actionId, DEFAULT_CONTROLLER_ID, TargetUpdateStatus.PENDING, Action.Status.RUNNING,
                Action.Status.DOWNLOAD, true);

        assertThat(actionStatusRepository.count()).isEqualTo(2);
        assertThat(controllerManagement.findActionStatusByAction(PAGE, actionId).getNumberOfElements()).isEqualTo(2);
        assertThat(actionRepository.activeActionExistsForControllerId(DEFAULT_CONTROLLER_ID)).isEqualTo(true);
    }

    @Test
    @Description("Verifies that a DOWNLOAD_ONLY action is marked complete once the controller reports DOWNLOADED")
    @ExpectEvents({@Expect(type = TargetCreatedEvent.class, count = 1),
            @Expect(type = DistributionSetCreatedEvent.class, count = 1),
            @Expect(type = ActionCreatedEvent.class, count = 1), @Expect(type = TargetUpdatedEvent.class, count = 2),
            @Expect(type = TargetAttributesRequestedEvent.class, count = 1),
            @Expect(type = ActionUpdatedEvent.class, count = 1),
            @Expect(type = TargetAssignDistributionSetEvent.class, count = 1),
            @Expect(type = SoftwareModuleCreatedEvent.class, count = 3)})
    public void controllerReportsDownloadedForDownloadOnlyAction() {
        testdataFactory.createTarget();
        final Long actionId = createAndAssignDsAsDownloadOnly("downloadOnlyDs", DEFAULT_CONTROLLER_ID);
        assertThat(actionId).isNotNull();
        controllerManagement
                .addUpdateActionStatus(entityFactory.actionStatus().create(actionId).status(Status.DOWNLOADED));
        assertActionStatus(actionId, DEFAULT_CONTROLLER_ID, TargetUpdateStatus.IN_SYNC, Action.Status.DOWNLOADED,
                Action.Status.DOWNLOADED, false);

        assertThat(actionStatusRepository.count()).isEqualTo(2);
        assertThat(controllerManagement.findActionStatusByAction(PAGE, actionId).getNumberOfElements()).isEqualTo(2);
        assertThat(actionRepository.activeActionExistsForControllerId(DEFAULT_CONTROLLER_ID)).isEqualTo(false);
    }

    @Test
    @Description("Verifies that a controller can report a FINISHED event for a DOWNLOAD_ONLY non-active action.")
    @ExpectEvents({@Expect(type = TargetCreatedEvent.class, count = 1),
            @Expect(type = DistributionSetCreatedEvent.class, count = 1),
            @Expect(type = ActionCreatedEvent.class, count = 1), @Expect(type = TargetUpdatedEvent.class, count = 3),
            @Expect(type = TargetAttributesRequestedEvent.class, count = 2),
            @Expect(type = ActionUpdatedEvent.class, count = 2),
            @Expect(type = TargetAssignDistributionSetEvent.class, count = 1),
            @Expect(type = SoftwareModuleCreatedEvent.class, count = 3)})
    public void controllerReportsActionFinishedForDownloadOnlyActionThatIsNotActive() {
        testdataFactory.createTarget();
        final Long actionId = createAndAssignDsAsDownloadOnly("downloadOnlyDs", DEFAULT_CONTROLLER_ID);
        assertThat(actionId).isNotNull();
        finishDownloadOnlyUpdateAndSendUpdateActionStatus(actionId, Status.FINISHED);

        assertActionStatus(actionId, DEFAULT_CONTROLLER_ID, TargetUpdateStatus.IN_SYNC, Action.Status.FINISHED,
                Action.Status.FINISHED, false);

        assertThat(actionStatusRepository.count()).isEqualTo(3);
        assertThat(controllerManagement.findActionStatusByAction(PAGE, actionId).getNumberOfElements()).isEqualTo(3);
        assertThat(actionRepository.activeActionExistsForControllerId(DEFAULT_CONTROLLER_ID)).isEqualTo(false);
    }

    @Test
    @Description("Verifies that multiple DOWNLOADED events for a DOWNLOAD_ONLY action are handled.")
    @ExpectEvents({@Expect(type = TargetCreatedEvent.class, count = 1),
            @Expect(type = DistributionSetCreatedEvent.class, count = 1),
            @Expect(type = ActionCreatedEvent.class, count = 1), @Expect(type = TargetUpdatedEvent.class, count = 2),
            @Expect(type = TargetAttributesRequestedEvent.class, count = 3),
            @Expect(type = ActionUpdatedEvent.class, count = 1),
            @Expect(type = TargetAssignDistributionSetEvent.class, count = 1),
            @Expect(type = SoftwareModuleCreatedEvent.class, count = 3)})
    public void controllerReportsMultipleDownloadedForDownloadOnlyAction() {
        testdataFactory.createTarget();
        final Long actionId = createAndAssignDsAsDownloadOnly("downloadOnlyDs", DEFAULT_CONTROLLER_ID);
        assertThat(actionId).isNotNull();
        IntStream.range(0, 3).forEach(i -> controllerManagement
                .addUpdateActionStatus(entityFactory.actionStatus().create(actionId).status(Status.DOWNLOADED)));

        assertActionStatus(actionId, DEFAULT_CONTROLLER_ID, TargetUpdateStatus.IN_SYNC, Status.DOWNLOADED,
                Status.DOWNLOADED, false);

        assertThat(actionStatusRepository.count()).isEqualTo(4);
        assertThat(controllerManagement.findActionStatusByAction(PAGE, actionId).getNumberOfElements()).isEqualTo(4);
        assertThat(actionRepository.activeActionExistsForControllerId(DEFAULT_CONTROLLER_ID)).isEqualTo(false);
    }

    @Test(expected = QuotaExceededException.class)
    @Description("Verifies that quota is asserted when a controller reports too many DOWNLOADED events for a "
            + "DOWNLOAD_ONLY action.")
<<<<<<< HEAD
    @ExpectEvents({ @Expect(type = TargetCreatedEvent.class, count = 1),
=======
    @ExpectEvents({@Expect(type = TargetCreatedEvent.class, count = 1),
>>>>>>> 379726a6
            @Expect(type = DistributionSetCreatedEvent.class, count = 1),
            @Expect(type = ActionCreatedEvent.class, count = 1), @Expect(type = TargetUpdatedEvent.class, count = 2),
            @Expect(type = TargetAssignDistributionSetEvent.class, count = 1),
            @Expect(type = TargetAttributesRequestedEvent.class, count = 9),
            @Expect(type = ActionUpdatedEvent.class, count = 1),
            @Expect(type = SoftwareModuleCreatedEvent.class, count = 3)})
    public void quotaExceptionWhencontrollerReportsTooManyDownloadedMessagesForDownloadOnlyAction() {
        final int maxMessages = quotaManagement.getMaxMessagesPerActionStatus();
        testdataFactory.createTarget();
        final Long actionId = createAndAssignDsAsDownloadOnly("downloadOnlyDs", DEFAULT_CONTROLLER_ID);
        assertThat(actionId).isNotNull();

        IntStream.range(0, maxMessages).forEach(i -> controllerManagement
                .addUpdateActionStatus(entityFactory.actionStatus().create(actionId).status(Status.DOWNLOADED)));
    }

    @Test
    @Description("Verifies that quota is enforced for UpdateActionStatus events for DOWNLOAD_ONLY assignments.")
    @ExpectEvents({@Expect(type = TargetCreatedEvent.class, count = 1),
            @Expect(type = DistributionSetCreatedEvent.class, count = 1),
            @Expect(type = ActionCreatedEvent.class, count = 1), @Expect(type = TargetUpdatedEvent.class, count = 2),
            @Expect(type = TargetAttributesRequestedEvent.class, count = 9),
            @Expect(type = ActionUpdatedEvent.class, count = 1),
            @Expect(type = TargetAssignDistributionSetEvent.class, count = 1),
            @Expect(type = SoftwareModuleCreatedEvent.class, count = 3)})
    public void quotaEceededExceptionWhenControllerReportsTooManyUpdateActionStatusMessagesForDownloadOnlyAction() {
        final int maxMessages = quotaManagement.getMaxMessagesPerActionStatus();
        testdataFactory.createTarget();
        final Long actionId = createAndAssignDsAsDownloadOnly("downloadOnlyDs", DEFAULT_CONTROLLER_ID);
        assertThat(actionId).isNotNull();

        try {
            IntStream.range(0, maxMessages).forEach(i -> controllerManagement
                    .addUpdateActionStatus(entityFactory.actionStatus().create(actionId).status(Status.DOWNLOADED)));
            fail("No QuotaExceededException thrown for too many DOWNLOADED updateActionStatus updates");
        } catch (final QuotaExceededException e) {
        }

        try {
            IntStream.range(0, maxMessages).forEach(i -> controllerManagement
                    .addUpdateActionStatus(entityFactory.actionStatus().create(actionId).status(Status.ERROR)));
            fail("No QuotaExceededException thrown for too many ERROR updateActionStatus updates");
        } catch (final QuotaExceededException e) {
        }

        try {
            IntStream.range(0, maxMessages).forEach(i -> controllerManagement
                    .addUpdateActionStatus(entityFactory.actionStatus().create(actionId).status(Status.FINISHED)));
            fail("No QuotaExceededException thrown for too many FINISHED updateActionStatus updates");
        } catch (final QuotaExceededException e) {
        }
    }

    @Test
    @Description("Verifies that quota is enforced for UpdateActionStatus events for FORCED assignments.")
    @ExpectEvents({@Expect(type = TargetCreatedEvent.class, count = 1),
            @Expect(type = DistributionSetCreatedEvent.class, count = 1),
            @Expect(type = ActionCreatedEvent.class, count = 1), @Expect(type = TargetUpdatedEvent.class, count = 1),
            @Expect(type = TargetAssignDistributionSetEvent.class, count = 1),
            @Expect(type = SoftwareModuleCreatedEvent.class, count = 3)})
    public void quotaEceededExceptionWhenControllerReportsTooManyUpdateActionStatusMessagesForForced() {
        final int maxMessages = quotaManagement.getMaxMessagesPerActionStatus();
        final Long actionId = createTargetAndAssignDs();
        assertThat(actionId).isNotNull();

        try {
            IntStream.range(0, maxMessages).forEach(i -> controllerManagement
                    .addUpdateActionStatus(entityFactory.actionStatus().create(actionId).status(Status.DOWNLOADED)));
            fail("No QuotaExceededException thrown for too many DOWNLOADED updateActionStatus updates");
        } catch (final QuotaExceededException e) {
        }

        try {
            IntStream.range(0, maxMessages).forEach(i -> controllerManagement
                    .addUpdateActionStatus(entityFactory.actionStatus().create(actionId).status(Status.ERROR)));
            fail("No QuotaExceededException thrown for too many ERROR updateActionStatus updates");
        } catch (final QuotaExceededException e) {
        }

        try {
            IntStream.range(0, maxMessages).forEach(i -> controllerManagement
                    .addUpdateActionStatus(entityFactory.actionStatus().create(actionId).status(Status.FINISHED)));
            fail("No QuotaExceededException thrown for too many FINISHED updateActionStatus updates");
        } catch (final QuotaExceededException e) {
        }
    }

    @Test
    @Description("Verifies that a target can report FINISHED/ERROR updates for DOWNLOAD_ONLY assignments regardless of "
            + "repositoryProperties.rejectActionStatusForClosedAction value.")
<<<<<<< HEAD
    @ExpectEvents({ @Expect(type = TargetCreatedEvent.class, count = 1),
=======
    @ExpectEvents({@Expect(type = TargetCreatedEvent.class, count = 1),
>>>>>>> 379726a6
            @Expect(type = DistributionSetCreatedEvent.class, count = 4),
            @Expect(type = ActionCreatedEvent.class, count = 4), @Expect(type = TargetUpdatedEvent.class, count = 12),
            @Expect(type = TargetAssignDistributionSetEvent.class, count = 4),
            @Expect(type = TargetAttributesRequestedEvent.class, count = 6),
            @Expect(type = ActionUpdatedEvent.class, count = 8),
            @Expect(type = SoftwareModuleCreatedEvent.class, count = 12)})
    public void targetCanAlwaysReportFinishedOrErrorAfterActionIsClosedForDownloadOnlyAssignments() {

        testdataFactory.createTarget();

        // allow actionStatusUpdates for closed actions
        repositoryProperties.setRejectActionStatusForClosedAction(false);

        final Long actionId = createAndAssignDsAsDownloadOnly("downloadOnlyDs1", DEFAULT_CONTROLLER_ID);
        assertThat(actionId).isNotNull();
        finishDownloadOnlyUpdateAndSendUpdateActionStatus(actionId, Status.FINISHED);

        final Long actionId2 = createAndAssignDsAsDownloadOnly("downloadOnlyDs2", DEFAULT_CONTROLLER_ID);
        assertThat(actionId).isNotNull();
        finishDownloadOnlyUpdateAndSendUpdateActionStatus(actionId2, Status.ERROR);

        // disallow actionStatusUpdates for closed actions
        repositoryProperties.setRejectActionStatusForClosedAction(true);

        final Long actionId3 = createAndAssignDsAsDownloadOnly("downloadOnlyDs3", DEFAULT_CONTROLLER_ID);
        assertThat(actionId).isNotNull();
        finishDownloadOnlyUpdateAndSendUpdateActionStatus(actionId3, Status.FINISHED);

        final Long actionId4 = createAndAssignDsAsDownloadOnly("downloadOnlyDs4", DEFAULT_CONTROLLER_ID);
        assertThat(actionId).isNotNull();
        finishDownloadOnlyUpdateAndSendUpdateActionStatus(actionId4, Status.ERROR);

        // actionStatusRepository should have 12 ActionStatusUpdates, 3 from
        // each action
        assertThat(actionStatusRepository.count()).isEqualTo(12L);
    }

    @Step
    private void finishDownloadOnlyUpdateAndSendUpdateActionStatus(final Long actionId, final Status status) {
        // finishing action
        controllerManagement
                .addUpdateActionStatus(entityFactory.actionStatus().create(actionId).status(Status.DOWNLOADED));

        controllerManagement.addUpdateActionStatus(entityFactory.actionStatus().create(actionId).status(status));
        assertThat(actionRepository.activeActionExistsForControllerId(DEFAULT_CONTROLLER_ID)).isEqualTo(false);
    }

    @Test
    @Description("Verifies that a controller can report a FINISHED event for a DOWNLOAD_ONLY action after having"
            + " installed an intermediate update.")
<<<<<<< HEAD
    @ExpectEvents({ @Expect(type = TargetCreatedEvent.class, count = 1),
=======
    @ExpectEvents({@Expect(type = TargetCreatedEvent.class, count = 1),
>>>>>>> 379726a6
            @Expect(type = DistributionSetCreatedEvent.class, count = 2),
            @Expect(type = ActionCreatedEvent.class, count = 2), @Expect(type = TargetUpdatedEvent.class, count = 5),
            @Expect(type = TargetAttributesRequestedEvent.class, count = 3),
            @Expect(type = ActionUpdatedEvent.class, count = 3),
            @Expect(type = TargetAssignDistributionSetEvent.class, count = 2),
            @Expect(type = SoftwareModuleCreatedEvent.class, count = 6)})
    public void controllerReportsFinishedForOldDownloadOnlyActionAfterSuccessfulForcedAssignment() {

        testdataFactory.createTarget();
        final DistributionSet downloadOnlyDs = testdataFactory.createDistributionSet("downloadOnlyDs1");

        // assign DOWNLOAD_ONLY Distribution set
        final Long downloadOnlyActionId = assignDs(downloadOnlyDs.getId(), DEFAULT_CONTROLLER_ID, DOWNLOAD_ONLY);
        addUpdateActionStatus(downloadOnlyActionId, DEFAULT_CONTROLLER_ID, Status.DOWNLOADED);
        assertAssignedDistributionSetId(DEFAULT_CONTROLLER_ID, downloadOnlyDs.getId());
        assertInstalledDistributionSetId(DEFAULT_CONTROLLER_ID, null);
        assertNoActiveActionsExistsForControllerId(DEFAULT_CONTROLLER_ID);

        // assign distributionSet as FORCED assignment
        final Long forcedDistributionSetId = testdataFactory.createDistributionSet("forcedDs1").getId();
        final DistributionSetAssignmentResult assignmentResult = assignDistributionSet(forcedDistributionSetId,
                DEFAULT_CONTROLLER_ID, Action.ActionType.SOFT);
        addUpdateActionStatus(assignmentResult.getActions().get(0).getId(), DEFAULT_CONTROLLER_ID, Status.FINISHED);
        assertAssignedDistributionSetId(DEFAULT_CONTROLLER_ID, forcedDistributionSetId);
        assertInstalledDistributionSetId(DEFAULT_CONTROLLER_ID, forcedDistributionSetId);
        assertNoActiveActionsExistsForControllerId(DEFAULT_CONTROLLER_ID);

        // report FINISHED for the DOWNLOAD_ONLY action
        addUpdateActionStatus(downloadOnlyActionId, DEFAULT_CONTROLLER_ID, Status.FINISHED);
        assertAssignedDistributionSetId(DEFAULT_CONTROLLER_ID, downloadOnlyDs.getId());
        assertInstalledDistributionSetId(DEFAULT_CONTROLLER_ID, downloadOnlyDs.getId());
        assertNoActiveActionsExistsForControllerId(DEFAULT_CONTROLLER_ID);
    }

    @Step
    private void addUpdateActionStatus(final Long actionId, final String controllerId, final Status actionStatus) {
        controllerManagement.addUpdateActionStatus(entityFactory.actionStatus().create(actionId).status(actionStatus));
        assertActionStatus(actionId, controllerId, TargetUpdateStatus.IN_SYNC, actionStatus, actionStatus, false);
    }

    private void assertAssignedDistributionSetId(final String controllerId, final Long dsId) {
        final Optional<Target> target = controllerManagement.getByControllerId(controllerId);
        assertThat(target).isPresent();
        final DistributionSet assignedDistributionSet = ((JpaTarget) target.get()).getAssignedDistributionSet();
        assertThat(assignedDistributionSet.getId()).isEqualTo(dsId);
    }

    private void assertInstalledDistributionSetId(final String controllerId, final Long dsId) {
        final Optional<Target> target = controllerManagement.getByControllerId(controllerId);
        assertThat(target).isPresent();
        final DistributionSet installedDistributionSet = ((JpaTarget) target.get()).getInstalledDistributionSet();
        if (dsId == null) {
            assertThat(installedDistributionSet).isNull();
        } else {
            assertThat(installedDistributionSet.getId()).isEqualTo(dsId);
        }
    }

    private void assertNoActiveActionsExistsForControllerId(final String controllerId) {
        assertThat(actionRepository.activeActionExistsForControllerId(controllerId)).isEqualTo(false);
    }

}<|MERGE_RESOLUTION|>--- conflicted
+++ resolved
@@ -557,13 +557,8 @@
     @Test
     @Description("Register a controller which does not exist, when a ConcurrencyFailureException is raised, the "
             + "exception is not rethrown when the max retries are not yet reached")
-<<<<<<< HEAD
-    @ExpectEvents({ @Expect(type = TargetCreatedEvent.class, count = 1),
-            @Expect(type = TargetPollEvent.class, count = 1) })
-=======
     @ExpectEvents({@Expect(type = TargetCreatedEvent.class, count = 1),
             @Expect(type = TargetPollEvent.class, count = 1)})
->>>>>>> 379726a6
     public void findOrRegisterTargetIfItDoesNotExistDoesNotThrowExceptionBeforeMaxRetries() {
 
         final TargetRepository mockTargetRepository = Mockito.mock(TargetRepository.class);
@@ -622,11 +617,7 @@
         try {
             controllerManagement.findOrRegisterTargetIfItDoesNotExist("aControllerId", LOCALHOST);
             fail("Expected a RuntimeException to be thrown!");
-<<<<<<< HEAD
-        } catch (RuntimeException e) {
-=======
         } catch (final RuntimeException e) {
->>>>>>> 379726a6
             verify(mockTargetRepository, times(1)).findOne(any());
         } finally {
             // revert
@@ -1236,11 +1227,7 @@
     @Test(expected = QuotaExceededException.class)
     @Description("Verifies that quota is asserted when a controller reports too many DOWNLOADED events for a "
             + "DOWNLOAD_ONLY action.")
-<<<<<<< HEAD
-    @ExpectEvents({ @Expect(type = TargetCreatedEvent.class, count = 1),
-=======
-    @ExpectEvents({@Expect(type = TargetCreatedEvent.class, count = 1),
->>>>>>> 379726a6
+    @ExpectEvents({@Expect(type = TargetCreatedEvent.class, count = 1),
             @Expect(type = DistributionSetCreatedEvent.class, count = 1),
             @Expect(type = ActionCreatedEvent.class, count = 1), @Expect(type = TargetUpdatedEvent.class, count = 2),
             @Expect(type = TargetAssignDistributionSetEvent.class, count = 1),
@@ -1331,11 +1318,7 @@
     @Test
     @Description("Verifies that a target can report FINISHED/ERROR updates for DOWNLOAD_ONLY assignments regardless of "
             + "repositoryProperties.rejectActionStatusForClosedAction value.")
-<<<<<<< HEAD
-    @ExpectEvents({ @Expect(type = TargetCreatedEvent.class, count = 1),
-=======
-    @ExpectEvents({@Expect(type = TargetCreatedEvent.class, count = 1),
->>>>>>> 379726a6
+    @ExpectEvents({@Expect(type = TargetCreatedEvent.class, count = 1),
             @Expect(type = DistributionSetCreatedEvent.class, count = 4),
             @Expect(type = ActionCreatedEvent.class, count = 4), @Expect(type = TargetUpdatedEvent.class, count = 12),
             @Expect(type = TargetAssignDistributionSetEvent.class, count = 4),
@@ -1386,11 +1369,7 @@
     @Test
     @Description("Verifies that a controller can report a FINISHED event for a DOWNLOAD_ONLY action after having"
             + " installed an intermediate update.")
-<<<<<<< HEAD
-    @ExpectEvents({ @Expect(type = TargetCreatedEvent.class, count = 1),
-=======
-    @ExpectEvents({@Expect(type = TargetCreatedEvent.class, count = 1),
->>>>>>> 379726a6
+    @ExpectEvents({@Expect(type = TargetCreatedEvent.class, count = 1),
             @Expect(type = DistributionSetCreatedEvent.class, count = 2),
             @Expect(type = ActionCreatedEvent.class, count = 2), @Expect(type = TargetUpdatedEvent.class, count = 5),
             @Expect(type = TargetAttributesRequestedEvent.class, count = 3),
