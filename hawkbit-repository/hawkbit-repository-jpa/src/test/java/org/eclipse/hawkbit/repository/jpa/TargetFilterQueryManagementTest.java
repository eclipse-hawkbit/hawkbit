/**
 * Copyright (c) 2015 Bosch Software Innovations GmbH and others.
 *
 * All rights reserved. This program and the accompanying materials
 * are made available under the terms of the Eclipse Public License v1.0
 * which accompanies this distribution, and is available at
 * http://www.eclipse.org/legal/epl-v10.html
 */
package org.eclipse.hawkbit.repository.jpa;

import static org.assertj.core.api.Assertions.assertThat;
import static org.assertj.core.api.Assertions.assertThatExceptionOfType;
import static org.junit.Assert.assertEquals;
import static org.junit.Assert.assertFalse;
import static org.junit.Assert.assertNotNull;
import static org.junit.Assert.assertNull;
import static org.junit.Assert.assertTrue;
import static org.junit.Assert.fail;

import java.util.Arrays;
import java.util.List;

import javax.validation.ConstraintViolationException;

import org.assertj.core.api.Assertions;
import org.eclipse.hawkbit.repository.TargetFilterQueryManagement;
import org.eclipse.hawkbit.repository.event.remote.entity.DistributionSetCreatedEvent;
import org.eclipse.hawkbit.repository.event.remote.entity.SoftwareModuleCreatedEvent;
import org.eclipse.hawkbit.repository.event.remote.entity.TargetCreatedEvent;
import org.eclipse.hawkbit.repository.event.remote.entity.TargetFilterQueryCreatedEvent;
import org.eclipse.hawkbit.repository.exception.EntityAlreadyExistsException;
import org.eclipse.hawkbit.repository.exception.InvalidAutoAssignActionTypeException;
import org.eclipse.hawkbit.repository.exception.InvalidAutoAssignDistributionSetException;
<<<<<<< HEAD
import org.eclipse.hawkbit.repository.exception.MultiAssignmentIsNotEnabledException;
import org.eclipse.hawkbit.repository.exception.QuotaExceededException;
=======
import org.eclipse.hawkbit.repository.exception.AssignmentQuotaExceededException;
>>>>>>> 09f2d8a4
import org.eclipse.hawkbit.repository.exception.RSQLParameterUnsupportedFieldException;
import org.eclipse.hawkbit.repository.model.Action;
import org.eclipse.hawkbit.repository.model.Action.ActionType;
import org.eclipse.hawkbit.repository.model.DistributionSet;
import org.eclipse.hawkbit.repository.model.Target;
import org.eclipse.hawkbit.repository.model.TargetFilterQuery;
import org.eclipse.hawkbit.repository.test.matcher.Expect;
import org.eclipse.hawkbit.repository.test.matcher.ExpectEvents;
import org.junit.Test;
import org.springframework.data.domain.Page;
import org.springframework.data.domain.PageRequest;

import io.qameta.allure.Description;
import io.qameta.allure.Feature;
import io.qameta.allure.Step;
import io.qameta.allure.Story;

/**
 * Test class for {@link TargetFilterQueryManagement}.
 * 
 */
@Feature("Component Tests - Repository")
@Story("Target Filter Query Management")
public class TargetFilterQueryManagementTest extends AbstractJpaIntegrationTest {

    @Test
    @Description("Verifies that management get access reacts as specfied on calls for non existing entities by means "
            + "of Optional not present.")
    @ExpectEvents({ @Expect(type = TargetCreatedEvent.class, count = 0) })
    public void nonExistingEntityAccessReturnsNotPresent() {
        assertThat(targetFilterQueryManagement.get(NOT_EXIST_IDL)).isNotPresent();
        assertThat(targetFilterQueryManagement.getByName(NOT_EXIST_ID)).isNotPresent();
    }

    @Test
    @Description("Verifies that management queries react as specfied on calls for non existing entities "
            + " by means of throwing EntityNotFoundException.")
    @ExpectEvents({ @Expect(type = DistributionSetCreatedEvent.class, count = 1),
            @Expect(type = SoftwareModuleCreatedEvent.class, count = 3),
            @Expect(type = TargetFilterQueryCreatedEvent.class, count = 1) })
    public void entityQueriesReferringToNotExistingEntitiesThrowsException() {
        final DistributionSet set = testdataFactory.createDistributionSet();
        final TargetFilterQuery targetFilterQuery = targetFilterQueryManagement.create(
                entityFactory.targetFilterQuery().create().name("test filter").query("name==PendingTargets001"));

        verifyThrownExceptionBy(() -> targetFilterQueryManagement.delete(NOT_EXIST_IDL), "TargetFilterQuery");

        verifyThrownExceptionBy(
                () -> targetFilterQueryManagement.findByAutoAssignDSAndRsql(PAGE, NOT_EXIST_IDL, "name==*"),
                "DistributionSet");

        verifyThrownExceptionBy(
                () -> targetFilterQueryManagement.update(entityFactory.targetFilterQuery().update(NOT_EXIST_IDL)),
                "TargetFilterQuery");

        verifyThrownExceptionBy(() -> targetFilterQueryManagement.updateAutoAssignDS(
                entityFactory.targetFilterQuery().updateAutoAssign(targetFilterQuery.getId()).ds(NOT_EXIST_IDL)),
                "DistributionSet");

        verifyThrownExceptionBy(
                () -> targetFilterQueryManagement.updateAutoAssignDS(
                        entityFactory.targetFilterQuery().updateAutoAssign(NOT_EXIST_IDL).ds(set.getId())),
                "TargetFilterQuery");

        verifyThrownExceptionBy(() -> targetFilterQueryManagement.updateAutoAssignDS(
                entityFactory.targetFilterQuery().updateAutoAssign(targetFilterQuery.getId()).ds(NOT_EXIST_IDL)),
                "DistributionSet");
    }

    @Test
    @Description("Test creation of target filter query.")
    public void createTargetFilterQuery() {
        final String filterName = "new target filter";
        final TargetFilterQuery targetFilterQuery = targetFilterQueryManagement
                .create(entityFactory.targetFilterQuery().create().name(filterName).query("name==PendingTargets001"));
        assertEquals("Retrieved newly created custom target filter", targetFilterQuery,
                targetFilterQueryManagement.getByName(filterName).get());
    }

    @Test
    @Description("Create a target filter query with an auto-assign distribution set and a query string that addresses too many targets.")
    public void createTargetFilterQueryThatExceedsQuota() {

        // create targets
        final int maxTargets = quotaManagement.getMaxTargetsPerAutoAssignment();
        testdataFactory.createTargets(maxTargets + 1, "target%s");
        final DistributionSet set = testdataFactory.createDistributionSet();

        // creation is supposed to work as there is no distribution set
        assertThatExceptionOfType(AssignmentQuotaExceededException.class)
                .isThrownBy(() -> targetFilterQueryManagement.create(entityFactory.targetFilterQuery().create()
                        .name("testfilter").autoAssignDistributionSet(set.getId()).query("name==target*")));
    }

    @Test
    @Description("Test searching a target filter query.")
    public void searchTargetFilterQuery() {
        final String filterName = "targetFilterQueryName";
        final TargetFilterQuery targetFilterQuery = targetFilterQueryManagement
                .create(entityFactory.targetFilterQuery().create().name(filterName).query("name==PendingTargets001"));

        targetFilterQueryManagement.create(
                entityFactory.targetFilterQuery().create().name("someOtherFilter").query("name==PendingTargets002"));

        final List<TargetFilterQuery> results = targetFilterQueryManagement
                .findByRsql(PageRequest.of(0, 10), "name==" + filterName).getContent();
        assertEquals("Search result should have 1 result", 1, results.size());
        assertEquals("Retrieved newly created custom target filter", targetFilterQuery, results.get(0));
    }

    @Test(expected = RSQLParameterUnsupportedFieldException.class)
    @Description("Test searching a target filter query with an invalid filter.")
    public void searchTargetFilterQueryInvalidField() {
        // Should throw an exception
        targetFilterQueryManagement.findByRsql(PageRequest.of(0, 10), "unknownField==testValue").getContent();

    }

    @Test
    @Description("Checks if the EntityAlreadyExistsException is thrown if a targetfilterquery with the same name are created more than once.")
    public void createDuplicateTargetFilterQuery() {
        final String filterName = "new target filter duplicate";
        targetFilterQueryManagement
                .create(entityFactory.targetFilterQuery().create().name(filterName).query("name==PendingTargets001"));

        try {
            targetFilterQueryManagement.create(
                    entityFactory.targetFilterQuery().create().name(filterName).query("name==PendingTargets001"));
            fail("should not have worked as query already exists");
        } catch (final EntityAlreadyExistsException e) {

        }
    }

    @Test
    @Description("Test deletion of target filter query.")
    public void deleteTargetFilterQuery() {
        final String filterName = "delete_target_filter_query";
        final TargetFilterQuery targetFilterQuery = targetFilterQueryManagement
                .create(entityFactory.targetFilterQuery().create().name(filterName).query("name==PendingTargets001"));
        targetFilterQueryManagement.delete(targetFilterQuery.getId());
        assertFalse("Returns null as the target filter is deleted",
                targetFilterQueryManagement.get(targetFilterQuery.getId()).isPresent());

    }

    @Test
    @Description("Test updation of target filter query.")
    public void updateTargetFilterQuery() {
        final String filterName = "target_filter_01";
        final TargetFilterQuery targetFilterQuery = targetFilterQueryManagement
                .create(entityFactory.targetFilterQuery().create().name(filterName).query("name==PendingTargets001"));

        final String newQuery = "status==UNKNOWN";
        targetFilterQueryManagement
                .update(entityFactory.targetFilterQuery().update(targetFilterQuery.getId()).query(newQuery));
        assertEquals("Returns updated target filter query", newQuery,
                targetFilterQueryManagement.getByName(filterName).get().getQuery());

    }

    @Test
    @Description("Test assigning a distribution set for auto assignment with different action types")
    public void assignDistributionSet() {
        final String filterName = "target_filter_02";
        final TargetFilterQuery targetFilterQuery = targetFilterQueryManagement
                .create(entityFactory.targetFilterQuery().create().name(filterName).query("name==PendingTargets001"));
        final DistributionSet distributionSet = testdataFactory.createDistributionSet();

        verifyAutoAssignmentWithDefaultActionType(filterName, targetFilterQuery, distributionSet);

        verifyAutoAssignmentWithSoftActionType(filterName, targetFilterQuery, distributionSet);

        verifyAutoAssignmentWithDownloadOnlyActionType(filterName, targetFilterQuery, distributionSet);

        verifyAutoAssignmentWithInvalidActionType(targetFilterQuery, distributionSet);

        verifyAutoAssignmentWithIncompleteDs(targetFilterQuery);

        verifyAutoAssignmentWithSoftDeletedDs(targetFilterQuery);
    }

    @Step
    private void verifyAutoAssignmentWithDefaultActionType(final String filterName,
            final TargetFilterQuery targetFilterQuery, final DistributionSet distributionSet) {
        targetFilterQueryManagement.updateAutoAssignDS(entityFactory.targetFilterQuery()
                .updateAutoAssign(targetFilterQuery.getId()).ds(distributionSet.getId()));
        verifyAutoAssignDsAndActionType(filterName, distributionSet, ActionType.FORCED);
    }

    @Step
    private void verifyAutoAssignmentWithSoftActionType(final String filterName,
            final TargetFilterQuery targetFilterQuery, final DistributionSet distributionSet) {
        targetFilterQueryManagement.updateAutoAssignDS(entityFactory.targetFilterQuery()
                .updateAutoAssign(targetFilterQuery.getId()).ds(distributionSet.getId()).actionType(ActionType.SOFT));
        verifyAutoAssignDsAndActionType(filterName, distributionSet, ActionType.SOFT);
    }

    @Step
    private void verifyAutoAssignmentWithDownloadOnlyActionType(final String filterName,
            final TargetFilterQuery targetFilterQuery, final DistributionSet distributionSet) {
        targetFilterQueryManagement
                .updateAutoAssignDS(entityFactory.targetFilterQuery().updateAutoAssign(targetFilterQuery.getId())
                        .ds(distributionSet.getId()).actionType(ActionType.DOWNLOAD_ONLY));

        verifyAutoAssignDsAndActionType(filterName, distributionSet, ActionType.DOWNLOAD_ONLY);
    }

    @Step
    private void verifyAutoAssignmentWithInvalidActionType(final TargetFilterQuery targetFilterQuery,
            final DistributionSet distributionSet) {
        // assigning a distribution set with TIMEFORCED action is supposed to
        // fail as only FORCED and SOFT action types are allowed

        assertThatExceptionOfType(InvalidAutoAssignActionTypeException.class)
                .isThrownBy(() -> targetFilterQueryManagement.updateAutoAssignDS(
                        entityFactory.targetFilterQuery().updateAutoAssign(targetFilterQuery.getId())
                                .ds(distributionSet.getId()).actionType(ActionType.TIMEFORCED)));
    }

    @Step
    private void verifyAutoAssignmentWithIncompleteDs(final TargetFilterQuery targetFilterQuery) {
        final DistributionSet incompleteDistributionSet = distributionSetManagement
                .create(entityFactory.distributionSet().create().name("incomplete").version("1")
                        .type(testdataFactory.findOrCreateDefaultTestDsType()));

        assertThatExceptionOfType(InvalidAutoAssignDistributionSetException.class)
                .isThrownBy(() -> targetFilterQueryManagement.updateAutoAssignDS(entityFactory.targetFilterQuery()
                        .updateAutoAssign(targetFilterQuery.getId()).ds(incompleteDistributionSet.getId())));
    }

    @Step
    private void verifyAutoAssignmentWithSoftDeletedDs(final TargetFilterQuery targetFilterQuery) {
        final DistributionSet softDeletedDs = testdataFactory.createDistributionSet("softDeleted");
        assignDistributionSet(softDeletedDs, testdataFactory.createTarget("forSoftDeletedDs"));
        distributionSetManagement.delete(softDeletedDs.getId());

        assertThatExceptionOfType(InvalidAutoAssignDistributionSetException.class)
                .isThrownBy(() -> targetFilterQueryManagement.updateAutoAssignDS(entityFactory.targetFilterQuery()
                        .updateAutoAssign(targetFilterQuery.getId()).ds(softDeletedDs.getId())));
    }

    private void verifyAutoAssignDsAndActionType(final String filterName, final DistributionSet distributionSet,
            final ActionType actionType) {
        final TargetFilterQuery tfq = targetFilterQueryManagement.getByName(filterName).get();

        assertEquals("Returns correct distribution set", distributionSet, tfq.getAutoAssignDistributionSet());
        assertEquals("Return correct action type", actionType, tfq.getAutoAssignActionType());
    }

    @Test
    @Description("Assigns a distribution set to an existing filter query and verifies that the quota 'max targets per auto assignment' is enforced.")
    public void assignDistributionSetToTargetFilterQueryThatExceedsQuota() {

        // create targets
        final int maxTargets = quotaManagement.getMaxTargetsPerAutoAssignment();
        testdataFactory.createTargets(maxTargets + 1, "target%s");
        final DistributionSet distributionSet = testdataFactory.createDistributionSet();

        // creation is supposed to work as there is no distribution set
        final TargetFilterQuery targetFilterQuery = targetFilterQueryManagement
                .create(entityFactory.targetFilterQuery().create().name("testfilter").query("name==target*"));

        // assigning a distribution set is supposed to fail as the query
        // addresses too many targets
<<<<<<< HEAD

        assertThatExceptionOfType(QuotaExceededException.class)
                .isThrownBy(() -> targetFilterQueryManagement.updateAutoAssignDS(entityFactory.targetFilterQuery()
                        .updateAutoAssign(targetFilterQuery.getId()).ds(distributionSet.getId())));
=======
        assertThatExceptionOfType(AssignmentQuotaExceededException.class).isThrownBy(() -> targetFilterQueryManagement
                .updateAutoAssignDS(targetFilterQuery.getId(), distributionSet.getId()));
>>>>>>> 09f2d8a4
    }

    @Test
    @Description("Updates an existing filter query with a query string that addresses too many targets.")
    public void updateTargetFilterQueryWithQueryThatExceedsQuota() {

        // create targets
        final int maxTargets = quotaManagement.getMaxTargetsPerAutoAssignment();
        testdataFactory.createTargets(maxTargets + 1, "target%s");
        final DistributionSet set = testdataFactory.createDistributionSet();

        // creation is supposed to work as the query does not exceed the quota
        final TargetFilterQuery targetFilterQuery = targetFilterQueryManagement.create(entityFactory.targetFilterQuery()
                .create().name("testfilter").autoAssignDistributionSet(set.getId()).query("name==foo"));

        // update with a query string that addresses too many targets
        assertThatExceptionOfType(AssignmentQuotaExceededException.class).isThrownBy(() -> targetFilterQueryManagement
                .update(entityFactory.targetFilterQuery().update(targetFilterQuery.getId()).query("name==target*")));
    }

    @Test
    @Description("Test removing distribution set while it has a relation to a target filter query")
    public void removeAssignDistributionSet() {
        final String filterName = "target_filter_03";
        final TargetFilterQuery targetFilterQuery = targetFilterQueryManagement
                .create(entityFactory.targetFilterQuery().create().name(filterName).query("name==PendingTargets001"));

        final DistributionSet distributionSet = testdataFactory.createDistributionSet();

        targetFilterQueryManagement.updateAutoAssignDS(entityFactory.targetFilterQuery()
                .updateAutoAssign(targetFilterQuery.getId()).ds(distributionSet.getId()));

        // Check if target filter query is there
        TargetFilterQuery tfq = targetFilterQueryManagement.getByName(filterName).get();
        assertEquals("Returns correct distribution set", distributionSet, tfq.getAutoAssignDistributionSet());
        assertEquals("Return correct action type", ActionType.FORCED, tfq.getAutoAssignActionType());

        distributionSetManagement.delete(distributionSet.getId());

        // Check if auto assign distribution set is null
        tfq = targetFilterQueryManagement.getByName(filterName).get();
        assertNotNull("Returns target filter query", tfq);
        assertNull("Returns distribution set as null", tfq.getAutoAssignDistributionSet());
        assertNull("Returns action type as null", tfq.getAutoAssignActionType());
    }

    @Test
    @Description("Test to implicitly remove the auto assign distribution set when the ds is soft deleted")
    public void implicitlyRemoveAssignDistributionSet() {
        final String filterName = "target_filter_03";
        final DistributionSet distributionSet = testdataFactory.createDistributionSet("dist_set");
        final Target target = testdataFactory.createTarget();

        // Assign the distribution set to an target, to force a soft delete in a
        // later step
        assignDistributionSet(distributionSet.getId(), target.getControllerId());

        final Long filterId = targetFilterQueryManagement
                .create(entityFactory.targetFilterQuery().create().name(filterName).query("name==PendingTargets001"))
                .getId();
        targetFilterQueryManagement.updateAutoAssignDS(
                entityFactory.targetFilterQuery().updateAutoAssign(filterId).ds(distributionSet.getId()));

        // Check if target filter query is there with the distribution set
        TargetFilterQuery tfq = targetFilterQueryManagement.getByName(filterName).get();
        assertEquals("Returns correct distribution set", distributionSet, tfq.getAutoAssignDistributionSet());
        assertEquals("Return correct action type", ActionType.FORCED, tfq.getAutoAssignActionType());

        distributionSetManagement.delete(distributionSet.getId());

        // Check if distribution set is still in the database with deleted flag
        assertTrue("Distribution set should be deleted",
                distributionSetManagement.get(distributionSet.getId()).get().isDeleted());

        // Check if auto assign distribution set is null
        tfq = targetFilterQueryManagement.getByName(filterName).get();
        assertNotNull("Returns target filter query", tfq);
        assertNull("Returns distribution set as null", tfq.getAutoAssignDistributionSet());
        assertNull("Returns action type as null", tfq.getAutoAssignActionType());
    }

    @Test
    @Description("Test finding and auto assign distribution set")
    public void findFiltersWithDistributionSet() {
        final String filterName = "d";
        assertEquals(0L, targetFilterQueryManagement.count());
        targetFilterQueryManagement.create(entityFactory.targetFilterQuery().create().name("a").query("name==*"));
        targetFilterQueryManagement.create(entityFactory.targetFilterQuery().create().name("b").query("name==*"));
        final DistributionSet distributionSet = testdataFactory.createDistributionSet();
        final DistributionSet distributionSet2 = testdataFactory.createDistributionSet("2");

        final TargetFilterQuery tfq = targetFilterQueryManagement
                .create(entityFactory.targetFilterQuery().create().name("c").query("name==x")
                        .autoAssignDistributionSet(distributionSet).autoAssignActionType(ActionType.SOFT));
        final TargetFilterQuery tfq2 = targetFilterQueryManagement.create(entityFactory.targetFilterQuery().create()
                .name(filterName).query("name==z*").autoAssignDistributionSet(distributionSet2));
        assertEquals(4L, targetFilterQueryManagement.count());

        // check if find works
        verifyFindByDistributionSetAndRsql(distributionSet, null, tfq);

        targetFilterQueryManagement.updateAutoAssignDS(
                entityFactory.targetFilterQuery().updateAutoAssign(tfq2.getId()).ds(distributionSet.getId()));

        // check if find works for two
        verifyFindByDistributionSetAndRsql(distributionSet, null, tfq, tfq2);

        // check if find works with name filter
        verifyFindByDistributionSetAndRsql(distributionSet, "name==" + filterName, tfq2);

        verifyFindForAllWithAutoAssignDs(tfq, tfq2);
    }

    @Step
    private void verifyFindByDistributionSetAndRsql(final DistributionSet distributionSet, final String rsql,
            final TargetFilterQuery... expectedFilterQueries) {
        final Page<TargetFilterQuery> tfqList = targetFilterQueryManagement
                .findByAutoAssignDSAndRsql(PageRequest.of(0, 500), distributionSet.getId(), rsql);

        verifyExpectedFilterQueriesInList(tfqList, expectedFilterQueries);
    }

    private void verifyExpectedFilterQueriesInList(final Page<TargetFilterQuery> tfqList,
            final TargetFilterQuery... expectedFilterQueries) {
        assertThat(expectedFilterQueries.length).as("Target filter query count")
                .isEqualTo((int) tfqList.getTotalElements());

        assertThat(tfqList.map(TargetFilterQuery::getId)).containsExactly(
                Arrays.stream(expectedFilterQueries).map(TargetFilterQuery::getId).toArray(Long[]::new));
    }

    @Step
    private void verifyFindForAllWithAutoAssignDs(final TargetFilterQuery... expectedFilterQueries) {
        final Page<TargetFilterQuery> tfqList = targetFilterQueryManagement
                .findWithAutoAssignDS(PageRequest.of(0, 500));

        verifyExpectedFilterQueriesInList(tfqList, expectedFilterQueries);
    }

    @Test
    @Description("Creating or updating a target filter query with autoassignment and no-value weight when multi assignment in enabled.")
    public void weightNotRequiredInMultiAssignmentMode() {
        enableMultiAssignments();
        final DistributionSet ds = testdataFactory.createDistributionSet();
        final Long filterId = targetFilterQueryManagement
                .create(entityFactory.targetFilterQuery().create().name("a").query("name==*")).getId();

        targetFilterQueryManagement.create(
                entityFactory.targetFilterQuery().create().name("b").query("name==*").autoAssignDistributionSet(ds));
        targetFilterQueryManagement
                .updateAutoAssignDS(entityFactory.targetFilterQuery().updateAutoAssign(filterId).ds(ds.getId()));
    }

    @Test
    @Description("Creating or updating a target filter query with autoassignment with a weight causes an error when multi assignment in disabled.")
    public void weightNotAllowedWhenMultiAssignmentModeNotEnabled() {
        final DistributionSet ds = testdataFactory.createDistributionSet();
        final Long filterId = targetFilterQueryManagement
                .create(entityFactory.targetFilterQuery().create().name("a").query("name==*")).getId();

        Assertions.assertThatExceptionOfType(MultiAssignmentIsNotEnabledException.class)
                .isThrownBy(() -> targetFilterQueryManagement.create(entityFactory.targetFilterQuery().create()
                        .name("b").query("name==*").autoAssignDistributionSet(ds).autoAssignWeight(342)));
        Assertions.assertThatExceptionOfType(MultiAssignmentIsNotEnabledException.class)
                .isThrownBy(() -> targetFilterQueryManagement.updateAutoAssignDS(
                        entityFactory.targetFilterQuery().updateAutoAssign(filterId).ds(ds.getId()).weight(343)));
    }

    @Test
    @Description("Auto assignment can be removed from filter when multi assignment in enabled.")
    public void removeDsFromFilterWhenMultiAssignmentModeNotEnabled() {
        enableMultiAssignments();
        final DistributionSet ds = testdataFactory.createDistributionSet();
        final Long filterId = targetFilterQueryManagement.create(entityFactory.targetFilterQuery().create().name("a")
                .query("name==*").autoAssignDistributionSet(ds).autoAssignWeight(23)).getId();
        targetFilterQueryManagement
                .updateAutoAssignDS(entityFactory.targetFilterQuery().updateAutoAssign(filterId).ds(null).weight(null));
    }

    @Test
    @Description("Weight is validated and saved to the Filter.")
    public void weightValidatedAndSaved() {
        enableMultiAssignments();
        final DistributionSet ds = testdataFactory.createDistributionSet();

        Assertions.assertThatExceptionOfType(ConstraintViolationException.class).isThrownBy(
                () -> targetFilterQueryManagement.create(entityFactory.targetFilterQuery().create().name("a")
                        .query("name==*").autoAssignDistributionSet(ds).autoAssignWeight(Action.WEIGHT_MAX + 1)));

        final Long filterId = targetFilterQueryManagement.create(entityFactory.targetFilterQuery().create().name("a")
                .query("name==*").autoAssignDistributionSet(ds).autoAssignWeight(Action.WEIGHT_MAX)).getId();
        assertThat(targetFilterQueryManagement.get(filterId).get().getAutoAssignWeight().get())
                .isEqualTo(Action.WEIGHT_MAX);

        Assertions.assertThatExceptionOfType(ConstraintViolationException.class)
                .isThrownBy(() -> targetFilterQueryManagement.updateAutoAssignDS(entityFactory.targetFilterQuery()
                        .updateAutoAssign(filterId).ds(ds.getId()).weight(Action.WEIGHT_MAX + 1)));
        Assertions.assertThatExceptionOfType(ConstraintViolationException.class)
                .isThrownBy(() -> targetFilterQueryManagement.updateAutoAssignDS(entityFactory.targetFilterQuery()
                        .updateAutoAssign(filterId).ds(ds.getId()).weight(Action.WEIGHT_MIN - 1)));
        targetFilterQueryManagement.updateAutoAssignDS(
                entityFactory.targetFilterQuery().updateAutoAssign(filterId).ds(ds.getId()).weight(Action.WEIGHT_MAX));
        targetFilterQueryManagement.updateAutoAssignDS(
                entityFactory.targetFilterQuery().updateAutoAssign(filterId).ds(ds.getId()).weight(Action.WEIGHT_MIN));
        assertThat(targetFilterQueryManagement.get(filterId).get().getAutoAssignWeight().get())
                .isEqualTo(Action.WEIGHT_MIN);
    }
}<|MERGE_RESOLUTION|>--- conflicted
+++ resolved
@@ -31,12 +31,8 @@
 import org.eclipse.hawkbit.repository.exception.EntityAlreadyExistsException;
 import org.eclipse.hawkbit.repository.exception.InvalidAutoAssignActionTypeException;
 import org.eclipse.hawkbit.repository.exception.InvalidAutoAssignDistributionSetException;
-<<<<<<< HEAD
 import org.eclipse.hawkbit.repository.exception.MultiAssignmentIsNotEnabledException;
-import org.eclipse.hawkbit.repository.exception.QuotaExceededException;
-=======
 import org.eclipse.hawkbit.repository.exception.AssignmentQuotaExceededException;
->>>>>>> 09f2d8a4
 import org.eclipse.hawkbit.repository.exception.RSQLParameterUnsupportedFieldException;
 import org.eclipse.hawkbit.repository.model.Action;
 import org.eclipse.hawkbit.repository.model.Action.ActionType;
@@ -302,15 +298,10 @@
 
         // assigning a distribution set is supposed to fail as the query
         // addresses too many targets
-<<<<<<< HEAD
-
-        assertThatExceptionOfType(QuotaExceededException.class)
+
+        assertThatExceptionOfType(AssignmentQuotaExceededException.class)
                 .isThrownBy(() -> targetFilterQueryManagement.updateAutoAssignDS(entityFactory.targetFilterQuery()
                         .updateAutoAssign(targetFilterQuery.getId()).ds(distributionSet.getId())));
-=======
-        assertThatExceptionOfType(AssignmentQuotaExceededException.class).isThrownBy(() -> targetFilterQueryManagement
-                .updateAutoAssignDS(targetFilterQuery.getId(), distributionSet.getId()));
->>>>>>> 09f2d8a4
     }
 
     @Test
