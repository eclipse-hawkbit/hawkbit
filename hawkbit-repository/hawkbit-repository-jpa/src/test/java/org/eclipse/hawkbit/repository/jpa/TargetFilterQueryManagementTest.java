/**
 * Copyright (c) 2015 Bosch Software Innovations GmbH and others.
 *
 * All rights reserved. This program and the accompanying materials
 * are made available under the terms of the Eclipse Public License v1.0
 * which accompanies this distribution, and is available at
 * http://www.eclipse.org/legal/epl-v10.html
 */
package org.eclipse.hawkbit.repository.jpa;

import static org.assertj.core.api.Assertions.assertThat;
import static org.assertj.core.api.Assertions.assertThatExceptionOfType;
import static org.junit.Assert.assertEquals;
import static org.junit.Assert.assertFalse;
import static org.junit.Assert.assertNotNull;
import static org.junit.Assert.assertNull;
import static org.junit.Assert.assertTrue;
import static org.junit.Assert.fail;

import java.util.Arrays;
import java.util.List;

import org.eclipse.hawkbit.repository.TargetFilterQueryManagement;
import org.eclipse.hawkbit.repository.event.remote.entity.DistributionSetCreatedEvent;
import org.eclipse.hawkbit.repository.event.remote.entity.SoftwareModuleCreatedEvent;
import org.eclipse.hawkbit.repository.event.remote.entity.TargetCreatedEvent;
import org.eclipse.hawkbit.repository.event.remote.entity.TargetFilterQueryCreatedEvent;
import org.eclipse.hawkbit.repository.exception.EntityAlreadyExistsException;
import org.eclipse.hawkbit.repository.exception.InvalidAutoAssignActionTypeException;
import org.eclipse.hawkbit.repository.exception.InvalidAutoAssignDistributionSetException;
import org.eclipse.hawkbit.repository.exception.QuotaExceededException;
import org.eclipse.hawkbit.repository.exception.RSQLParameterUnsupportedFieldException;
import org.eclipse.hawkbit.repository.model.Action.ActionType;
import org.eclipse.hawkbit.repository.model.DistributionSet;
import org.eclipse.hawkbit.repository.model.Target;
import org.eclipse.hawkbit.repository.model.TargetFilterQuery;
import org.eclipse.hawkbit.repository.test.matcher.Expect;
import org.eclipse.hawkbit.repository.test.matcher.ExpectEvents;
import org.junit.Test;
import org.springframework.data.domain.Page;
import org.springframework.data.domain.PageRequest;

import io.qameta.allure.Description;
import io.qameta.allure.Feature;
import io.qameta.allure.Step;
import io.qameta.allure.Story;

/**
 * Test class for {@link TargetFilterQueryManagement}.
 * 
 */
@Feature("Component Tests - Repository")
@Story("Target Filter Query Management")
public class TargetFilterQueryManagementTest extends AbstractJpaIntegrationTest {

    @Test
    @Description("Verifies that management get access reacts as specfied on calls for non existing entities by means "
            + "of Optional not present.")
    @ExpectEvents({ @Expect(type = TargetCreatedEvent.class, count = 0) })
    public void nonExistingEntityAccessReturnsNotPresent() {
        assertThat(targetFilterQueryManagement.get(NOT_EXIST_IDL)).isNotPresent();
        assertThat(targetFilterQueryManagement.getByName(NOT_EXIST_ID)).isNotPresent();
    }

    @Test
    @Description("Verifies that management queries react as specfied on calls for non existing entities "
            + " by means of throwing EntityNotFoundException.")
    @ExpectEvents({ @Expect(type = DistributionSetCreatedEvent.class, count = 1),
            @Expect(type = SoftwareModuleCreatedEvent.class, count = 3),
            @Expect(type = TargetFilterQueryCreatedEvent.class, count = 1) })
    public void entityQueriesReferringToNotExistingEntitiesThrowsException() {
        final DistributionSet set = testdataFactory.createDistributionSet();
        final TargetFilterQuery targetFilterQuery = targetFilterQueryManagement.create(
                entityFactory.targetFilterQuery().create().name("test filter").query("name==PendingTargets001"));

        verifyThrownExceptionBy(() -> targetFilterQueryManagement.delete(NOT_EXIST_IDL), "TargetFilterQuery");

        verifyThrownExceptionBy(
                () -> targetFilterQueryManagement.findByAutoAssignDSAndRsql(PAGE, NOT_EXIST_IDL, "name==*"),
                "DistributionSet");

        verifyThrownExceptionBy(
                () -> targetFilterQueryManagement.update(entityFactory.targetFilterQuery().update(NOT_EXIST_IDL)),
                "TargetFilterQuery");
        verifyThrownExceptionBy(
                () -> targetFilterQueryManagement.updateAutoAssignDS(targetFilterQuery.getId(), NOT_EXIST_IDL),
                "DistributionSet");
        verifyThrownExceptionBy(() -> targetFilterQueryManagement.updateAutoAssignDS(NOT_EXIST_IDL, set.getId()),
                "TargetFilterQuery");
        verifyThrownExceptionBy(
                () -> targetFilterQueryManagement.updateAutoAssignDS(targetFilterQuery.getId(), NOT_EXIST_IDL),
                "DistributionSet");
    }

    @Test
    @Description("Test creation of target filter query.")
    public void createTargetFilterQuery() {
        final String filterName = "new target filter";
        final TargetFilterQuery targetFilterQuery = targetFilterQueryManagement
                .create(entityFactory.targetFilterQuery().create().name(filterName).query("name==PendingTargets001"));
        assertEquals("Retrieved newly created custom target filter", targetFilterQuery,
                targetFilterQueryManagement.getByName(filterName).get());
    }

    @Test
    @Description("Create a target filter query with an auto-assign distribution set and a query string that addresses too many targets.")
    public void createTargetFilterQueryThatExceedsQuota() {

        // create targets
        final int maxTargets = quotaManagement.getMaxTargetsPerAutoAssignment();
        testdataFactory.createTargets(maxTargets + 1, "target%s");
        final DistributionSet set = testdataFactory.createDistributionSet();

        // creation is supposed to work as there is no distribution set
        assertThatExceptionOfType(QuotaExceededException.class)
                .isThrownBy(() -> targetFilterQueryManagement.create(entityFactory.targetFilterQuery().create()
                        .name("testfilter").autoAssignDistributionSet(set.getId()).query("name==target*")));
    }

    @Test
    @Description("Test searching a target filter query.")
    public void searchTargetFilterQuery() {
        final String filterName = "targetFilterQueryName";
        final TargetFilterQuery targetFilterQuery = targetFilterQueryManagement
                .create(entityFactory.targetFilterQuery().create().name(filterName).query("name==PendingTargets001"));

        targetFilterQueryManagement.create(
                entityFactory.targetFilterQuery().create().name("someOtherFilter").query("name==PendingTargets002"));

        final List<TargetFilterQuery> results = targetFilterQueryManagement
                .findByRsql(PageRequest.of(0, 10), "name==" + filterName).getContent();
        assertEquals("Search result should have 1 result", 1, results.size());
        assertEquals("Retrieved newly created custom target filter", targetFilterQuery, results.get(0));
    }

    @Test(expected = RSQLParameterUnsupportedFieldException.class)
    @Description("Test searching a target filter query with an invalid filter.")
    public void searchTargetFilterQueryInvalidField() {
        // Should throw an exception
        targetFilterQueryManagement.findByRsql(PageRequest.of(0, 10), "unknownField==testValue").getContent();

    }

    @Test
    @Description("Checks if the EntityAlreadyExistsException is thrown if a targetfilterquery with the same name are created more than once.")
    public void createDuplicateTargetFilterQuery() {
        final String filterName = "new target filter duplicate";
        targetFilterQueryManagement
                .create(entityFactory.targetFilterQuery().create().name(filterName).query("name==PendingTargets001"));

        try {
            targetFilterQueryManagement.create(
                    entityFactory.targetFilterQuery().create().name(filterName).query("name==PendingTargets001"));
            fail("should not have worked as query already exists");
        } catch (final EntityAlreadyExistsException e) {

        }
    }

    @Test
    @Description("Test deletion of target filter query.")
    public void deleteTargetFilterQuery() {
        final String filterName = "delete_target_filter_query";
        final TargetFilterQuery targetFilterQuery = targetFilterQueryManagement
                .create(entityFactory.targetFilterQuery().create().name(filterName).query("name==PendingTargets001"));
        targetFilterQueryManagement.delete(targetFilterQuery.getId());
        assertFalse("Returns null as the target filter is deleted",
                targetFilterQueryManagement.get(targetFilterQuery.getId()).isPresent());

    }

    @Test
    @Description("Test updation of target filter query.")
    public void updateTargetFilterQuery() {
        final String filterName = "target_filter_01";
        final TargetFilterQuery targetFilterQuery = targetFilterQueryManagement
                .create(entityFactory.targetFilterQuery().create().name(filterName).query("name==PendingTargets001"));

        final String newQuery = "status==UNKNOWN";
        targetFilterQueryManagement
                .update(entityFactory.targetFilterQuery().update(targetFilterQuery.getId()).query(newQuery));
        assertEquals("Returns updated target filter query", newQuery,
                targetFilterQueryManagement.getByName(filterName).get().getQuery());

    }

    @Test
    @Description("Test assigning a distribution set for auto assignment with different action types")
    public void assignDistributionSet() {
        final String filterName = "target_filter_02";
        final TargetFilterQuery targetFilterQuery = targetFilterQueryManagement
                .create(entityFactory.targetFilterQuery().create().name(filterName).query("name==PendingTargets001"));
        final DistributionSet distributionSet = testdataFactory.createDistributionSet();

        verifyAutoAssignmentWithDefaultActionType(filterName, targetFilterQuery, distributionSet);

        verifyAutoAssignmentWithSoftActionType(filterName, targetFilterQuery, distributionSet);

        verifyAutoAssignmentWithInvalidActionType(targetFilterQuery, distributionSet);

        verifyAutoAssignmentWithInvalidDistributionSet(targetFilterQuery);
    }

    @Step
    private void verifyAutoAssignmentWithDefaultActionType(final String filterName,
            final TargetFilterQuery targetFilterQuery, final DistributionSet distributionSet) {
        targetFilterQueryManagement.updateAutoAssignDS(targetFilterQuery.getId(), distributionSet.getId());
        verifyAutoAssignDsAndActionType(filterName, distributionSet, ActionType.FORCED);
    }

    @Step
    private void verifyAutoAssignmentWithSoftActionType(final String filterName,
            final TargetFilterQuery targetFilterQuery, final DistributionSet distributionSet) {
        targetFilterQueryManagement.updateAutoAssignDSWithActionType(targetFilterQuery.getId(), distributionSet.getId(),
                ActionType.SOFT);
        verifyAutoAssignDsAndActionType(filterName, distributionSet, ActionType.SOFT);
    }

    @Step
    private void verifyAutoAssignmentWithInvalidActionType(final TargetFilterQuery targetFilterQuery,
            final DistributionSet distributionSet) {
        // assigning a distribution set with TIMEFORCED action is supposed to
        // fail as only FORCED and SOFT action types are allowed
        assertThatExceptionOfType(InvalidAutoAssignActionTypeException.class).isThrownBy(
                () -> targetFilterQueryManagement.updateAutoAssignDSWithActionType(targetFilterQuery.getId(),
                        distributionSet.getId(), ActionType.TIMEFORCED));
    }

    @Step
    private void verifyAutoAssignmentWithInvalidDistributionSet(final TargetFilterQuery targetFilterQuery) {
        // assigning an incomplete distribution set is supposed to fail
        final DistributionSet incompleteDistributionSet = distributionSetManagement
                .create(entityFactory.distributionSet().create().name("incomplete").version("1")
                        .type(testdataFactory.findOrCreateDefaultTestDsType()));

        assertThatExceptionOfType(InvalidAutoAssignDistributionSetException.class)
                .isThrownBy(() -> targetFilterQueryManagement.updateAutoAssignDS(targetFilterQuery.getId(),
                        incompleteDistributionSet.getId()));
    }

    private void verifyAutoAssignDsAndActionType(final String filterName, final DistributionSet distributionSet,
            final ActionType actionType) {
        final TargetFilterQuery tfq = targetFilterQueryManagement.getByName(filterName).get();

        assertEquals("Returns correct distribution set", distributionSet, tfq.getAutoAssignDistributionSet());
        assertEquals("Return correct action type", actionType, tfq.getAutoAssignActionType());
    }

    @Test
    @Description("Assigns a distribution set to an existing filter query and verifies that the quota 'max targets per auto assignment' is enforced.")
    public void assignDistributionSetToTargetFilterQueryThatExceedsQuota() {

        // create targets
        final int maxTargets = quotaManagement.getMaxTargetsPerAutoAssignment();
        testdataFactory.createTargets(maxTargets + 1, "target%s");
        final DistributionSet distributionSet = testdataFactory.createDistributionSet();

        // creation is supposed to work as there is no distribution set
        final TargetFilterQuery targetFilterQuery = targetFilterQueryManagement
                .create(entityFactory.targetFilterQuery().create().name("testfilter").query("name==target*"));

        // assigning a distribution set is supposed to fail as the query
        // addresses too many targets
        assertThatExceptionOfType(QuotaExceededException.class).isThrownBy(() -> targetFilterQueryManagement
                .updateAutoAssignDS(targetFilterQuery.getId(), distributionSet.getId()));
    }

    @Test
    @Description("Updates an existing filter query with a query string that addresses too many targets.")
    public void updateTargetFilterQueryWithQueryThatExceedsQuota() {

        // create targets
        final int maxTargets = quotaManagement.getMaxTargetsPerAutoAssignment();
        testdataFactory.createTargets(maxTargets + 1, "target%s");
        final DistributionSet set = testdataFactory.createDistributionSet();

        // creation is supposed to work as the query does not exceed the quota
        final TargetFilterQuery targetFilterQuery = targetFilterQueryManagement.create(entityFactory.targetFilterQuery()
                .create().name("testfilter").autoAssignDistributionSet(set.getId()).query("name==foo"));

        // update with a query string that addresses too many targets
        assertThatExceptionOfType(QuotaExceededException.class).isThrownBy(() -> targetFilterQueryManagement
                .update(entityFactory.targetFilterQuery().update(targetFilterQuery.getId()).query("name==target*")));
    }

    @Test
    @Description("Test removing distribution set while it has a relation to a target filter query")
    public void removeAssignDistributionSet() {
        final String filterName = "target_filter_03";
        final TargetFilterQuery targetFilterQuery = targetFilterQueryManagement
                .create(entityFactory.targetFilterQuery().create().name(filterName).query("name==PendingTargets001"));

        final DistributionSet distributionSet = testdataFactory.createDistributionSet();

        targetFilterQueryManagement.updateAutoAssignDS(targetFilterQuery.getId(), distributionSet.getId());

        // Check if target filter query is there
        TargetFilterQuery tfq = targetFilterQueryManagement.getByName(filterName).get();
        assertEquals("Returns correct distribution set", distributionSet, tfq.getAutoAssignDistributionSet());
        assertEquals("Return correct action type", ActionType.FORCED, tfq.getAutoAssignActionType());

        distributionSetManagement.delete(distributionSet.getId());

        // Check if auto assign distribution set is null
        tfq = targetFilterQueryManagement.getByName(filterName).get();
        assertNotNull("Returns target filter query", tfq);
        assertNull("Returns distribution set as null", tfq.getAutoAssignDistributionSet());
        assertNull("Returns action type as null", tfq.getAutoAssignActionType());
    }

    @Test
    @Description("Test to implicitly remove the auto assign distribution set when the ds is soft deleted")
    public void implicitlyRemoveAssignDistributionSet() {
        final String filterName = "target_filter_03";
        final DistributionSet distributionSet = testdataFactory.createDistributionSet("dist_set");
        final Target target = testdataFactory.createTarget();

        // Assign the distribution set to an target, to force a soft delete in a
        // later step
        assignDistributionSet(distributionSet.getId(), target.getControllerId());

        targetFilterQueryManagement.updateAutoAssignDS(targetFilterQueryManagement
                .create(entityFactory.targetFilterQuery().create().name(filterName).query("name==PendingTargets001"))
                .getId(), distributionSet.getId());

        // Check if target filter query is there with the distribution set
        TargetFilterQuery tfq = targetFilterQueryManagement.getByName(filterName).get();
        assertEquals("Returns correct distribution set", distributionSet, tfq.getAutoAssignDistributionSet());
        assertEquals("Return correct action type", ActionType.FORCED, tfq.getAutoAssignActionType());

        distributionSetManagement.delete(distributionSet.getId());

        // Check if distribution set is still in the database with deleted flag
        assertTrue("Distribution set should be deleted",
                distributionSetManagement.get(distributionSet.getId()).get().isDeleted());

        // Check if auto assign distribution set is null
        tfq = targetFilterQueryManagement.getByName(filterName).get();
        assertNotNull("Returns target filter query", tfq);
        assertNull("Returns distribution set as null", tfq.getAutoAssignDistributionSet());
        assertNull("Returns action type as null", tfq.getAutoAssignActionType());
    }

    @Test
    @Description("Test finding and auto assign distribution set")
    public void findFiltersWithDistributionSet() {
        final String filterName = "d";
        assertEquals(0L, targetFilterQueryManagement.count());
        targetFilterQueryManagement.create(entityFactory.targetFilterQuery().create().name("a").query("name==*"));
        targetFilterQueryManagement.create(entityFactory.targetFilterQuery().create().name("b").query("name==*"));
        final DistributionSet distributionSet = testdataFactory.createDistributionSet();
        final DistributionSet distributionSet2 = testdataFactory.createDistributionSet("2");

        final TargetFilterQuery tfq = targetFilterQueryManagement.updateAutoAssignDSWithActionType(
                targetFilterQueryManagement
                        .create(entityFactory.targetFilterQuery().create().name("c").query("name==x")).getId(),
                distributionSet.getId(), ActionType.SOFT);
        final TargetFilterQuery tfq2 = targetFilterQueryManagement.updateAutoAssignDS(
                targetFilterQueryManagement
                        .create(entityFactory.targetFilterQuery().create().name(filterName).query("name==z*")).getId(),
                distributionSet2.getId());
        assertEquals(4L, targetFilterQueryManagement.count());

        // check if find works
<<<<<<< HEAD
        verifyFindByDistributionSetAndRsql(distributionSet, null, tfq);
=======
        Page<TargetFilterQuery> tfqList = targetFilterQueryManagement.findByAutoAssignDSAndRsql(PageRequest.of(0, 500),
                distributionSet.getId(), null);
        assertThat(1L).as("Target filter query").isEqualTo(tfqList.getTotalElements());

        assertEquals("Returns correct target filter query", tfq.getId(), tfqList.iterator().next().getId());
>>>>>>> df23c4ef

        targetFilterQueryManagement.updateAutoAssignDS(tfq2.getId(), distributionSet.getId());

        // check if find works for two
<<<<<<< HEAD
        verifyFindByDistributionSetAndRsql(distributionSet, null, tfq, tfq2);

        // check if find works with name filter
        verifyFindByDistributionSetAndRsql(distributionSet, "name==" + filterName, tfq2);

        // check if find works with autoAssignActionType filter
        verifyFindByDistributionSetAndRsql(distributionSet,
                "autoAssignActionType==" + ActionType.SOFT.name().toLowerCase(), tfq);

        verifyFindForAllWithAutoAssignDs(tfq, tfq2);
    }
=======
        tfqList = targetFilterQueryManagement.findByAutoAssignDSAndRsql(PageRequest.of(0, 500), distributionSet.getId(),
                null);
        assertThat(2L).as("Target filter query count").isEqualTo(tfqList.getTotalElements());
        Iterator<TargetFilterQuery> iterator = tfqList.iterator();
        assertEquals("Returns correct target filter query 1", tfq.getId(), iterator.next().getId());
        assertEquals("Returns correct target filter query 2", tfq2.getId(), iterator.next().getId());

        // check if find works with name filter
        tfqList = targetFilterQueryManagement.findByAutoAssignDSAndRsql(PageRequest.of(0, 500), distributionSet.getId(),
                "name==" + filterName);
        assertThat(1L).as("Target filter query count").isEqualTo(tfqList.getTotalElements());
>>>>>>> df23c4ef

    private void verifyFindByDistributionSetAndRsql(final DistributionSet distributionSet, final String rsql,
            final TargetFilterQuery... expectedFilterQueries) {
        final Page<TargetFilterQuery> tfqList = targetFilterQueryManagement
                .findByAutoAssignDSAndRsql(new PageRequest(0, 500), distributionSet.getId(), rsql);

<<<<<<< HEAD
        verifyExpectedFilterQueriesInList(tfqList, expectedFilterQueries);
    }

    private void verifyExpectedFilterQueriesInList(final Page<TargetFilterQuery> tfqList,
            final TargetFilterQuery... expectedFilterQueries) {
        assertThat(expectedFilterQueries.length).as("Target filter query count")
                .isEqualTo((int) tfqList.getTotalElements());
=======
        // check if find works for all with auto assign DS
        tfqList = targetFilterQueryManagement.findWithAutoAssignDS(PageRequest.of(0, 500));
        assertThat(2L).as("Target filter query count").isEqualTo(tfqList.getTotalElements());
        iterator = tfqList.iterator();
        assertEquals("Returns correct target filter query 1", tfq.getId(), iterator.next().getId());
        assertEquals("Returns correct target filter query 2", tfq2.getId(), iterator.next().getId());
>>>>>>> df23c4ef

        assertThat(tfqList.map(TargetFilterQuery::getId)).containsExactly(
                Arrays.stream(expectedFilterQueries).map(TargetFilterQuery::getId).toArray(Long[]::new));
    }

    private void verifyFindForAllWithAutoAssignDs(final TargetFilterQuery... expectedFilterQueries) {
        final Page<TargetFilterQuery> tfqList = targetFilterQueryManagement
                .findWithAutoAssignDS(new PageRequest(0, 500));

        verifyExpectedFilterQueriesInList(tfqList, expectedFilterQueries);
    }
}<|MERGE_RESOLUTION|>--- conflicted
+++ resolved
@@ -362,51 +362,25 @@
         assertEquals(4L, targetFilterQueryManagement.count());
 
         // check if find works
-<<<<<<< HEAD
         verifyFindByDistributionSetAndRsql(distributionSet, null, tfq);
-=======
-        Page<TargetFilterQuery> tfqList = targetFilterQueryManagement.findByAutoAssignDSAndRsql(PageRequest.of(0, 500),
-                distributionSet.getId(), null);
-        assertThat(1L).as("Target filter query").isEqualTo(tfqList.getTotalElements());
-
-        assertEquals("Returns correct target filter query", tfq.getId(), tfqList.iterator().next().getId());
->>>>>>> df23c4ef
 
         targetFilterQueryManagement.updateAutoAssignDS(tfq2.getId(), distributionSet.getId());
 
         // check if find works for two
-<<<<<<< HEAD
         verifyFindByDistributionSetAndRsql(distributionSet, null, tfq, tfq2);
 
         // check if find works with name filter
         verifyFindByDistributionSetAndRsql(distributionSet, "name==" + filterName, tfq2);
 
-        // check if find works with autoAssignActionType filter
-        verifyFindByDistributionSetAndRsql(distributionSet,
-                "autoAssignActionType==" + ActionType.SOFT.name().toLowerCase(), tfq);
-
         verifyFindForAllWithAutoAssignDs(tfq, tfq2);
     }
-=======
-        tfqList = targetFilterQueryManagement.findByAutoAssignDSAndRsql(PageRequest.of(0, 500), distributionSet.getId(),
-                null);
-        assertThat(2L).as("Target filter query count").isEqualTo(tfqList.getTotalElements());
-        Iterator<TargetFilterQuery> iterator = tfqList.iterator();
-        assertEquals("Returns correct target filter query 1", tfq.getId(), iterator.next().getId());
-        assertEquals("Returns correct target filter query 2", tfq2.getId(), iterator.next().getId());
-
-        // check if find works with name filter
-        tfqList = targetFilterQueryManagement.findByAutoAssignDSAndRsql(PageRequest.of(0, 500), distributionSet.getId(),
-                "name==" + filterName);
-        assertThat(1L).as("Target filter query count").isEqualTo(tfqList.getTotalElements());
->>>>>>> df23c4ef
-
+
+    @Step
     private void verifyFindByDistributionSetAndRsql(final DistributionSet distributionSet, final String rsql,
             final TargetFilterQuery... expectedFilterQueries) {
         final Page<TargetFilterQuery> tfqList = targetFilterQueryManagement
-                .findByAutoAssignDSAndRsql(new PageRequest(0, 500), distributionSet.getId(), rsql);
-
-<<<<<<< HEAD
+                .findByAutoAssignDSAndRsql(PageRequest.of(0, 500), distributionSet.getId(), rsql);
+
         verifyExpectedFilterQueriesInList(tfqList, expectedFilterQueries);
     }
 
@@ -414,22 +388,15 @@
             final TargetFilterQuery... expectedFilterQueries) {
         assertThat(expectedFilterQueries.length).as("Target filter query count")
                 .isEqualTo((int) tfqList.getTotalElements());
-=======
-        // check if find works for all with auto assign DS
-        tfqList = targetFilterQueryManagement.findWithAutoAssignDS(PageRequest.of(0, 500));
-        assertThat(2L).as("Target filter query count").isEqualTo(tfqList.getTotalElements());
-        iterator = tfqList.iterator();
-        assertEquals("Returns correct target filter query 1", tfq.getId(), iterator.next().getId());
-        assertEquals("Returns correct target filter query 2", tfq2.getId(), iterator.next().getId());
->>>>>>> df23c4ef
 
         assertThat(tfqList.map(TargetFilterQuery::getId)).containsExactly(
                 Arrays.stream(expectedFilterQueries).map(TargetFilterQuery::getId).toArray(Long[]::new));
     }
 
+    @Step
     private void verifyFindForAllWithAutoAssignDs(final TargetFilterQuery... expectedFilterQueries) {
         final Page<TargetFilterQuery> tfqList = targetFilterQueryManagement
-                .findWithAutoAssignDS(new PageRequest(0, 500));
+                .findWithAutoAssignDS(PageRequest.of(0, 500));
 
         verifyExpectedFilterQueriesInList(tfqList, expectedFilterQueries);
     }
