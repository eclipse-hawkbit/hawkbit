/**
 * Copyright (c) 2015 Bosch Software Innovations GmbH and others.
 *
 * All rights reserved. This program and the accompanying materials
 * are made available under the terms of the Eclipse Public License v1.0
 * which accompanies this distribution, and is available at
 * http://www.eclipse.org/legal/epl-v10.html
 */

package org.eclipse.hawkbit.repository.test.matcher;

import static org.hamcrest.Matchers.equalTo;

import java.util.Iterator;
import java.util.Optional;
import java.util.Set;
import java.util.concurrent.TimeUnit;
import java.util.stream.Collectors;
import java.util.stream.Stream;

import org.eclipse.hawkbit.repository.test.util.TestContextProvider;
import org.junit.Assert;
import org.junit.rules.TestRule;
import org.junit.runner.Description;
import org.junit.runners.model.Statement;
import org.slf4j.Logger;
import org.slf4j.LoggerFactory;
import org.springframework.cloud.bus.event.RemoteApplicationEvent;
import org.springframework.context.ApplicationListener;
import org.springframework.context.ConfigurableApplicationContext;
import org.springframework.context.event.ApplicationEventMulticaster;

import com.google.common.collect.ConcurrentHashMultiset;
import com.google.common.collect.Multiset;
import com.google.common.collect.Sets;
import com.jayway.awaitility.Awaitility;
import com.jayway.awaitility.core.ConditionTimeoutException;

/**
 * Test rule to setup and verify the event count for a method.
 */
public class EventVerifier implements TestRule {
    private static final Logger LOGGER = LoggerFactory.getLogger(EventVerifier.class);

    private EventCaptor eventCaptor;

    @Override
    public Statement apply(final Statement test, final Description description) {
        return new Statement() {
            @Override
            public void evaluate() throws Throwable {

                final Optional<Expect[]> expectedEvents = getExpectationsFrom(description);
                expectedEvents.ifPresent(events -> beforeTest());
                try {
                    test.evaluate();
                    expectedEvents.ifPresent(events -> afterTest(events));
                } finally {
                    expectedEvents.ifPresent(listener -> removeEventListener());
                }
            }
        };
    }

    private Optional<Expect[]> getExpectationsFrom(final Description description) {
        return Optional.ofNullable(description.getAnnotation(ExpectEvents.class)).map(ExpectEvents::value);
    }

    private void beforeTest() {
        final ConfigurableApplicationContext context = TestContextProvider.getContext();
        eventCaptor = new EventCaptor();
        context.addApplicationListener(eventCaptor);
    }

    private void afterTest(final Expect[] expectedEvents) {
        verifyRightCountOfEvents(expectedEvents);
        verifyAllEventsCounted(expectedEvents);
    }

    private void verifyRightCountOfEvents(final Expect[] expectedEvents) {

        for (final Expect expectedEvent : expectedEvents) {
            try {
                Awaitility.await().atMost(5, TimeUnit.SECONDS)
                        .until(() -> eventCaptor.getCountFor(expectedEvent.type()), equalTo(expectedEvent.count()));

            } catch (final ConditionTimeoutException ex) {
                Assert.fail("Did not receive the expected amount of events form " + expectedEvent.type() + " Expected: "
                        + expectedEvent.count() + " but was: " + eventCaptor.getCountFor(expectedEvent.type()));
            }
        }
    }

    private void verifyAllEventsCounted(final Expect[] expectedEvents) {

        final Set<Class<?>> diffSet = eventCaptor.diff(expectedEvents);
        if (diffSet.size() > 0) {
            final StringBuilder failMessage = new StringBuilder("Missing event verification for ");
            final Iterator<Class<?>> itr = diffSet.iterator();
            while (itr.hasNext()) {
                final Class<?> element = itr.next();
                final int count = eventCaptor.getCountFor(element);
                failMessage.append(element + " with count: " + count + " ");
            }
            Assert.fail(failMessage.toString());
        }

    }

    private void removeEventListener() {
        final ApplicationEventMulticaster multicaster = TestContextProvider.getContext()
                .getBean(ApplicationEventMulticaster.class);
        multicaster.removeApplicationListener(eventCaptor);
    }

    private static class EventCaptor implements ApplicationListener<RemoteApplicationEvent> {

        private final Multiset<Class<?>> capturedEvents = ConcurrentHashMultiset.create();

        @Override
<<<<<<< HEAD
        public synchronized void onApplicationEvent(final RemoteApplicationEvent event) {
            LOGGER.debug("Received event {}", event.getClass().getSimpleName());
=======
        public void onApplicationEvent(final RemoteApplicationEvent event) {
>>>>>>> 5958d147
            capturedEvents.add(event.getClass());
        }

        public int getCountFor(final Class<?> expectedEvent) {
            return capturedEvents.count(expectedEvent);
        }

        public Set<Class<?>> diff(final Expect[] allEvents) {
            return Sets.difference(capturedEvents.elementSet(),
                    Stream.of(allEvents).map(Expect::type).collect(Collectors.toSet()));
        }

    }

}<|MERGE_RESOLUTION|>--- conflicted
+++ resolved
@@ -118,12 +118,8 @@
         private final Multiset<Class<?>> capturedEvents = ConcurrentHashMultiset.create();
 
         @Override
-<<<<<<< HEAD
-        public synchronized void onApplicationEvent(final RemoteApplicationEvent event) {
+        public void onApplicationEvent(final RemoteApplicationEvent event) {
             LOGGER.debug("Received event {}", event.getClass().getSimpleName());
-=======
-        public void onApplicationEvent(final RemoteApplicationEvent event) {
->>>>>>> 5958d147
             capturedEvents.add(event.getClass());
         }
 
