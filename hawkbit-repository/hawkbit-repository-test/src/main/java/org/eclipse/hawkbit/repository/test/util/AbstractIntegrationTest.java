/**
 * Copyright (c) 2015 Bosch Software Innovations GmbH and others.
 *
 * All rights reserved. This program and the accompanying materials
 * are made available under the terms of the Eclipse Public License v1.0
 * which accompanies this distribution, and is available at
 * http://www.eclipse.org/legal/epl-v10.html
 */
package org.eclipse.hawkbit.repository.test.util;

import static org.eclipse.hawkbit.im.authentication.SpPermission.SpringEvalExpressions.CONTROLLER_ROLE;
import static org.eclipse.hawkbit.im.authentication.SpPermission.SpringEvalExpressions.SYSTEM_ROLE;

import java.io.File;
import java.io.IOException;
import java.util.Arrays;
import java.util.Collections;
import java.util.List;
import java.util.stream.Collectors;

import org.apache.commons.io.FileUtils;
import org.eclipse.hawkbit.artifact.repository.ArtifactFilesystemProperties;
import org.eclipse.hawkbit.artifact.repository.ArtifactRepository;
import org.eclipse.hawkbit.cache.TenantAwareCacheManager;
import org.eclipse.hawkbit.repository.ArtifactManagement;
import org.eclipse.hawkbit.repository.ControllerManagement;
import org.eclipse.hawkbit.repository.DeploymentManagement;
import org.eclipse.hawkbit.repository.DistributionSetManagement;
import org.eclipse.hawkbit.repository.DistributionSetTypeManagement;
import org.eclipse.hawkbit.repository.EntityFactory;
import org.eclipse.hawkbit.repository.QuotaManagement;
import org.eclipse.hawkbit.repository.RepositoryConstants;
import org.eclipse.hawkbit.repository.RolloutGroupManagement;
import org.eclipse.hawkbit.repository.RolloutManagement;
import org.eclipse.hawkbit.repository.SoftwareModuleManagement;
import org.eclipse.hawkbit.repository.SoftwareModuleTypeManagement;
import org.eclipse.hawkbit.repository.SystemManagement;
import org.eclipse.hawkbit.repository.TagManagement;
import org.eclipse.hawkbit.repository.TargetFilterQueryManagement;
import org.eclipse.hawkbit.repository.TargetManagement;
import org.eclipse.hawkbit.repository.TenantConfigurationManagement;
import org.eclipse.hawkbit.repository.model.Action;
import org.eclipse.hawkbit.repository.model.Action.ActionType;
import org.eclipse.hawkbit.repository.model.DistributionSet;
import org.eclipse.hawkbit.repository.model.DistributionSetAssignmentResult;
import org.eclipse.hawkbit.repository.model.DistributionSetMetadata;
import org.eclipse.hawkbit.repository.model.DistributionSetType;
import org.eclipse.hawkbit.repository.model.MetaData;
import org.eclipse.hawkbit.repository.model.RepositoryModelConstants;
import org.eclipse.hawkbit.repository.model.SoftwareModuleType;
import org.eclipse.hawkbit.repository.model.Target;
import org.eclipse.hawkbit.repository.model.TargetWithActionType;
import org.eclipse.hawkbit.repository.test.TestConfiguration;
import org.eclipse.hawkbit.repository.test.matcher.EventVerifier;
import org.eclipse.hawkbit.security.ExcludePathAwareShallowETagFilter;
import org.eclipse.hawkbit.security.SystemSecurityContext;
import org.eclipse.hawkbit.tenancy.TenantAware;
import org.junit.After;
import org.junit.AfterClass;
import org.junit.Before;
import org.junit.BeforeClass;
import org.junit.Rule;
import org.junit.rules.TestWatcher;
import org.junit.runner.Description;
import org.junit.runner.RunWith;
import org.slf4j.Logger;
import org.slf4j.LoggerFactory;
import org.springframework.beans.factory.annotation.Autowired;
import org.springframework.boot.test.SpringApplicationConfiguration;
import org.springframework.cloud.bus.ServiceMatcher;
import org.springframework.cloud.stream.test.binder.TestSupportBinderAutoConfiguration;
import org.springframework.data.auditing.AuditingHandler;
import org.springframework.data.domain.PageRequest;
import org.springframework.data.domain.Pageable;
import org.springframework.data.domain.Sort;
import org.springframework.data.domain.Sort.Direction;
import org.springframework.hateoas.MediaTypes;
import org.springframework.test.annotation.DirtiesContext;
import org.springframework.test.annotation.DirtiesContext.ClassMode;
import org.springframework.test.context.ActiveProfiles;
import org.springframework.test.context.TestExecutionListeners;
import org.springframework.test.context.TestExecutionListeners.MergeMode;
import org.springframework.test.context.junit4.SpringJUnit4ClassRunner;
import org.springframework.test.context.web.WebAppConfiguration;
import org.springframework.test.web.servlet.MockMvc;
import org.springframework.test.web.servlet.setup.DefaultMockMvcBuilder;
import org.springframework.test.web.servlet.setup.MockMvcBuilders;
import org.springframework.web.context.WebApplicationContext;

@RunWith(SpringJUnit4ClassRunner.class)
@WebAppConfiguration
@ActiveProfiles({ "test" })
@WithUser(principal = "bumlux", allSpPermissions = true, authorities = { CONTROLLER_ROLE, SYSTEM_ROLE })
@SpringApplicationConfiguration(classes = { TestConfiguration.class, TestSupportBinderAutoConfiguration.class })
// destroy the context after each test class because otherwise we get problem
// when context is
// refreshed we e.g. get two instances of CacheManager which leads to very
// strange test failures.
@DirtiesContext(classMode = ClassMode.AFTER_CLASS)
<<<<<<< HEAD
public abstract class AbstractIntegrationTest {
=======
// Cleaning repository will fire "delete" events. We won't count them to the
// test execution. So, the order execution between EventVerifier and Cleanup is
// important!
@TestExecutionListeners(inheritListeners = true, listeners = { EventVerifier.class,
        CleanupTestExecutionListener.class }, mergeMode = MergeMode.MERGE_WITH_DEFAULTS)
public abstract class AbstractIntegrationTest implements EnvironmentAware {
>>>>>>> 589f9156
    private static final Logger LOG = LoggerFactory.getLogger(AbstractIntegrationTest.class);

    protected static final Pageable PAGE = new PageRequest(0, 400, new Sort(Direction.ASC, "id"));

    /**
     * Constant for MediaType HAL with encoding UTF-8. Necessary since Spring
     * version 4.3.2 @see https://jira.spring.io/browse/SPR-14577
     */
    protected static final String APPLICATION_JSON_HAL_UTF = MediaTypes.HAL_JSON + ";charset=UTF-8";

    /**
     * Number of {@link DistributionSetType}s that exist in every test case. One
     * generated by using
     * {@link TestdataFactory#findOrCreateDefaultTestDsType()} and two
     * {@link SystemManagement#getTenantMetadata()};
     */
    protected static final int DEFAULT_DS_TYPES = RepositoryConstants.DEFAULT_DS_TYPES_IN_TENANT + 1;

    @Autowired
    protected EntityFactory entityFactory;

    @Autowired
    protected SoftwareModuleManagement softwareModuleManagement;

    @Autowired
    protected SoftwareModuleTypeManagement softwareModuleTypeManagement;

    @Autowired
    protected DistributionSetManagement distributionSetManagement;

    @Autowired
    protected DistributionSetTypeManagement distributionSetTypeManagement;

    @Autowired
    protected ControllerManagement controllerManagement;

    @Autowired
    protected TargetManagement targetManagement;

    @Autowired
    protected TargetFilterQueryManagement targetFilterQueryManagement;

    @Autowired
    protected TagManagement tagManagement;

    @Autowired
    protected DeploymentManagement deploymentManagement;

    @Autowired
    protected ArtifactManagement artifactManagement;

    @Autowired
    protected WebApplicationContext context;

    @Autowired
    protected AuditingHandler auditingHandler;

    @Autowired
    protected TenantAware tenantAware;

    @Autowired
    protected SystemManagement systemManagement;

    @Autowired
    protected TenantConfigurationManagement tenantConfigurationManagement;

    @Autowired
    protected RolloutManagement rolloutManagement;

    @Autowired
    protected RolloutGroupManagement rolloutGroupManagement;

    @Autowired
    protected SystemSecurityContext systemSecurityContext;

    @Autowired
    private ArtifactFilesystemProperties artifactFilesystemProperties;

    @Autowired
    protected ArtifactRepository binaryArtifactRepository;

    @Autowired
    protected TenantAwareCacheManager cacheManager;

    @Autowired
    protected QuotaManagement quotaManagement;

    protected MockMvc mvc;

    protected SoftwareModuleType osType;
    protected SoftwareModuleType appType;
    protected SoftwareModuleType runtimeType;

    protected DistributionSetType standardDsType;

    @Autowired
    protected TestdataFactory testdataFactory;

    @Autowired
    protected ServiceMatcher serviceMatcher;

    @Rule
    public final WithSpringAuthorityRule securityRule = new WithSpringAuthorityRule();

    @Rule
    public TestWatcher testLifecycleLoggerRule = new TestWatcher() {

        @Override
        protected void starting(final Description description) {
            LOG.info("Starting Test {}...", description.getMethodName());
        }

        @Override
        protected void succeeded(final Description description) {
            LOG.info("Test {} succeeded.", description.getMethodName());
        }

        @Override
        protected void failed(final Throwable e, final Description description) {
            LOG.error("Test {} failed with {}.", description.getMethodName(), e);
        }
    };

    protected DistributionSetAssignmentResult assignDistributionSet(final Long dsID, final String controllerId) {
        return deploymentManagement.assignDistributionSet(dsID, Arrays.asList(
                new TargetWithActionType(controllerId, ActionType.FORCED, RepositoryModelConstants.NO_FORCE_TIME)));
    }

    protected DistributionSetAssignmentResult assignDistributionSet(final DistributionSet pset,
            final List<Target> targets) {
        return deploymentManagement.assignDistributionSet(pset.getId(),
                targets.stream().map(Target::getTargetWithActionType).collect(Collectors.toList()));
    }

    protected DistributionSetAssignmentResult assignDistributionSet(final DistributionSet pset, final Target target) {
        return assignDistributionSet(pset, Arrays.asList(target));
    }

    protected DistributionSetMetadata createDistributionSetMetadata(final Long dsId, final MetaData md) {
        return distributionSetManagement.createDistributionSetMetadata(dsId, Collections.singletonList(md)).get(0);
    }

    protected Long getOsModule(final DistributionSet ds) {
        return ds.findFirstModuleByType(osType).get().getId();
    }

    protected Action prepareFinishedUpdate() {
        return prepareFinishedUpdate(TestdataFactory.DEFAULT_CONTROLLER_ID, "", false);
    }

    protected Action prepareFinishedUpdate(final String controllerId, final String distributionSet,
            final boolean isRequiredMigrationStep) {
        final DistributionSet ds = testdataFactory.createDistributionSet(distributionSet, isRequiredMigrationStep);
        Target savedTarget = testdataFactory.createTarget(controllerId);
        savedTarget = assignDistributionSet(ds.getId(), savedTarget.getControllerId()).getAssignedEntity().iterator()
                .next();
        Action savedAction = deploymentManagement.findActiveActionsByTarget(PAGE, savedTarget.getControllerId())
                .getContent().get(0);

        savedAction = controllerManagement.addUpdateActionStatus(
                entityFactory.actionStatus().create(savedAction.getId()).status(Action.Status.RUNNING));

        return controllerManagement.addUpdateActionStatus(
                entityFactory.actionStatus().create(savedAction.getId()).status(Action.Status.FINISHED));
    }

    @Before
    public void before() throws Exception {

        mvc = createMvcWebAppContext().build();
        final String description = "Updated description.";

        osType = securityRule
                .runAsPrivileged(() -> testdataFactory.findOrCreateSoftwareModuleType(TestdataFactory.SM_TYPE_OS));
        osType = securityRule.runAsPrivileged(() -> softwareModuleTypeManagement.updateSoftwareModuleType(
                entityFactory.softwareModuleType().update(osType.getId()).description(description)));

        appType = securityRule.runAsPrivileged(
                () -> testdataFactory.findOrCreateSoftwareModuleType(TestdataFactory.SM_TYPE_APP, Integer.MAX_VALUE));
        appType = securityRule.runAsPrivileged(() -> softwareModuleTypeManagement.updateSoftwareModuleType(
                entityFactory.softwareModuleType().update(appType.getId()).description(description)));

        runtimeType = securityRule
                .runAsPrivileged(() -> testdataFactory.findOrCreateSoftwareModuleType(TestdataFactory.SM_TYPE_RT));
        runtimeType = securityRule.runAsPrivileged(() -> softwareModuleTypeManagement.updateSoftwareModuleType(
                entityFactory.softwareModuleType().update(runtimeType.getId()).description(description)));

        standardDsType = securityRule.runAsPrivileged(() -> testdataFactory.findOrCreateDefaultTestDsType());
    }

    @After
    public void cleanUp() {
        try {
            FileUtils.deleteDirectory(new File(artifactFilesystemProperties.getPath()));
        } catch (final IOException | IllegalArgumentException e) {
            LOG.warn("Cannot cleanup file-directory", e);
        }
    }

    protected DefaultMockMvcBuilder createMvcWebAppContext() {
        return MockMvcBuilders.webAppContextSetup(context)
                .addFilter(new ExcludePathAwareShallowETagFilter(
                        "/rest/v1/softwaremodules/{smId}/artifacts/{artId}/download",
                        "/{tenant}/controller/v1/{controllerId}/softwaremodules/{softwareModuleId}/artifacts/**",
                        "/api/v1/downloadserver/**"));
    }

    private static CIMySqlTestDatabase tesdatabase;

    @BeforeClass
    public static void beforeClass() {
        createTestdatabaseAndStart();
    }

    private static synchronized void createTestdatabaseAndStart() {
        if ("MYSQL".equals(System.getProperty("spring.jpa.database"))) {
            tesdatabase = new CIMySqlTestDatabase();
            tesdatabase.before();
        }
    }

    @AfterClass
    public static void afterClass() {
        if (tesdatabase != null) {
            tesdatabase.after();
        }
    }
}<|MERGE_RESOLUTION|>--- conflicted
+++ resolved
@@ -97,16 +97,12 @@
 // refreshed we e.g. get two instances of CacheManager which leads to very
 // strange test failures.
 @DirtiesContext(classMode = ClassMode.AFTER_CLASS)
-<<<<<<< HEAD
-public abstract class AbstractIntegrationTest {
-=======
 // Cleaning repository will fire "delete" events. We won't count them to the
 // test execution. So, the order execution between EventVerifier and Cleanup is
 // important!
 @TestExecutionListeners(inheritListeners = true, listeners = { EventVerifier.class,
         CleanupTestExecutionListener.class }, mergeMode = MergeMode.MERGE_WITH_DEFAULTS)
-public abstract class AbstractIntegrationTest implements EnvironmentAware {
->>>>>>> 589f9156
+public abstract class AbstractIntegrationTest {
     private static final Logger LOG = LoggerFactory.getLogger(AbstractIntegrationTest.class);
 
     protected static final Pageable PAGE = new PageRequest(0, 400, new Sort(Direction.ASC, "id"));
