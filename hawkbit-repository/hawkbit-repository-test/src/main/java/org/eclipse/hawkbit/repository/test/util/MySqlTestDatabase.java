/**
 * Copyright (c) 2015 Bosch Software Innovations GmbH and others.
 *
 * All rights reserved. This program and the accompanying materials
 * are made available under the terms of the Eclipse Public License v1.0
 * which accompanies this distribution, and is available at
 * http://www.eclipse.org/legal/epl-v10.html
 */
package org.eclipse.hawkbit.repository.test.util;

import java.util.Map;

import org.junit.jupiter.api.extension.Extension;
import org.slf4j.Logger;
import org.slf4j.LoggerFactory;

/**
 * An {@link Extension} for creating and dropping MySql schemas if
 * tests are set up with MySql.
 */
public class MySqlTestDatabase extends AbstractSqlTestDatabase {

    private static final Logger LOGGER = LoggerFactory.getLogger(MySqlTestDatabase.class);
    protected static final String MYSQL_URI_PATTERN = "jdbc:mysql://{host}:{port}/{db}*";

    public MySqlTestDatabase(final DatasourceContext context) {
        super(context);
    }

    @Override
    public MySqlTestDatabase createRandomSchema() {
        final String uri = context.getDatasourceUrl();
        final String schemaName = getSchemaName(uri);
        LOGGER.info("\033[0;33mCreating mysql schema {} if not existing \033[0m", context.getRandomSchemaName());

        executeStatement(uri.split("/" + schemaName)[0],
                "CREATE SCHEMA IF NOT EXISTS " + context.getRandomSchemaName() + ";");
        return this;
    }

    @Override
    protected void dropRandomSchema() {
        final String uri = context.getDatasourceUrl();
        final String schemaName = getSchemaName(uri);
        LOGGER.info("\033[0;33mDropping mysql schema {} \033[0m", context.getRandomSchemaName());
        executeStatement(uri.split("/" + schemaName)[0], "DROP SCHEMA " + context.getRandomSchemaName() + ";");
    }

    @Override
<<<<<<< HEAD
    protected void createSchema() {
        LOG.info("Trying to connect to {}", uri);
        try (Connection connection = DriverManager.getConnection(uri, username, password)) {
            try (PreparedStatement statement = connection.prepareStatement("CREATE SCHEMA " + schemaName + ";")) {
                LOG.info("Creating schema {} on uri {}", schemaName, uri);
                statement.execute();
                LOG.info("Created schema {} on uri {}", schemaName, uri);
            }
        } catch (final SQLException e) {
            LOG.error("Schema creation failed!", e);
        }
=======
    protected String getRandomSchemaUri() {
        final String uri = context.getDatasourceUrl();
        final Map<String, String> databaseProperties = MATCHER.extractUriTemplateVariables(MYSQL_URI_PATTERN, uri);
>>>>>>> 090db6fd

        return MYSQL_URI_PATTERN.replace("{host}", databaseProperties.get("host"))
                .replace("{port}", databaseProperties.get("port"))
                .replace("{db}*", context.getRandomSchemaName());
    }

    private static String getSchemaName(final String datasourceUrl) {
        return MATCHER.extractUriTemplateVariables(MYSQL_URI_PATTERN, datasourceUrl).get("db");
    }
}<|MERGE_RESOLUTION|>--- conflicted
+++ resolved
@@ -21,7 +21,7 @@
 public class MySqlTestDatabase extends AbstractSqlTestDatabase {
 
     private static final Logger LOGGER = LoggerFactory.getLogger(MySqlTestDatabase.class);
-    protected static final String MYSQL_URI_PATTERN = "jdbc:mysql://{host}:{port}/{db}*";
+    protected static final String MYSQL_URI_PATTERN = "jdbc:mariadb://{host}:{port}/{db}*";
 
     public MySqlTestDatabase(final DatasourceContext context) {
         super(context);
@@ -47,23 +47,9 @@
     }
 
     @Override
-<<<<<<< HEAD
-    protected void createSchema() {
-        LOG.info("Trying to connect to {}", uri);
-        try (Connection connection = DriverManager.getConnection(uri, username, password)) {
-            try (PreparedStatement statement = connection.prepareStatement("CREATE SCHEMA " + schemaName + ";")) {
-                LOG.info("Creating schema {} on uri {}", schemaName, uri);
-                statement.execute();
-                LOG.info("Created schema {} on uri {}", schemaName, uri);
-            }
-        } catch (final SQLException e) {
-            LOG.error("Schema creation failed!", e);
-        }
-=======
     protected String getRandomSchemaUri() {
         final String uri = context.getDatasourceUrl();
         final Map<String, String> databaseProperties = MATCHER.extractUriTemplateVariables(MYSQL_URI_PATTERN, uri);
->>>>>>> 090db6fd
 
         return MYSQL_URI_PATTERN.replace("{host}", databaseProperties.get("host"))
                 .replace("{port}", databaseProperties.get("port"))
