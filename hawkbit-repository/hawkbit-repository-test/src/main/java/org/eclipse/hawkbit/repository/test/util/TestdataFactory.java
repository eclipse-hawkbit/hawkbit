--- conflicted
+++ resolved
@@ -512,9 +512,10 @@
      *
      * @return {@link Artifact} entity.
      */
-    public Artifact createArtifact(final byte[] artifactData, final Long moduleId, final String filename, final int fileSize) {
-        return artifactManagement
-                .create(new ArtifactUpload(new ByteArrayInputStream(artifactData), moduleId, filename, false, fileSize));
+    public Artifact createArtifact(final byte[] artifactData, final Long moduleId, final String filename,
+            final int fileSize) {
+        return artifactManagement.create(
+                new ArtifactUpload(new ByteArrayInputStream(artifactData), moduleId, filename, false, fileSize));
     }
 
     /**
@@ -637,7 +638,7 @@
         return target;
     }
 
-    private void assertTargetProperlyCreated(Target target) {
+    private void assertTargetProperlyCreated(final Target target) {
         assertThat(target.getCreatedBy()).isNotNull();
         assertThat(target.getCreatedAt()).isNotNull();
         assertThat(target.getLastModifiedBy()).isNotNull();
@@ -1098,16 +1099,10 @@
                 .errorCondition(RolloutGroupErrorCondition.THRESHOLD, errorCondition)
                 .errorAction(RolloutGroupErrorAction.PAUSE, null).build();
 
-<<<<<<< HEAD
         final Rollout rollout = rolloutManagement.create(
                 entityFactory.rollout().create().name(rolloutName).description(rolloutDescription)
                         .targetFilterQuery(filterQuery).set(distributionSet).actionType(actionType).weight(weight),
                 groupSize, conditions);
-=======
-        final Rollout rollout = rolloutManagement.create(entityFactory.rollout().create().name(rolloutName)
-                        .description(rolloutDescription).targetFilterQuery(filterQuery).set(distributionSet)
-                .actionType(actionType).weight(weight), groupSize, conditions);
->>>>>>> 565ae9fc
 
         // Run here, because Scheduler is disabled during tests
         rolloutManagement.handleRollouts();
