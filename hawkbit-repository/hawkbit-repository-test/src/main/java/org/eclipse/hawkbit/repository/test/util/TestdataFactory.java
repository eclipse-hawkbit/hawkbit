--- conflicted
+++ resolved
@@ -1083,7 +1083,6 @@
     }
 
     /**
-<<<<<<< HEAD
      * Create {@link Rollout} with a new {@link DistributionSet} and {@link Target}s.
      *
      * @return created {@link Rollout}
@@ -1097,8 +1096,6 @@
     }
 
     /**
-=======
->>>>>>> 124fef18
      * Create the data for a simple rollout scenario
      *
      * @param amountTargetsForRollout the amount of targets used for the rollout
