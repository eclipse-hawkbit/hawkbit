--- conflicted
+++ resolved
@@ -1,6 +1,6 @@
 /**
  * Copyright (c) 2015 Bosch Software Innovations GmbH and others.
- * 
+ *
  * All rights reserved. This program and the accompanying materials
  * are made available under the terms of the Eclipse Public License v1.0
  * which accompanies this distribution, and is available at
@@ -117,8 +117,8 @@
     public static final String SM_TYPE_RT = "runtime";
 
     /**
-     * Key of test "application" {@link SoftwareModuleType} : optional software in
-     * {@link #DS_TYPE_DEFAULT}.
+     * Key of test "application" {@link SoftwareModuleType} : optional software
+     * in {@link #DS_TYPE_DEFAULT}.
      */
     public static final String SM_TYPE_APP = "application";
 
@@ -160,13 +160,14 @@
 
     /**
      * Creates {@link DistributionSet} in repository including three
-     * {@link SoftwareModule}s of types {@link #SM_TYPE_OS}, {@link #SM_TYPE_RT} ,
-     * {@link #SM_TYPE_APP} with {@link #DEFAULT_VERSION} and
+     * {@link SoftwareModule}s of types {@link #SM_TYPE_OS}, {@link #SM_TYPE_RT}
+     * , {@link #SM_TYPE_APP} with {@link #DEFAULT_VERSION} and
      * {@link DistributionSet#isRequiredMigrationStep()} <code>false</code>.
-     *
+     * 
      * @param prefix
      *            for {@link SoftwareModule}s and {@link DistributionSet}s name,
      *            vendor and description.
+     * 
      * @return {@link DistributionSet} entity.
      */
     public DistributionSet createDistributionSet(final String prefix) {
@@ -175,10 +176,10 @@
 
     /**
      * Creates {@link DistributionSet} in repository including three
-     * {@link SoftwareModule}s of types {@link #SM_TYPE_OS}, {@link #SM_TYPE_RT} ,
-     * {@link #SM_TYPE_APP} with {@link #DEFAULT_VERSION} and
+     * {@link SoftwareModule}s of types {@link #SM_TYPE_OS}, {@link #SM_TYPE_RT}
+     * , {@link #SM_TYPE_APP} with {@link #DEFAULT_VERSION} and
      * {@link DistributionSet#isRequiredMigrationStep()} <code>false</code>.
-     *
+     * 
      * @return {@link DistributionSet} entity.
      */
     public DistributionSet createDistributionSet() {
@@ -187,12 +188,13 @@
 
     /**
      * Creates {@link DistributionSet} in repository including three
-     * {@link SoftwareModule}s of types {@link #SM_TYPE_OS}, {@link #SM_TYPE_RT} ,
-     * {@link #SM_TYPE_APP} with {@link #DEFAULT_VERSION} and
+     * {@link SoftwareModule}s of types {@link #SM_TYPE_OS}, {@link #SM_TYPE_RT}
+     * , {@link #SM_TYPE_APP} with {@link #DEFAULT_VERSION} and
      * {@link DistributionSet#isRequiredMigrationStep()} <code>false</code>.
-     *
+     * 
      * @param modules
      *            of {@link DistributionSet#getModules()}
+     * 
      * @return {@link DistributionSet} entity.
      */
     public DistributionSet createDistributionSet(final Collection<SoftwareModule> modules) {
@@ -201,15 +203,16 @@
 
     /**
      * Creates {@link DistributionSet} in repository including three
-     * {@link SoftwareModule}s of types {@link #SM_TYPE_OS}, {@link #SM_TYPE_RT} ,
-     * {@link #SM_TYPE_APP} with {@link #DEFAULT_VERSION} and
+     * {@link SoftwareModule}s of types {@link #SM_TYPE_OS}, {@link #SM_TYPE_RT}
+     * , {@link #SM_TYPE_APP} with {@link #DEFAULT_VERSION} and
      * {@link DistributionSet#isRequiredMigrationStep()} <code>false</code>.
-     *
+     * 
      * @param modules
      *            of {@link DistributionSet#getModules()}
      * @param prefix
      *            for {@link SoftwareModule}s and {@link DistributionSet}s name,
      *            vendor and description.
+     * 
      * @return {@link DistributionSet} entity.
      */
     public DistributionSet createDistributionSet(final Collection<SoftwareModule> modules, final String prefix) {
@@ -218,14 +221,15 @@
 
     /**
      * Creates {@link DistributionSet} in repository including three
-     * {@link SoftwareModule}s of types {@link #SM_TYPE_OS}, {@link #SM_TYPE_RT} ,
-     * {@link #SM_TYPE_APP} with {@link #DEFAULT_VERSION}.
-     *
+     * {@link SoftwareModule}s of types {@link #SM_TYPE_OS}, {@link #SM_TYPE_RT}
+     * , {@link #SM_TYPE_APP} with {@link #DEFAULT_VERSION}.
+     * 
      * @param prefix
      *            for {@link SoftwareModule}s and {@link DistributionSet}s name,
      *            vendor and description.
      * @param isRequiredMigrationStep
      *            for {@link DistributionSet#isRequiredMigrationStep()}
+     * 
      * @return {@link DistributionSet} entity.
      */
     public DistributionSet createDistributionSet(final String prefix, final boolean isRequiredMigrationStep) {
@@ -234,15 +238,16 @@
 
     /**
      * Creates {@link DistributionSet} in repository including three
-     * {@link SoftwareModule}s of types {@link #SM_TYPE_OS}, {@link #SM_TYPE_RT} ,
-     * {@link #SM_TYPE_APP} with {@link #DEFAULT_VERSION} and
+     * {@link SoftwareModule}s of types {@link #SM_TYPE_OS}, {@link #SM_TYPE_RT}
+     * , {@link #SM_TYPE_APP} with {@link #DEFAULT_VERSION} and
      * {@link DistributionSet#isRequiredMigrationStep()} <code>false</code>.
-     *
+     * 
      * @param prefix
      *            for {@link SoftwareModule}s and {@link DistributionSet}s name,
      *            vendor and description.
      * @param tags
      *            {@link DistributionSet#getTags()}
+     * 
      * @return {@link DistributionSet} entity.
      */
     public DistributionSet createDistributionSet(final String prefix, final Collection<DistributionSetTag> tags) {
@@ -251,17 +256,19 @@
 
     /**
      * Creates {@link DistributionSet} in repository including three
-     * {@link SoftwareModule}s of types {@link #SM_TYPE_OS}, {@link #SM_TYPE_RT} ,
-     * {@link #SM_TYPE_APP}.
-     *
+     * {@link SoftwareModule}s of types {@link #SM_TYPE_OS}, {@link #SM_TYPE_RT}
+     * , {@link #SM_TYPE_APP}.
+     * 
      * @param prefix
      *            for {@link SoftwareModule}s and {@link DistributionSet}s name,
      *            vendor and description.
      * @param version
      *            {@link DistributionSet#getVersion()} and
-     *            {@link SoftwareModule#getVersion()} extended by a random number.
+     *            {@link SoftwareModule#getVersion()} extended by a random
+     *            number.
      * @param isRequiredMigrationStep
      *            for {@link DistributionSet#isRequiredMigrationStep()}
+     * 
      * @return {@link DistributionSet} entity.
      */
     public DistributionSet createDistributionSet(final String prefix, final String version,
@@ -295,7 +302,7 @@
      * {@link SoftwareModuleMetadata#isTargetVisible()} and
      * {@link #INVISIBLE_SM_MD_KEY}, {@link #INVISIBLE_SM_MD_VALUE} without
      * {@link SoftwareModuleMetadata#isTargetVisible()}
-     *
+     * 
      * @param set
      *            to add metadata to
      */
@@ -313,17 +320,19 @@
 
     /**
      * Creates {@link DistributionSet} in repository.
-     *
+     * 
      * @param prefix
      *            for {@link SoftwareModule}s and {@link DistributionSet}s name,
      *            vendor and description.
      * @param version
      *            {@link DistributionSet#getVersion()} and
-     *            {@link SoftwareModule#getVersion()} extended by a random number.
+     *            {@link SoftwareModule#getVersion()} extended by a random
+     *            number.
      * @param isRequiredMigrationStep
      *            for {@link DistributionSet#isRequiredMigrationStep()}
      * @param modules
      *            for {@link DistributionSet#getModules()}
+     * 
      * @return {@link DistributionSet} entity.
      */
     public DistributionSet createDistributionSet(final String prefix, final String version,
@@ -338,9 +347,9 @@
 
     /**
      * Creates {@link DistributionSet} in repository including three
-     * {@link SoftwareModule}s of types {@link #SM_TYPE_OS}, {@link #SM_TYPE_RT} ,
-     * {@link #SM_TYPE_APP}.
-     *
+     * {@link SoftwareModule}s of types {@link #SM_TYPE_OS}, {@link #SM_TYPE_RT}
+     * , {@link #SM_TYPE_APP}.
+     * 
      * @param prefix
      *            for {@link SoftwareModule}s and {@link DistributionSet}s name,
      *            vendor and description.
@@ -350,6 +359,7 @@
      *            number.updat
      * @param tags
      *            {@link DistributionSet#getTags()}
+     * 
      * @return {@link DistributionSet} entity.
      */
     public DistributionSet createDistributionSet(final String prefix, final String version,
@@ -365,13 +375,14 @@
 
     /**
      * Creates {@link DistributionSet}s in repository including three
-     * {@link SoftwareModule}s of types {@link #SM_TYPE_OS}, {@link #SM_TYPE_RT} ,
-     * {@link #SM_TYPE_APP} with {@link #DEFAULT_VERSION} followed by an iterative
-     * number and {@link DistributionSet#isRequiredMigrationStep()}
+     * {@link SoftwareModule}s of types {@link #SM_TYPE_OS}, {@link #SM_TYPE_RT}
+     * , {@link #SM_TYPE_APP} with {@link #DEFAULT_VERSION} followed by an
+     * iterative number and {@link DistributionSet#isRequiredMigrationStep()}
      * <code>false</code>.
-     *
+     * 
      * @param number
      *            of {@link DistributionSet}s to create
+     * 
      * @return {@link List} of {@link DistributionSet} entities
      */
     public List<DistributionSet> createDistributionSets(final int number) {
@@ -380,8 +391,9 @@
     }
 
     /**
-     * Create a list of {@link DistributionSet}s without modules, i.e. incomplete.
-     *
+     * Create a list of {@link DistributionSet}s without modules, i.e.
+     * incomplete.
+     * 
      * @param number
      *            of {@link DistributionSet}s to create
      * @return {@link List} of {@link DistributionSet} entities
@@ -400,16 +412,17 @@
 
     /**
      * Creates {@link DistributionSet}s in repository including three
-     * {@link SoftwareModule}s of types {@link #SM_TYPE_OS}, {@link #SM_TYPE_RT} ,
-     * {@link #SM_TYPE_APP} with {@link #DEFAULT_VERSION} followed by an iterative
-     * number and {@link DistributionSet#isRequiredMigrationStep()}
+     * {@link SoftwareModule}s of types {@link #SM_TYPE_OS}, {@link #SM_TYPE_RT}
+     * , {@link #SM_TYPE_APP} with {@link #DEFAULT_VERSION} followed by an
+     * iterative number and {@link DistributionSet#isRequiredMigrationStep()}
      * <code>false</code>.
-     *
+     * 
      * @param prefix
      *            for {@link SoftwareModule}s and {@link DistributionSet}s name,
      *            vendor and description.
      * @param number
      *            of {@link DistributionSet}s to create
+     * 
      * @return {@link List} of {@link DistributionSet} entities
      */
     public List<DistributionSet> createDistributionSets(final String prefix, final int number) {
@@ -426,11 +439,12 @@
      * Creates {@link DistributionSet}s in repository with
      * {@link #DEFAULT_DESCRIPTION} and
      * {@link DistributionSet#isRequiredMigrationStep()} <code>false</code>.
-     *
+     * 
      * @param name
      *            {@link DistributionSet#getName()}
      * @param version
      *            {@link DistributionSet#getVersion()}
+     * 
      * @return {@link DistributionSet} entity
      */
     public DistributionSet createDistributionSetWithNoSoftwareModules(final String name, final String version) {
@@ -440,11 +454,12 @@
     }
 
     /**
-     * Creates {@link Artifact}s for given {@link SoftwareModule} with a small text
-     * payload.
-     *
+     * Creates {@link Artifact}s for given {@link SoftwareModule} with a small
+     * text payload.
+     * 
      * @param moduleId
      *            the {@link Artifact}s belong to.
+     * 
      * @return {@link Artifact} entity.
      */
     public List<Artifact> createArtifacts(final Long moduleId) {
@@ -458,15 +473,18 @@
     }
 
     /**
-     * Create an {@link Artifact} for given {@link SoftwareModule} with a small text
-     * payload.
-     *
+     * Create an {@link Artifact} for given {@link SoftwareModule} with a small
+     * text payload.
+     * 
      * @param artifactData
      *            the {@link Artifact} Inputstream
+     * 
      * @param moduleId
      *            the {@link Artifact} belongs to
+     * 
      * @param filename
      *            that was provided during upload.
+     * 
      * @return {@link Artifact} entity.
      */
     public Artifact createArtifact(final String artifactData, final Long moduleId, final String filename) {
@@ -476,32 +494,36 @@
     }
 
     /**
-     * Create an {@link Artifact} for given {@link SoftwareModule} with a small text
-     * payload.
+     * Create an {@link Artifact} for given {@link SoftwareModule} with a small
+     * text payload.
      *
      * @param artifactData
      *            the {@link Artifact} Inputstream
+     *
      * @param moduleId
      *            the {@link Artifact} belongs to
+     *
      * @param filename
      *            that was provided during upload.
+     *
      * @param fileSize
      *            the file size
+     *
      * @return {@link Artifact} entity.
      */
-    public Artifact createArtifact(final byte[] artifactData, final Long moduleId, final String filename,
-            final int fileSize) {
-        return artifactManagement.create(
-                new ArtifactUpload(new ByteArrayInputStream(artifactData), moduleId, filename, false, fileSize));
+    public Artifact createArtifact(final byte[] artifactData, final Long moduleId, final String filename, final int fileSize) {
+        return artifactManagement
+                .create(new ArtifactUpload(new ByteArrayInputStream(artifactData), moduleId, filename, false, fileSize));
     }
 
     /**
      * Creates {@link SoftwareModule} with {@link #DEFAULT_VENDOR} and
-     * {@link #DEFAULT_VERSION} and random generated {@link Target#getDescription()}
-     * in the repository.
-     *
+     * {@link #DEFAULT_VERSION} and random generated
+     * {@link Target#getDescription()} in the repository.
+     * 
      * @param typeKey
      *            of the {@link SoftwareModuleType}
+     * 
      * @return persisted {@link SoftwareModule}.
      */
     public SoftwareModule createSoftwareModule(final String typeKey) {
@@ -509,10 +531,12 @@
     }
 
     /**
-     * Creates {@link SoftwareModule} of type {@value Constants#SMT_DEFAULT_APP_KEY}
-     * with {@link #DEFAULT_VENDOR} and {@link #DEFAULT_VERSION} and random
-     * generated {@link Target#getDescription()} in the repository.
-     *
+     * Creates {@link SoftwareModule} of type
+     * {@value Constants#SMT_DEFAULT_APP_KEY} with {@link #DEFAULT_VENDOR} and
+     * {@link #DEFAULT_VERSION} and random generated
+     * {@link Target#getDescription()} in the repository.
+     * 
+     * 
      * @return persisted {@link SoftwareModule}.
      */
     public SoftwareModule createSoftwareModuleApp() {
@@ -520,12 +544,15 @@
     }
 
     /**
-     * Creates {@link SoftwareModule} of type {@value Constants#SMT_DEFAULT_APP_KEY}
-     * with {@link #DEFAULT_VENDOR} and {@link #DEFAULT_VERSION} and random
-     * generated {@link Target#getDescription()} in the repository.
-     *
+     * Creates {@link SoftwareModule} of type
+     * {@value Constants#SMT_DEFAULT_APP_KEY} with {@link #DEFAULT_VENDOR} and
+     * {@link #DEFAULT_VERSION} and random generated
+     * {@link Target#getDescription()} in the repository.
+     * 
      * @param prefix
      *            added to name and version
+     * 
+     * 
      * @return persisted {@link SoftwareModule}.
      */
     public SoftwareModule createSoftwareModuleApp(final String prefix) {
@@ -533,10 +560,12 @@
     }
 
     /**
-     * Creates {@link SoftwareModule} of type {@value Constants#SMT_DEFAULT_OS_KEY}
-     * with {@link #DEFAULT_VENDOR} and {@link #DEFAULT_VERSION} and random
-     * generated {@link Target#getDescription()} in the repository.
-     *
+     * Creates {@link SoftwareModule} of type
+     * {@value Constants#SMT_DEFAULT_OS_KEY} with {@link #DEFAULT_VENDOR} and
+     * {@link #DEFAULT_VERSION} and random generated
+     * {@link Target#getDescription()} in the repository.
+     * 
+     * 
      * @return persisted {@link SoftwareModule}.
      */
     public SoftwareModule createSoftwareModuleOs() {
@@ -544,12 +573,15 @@
     }
 
     /**
-     * Creates {@link SoftwareModule} of type {@value Constants#SMT_DEFAULT_OS_KEY}
-     * with {@link #DEFAULT_VENDOR} and {@link #DEFAULT_VERSION} and random
-     * generated {@link Target#getDescription()} in the repository.
-     *
+     * Creates {@link SoftwareModule} of type
+     * {@value Constants#SMT_DEFAULT_OS_KEY} with {@link #DEFAULT_VENDOR} and
+     * {@link #DEFAULT_VERSION} and random generated
+     * {@link Target#getDescription()} in the repository.
+     * 
      * @param prefix
      *            added to name and version
+     * 
+     * 
      * @return persisted {@link SoftwareModule}.
      */
     public SoftwareModule createSoftwareModuleOs(final String prefix) {
@@ -558,13 +590,14 @@
 
     /**
      * Creates {@link SoftwareModule} with {@link #DEFAULT_VENDOR} and
-     * {@link #DEFAULT_VERSION} and random generated {@link Target#getDescription()}
-     * in the repository.
-     *
+     * {@link #DEFAULT_VERSION} and random generated
+     * {@link Target#getDescription()} in the repository.
+     * 
      * @param typeKey
      *            of the {@link SoftwareModuleType}
      * @param prefix
      *            added to name and version
+     * 
      * @return persisted {@link SoftwareModule}.
      */
     public SoftwareModule createSoftwareModule(final String typeKey, final String prefix) {
@@ -614,15 +647,16 @@
 
     /**
      * Creates {@link DistributionSet}s in repository including three
-     * {@link SoftwareModule}s of types {@link #SM_TYPE_OS}, {@link #SM_TYPE_RT} ,
-     * {@link #SM_TYPE_APP} with {@link #DEFAULT_VERSION} followed by an iterative
-     * number and {@link DistributionSet#isRequiredMigrationStep()}
+     * {@link SoftwareModule}s of types {@link #SM_TYPE_OS}, {@link #SM_TYPE_RT}
+     * , {@link #SM_TYPE_APP} with {@link #DEFAULT_VERSION} followed by an
+     * iterative number and {@link DistributionSet#isRequiredMigrationStep()}
      * <code>false</code>.
      * 
      * In addition it updates the created {@link DistributionSet}s and
-     * {@link SoftwareModule}s to ensure that {@link BaseEntity#getLastModifiedAt()}
-     * and {@link BaseEntity#getLastModifiedBy()} is filled.
-     *
+     * {@link SoftwareModule}s to ensure that
+     * {@link BaseEntity#getLastModifiedAt()} and
+     * {@link BaseEntity#getLastModifiedBy()} is filled.
+     * 
      * @return persisted {@link DistributionSet}.
      */
     public DistributionSet createUpdatedDistributionSet() {
@@ -639,8 +673,8 @@
 
     /**
      * @return {@link DistributionSetType} with key {@link #DS_TYPE_DEFAULT} and
-     *         {@link SoftwareModuleType}s {@link #SM_TYPE_OS}, {@link #SM_TYPE_RT}
-     *         , {@link #SM_TYPE_APP}.
+     *         {@link SoftwareModuleType}s {@link #SM_TYPE_OS},
+     *         {@link #SM_TYPE_RT} , {@link #SM_TYPE_APP}.
      */
     public DistributionSetType findOrCreateDefaultTestDsType() {
         final List<SoftwareModuleType> mand = new ArrayList<>();
@@ -656,11 +690,12 @@
 
     /**
      * Creates {@link DistributionSetType} in repository.
-     *
+     * 
      * @param dsTypeKey
      *            {@link DistributionSetType#getKey()}
      * @param dsTypeName
      *            {@link DistributionSetType#getName()}
+     * 
      * @return persisted {@link DistributionSetType}
      */
     public DistributionSetType findOrCreateDistributionSetType(final String dsTypeKey, final String dsTypeName) {
@@ -672,7 +707,7 @@
     /**
      * Finds {@link DistributionSetType} in repository with given
      * {@link DistributionSetType#getKey()} or creates if it does not exist yet.
-     *
+     * 
      * @param dsTypeKey
      *            {@link DistributionSetType#getKey()}
      * @param dsTypeName
@@ -681,6 +716,7 @@
      *            {@link DistributionSetType#getMandatoryModuleTypes()}
      * @param optional
      *            {@link DistributionSetType#getOptionalModuleTypes()}
+     * 
      * @return persisted {@link DistributionSetType}
      */
     public DistributionSetType findOrCreateDistributionSetType(final String dsTypeKey, final String dsTypeName,
@@ -694,11 +730,12 @@
 
     /**
      * Finds {@link SoftwareModuleType} in repository with given
-     * {@link SoftwareModuleType#getKey()} or creates if it does not exist yet with
-     * {@link SoftwareModuleType#getMaxAssignments()} = 1.
-     *
+     * {@link SoftwareModuleType#getKey()} or creates if it does not exist yet
+     * with {@link SoftwareModuleType#getMaxAssignments()} = 1.
+     * 
      * @param key
      *            {@link SoftwareModuleType#getKey()}
+     * 
      * @return persisted {@link SoftwareModuleType}
      */
     public SoftwareModuleType findOrCreateSoftwareModuleType(final String key) {
@@ -708,11 +745,12 @@
     /**
      * Finds {@link SoftwareModuleType} in repository with given
      * {@link SoftwareModuleType#getKey()} or creates if it does not exist yet.
-     *
+     * 
      * @param key
      *            {@link SoftwareModuleType#getKey()}
      * @param maxAssignments
      *            {@link SoftwareModuleType#getMaxAssignments()}
+     * 
      * @return persisted {@link SoftwareModuleType}
      */
     public SoftwareModuleType findOrCreateSoftwareModuleType(final String key, final int maxAssignments) {
@@ -732,6 +770,7 @@
      *            {@link DistributionSet#getType()}
      * @param modules
      *            {@link DistributionSet#getModules()}
+     * 
      * @return the created {@link DistributionSet}
      */
     public DistributionSet createDistributionSet(final String name, final String version,
@@ -754,6 +793,7 @@
      *            {@link DistributionSet#getModules()}
      * @param requiredMigrationStep
      *            {@link DistributionSet#isRequiredMigrationStep()}
+     * 
      * @return the created {@link DistributionSet}
      */
     public DistributionSet generateDistributionSet(final String name, final String version,
@@ -775,6 +815,7 @@
      *            {@link DistributionSet#getType()}
      * @param modules
      *            {@link DistributionSet#getModules()}
+     * 
      * @return the created {@link DistributionSet}
      */
     public DistributionSet generateDistributionSet(final String name, final String version,
@@ -787,6 +828,7 @@
      *
      * @param name
      *            {@link DistributionSet#getName()}
+     * 
      * @return the generated {@link DistributionSet}
      */
     public DistributionSet generateDistributionSet(final String name) {
@@ -795,11 +837,13 @@
     }
 
     /**
-     * Creates {@link Target}s in repository and with {@link #DEFAULT_CONTROLLER_ID}
-     * as prefix for {@link Target#getControllerId()}.
-     *
+     * Creates {@link Target}s in repository and with
+     * {@link #DEFAULT_CONTROLLER_ID} as prefix for
+     * {@link Target#getControllerId()}.
+     * 
      * @param number
      *            of {@link Target}s to create
+     * 
      * @return {@link List} of {@link Target} entities
      */
     public List<Target> createTargets(final int number) {
@@ -815,7 +859,7 @@
     /**
      * Builds {@link Target} objects with given prefix for
      * {@link Target#getControllerId()} followed by a number suffix.
-     *
+     * 
      * @param start
      *            value for the controllerId suffix
      * @param numberOfTargets
@@ -835,8 +879,9 @@
 
     /**
      * Builds {@link Target} objects with given prefix for
-     * {@link Target#getControllerId()} followed by a number suffix starting with 0.
-     *
+     * {@link Target#getControllerId()} followed by a number suffix starting
+     * with 0.
+     * 
      * @param numberOfTargets
      *            of {@link Target}s to generate
      * @param controllerIdPrefix
@@ -926,9 +971,10 @@
 
     /**
      * Creates {@link DistributionSetTag}s in repository.
-     *
+     * 
      * @param number
      *            of {@link DistributionSetTag}s
+     * 
      * @return the persisted {@link DistributionSetTag}s
      */
     public List<DistributionSetTag> createDistributionSetTags(final int number) {
@@ -950,14 +996,16 @@
     }
 
     /**
-     * Append {@link ActionStatus} to all {@link Action}s of given {@link Target}s.
-     *
+     * Append {@link ActionStatus} to all {@link Action}s of given
+     * {@link Target}s.
+     * 
      * @param targets
      *            to add {@link ActionStatus}
      * @param status
      *            to add
      * @param message
      *            to add
+     * 
      * @return updated {@link Action}.
      */
     public List<Action> sendUpdateActionStatusToTargets(final Collection<Target> targets, final Status status,
@@ -966,14 +1014,16 @@
     }
 
     /**
-     * Append {@link ActionStatus} to all {@link Action}s of given {@link Target}s.
-     *
+     * Append {@link ActionStatus} to all {@link Action}s of given
+     * {@link Target}s.
+     * 
      * @param targets
      *            to add {@link ActionStatus}
      * @param status
      *            to add
      * @param msgs
      *            to add
+     * 
      * @return updated {@link Action}.
      */
     public List<Action> sendUpdateActionStatusToTargets(final Collection<Target> targets, final Status status,
@@ -991,7 +1041,7 @@
 
     /**
      * Creates rollout based on given parameters.
-     *
+     * 
      * @param rolloutName
      *            of the {@link Rollout}
      * @param rolloutDescription
@@ -1012,11 +1062,7 @@
             final int groupSize, final String filterQuery, final DistributionSet distributionSet,
             final String successCondition, final String errorCondition) {
         return createRolloutByVariables(rolloutName, rolloutDescription, groupSize, filterQuery, distributionSet,
-<<<<<<< HEAD
                 successCondition, errorCondition, Action.ActionType.FORCED, null);
-=======
-                successCondition, errorCondition, Action.ActionType.FORCED);
->>>>>>> af0f7ceb
     }
 
     /**
@@ -1051,16 +1097,9 @@
                 .errorCondition(RolloutGroupErrorCondition.THRESHOLD, errorCondition)
                 .errorAction(RolloutGroupErrorAction.PAUSE, null).build();
 
-<<<<<<< HEAD
         final Rollout rollout = rolloutManagement.create(entityFactory.rollout().create().name(rolloutName)
                         .description(rolloutDescription).targetFilterQuery(filterQuery).set(distributionSet)
                 .actionType(actionType).weight(weight), groupSize, conditions);
-=======
-        final Rollout rollout = rolloutManagement.create(
-                entityFactory.rollout().create().name(rolloutName).description(rolloutDescription)
-                        .targetFilterQuery(filterQuery).set(distributionSet).actionType(actionType),
-                groupSize, conditions);
->>>>>>> af0f7ceb
 
         // Run here, because Scheduler is disabled during tests
         rolloutManagement.handleRollouts();
@@ -1071,10 +1110,10 @@
     /**
      * Create {@link Rollout} with a new {@link DistributionSet} and
      * {@link Target}s.
-     *
-     * @param prefix
-     *            for rollouts name, description, {@link Target#getControllerId()}
-     *            filter
+     * 
+     * @param prefix
+     *            for rollouts name, description,
+     *            {@link Target#getControllerId()} filter
      * @return created {@link Rollout}
      */
     public Rollout createRollout(final String prefix) {
@@ -1084,12 +1123,12 @@
     }
 
     /**
-     * Create the soft deleted {@link Rollout} with a new {@link DistributionSet}
-     * and {@link Target}s.
-     *
-     * @param prefix
-     *            for rollouts name, description, {@link Target#getControllerId()}
-     *            filter
+     * Create the soft deleted {@link Rollout} with a new
+     * {@link DistributionSet} and {@link Target}s.
+     * 
+     * @param prefix
+     *            for rollouts name, description,
+     *            {@link Target#getControllerId()} filter
      * @return created {@link Rollout}
      */
     public Rollout createSoftDeletedRollout(final String prefix) {
