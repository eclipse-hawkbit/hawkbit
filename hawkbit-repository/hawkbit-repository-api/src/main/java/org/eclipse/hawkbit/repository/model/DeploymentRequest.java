--- conflicted
+++ resolved
@@ -8,18 +8,13 @@
  */
 package org.eclipse.hawkbit.repository.model;
 
-<<<<<<< HEAD
-=======
+
 import java.util.Objects;
 
 import javax.validation.Valid;
 
->>>>>>> b5f46b8b
 import org.eclipse.hawkbit.repository.exception.InvalidMaintenanceScheduleException;
 import org.eclipse.hawkbit.repository.model.Action.ActionType;
-
-import javax.validation.Valid;
-import java.util.Objects;
 
 /**
  * A custom view on assigning a {@link DistributionSet} to a {@link Target}.
@@ -86,11 +81,7 @@
         return String.format(
                 "DeploymentRequest [controllerId=%s, distributionSetId=%d, actionType=%s, forceTime=%d, weight=%d, maintenanceSchedule=%s, maintenanceWindowDuration=%s, maintenanceWindowTimeZone=%s]",
                 targetWithActionType.getControllerId(), getDistributionSetId(), targetWithActionType.getActionType(),
-<<<<<<< HEAD
                 targetWithActionType.getForceTime(), targetWithActionType.getWeight().orElse(null),
-=======
-                targetWithActionType.getForceTime(), targetWithActionType.getWeight(),
->>>>>>> b5f46b8b
                 targetWithActionType.getMaintenanceSchedule(), targetWithActionType.getMaintenanceWindowDuration(),
                 targetWithActionType.getMaintenanceWindowTimeZone());
     }
