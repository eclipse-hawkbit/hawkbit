/**
 * Copyright (c) 2015 Bosch Software Innovations GmbH and others.
 *
 * All rights reserved. This program and the accompanying materials
 * are made available under the terms of the Eclipse Public License v1.0
 * which accompanies this distribution, and is available at
 * http://www.eclipse.org/legal/epl-v10.html
 */
package org.eclipse.hawkbit.repository.model;

import java.util.List;
import java.util.concurrent.TimeUnit;

import org.eclipse.hawkbit.repository.model.Action.Status;

/**
 * Status information of an {@link Action} which can be provided by the
 * {@link Target} or is added by the update server itself. This can be the start
 * of the {@link Action} life cycle, the end and update notifications in
 * between.
 *
 */
public interface ActionStatus extends TenantAwareBaseEntity {

    /**
     * @return time in {@link TimeUnit#MILLISECONDS} when the status was
     *         reported.
     */
    Long getOccurredAt();

    /**
<<<<<<< HEAD
     * @return current {@link Status#DOWNLOAD} progress if known by the update
     *         server.
     */
    short getDownloadProgressPercent();
=======
     * @param occurredAt
     *            time in {@link TimeUnit#MILLISECONDS} when the status was
     *            reported.
     */
    void setOccurredAt(Long occurredAt);

    /**
     * Adds message including splitting in case it exceeds 512 length.
     *
     * @param message
     *            to add
     */
    void addMessage(String message);
>>>>>>> 64a0eb7a

    /**
     * @return immutable list of message entries that in the
     *         {@link ActionStatus}.
     */
    List<String> getMessages();

    /**
     * @return {@link Action} this {@link ActionStatus} belongs to.
     */
    Action getAction();

    /**
     * @return the {@link Status} of this {@link ActionStatus}. Caused
     *         potentially a transition change of the {@link #getAction()} if
     *         different from the previous {@link ActionStatus#getStatus()}.
     */
    Status getStatus();

}<|MERGE_RESOLUTION|>--- conflicted
+++ resolved
@@ -29,28 +29,6 @@
     Long getOccurredAt();
 
     /**
-<<<<<<< HEAD
-     * @return current {@link Status#DOWNLOAD} progress if known by the update
-     *         server.
-     */
-    short getDownloadProgressPercent();
-=======
-     * @param occurredAt
-     *            time in {@link TimeUnit#MILLISECONDS} when the status was
-     *            reported.
-     */
-    void setOccurredAt(Long occurredAt);
-
-    /**
-     * Adds message including splitting in case it exceeds 512 length.
-     *
-     * @param message
-     *            to add
-     */
-    void addMessage(String message);
->>>>>>> 64a0eb7a
-
-    /**
      * @return immutable list of message entries that in the
      *         {@link ActionStatus}.
      */
