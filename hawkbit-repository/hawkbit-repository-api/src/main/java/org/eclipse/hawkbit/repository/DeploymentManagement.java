/**
 * Copyright (c) 2015 Bosch Software Innovations GmbH and others.
 *
 * All rights reserved. This program and the accompanying materials
 * are made available under the terms of the Eclipse Public License v1.0
 * which accompanies this distribution, and is available at
 * http://www.eclipse.org/legal/epl-v10.html
 */
package org.eclipse.hawkbit.repository;

<<<<<<< HEAD
=======
import java.util.Collection;
import java.util.List;
import java.util.Map.Entry;
import java.util.Optional;
import java.util.Set;

import javax.validation.Valid;
import javax.validation.constraints.NotEmpty;
import javax.validation.constraints.NotNull;

>>>>>>> b5f46b8b
import org.eclipse.hawkbit.im.authentication.SpPermission.SpringEvalExpressions;
import org.eclipse.hawkbit.repository.event.remote.TargetAssignDistributionSetEvent;
import org.eclipse.hawkbit.repository.exception.AssignmentQuotaExceededException;
import org.eclipse.hawkbit.repository.exception.CancelActionNotAllowedException;
import org.eclipse.hawkbit.repository.exception.EntityNotFoundException;
import org.eclipse.hawkbit.repository.exception.IncompleteDistributionSetException;
import org.eclipse.hawkbit.repository.exception.MultiAssignmentIsNotEnabledException;
<<<<<<< HEAD
=======
import org.eclipse.hawkbit.repository.exception.AssignmentQuotaExceededException;
>>>>>>> b5f46b8b
import org.eclipse.hawkbit.repository.exception.RSQLParameterSyntaxException;
import org.eclipse.hawkbit.repository.exception.RSQLParameterUnsupportedFieldException;
import org.eclipse.hawkbit.repository.model.Action;
import org.eclipse.hawkbit.repository.model.Action.Status;
import org.eclipse.hawkbit.repository.model.ActionStatus;
import org.eclipse.hawkbit.repository.model.DeploymentRequest;
import org.eclipse.hawkbit.repository.model.DeploymentRequestBuilder;
import org.eclipse.hawkbit.repository.model.DistributionSet;
import org.eclipse.hawkbit.repository.model.DistributionSetAssignmentResult;
import org.eclipse.hawkbit.repository.model.DistributionSetType;
import org.eclipse.hawkbit.repository.model.SoftwareModuleType;
import org.eclipse.hawkbit.repository.model.Target;
import org.eclipse.hawkbit.repository.model.TargetUpdateStatus;
import org.springframework.data.domain.Page;
import org.springframework.data.domain.Pageable;
import org.springframework.data.domain.Slice;
import org.springframework.security.access.prepost.PreAuthorize;

import javax.validation.Valid;
import javax.validation.constraints.NotEmpty;
import javax.validation.constraints.NotNull;
import java.util.Collection;
import java.util.List;
import java.util.Map.Entry;
import java.util.Optional;
import java.util.Set;

/**
 * A DeploymentManagement service provides operations for the deployment of
 * {@link DistributionSet}s to {@link Target}s.
 *
 */
public interface DeploymentManagement {

    /**
     * Assigns {@link DistributionSet}s to {@link Target}s according to the
     * {@link DeploymentRequest}.
     *
     * @param deploymentRequests
     *            information about all target-ds-assignments that shall be made
     * 
     * @return the list of assignment results
     *
     * @throws IncompleteDistributionSetException
     *             if mandatory {@link SoftwareModuleType} are not assigned as
     *             defined by the {@link DistributionSetType}.
     *
     * @throws EntityNotFoundException
     *             if either provided {@link DistributionSet} or {@link Target}s
     *             do not exist
     * 
     * @throws AssignmentQuotaExceededException
     *             if the maximum number of targets the distribution set can be
     *             assigned to at once is exceeded
     * @throws MultiAssignmentIsNotEnabledException
     *             if the request results in multiple assignments to the same
     *             target and multiassignment is disabled
     * 
     */
    @PreAuthorize(SpringEvalExpressions.HAS_AUTH_READ_REPOSITORY_AND_UPDATE_TARGET)
    List<DistributionSetAssignmentResult> assignDistributionSets(
            @Valid @NotEmpty List<DeploymentRequest> deploymentRequests);

    /**
     * Assigns {@link DistributionSet}s to {@link Target}s according to the
     * {@link DeploymentRequest}.
     *
     * @param deploymentRequests
     *            information about all target-ds-assignments that shall be made
     * @param actionMessage
     *            an optional message for the action status
     *
     * @return the list of assignment results
     *
     * @throws IncompleteDistributionSetException
     *             if mandatory {@link SoftwareModuleType} are not assigned as
     *             defined by the {@link DistributionSetType}.
     *
     * @throws EntityNotFoundException
     *             if either provided {@link DistributionSet} or {@link Target}s
     *             do not exist
     * 
     * @throws AssignmentQuotaExceededException
     *             if the maximum number of targets the distribution set can be
     *             assigned to at once is exceeded
     * @throws MultiAssignmentIsNotEnabledException
     *             if the request results in multiple assignments to the same
     *             target and multiassignment is disabled
     *
     */
    @PreAuthorize(SpringEvalExpressions.HAS_AUTH_READ_REPOSITORY_AND_UPDATE_TARGET)
    List<DistributionSetAssignmentResult> assignDistributionSets(
            @Valid @NotEmpty List<DeploymentRequest> deploymentRequests, String actionMessage);
<<<<<<< HEAD

    /**
     * Assigns {@link DistributionSet}s to {@link Target}s according to the
     * {@link DeploymentRequest} accepting null values as weight.
     *
     * @param deploymentRequests
     *            information about all target-ds-assignments that shall be made
     * @param actionMessage
     *            an optional message for the action status
     *
     * @return the list of assignment results
     *
     * @throws IncompleteDistributionSetException
     *             if mandatory {@link SoftwareModuleType} are not assigned as
     *             defined by the {@link DistributionSetType}.
     *
     * @throws EntityNotFoundException
     *             if either provided {@link DistributionSet} or {@link Target}s
     *             do not exist
     *
     * @throws AssignmentQuotaExceededException
     *             if the maximum number of targets the distribution set can be
     *             assigned to at once is exceeded
     * @throws MultiAssignmentIsNotEnabledException
     *             if the request results in multiple assignments to the same
     *             target and multiassignment is disabled
     *
     */
    @PreAuthorize(SpringEvalExpressions.HAS_AUTH_READ_REPOSITORY_AND_UPDATE_TARGET)
    List<DistributionSetAssignmentResult> assignDistributionSetsAcceptNullWeight(
            @Valid @NotEmpty List<DeploymentRequest> deploymentRequests, String actionMessage);

    /**
=======
            
                /**
>>>>>>> b5f46b8b
     * build a {@link DeploymentRequest} for a target distribution set
     * assignment
     * 
     * @param controllerId
     *            ID of target
     * @param distributionSetId
     *            ID of distribution set
     * @return the builder
     */
    static DeploymentRequestBuilder deploymentRequest(final String controllerId, final long distributionSetId) {
        return new DeploymentRequestBuilder(controllerId, distributionSetId);
    }

    /**
     * Registers "offline" assignments. "offline" assignment means adding a
     * completed action for a {@link DistributionSet} to a {@link Target}.
     * 
     * The handling differs to hawkBit-managed updates by means that:<br/>
     * 
     * <ol type="A">
     * <li>it ignores targets completely that are in
     * {@link TargetUpdateStatus#PENDING}.</li>
     * <li>it creates completed actions.</li>
     * <li>sets both installed and assigned DS on the target and switches the
     * status to {@link TargetUpdateStatus#IN_SYNC}.</li>
     * <li>does not send a {@link TargetAssignDistributionSetEvent}.</li>
     * </ol>
     * 
     * @param assignments
     *            target IDs with the respective distribution set ID which they
     *            are supposed to be assigned to
     * @return the assignment results
     * 
     * @throws IncompleteDistributionSetException
     *             if mandatory {@link SoftwareModuleType} are not assigned as
     *             defined by the {@link DistributionSetType}.
     *
     * @throws EntityNotFoundException
     *             if either provided {@link DistributionSet} or {@link Target}s
     *             do not exist
     * 
     * @throws AssignmentQuotaExceededException
     *             if the maximum number of targets the distribution set can be
     *             assigned to at once is exceeded
     * 
     * @throws MultiAssignmentIsNotEnabledException
     *             if the request results in multiple assignments to the same
     *             target and multiassignment is disabled
     */
    @PreAuthorize(SpringEvalExpressions.HAS_AUTH_READ_REPOSITORY_AND_UPDATE_TARGET)
    List<DistributionSetAssignmentResult> offlineAssignedDistributionSets(Collection<Entry<String, Long>> assignments);

    /**
     * Cancels the {@link Action} with the given ID. The method will immediately
     * add a {@link Status#CANCELED} status to the action. However, it might be
     * possible that the controller will continue to work on the cancellation.
     *
     * @param actionId
     *            to be canceled
     *
     * @return canceled {@link Action}
     * 
     * @throws CancelActionNotAllowedException
     *             in case the given action is not active or is already a cancel
     *             action
     * @throws EntityNotFoundException
     *             if action with given ID does not exist
     */
    @PreAuthorize(SpringEvalExpressions.HAS_AUTH_UPDATE_TARGET)
    Action cancelAction(long actionId);

    /**
     * Counts all actions associated to a specific target.
     *
     * @param rsqlParam
     *            rsql query string
     * @param controllerId
     *            the target associated to the actions to count
     * @return the count value of found actions associated to the target
     *
     * @throws RSQLParameterUnsupportedFieldException
     *             if a field in the RSQL string is used but not provided by the
     *             given {@code fieldNameProvider}
     * @throws RSQLParameterSyntaxException
     *             if the RSQL syntax is wrong
     * @throws EntityNotFoundException
     *             if target with given ID does not exist
     */
    @PreAuthorize(SpringEvalExpressions.HAS_AUTH_READ_TARGET)
    long countActionsByTarget(@NotNull String rsqlParam, @NotEmpty String controllerId);

    /**
     * @return the total amount of stored action status
     */
    @PreAuthorize(SpringEvalExpressions.HAS_AUTH_READ_TARGET)
    long countActionStatusAll();

    /**
     * @return the total amount of stored actions
     */
    @PreAuthorize(SpringEvalExpressions.HAS_AUTH_READ_TARGET)
    long countActionsAll();

    /**
     * Counts all actions associated to a specific target.
     *
     * @param controllerId
     *            the target associated to the actions to count
     * @return the count value of found actions associated to the target
     * 
     * @throws EntityNotFoundException
     *             if target with given ID does not exist
     */
    @PreAuthorize(SpringEvalExpressions.HAS_AUTH_READ_TARGET)
    long countActionsByTarget(@NotEmpty String controllerId);

    /**
     * Get the {@link Action} entity for given actionId.
     *
     * @param actionId
     *            to be id of the action
     * @return the corresponding {@link Action}
     * 
     */
    @PreAuthorize(SpringEvalExpressions.HAS_AUTH_READ_TARGET)
    Optional<Action> findAction(long actionId);

    /**
     * Retrieves all {@link Action}s from repository.
     *
     * @param pageable
     *            pagination parameter
     * @return a paged list of {@link Action}s
     */
    @PreAuthorize(SpringEvalExpressions.HAS_AUTH_READ_TARGET)
    Slice<Action> findActionsAll(@NotNull Pageable pageable);

    /**
     * Retrieves all {@link Action} which assigned to a specific
     * {@link DistributionSet}.
     * 
     * @param pageable
     *            the page request parameter for paging and sorting the result
     * @param distributionSetId
     *            the distribution set which should be assigned to the actions
     *            in the result
     * @return a list of {@link Action} which are assigned to a specific
     *         {@link DistributionSet}
     * 
     * @throws EntityNotFoundException
     *             if distribution set with given ID does not exist
     */
    @PreAuthorize(SpringEvalExpressions.HAS_AUTH_READ_TARGET)
    Slice<Action> findActionsByDistributionSet(@NotNull Pageable pageable, long distributionSetId);

    /**
     * Retrieves all {@link Action}s assigned to a specific {@link Target} and a
     * given specification.
     *
     * @param rsqlParam
     *            rsql query string
     * @param controllerId
     *            the target which must be assigned to the actions
     * @param pageable
     *            the page request
     * @return a slice of actions assigned to the specific target and the
     *         specification
     * 
     * @throws RSQLParameterUnsupportedFieldException
     *             if a field in the RSQL string is used but not provided by the
     *             given {@code fieldNameProvider}
     * @throws RSQLParameterSyntaxException
     *             if the RSQL syntax is wrong
     */
    @PreAuthorize(SpringEvalExpressions.HAS_AUTH_READ_TARGET)
    Slice<Action> findActionsByTarget(@NotNull String rsqlParam, @NotEmpty String controllerId,
            @NotNull Pageable pageable);

    /**
     * Retrieves all {@link Action}s which are referring the given
     * {@link Target}.
     *
     * @param controllerId
     *            the target to find actions for
     * @param pageable
     *            the pageable request to limit, sort the actions
     * @return a slice of actions found for a specific target
     * 
     */
    @PreAuthorize(SpringEvalExpressions.HAS_AUTH_READ_TARGET)
    Slice<Action> findActionsByTarget(@NotEmpty String controllerId, @NotNull Pageable pageable);

    /**
     * Retrieves all the {@link ActionStatus} entries of the given
     * {@link Action} and {@link Target}.
     *
     * @param pageReq
     *            pagination parameter
     * @param actionId
     *            to be filtered on
     * @return the corresponding {@link Page} of {@link ActionStatus}
     * 
     * @throws EntityNotFoundException
     *             if action with given ID does not exist
     */
    @PreAuthorize(SpringEvalExpressions.HAS_AUTH_READ_TARGET)
    Page<ActionStatus> findActionStatusByAction(@NotNull Pageable pageReq, long actionId);

    /**
     * Retrieves all messages for an {@link ActionStatus}.
     *
     *
     * @param pageable
     *            the page request parameter for paging and sorting the result
     * @param actionStatusId
     *            the id of {@link ActionStatus} to retrieve the messages from
     * @return a page of messages by a specific {@link ActionStatus} id
     */
    @PreAuthorize(SpringEvalExpressions.HAS_AUTH_READ_TARGET)
    Page<String> findMessagesByActionStatusId(@NotNull Pageable pageable, long actionStatusId);

    /**
     * Get the {@link Action} entity for given actionId with all lazy attributes
     * (i.e. distributionSet, target, target.assignedDs).
     *
     * @param actionId
     *            to be id of the action
     * @return the corresponding {@link Action}
     */
    @PreAuthorize(SpringEvalExpressions.HAS_AUTH_READ_TARGET)
    Optional<Action> findActionWithDetails(long actionId);

    /**
     * Retrieves all active {@link Action}s of a specific target.
     * 
     * @param pageable
     *            the page request parameter for paging and sorting the result
     * @param controllerId
     *            the target associated with the actions
     * @return a list of actions associated with the given target
     * 
     * @throws EntityNotFoundException
     *             if target with given ID does not exist
     */
    @PreAuthorize(SpringEvalExpressions.HAS_AUTH_READ_TARGET)
    Page<Action> findActiveActionsByTarget(@NotNull Pageable pageable, @NotEmpty String controllerId);

    /**
     * Retrieves all inactive {@link Action}s of a specific target.
     *
     * @param pageable
     *            the page request parameter for paging and sorting the result
     * @param controllerId
     *            the target associated with the actions
     * @return a list of actions associated with the given target
     * 
     * @throws EntityNotFoundException
     *             if target with given ID does not exist
     */
    @PreAuthorize(SpringEvalExpressions.HAS_AUTH_READ_TARGET)
    Page<Action> findInActiveActionsByTarget(@NotNull Pageable pageable, @NotEmpty String controllerId);

    /**
     * Retrieves active {@link Action}s with highest weight that are assigned to
     * a {@link Target}.
     * 
     * @param controllerId
     *            identifies the target to retrieve the action from
     * @param maxActionCount
     *            max size of returned list
     * @return the action
     * 
     */
    @PreAuthorize(SpringEvalExpressions.HAS_AUTH_READ_TARGET)
    List<Action> findActiveActionsWithHighestWeight(@NotEmpty String controllerId, int maxActionCount);

    /**
     * Get weight of an Action. Returns the default value if the weight is null
     * according to the properties.
     * 
     * @param action
     *            to extract the weight from
     * @return weight of the action
     */
    int getWeightConsideringDefault(final Action action);

    /**
     * Force cancels given {@link Action} for given {@link Target}. Force
     * canceling means that the action is marked as canceled on the SP server
     * and a cancel request is sent to the target. But however it's not tracked,
     * if the targets handles the cancel request or not.
     *
     * @param actionId
     *            to be canceled
     *
     * @return quite {@link Action}
     * 
     * @throws CancelActionNotAllowedException
     *             in case the given action is not active
     * 
     * @throws EntityNotFoundException
     *             if action with given ID does not exist
     */
    @PreAuthorize(SpringEvalExpressions.HAS_AUTH_UPDATE_TARGET)
    Action forceQuitAction(long actionId);

    /**
     * Updates a {@link Action} and forces the {@link Action} if it's not
     * already forced.
     *
     * @param actionId
     *            the ID of the action
     * @return the updated or the found {@link Action}
     * 
     * @throws EntityNotFoundException
     *             if action with given ID does not exist
     */
    @PreAuthorize(SpringEvalExpressions.HAS_AUTH_UPDATE_TARGET)
    Action forceTargetAction(long actionId);

    /**
     * Sets the status of inactive scheduled {@link Action}s for the specified
     * {@link Target}s to {@link Status#CANCELED}
     *
     * @param targetIds
     *            ids of the {@link Target}s the actions belong to
     * 
     */
    @PreAuthorize(SpringEvalExpressions.HAS_AUTH_UPDATE_TARGET)
    void cancelInactiveScheduledActionsForTargets(List<Long> targetIds);

    /**
     * Starts all scheduled actions of an RolloutGroup parent.
     *
     * @param rolloutId
     *            the rollout the actions belong to
     * @param rolloutGroupParentId
     *            the parent rollout group the actions should reference. null
     *            references the first group
     * @return the amount of started actions
     */
    @PreAuthorize(SpringEvalExpressions.HAS_AUTH_READ_TARGET)
    long startScheduledActionsByRolloutGroupParent(long rolloutId, long distributionSetId, Long rolloutGroupParentId);

    /**
     * All {@link ActionStatus} entries in the repository.
     *
     * @param pageable
     *            the pagination parameter
     * @return {@link Page} of {@link ActionStatus} entries
     */
    @PreAuthorize(SpringEvalExpressions.HAS_AUTH_READ_TARGET)
    Page<ActionStatus> findActionStatusAll(@NotNull Pageable pageable);

    /**
     * Returns {@link DistributionSet} that is assigned to given {@link Target}.
     * 
     * @param controllerId
     *            of target
     * @return assigned {@link DistributionSet}
     * 
     * @throws EntityNotFoundException
     *             if target with given ID does not exist
     */
    Optional<DistributionSet> getAssignedDistributionSet(@NotEmpty String controllerId);

    /**
     * Returns {@link DistributionSet} that is installed on given
     * {@link Target}.
     * 
     * @param controllerId
     *            of target
     * @return installed {@link DistributionSet}
     * 
     * @throws EntityNotFoundException
     *             if target with given ID does not exist
     */
    Optional<DistributionSet> getInstalledDistributionSet(@NotEmpty String controllerId);

    /**
     * Deletes actions which match one of the given action status and which have
     * not been modified since the given (absolute) time-stamp.
     * 
     * @param status
     *            Set of action status.
     * @param lastModified
     *            A time-stamp in milliseconds.
     * 
     * @return The number of action entries that were deleted.
     */
    @PreAuthorize(SpringEvalExpressions.IS_SYSTEM_CODE)
    int deleteActionsByStatusAndLastModifiedBefore(@NotNull Set<Action.Status> status, long lastModified);

}<|MERGE_RESOLUTION|>--- conflicted
+++ resolved
@@ -8,8 +8,6 @@
  */
 package org.eclipse.hawkbit.repository;
 
-<<<<<<< HEAD
-=======
 import java.util.Collection;
 import java.util.List;
 import java.util.Map.Entry;
@@ -20,7 +18,6 @@
 import javax.validation.constraints.NotEmpty;
 import javax.validation.constraints.NotNull;
 
->>>>>>> b5f46b8b
 import org.eclipse.hawkbit.im.authentication.SpPermission.SpringEvalExpressions;
 import org.eclipse.hawkbit.repository.event.remote.TargetAssignDistributionSetEvent;
 import org.eclipse.hawkbit.repository.exception.AssignmentQuotaExceededException;
@@ -28,10 +25,6 @@
 import org.eclipse.hawkbit.repository.exception.EntityNotFoundException;
 import org.eclipse.hawkbit.repository.exception.IncompleteDistributionSetException;
 import org.eclipse.hawkbit.repository.exception.MultiAssignmentIsNotEnabledException;
-<<<<<<< HEAD
-=======
-import org.eclipse.hawkbit.repository.exception.AssignmentQuotaExceededException;
->>>>>>> b5f46b8b
 import org.eclipse.hawkbit.repository.exception.RSQLParameterSyntaxException;
 import org.eclipse.hawkbit.repository.exception.RSQLParameterUnsupportedFieldException;
 import org.eclipse.hawkbit.repository.model.Action;
@@ -50,15 +43,6 @@
 import org.springframework.data.domain.Slice;
 import org.springframework.security.access.prepost.PreAuthorize;
 
-import javax.validation.Valid;
-import javax.validation.constraints.NotEmpty;
-import javax.validation.constraints.NotNull;
-import java.util.Collection;
-import java.util.List;
-import java.util.Map.Entry;
-import java.util.Optional;
-import java.util.Set;
-
 /**
  * A DeploymentManagement service provides operations for the deployment of
  * {@link DistributionSet}s to {@link Target}s.
@@ -125,7 +109,6 @@
     @PreAuthorize(SpringEvalExpressions.HAS_AUTH_READ_REPOSITORY_AND_UPDATE_TARGET)
     List<DistributionSetAssignmentResult> assignDistributionSets(
             @Valid @NotEmpty List<DeploymentRequest> deploymentRequests, String actionMessage);
-<<<<<<< HEAD
 
     /**
      * Assigns {@link DistributionSet}s to {@link Target}s according to the
@@ -159,10 +142,6 @@
             @Valid @NotEmpty List<DeploymentRequest> deploymentRequests, String actionMessage);
 
     /**
-=======
-            
-                /**
->>>>>>> b5f46b8b
      * build a {@link DeploymentRequest} for a target distribution set
      * assignment
      * 
