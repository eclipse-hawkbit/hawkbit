--- conflicted
+++ resolved
@@ -8,21 +8,14 @@
  */
 package org.eclipse.hawkbit.repository.model;
 
-<<<<<<< HEAD
-=======
 import java.util.Objects;
+import java.util.Optional;
 
 import javax.validation.constraints.Max;
 import javax.validation.constraints.Min;
 
->>>>>>> b5f46b8b
 import org.eclipse.hawkbit.repository.exception.InvalidMaintenanceScheduleException;
 import org.eclipse.hawkbit.repository.model.Action.ActionType;
-
-import javax.validation.constraints.Max;
-import javax.validation.constraints.Min;
-import java.util.Objects;
-import java.util.Optional;
 
 /**
  * A custom view on {@link Target} with {@link ActionType}.
@@ -124,14 +117,8 @@
         return RepositoryModelConstants.NO_FORCE_TIME;
     }
 
-<<<<<<< HEAD
     public Optional<Integer> getWeight() {
         return Optional.ofNullable(weight);
-=======
-    public Integer getWeight() {
-        return weight;
->>>>>>> b5f46b8b
-
     }
 
     public String getControllerId() {
@@ -168,11 +155,7 @@
     @Override
     public String toString() {
         return "TargetWithActionType [controllerId=" + controllerId + ", actionType=" + getActionType() + ", forceTime="
-<<<<<<< HEAD
                 + getForceTime() + ", weight=" + getWeight().orElse(null) + ", maintenanceSchedule=" + getMaintenanceSchedule()
-=======
-                + getForceTime() + ", weight=" + getWeight() + ", maintenanceSchedule=" + getMaintenanceSchedule()
->>>>>>> b5f46b8b
                 + ", maintenanceWindowDuration=" + getMaintenanceWindowDuration() + ", maintenanceWindowTimeZone="
                 + getMaintenanceWindowTimeZone() + "]";
     }
