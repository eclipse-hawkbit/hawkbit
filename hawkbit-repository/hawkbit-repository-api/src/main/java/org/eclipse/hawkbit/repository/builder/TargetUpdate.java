--- conflicted
+++ resolved
@@ -48,11 +48,7 @@
      *            for {@link Target#getTargetType()}
      * @return updated builder instance
      */
-<<<<<<< HEAD
-    TargetUpdate targetType(Long targetTypeId);
-=======
     TargetUpdate targetType(@NotNull Long targetTypeId);
->>>>>>> b25e118e
 
     /**
      * @param address
