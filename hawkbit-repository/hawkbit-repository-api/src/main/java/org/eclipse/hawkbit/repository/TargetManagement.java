--- conflicted
+++ resolved
@@ -178,10 +178,8 @@
      */
     @PreAuthorize(SpringEvalExpressions.HAS_AUTH_DELETE_TARGET)
     void deleteTargets(@NotEmpty Collection<Long> targetIDs);
-
-    /**
-<<<<<<< HEAD
-=======
+    
+    /**
      * Deletes target with the given IDs.
      *
      * @param controllerID
@@ -194,53 +192,6 @@
     void deleteTarget(@NotEmpty String controllerID);
 
     /**
-     * Finds all targets for all the given parameters but returns not the full
-     * target but {@link TargetIdName}.
-     *
-     * @param pageRequest
-     *            the pageRequest to enhance the query for paging and sorting
-     * @param filterByStatus
-     *            find targets having this {@link TargetUpdateStatus}s. Set to
-     *            <code>null</code> in case this is not required.
-     * @param overdueState
-     *            find targets that are overdue (targets that did not respond
-     *            during the configured intervals: poll_itvl + overdue_itvl).
-     * @param filterBySearchText
-     *            to find targets having the text anywhere in name or
-     *            description. Set <code>null</code> in case this is not
-     *            required.
-     * @param installedOrAssignedDistributionSetId
-     *            to find targets having the {@link DistributionSet} as
-     *            installed or assigned. Set to <code>null</code> in case this
-     *            is not required.
-     * @param filterByTagNames
-     *            to find targets which are having any one in this tag names.
-     *            Set <code>null</code> in case this is not required.
-     * @param selectTargetWithNoTag
-     *            flag to select targets with no tag assigned
-     *
-     * @return the found {@link TargetIdName}s
-     */
-    @PreAuthorize(SpringEvalExpressions.HAS_AUTH_READ_TARGET)
-    List<TargetIdName> findAllTargetIdsByFilters(@NotNull Pageable pageRequest,
-            Collection<TargetUpdateStatus> filterByStatus, Boolean overdueState, String filterBySearchText,
-            Long installedOrAssignedDistributionSetId, Boolean selectTargetWithNoTag, String... filterByTagNames);
-
-    /**
-     * Finds all targets for all the given parameter {@link TargetFilterQuery}
-     * and returns not the full target but {@link TargetIdName}.
-     *
-     * @param pageRequest
-     *            the pageRequest to enhance the query for paging and sorting
-     * @param rsqlParam
-     *            filter definition in RSQL syntax
-     * @return the found {@link TargetIdName}s
-     */
-    @PreAuthorize(SpringEvalExpressions.HAS_AUTH_READ_TARGET)
-    List<TargetIdName> findAllTargetIdsByTargetFilterQuery(@NotNull Pageable pageRequest, @NotNull String rsqlParam);
-
-    /**
->>>>>>> 430bf632
      * Finds all targets for all the given parameter {@link TargetFilterQuery}
      * and that don't have the specified distribution set in their action
      * history.
@@ -353,9 +304,9 @@
             @NotNull Pageable pageReq);
 
     /**
-     * Find {@link Target} based on given ID returns found Target without
-     * details, i.e. NO {@link Target#getTags()} and {@link Target#getActions()}
-     * possible.
+     * Find {@link Target}s based a given IDs. The returned target will not
+     * contain details (e.g {@link Target#getTags()} and
+     * {@link Target#getActions()})
      *
      * @param controllerIDs
      *            to look for.
@@ -365,9 +316,9 @@
     List<Target> findTargetByControllerID(@NotEmpty Collection<String> controllerIDs);
 
     /**
-     * Find {@link Target} based on given ID returns found Target without
-     * details, i.e. NO {@link Target#getTags()} and {@link Target#getActions()}
-     * possible.
+     * Find a {@link Target} based a given ID. The returned target will not
+     * contain details (e.g {@link Target#getTags()} and
+     * {@link Target#getActions()})
      *
      * @param controllerId
      *            to look for.
@@ -640,14 +591,13 @@
      */
     @PreAuthorize(SpringEvalExpressions.HAS_AUTH_UPDATE_TARGET + SpringEvalExpressions.HAS_AUTH_OR
             + SpringEvalExpressions.IS_CONTROLLER)
-<<<<<<< HEAD
-    Target updateTarget(TargetUpdate update);
-
-    /**
-     * Find {@link Target} based on given ID returns found Target without
-     * details, i.e. NO {@link Target#getTags()} and {@link Target#getActions()}
-     * possible.
-     *
+    Target updateTarget(@NotNull TargetUpdate update);
+
+    /**
+     * Find a {@link Target} based a given ID. The returned target will not
+     * contain details (e.g {@link Target#getTags()} and
+     * {@link Target#getActions()})
+     * 
      * @param id
      *            to look for
      * @return {@link Target} or <code>null</code> if it does not exist
@@ -665,7 +615,4 @@
      */
     @PreAuthorize(SpringEvalExpressions.HAS_AUTH_READ_TARGET)
     List<Target> findTargetAllById(@NotNull Collection<Long> ids);
-=======
-    Target updateTarget(@NotNull TargetUpdate update);
->>>>>>> 430bf632
 }