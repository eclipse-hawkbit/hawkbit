--- conflicted
+++ resolved
@@ -658,7 +658,6 @@
     boolean isControllerAttributesRequested(@NotEmpty String controllerId);
 
     /**
-<<<<<<< HEAD
      * Verifies that {@link Target} with given controller ID exists in the
      * repository.
      * 
@@ -668,7 +667,8 @@
      */
     @PreAuthorize(SpringEvalExpressions.HAS_AUTH_READ_TARGET)
     boolean existsByControllerId(@NotEmpty String controllerId);
-=======
+
+    /**
      * Creates a list of target meta data entries.
      *
      * @param controllerId
@@ -779,5 +779,4 @@
      */
     @PreAuthorize(SpringEvalExpressions.HAS_AUTH_UPDATE_REPOSITORY)
     TargetMetadata updateMetaData(@NotEmpty String controllerId, @NotNull MetaData metadata);
->>>>>>> ddca0725
 }