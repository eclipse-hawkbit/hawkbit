/**
 * Copyright (c) 2015 Bosch Software Innovations GmbH and others.
 *
 * All rights reserved. This program and the accompanying materials
 * are made available under the terms of the Eclipse Public License v1.0
 * which accompanies this distribution, and is available at
 * http://www.eclipse.org/legal/epl-v10.html
 */
package org.eclipse.hawkbit.repository;

import java.util.Collection;
import java.util.List;

import javax.validation.constraints.NotNull;

import org.eclipse.hawkbit.im.authentication.SpPermission.SpringEvalExpressions;
import org.eclipse.hawkbit.repository.builder.TargetCreate;
import org.eclipse.hawkbit.repository.builder.TargetUpdate;
import org.eclipse.hawkbit.repository.exception.EntityAlreadyExistsException;
import org.eclipse.hawkbit.repository.exception.EntityNotFoundException;
import org.eclipse.hawkbit.repository.exception.RSQLParameterSyntaxException;
import org.eclipse.hawkbit.repository.exception.RSQLParameterUnsupportedFieldException;
import org.eclipse.hawkbit.repository.model.DistributionSet;
import org.eclipse.hawkbit.repository.model.RolloutGroup;
import org.eclipse.hawkbit.repository.model.Tag;
import org.eclipse.hawkbit.repository.model.Target;
import org.eclipse.hawkbit.repository.model.TargetFilterQuery;
import org.eclipse.hawkbit.repository.model.TargetIdName;
import org.eclipse.hawkbit.repository.model.TargetInfo;
import org.eclipse.hawkbit.repository.model.TargetTag;
import org.eclipse.hawkbit.repository.model.TargetTagAssignmentResult;
import org.eclipse.hawkbit.repository.model.TargetUpdateStatus;
import org.hibernate.validator.constraints.NotEmpty;
import org.springframework.data.domain.Page;
import org.springframework.data.domain.Pageable;
import org.springframework.data.domain.Slice;
import org.springframework.security.access.prepost.PreAuthorize;

/**
 * Management service for {@link Target}s.
 *
 */
public interface TargetManagement {

    /**
     * Assign a {@link TargetTag} assignment to given {@link Target}s.
     *
     * @param controllerIds
     *            to assign for
     * @param tagId
     *            to assign
     * @return list of assigned targets
     * 
     * @throws EntityNotFoundException
     *             if given tagId does not exist
     */
    @PreAuthorize(SpringEvalExpressions.HAS_AUTH_READ_REPOSITORY_AND_UPDATE_TARGET)
    List<Target> assignTag(@NotEmpty Collection<String> controllerIds, @NotNull Long tagId);

    /**
     * Counts number of targets with given
     * {@link Target#getAssignedDistributionSet()}.
     *
     * @param distId
     *            to search for
     *
     * @return number of found {@link Target}s.
     */
    @PreAuthorize(SpringEvalExpressions.HAS_AUTH_READ_TARGET + SpringEvalExpressions.HAS_AUTH_OR
            + SpringEvalExpressions.HAS_AUTH_READ_REPOSITORY)
    Long countTargetByAssignedDistributionSet(@NotNull Long distId);

    /**
     * Count {@link Target}s for all the given filter parameters.
     *
     * @param status
     *            find targets having one of these {@link TargetUpdateStatus}s.
     *            Set to <code>null</code> in case this is not required.
     * @param overdueState
     *            find targets that are overdue (targets that did not respond
     *            during the configured intervals: poll_itvl + overdue_itvl).
     *            Set to <code>null</code> in case this is not required.
     * @param searchText
     *            to find targets having the text anywhere in name or
     *            description. Set <code>null</code> in case this is not
     *            required.
     * @param installedOrAssignedDistributionSetId
     *            to find targets having the {@link DistributionSet} as
     *            installed or assigned. Set to <code>null</code> in case this
     *            is not required.
     * @param tagNames
     *            to find targets which are having any one in this tag names.
     *            Set <code>null</code> in case this is not required.
     * @param selectTargetWithNoTag
     *            flag to select targets with no tag assigned
     *
     * @return the found number {@link Target}s
     */
    @PreAuthorize(SpringEvalExpressions.HAS_AUTH_READ_TARGET)
    Long countTargetByFilters(Collection<TargetUpdateStatus> status, Boolean overdueState, String searchText,
            Long installedOrAssignedDistributionSetId, Boolean selectTargetWithNoTag, String... tagNames);

    /**
     * Counts number of targets with given
     * {@link TargetInfo#getInstalledDistributionSet()}.
     *
     * @param distId
     *            to search for
     * @return number of found {@link Target}s.
     */
    @PreAuthorize(SpringEvalExpressions.HAS_AUTH_READ_TARGET + SpringEvalExpressions.HAS_AUTH_OR
            + SpringEvalExpressions.HAS_AUTH_READ_REPOSITORY)
    Long countTargetByInstalledDistributionSet(@NotNull Long distId);

    /**
     * Count {@link TargetFilterQuery}s for given target filter query.
     *
     * @param rsqlParam
     *            filter definition in RSQL syntax
     * @return the found number {@link Target}s
     */
    @PreAuthorize(SpringEvalExpressions.HAS_AUTH_READ_TARGET)
    Long countTargetByTargetFilterQuery(@NotEmpty String rsqlParam);

    /**
     * Count {@link TargetFilterQuery}s for given target filter query.
     *
     * @param targetFilterQueryId
     *            {@link TargetFilterQuery#getId()}
     * @return the found number {@link Target}s
     * 
     * @throws EntityNotFoundException
     *             if {@link TargetFilterQuery} with given ID does not exist
     */
    @PreAuthorize(SpringEvalExpressions.HAS_AUTH_READ_TARGET)
    Long countTargetByTargetFilterQuery(@NotNull Long targetFilterQueryId);

    /**
     * Counts all {@link Target}s in the repository.
     *
     * @return number of targets
     */
    @PreAuthorize(SpringEvalExpressions.HAS_AUTH_READ_TARGET)
    Long countTargetsAll();

    /**
     * creating a new {@link Target}.
     *
     * @param create
     *            to be created
     * @return the created {@link Target}
     *
     */
    @PreAuthorize(SpringEvalExpressions.HAS_AUTH_CREATE_TARGET + SpringEvalExpressions.HAS_AUTH_OR
            + SpringEvalExpressions.IS_CONTROLLER)
    Target createTarget(@NotNull TargetCreate create);

    /**
     * creates multiple {@link Target}s. If some of the given {@link Target}s
     * already exists in the DB a {@link EntityAlreadyExistsException} is
     * thrown. {@link Target}s contain all objects of the parameter targets,
     * including duplicates.
     *
     * @param creates
     *            to be created.
     * @return the created {@link Target}s
     *
     * @throws EntityAlreadyExistsException
     *             of one of the given targets already exist.
     */
    @PreAuthorize(SpringEvalExpressions.HAS_AUTH_CREATE_TARGET)
    List<Target> createTargets(@NotNull Collection<TargetCreate> creates);

    /**
     * Deletes all targets with the given IDs.
     *
     * @param targetIDs
     *            the IDs of the targets to be deleted
     */
    @PreAuthorize(SpringEvalExpressions.HAS_AUTH_DELETE_TARGET)
    void deleteTargets(@NotEmpty Collection<Long> targetIDs);

    /**
     * Deletes target with the given IDs.
     *
     * @param controllerID
     *            the ID of the targets to be deleted
     * 
     * @throws EntityNotFoundException
     *             if target with given ID does not exist
     */
    @PreAuthorize(SpringEvalExpressions.HAS_AUTH_DELETE_TARGET)
    void deleteTarget(@NotEmpty String controllerID);

    /**
     * Finds all targets for all the given parameters but returns not the full
     * target but {@link TargetIdName}.
     *
     * @param pageRequest
     *            the pageRequest to enhance the query for paging and sorting
     * @param filterByStatus
     *            find targets having this {@link TargetUpdateStatus}s. Set to
     *            <code>null</code> in case this is not required.
     * @param overdueState
     *            find targets that are overdue (targets that did not respond
     *            during the configured intervals: poll_itvl + overdue_itvl).
     * @param filterBySearchText
     *            to find targets having the text anywhere in name or
     *            description. Set <code>null</code> in case this is not
     *            required.
     * @param installedOrAssignedDistributionSetId
     *            to find targets having the {@link DistributionSet} as
     *            installed or assigned. Set to <code>null</code> in case this
     *            is not required.
     * @param filterByTagNames
     *            to find targets which are having any one in this tag names.
     *            Set <code>null</code> in case this is not required.
     * @param selectTargetWithNoTag
     *            flag to select targets with no tag assigned
     *
     * @return the found {@link TargetIdName}s
     */
    @PreAuthorize(SpringEvalExpressions.HAS_AUTH_READ_TARGET)
    List<TargetIdName> findAllTargetIdsByFilters(@NotNull Pageable pageRequest,
            Collection<TargetUpdateStatus> filterByStatus, Boolean overdueState, String filterBySearchText,
            Long installedOrAssignedDistributionSetId, Boolean selectTargetWithNoTag, String... filterByTagNames);

    /**
     * Finds all targets for all the given parameter {@link TargetFilterQuery}
     * and returns not the full target but {@link TargetIdName}.
     *
     * @param pageRequest
     *            the pageRequest to enhance the query for paging and sorting
     * @param rsqlParam
     *            filter definition in RSQL syntax
     * @return the found {@link TargetIdName}s
     */
    @PreAuthorize(SpringEvalExpressions.HAS_AUTH_READ_TARGET)
    List<TargetIdName> findAllTargetIdsByTargetFilterQuery(@NotNull Pageable pageRequest, @NotNull String rsqlParam);

    /**
     * Finds all targets for all the given parameter {@link TargetFilterQuery}
     * and that don't have the specified distribution set in their action
     * history.
     *
     * @param pageRequest
     *            the pageRequest to enhance the query for paging and sorting
     * @param distributionSetId
     *            id of the {@link DistributionSet}
     * @param rsqlParam
     *            filter definition in RSQL syntax
     * @return a page of the found {@link Target}s
     */
    @PreAuthorize(SpringEvalExpressions.HAS_AUTH_READ_TARGET)
    Page<Target> findAllTargetsByTargetFilterQueryAndNonDS(@NotNull Pageable pageRequest, Long distributionSetId,
            @NotNull String rsqlParam);

    /**
     * Counts all targets for all the given parameter {@link TargetFilterQuery}
     * and that don't have the specified distribution set in their action
     * history.
     *
     * @param distributionSetId
     *            id of the {@link DistributionSet}
     * @param rsqlParam
     *            filter definition in RSQL syntax
     * @return the count of found {@link Target}s
     */
    @PreAuthorize(SpringEvalExpressions.HAS_AUTH_READ_TARGET)
    Long countTargetsByTargetFilterQueryAndNonDS(@NotNull Long distributionSetId, @NotNull String rsqlParam);

    /**
     * Finds all targets for all the given parameter {@link TargetFilterQuery}
     * and that are not assigned to one of the {@link RolloutGroup}s
     *
     * @param pageRequest
     *            the pageRequest to enhance the query for paging and sorting
     * @param groups
     *            the list of {@link RolloutGroup}s
     * @param rsqlParam
     *            filter definition in RSQL syntax
     * @return a page of the found {@link Target}s
     */
    @PreAuthorize(SpringEvalExpressions.HAS_AUTH_READ_TARGET)
    Page<Target> findAllTargetsByTargetFilterQueryAndNotInRolloutGroups(@NotNull Pageable pageRequest,
            @NotEmpty Collection<Long> groups, @NotNull String rsqlParam);

    /**
     * Counts all targets for all the given parameter {@link TargetFilterQuery}
     * and that are not assigned to one of the {@link RolloutGroup}s
     *
     * @param groups
     *            the list of {@link RolloutGroup}s
     * @param rsqlParam
     *            filter definition in RSQL syntax
     * @return count of the found {@link Target}s
     */
    @PreAuthorize(SpringEvalExpressions.HAS_AUTH_READ_TARGET)
    Long countAllTargetsByTargetFilterQueryAndNotInRolloutGroups(@NotEmpty List<Long> groups,
            @NotNull String rsqlParam);

    /**
     * Finds all targets of the provided {@link RolloutGroup} that have no
     * Action for the RolloutGroup.
     *
     * @param pageRequest
     *            the pageRequest to enhance the query for paging and sorting
     * @param group
     *            the {@link RolloutGroup}
     * @return the found {@link Target}s
     */
    @PreAuthorize(SpringEvalExpressions.HAS_AUTH_READ_TARGET)
    Page<Target> findAllTargetsInRolloutGroupWithoutAction(@NotNull Pageable pageRequest, @NotNull Long group);

    /**
     * retrieves {@link Target}s by the assigned {@link DistributionSet} without
     * details, i.e. NO {@link Target#getTags()} and {@link Target#getActions()}
     * possible.
     *
     *
     * @param distributionSetID
     *            the ID of the {@link DistributionSet}
     * @param pageReq
     *            page parameter
     * @return the found {@link Target}s
     */
    @PreAuthorize(SpringEvalExpressions.HAS_AUTH_READ_REPOSITORY_AND_READ_TARGET)
    Page<Target> findTargetByAssignedDistributionSet(@NotNull Long distributionSetID, @NotNull Pageable pageReq);

    /**
     * Retrieves {@link Target}s by the assigned {@link DistributionSet} without
     * details, i.e. NO {@link Target#getTags()} and {@link Target#getActions()}
     * possible including additional filtering based on the given {@code spec}.
     *
     * @param distributionSetID
     *            the ID of the {@link DistributionSet}
     * @param rsqlParam
     *            the specification to filter the result set
     * @param pageReq
     *            page parameter
     * @return the found {@link Target}s, never {@code null}
     * @throws RSQLParameterUnsupportedFieldException
     *             if a field in the RSQL string is used but not provided by the
     *             given {@code fieldNameProvider}
     * @throws RSQLParameterSyntaxException
     *             if the RSQL syntax is wrong
     *
     */
    @PreAuthorize(SpringEvalExpressions.HAS_AUTH_READ_REPOSITORY_AND_READ_TARGET)
    Page<Target> findTargetByAssignedDistributionSet(@NotNull Long distributionSetID, @NotNull String rsqlParam,
            @NotNull Pageable pageReq);

    /**
     * Find {@link Target} based on given ID returns found Target without
     * details, i.e. NO {@link Target#getTags()} and {@link Target#getActions()}
     * possible.
     *
     * @param controllerIDs
     *            to look for.
     * @return List of found{@link Target}s
     */
    @PreAuthorize(SpringEvalExpressions.HAS_AUTH_READ_TARGET)
    List<Target> findTargetByControllerID(@NotEmpty Collection<String> controllerIDs);

    /**
     * Find {@link Target} based on given ID returns found Target without
     * details, i.e. NO {@link Target#getTags()} and {@link Target#getActions()}
     * possible.
     *
     * @param controllerId
     *            to look for.
     * @return {@link Target} or <code>null</code> if it does not exist
     */
    @PreAuthorize(SpringEvalExpressions.HAS_AUTH_READ_TARGET)
    Target findTargetByControllerID(@NotEmpty String controllerId);

    /**
     * Find {@link Target} based on given ID returns found Target with details,
     * i.e. {@link Target#getTags()} and {@link Target#getActions()} are
     * possible.
     *
     * Note: try to use {@link #findTargetByControllerID(String)} as much as
     * possible.
     *
     * @param controllerId
     *            to look for.
     * @return {@link Target} or <code>null</code> if it does not exist
     */
    @PreAuthorize(SpringEvalExpressions.HAS_AUTH_READ_TARGET)
    Target findTargetByControllerIDWithDetails(@NotEmpty String controllerId);

    /**
     * Filter {@link Target}s for all the given parameters. If all parameters
     * except pageable are null, all available {@link Target}s are returned.
     *
     * @param pageable
     *            page parameters
     * @param status
     *            find targets having this {@link TargetUpdateStatus}s. Set to
     *            <code>null</code> in case this is not required.
     * @param overdueState
     *            find targets that are overdue (targets that did not respond
     *            during the configured intervals: poll_itvl + overdue_itvl).
     * @param searchText
     *            to find targets having the text anywhere in name or
     *            description. Set <code>null</code> in case this is not
     *            required.
     * @param installedOrAssignedDistributionSetId
     *            to find targets having the {@link DistributionSet} as
     *            installed or assigned. Set to <code>null</code> in case this
     *            is not required.
     * @param tagNames
     *            to find targets which are having any one in this tag names.
     *            Set <code>null</code> in case this is not required.
     * @param selectTargetWithNoTag
     *            flag to select targets with no tag assigned
     *
     * @return the found {@link Target}s
     */
    @PreAuthorize(SpringEvalExpressions.HAS_AUTH_READ_TARGET)
    Slice<Target> findTargetByFilters(@NotNull Pageable pageable, Collection<TargetUpdateStatus> status,
            Boolean overdueState, String searchText, Long installedOrAssignedDistributionSetId,
            Boolean selectTargetWithNoTag, String... tagNames);

    /**
     * retrieves {@link Target}s by the installed {@link DistributionSet}without
     * details, i.e. NO {@link Target#getTags()} and {@link Target#getActions()}
     * possible.
     *
     * @param distributionSetID
     *            the ID of the {@link DistributionSet}
     * @param pageReq
     *            page parameter
     * @return the found {@link Target}s
     */
    @PreAuthorize(SpringEvalExpressions.HAS_AUTH_READ_REPOSITORY_AND_READ_TARGET)
    Page<Target> findTargetByInstalledDistributionSet(@NotNull Long distributionSetID, @NotNull Pageable pageReq);

    /**
     * retrieves {@link Target}s by the installed {@link DistributionSet}without
     * details, i.e. NO {@link Target#getTags()} and {@link Target#getActions()}
     * possible including additional filtering based on the given {@code spec}.
     *
     * @param distributionSetId
     *            the ID of the {@link DistributionSet}
     * @param rsqlParam
     *            the specification to filter the result
     * @param pageable
     *            page parameter
     * @return the found {@link Target}s, never {@code null}
     *
     * @throws RSQLParameterUnsupportedFieldException
     *             if a field in the RSQL string is used but not provided by the
     *             given {@code fieldNameProvider}
     * @throws RSQLParameterSyntaxException
     *             if the RSQL syntax is wrong
     */
    @PreAuthorize(SpringEvalExpressions.HAS_AUTH_READ_REPOSITORY_AND_READ_TARGET)
    Page<Target> findTargetByInstalledDistributionSet(@NotNull Long distributionSetId, @NotNull String rsqlParam,
            @NotNull Pageable pageable);

    /**
     * Retrieves the {@link Target} which have a certain
     * {@link TargetUpdateStatus} without details, i.e. NO
     * {@link Target#getTags()} and {@link Target#getActions()} possible.
     *
     * @param pageable
     *            page parameter
     * @param status
     *            the {@link TargetUpdateStatus} to be filtered on
     * @return the found {@link Target}s
     */
    @PreAuthorize(SpringEvalExpressions.HAS_AUTH_READ_TARGET)
    Page<Target> findTargetByUpdateStatus(@NotNull Pageable pageable, @NotNull TargetUpdateStatus status);

    /**
     * Retrieves all targets without details, i.e. NO {@link Target#getTags()}
     * and {@link Target#getActions()} possible
     *
     * @param pageable
     *            pagination parameter
     * @return the found {@link Target}s
     */
    @PreAuthorize(SpringEvalExpressions.HAS_AUTH_READ_TARGET)
    Slice<Target> findTargetsAll(@NotNull Pageable pageable);

    /**
     * Retrieves all targets without details, i.e. NO {@link Target#getTags()}
     * and {@link Target#getActions()} possible based on
     * {@link TargetFilterQuery#getQuery()}
     *
     * @param rsqlParam
     *            in RSQL notation
     * 
     * @param pageable
     *            pagination parameter
     *
     * @return the found {@link Target}s, never {@code null}
     * 
     * 
     * @throws RSQLParameterUnsupportedFieldException
     *             if a field in the RSQL string is used but not provided by the
     *             given {@code fieldNameProvider}
     * @throws RSQLParameterSyntaxException
     *             if the RSQL syntax is wrong
     */
    @PreAuthorize(SpringEvalExpressions.HAS_AUTH_READ_TARGET)
    Page<Target> findTargetsAll(@NotNull String rsqlParam, @NotNull Pageable pageable);

    /**
     * Retrieves all targets without details, i.e. NO {@link Target#getTags()}
     * and {@link Target#getActions()} possible based on
     * {@link TargetFilterQuery#getQuery()}
     *
     * @param targetFilterQueryId
     *            {@link TargetFilterQuery#getId()}
     * @param pageable
     *            pagination parameter
     *
     * @return the found {@link Target}s, never {@code null}
     *
     * @throws EntityNotFoundException
     *             if {@link TargetFilterQuery} with given ID does not exist.
     * @throws RSQLParameterUnsupportedFieldException
     *             if a field in the RSQL string is used but not provided by the
     *             given {@code fieldNameProvider}
     * @throws RSQLParameterSyntaxException
     *             if the RSQL syntax is wrong
     */
    @PreAuthorize(SpringEvalExpressions.HAS_AUTH_READ_TARGET)
    Slice<Target> findTargetsByTargetFilterQuery(@NotNull Long targetFilterQueryId, @NotNull Pageable pageable);

    /**
     * method retrieves all {@link Target}s from the repo in the following
     * order:
     * <p>
     * 1) {@link Target}s which have the given {@link DistributionSet} as
     * {@link Target#getTargetInfo()}
     * {@link TargetInfo#getInstalledDistributionSet()}
     * <p>
     * 2) {@link Target}s which have the given {@link DistributionSet} as
     * {@link Target#getAssignedDistributionSet()}
     * <p>
     * 3) {@link Target}s which have no connection to the given
     * {@link DistributionSet}.
     *
     * @param pageable
     *            the page request to page the result set
     * @param orderByDistributionId
     *            {@link DistributionSet#getId()} to be ordered by
     * @param filterParams
     *            the filters to apply; only filters are enabled that have
     *            non-null value; filters are AND-gated
     * @return a paged result {@link Page} of the {@link Target}s in a defined
     *         order.
     */
    @PreAuthorize(SpringEvalExpressions.HAS_AUTH_READ_TARGET)
    Slice<Target> findTargetsAllOrderByLinkedDistributionSet(@NotNull Pageable pageable,
            @NotNull Long orderByDistributionId, FilterParams filterParams);

    /**
     * retrieves a list of {@link Target}s by their controller ID with details,
     * i.e. {@link Target#getTags()} are possible.
     *
     * Note: try to use {@link #findTargetByControllerID(String)} as much as
     * possible.
     *
     * @param controllerIDs
     *            {@link Target}s Names parameter
     * @return the found {@link Target}s
     */
    @PreAuthorize(SpringEvalExpressions.HAS_AUTH_READ_TARGET)
    List<Target> findTargetsByControllerIDsWithTags(@NotNull List<String> controllerIDs);

    /**
     * Find targets by tag name.
     *
     * @param tagName
     *            tag name
     * @return list of matching targets
     */
    @PreAuthorize(SpringEvalExpressions.HAS_AUTH_READ_TARGET)
    List<Target> findTargetsByTag(@NotEmpty String tagName);

    /**
     * Toggles {@link TargetTag} assignment to given {@link Target}s by means
     * that if some (or all) of the targets in the list have the {@link Tag} not
     * yet assigned, they will be. If all of theme have the tag already assigned
     * they will be removed instead.
     *
     * @param targetIds
     *            to toggle for
     * @param tagName
     *            to toggle
     * @return TagAssigmentResult with all meta data of the assignment outcome.
     */
    @PreAuthorize(SpringEvalExpressions.HAS_AUTH_UPDATE_TARGET)
    TargetTagAssignmentResult toggleTagAssignment(@NotEmpty Collection<String> targetIds, @NotEmpty String tagName);

    /**
     * Un-assign all {@link Target} from a given {@link TargetTag} .
     *
     * @param targetTagId
     *            to un-assign all targets
     * @return list of unassigned targets
     * 
     * @throws EntityNotFoundException
     *             if TAG with given ID does not exist
     */
    @PreAuthorize(SpringEvalExpressions.HAS_AUTH_UPDATE_TARGET)
    List<Target> unAssignAllTargetsByTag(@NotNull Long targetTagId);

    /**
     * Un-assign a {@link TargetTag} assignment to given {@link Target}.
     *
     * @param controllerID
     *            to un-assign for
     * @param targetTagId
     *            to un-assign
     * @return the unassigned target or <null> if no target is unassigned
     * 
     * @throws EntityNotFoundException
     *             if TAG with given ID does not exist
     */
    @PreAuthorize(SpringEvalExpressions.HAS_AUTH_UPDATE_TARGET)
    Target unAssignTag(@NotEmpty String controllerID, @NotNull Long targetTagId);

    /**
     * updates the {@link Target}.
     *
     * @param update
     *            to be updated
     * 
     * @return the updated {@link Target}
     * 
     * @throws EntityNotFoundException
     *             if given target does not exist
     */
    @PreAuthorize(SpringEvalExpressions.HAS_AUTH_UPDATE_TARGET + SpringEvalExpressions.HAS_AUTH_OR
            + SpringEvalExpressions.IS_CONTROLLER)
<<<<<<< HEAD
    Target updateTarget(@NotNull TargetUpdate update);

=======
    Target updateTarget(TargetUpdate update);
>>>>>>> feb33698
}<|MERGE_RESOLUTION|>--- conflicted
+++ resolved
@@ -638,10 +638,5 @@
      */
     @PreAuthorize(SpringEvalExpressions.HAS_AUTH_UPDATE_TARGET + SpringEvalExpressions.HAS_AUTH_OR
             + SpringEvalExpressions.IS_CONTROLLER)
-<<<<<<< HEAD
     Target updateTarget(@NotNull TargetUpdate update);
-
-=======
-    Target updateTarget(TargetUpdate update);
->>>>>>> feb33698
 }