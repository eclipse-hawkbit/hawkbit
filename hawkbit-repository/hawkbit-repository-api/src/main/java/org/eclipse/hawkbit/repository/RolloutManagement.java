/**
 * Copyright (c) 2015 Bosch Software Innovations GmbH and others.
 *
 * All rights reserved. This program and the accompanying materials
 * are made available under the terms of the Eclipse Public License v1.0
 * which accompanies this distribution, and is available at
 * http://www.eclipse.org/legal/epl-v10.html
 */
package org.eclipse.hawkbit.repository;

import java.util.List;
import java.util.concurrent.Future;

import javax.validation.constraints.NotNull;

import org.eclipse.hawkbit.im.authentication.SpPermission.SpringEvalExpressions;
import org.eclipse.hawkbit.repository.builder.RolloutCreate;
import org.eclipse.hawkbit.repository.builder.RolloutGroupCreate;
import org.eclipse.hawkbit.repository.builder.RolloutUpdate;
import org.eclipse.hawkbit.repository.exception.ConstraintViolationException;
import org.eclipse.hawkbit.repository.exception.EntityNotFoundException;
import org.eclipse.hawkbit.repository.exception.RSQLParameterSyntaxException;
import org.eclipse.hawkbit.repository.exception.RSQLParameterUnsupportedFieldException;
import org.eclipse.hawkbit.repository.exception.RolloutIllegalStateException;
import org.eclipse.hawkbit.repository.model.DistributionSet;
import org.eclipse.hawkbit.repository.model.Rollout;
import org.eclipse.hawkbit.repository.model.Rollout.RolloutStatus;
import org.eclipse.hawkbit.repository.model.RolloutGroup;
import org.eclipse.hawkbit.repository.model.RolloutGroup.RolloutGroupStatus;
import org.eclipse.hawkbit.repository.model.RolloutGroupConditions;
import org.eclipse.hawkbit.repository.model.RolloutGroupsValidation;
import org.hibernate.validator.constraints.NotEmpty;
import org.springframework.data.domain.Page;
import org.springframework.data.domain.Pageable;
import org.springframework.data.domain.Slice;
import org.springframework.security.access.prepost.PreAuthorize;
import org.springframework.util.concurrent.ListenableFuture;

/**
 * RolloutManagement to control rollouts e.g. like creating, starting, resuming
 * and pausing rollouts. This service secures all the functionality based on the
 * {@link PreAuthorize} annotation on methods.
 */
public interface RolloutManagement {

    /**
     * Checking running rollouts. Rollouts which are checked updating the
     * lastCheck to indicate that the current instance
     * is handling the specific rollout. This code should run as system-code.
     *
     * <pre>
     * {@code
     *  SystemSecurityContext.runAsSystem(new Callable<Void>() {
     *     public Void call() throws Exception {
     *        //run system-code
     *     }
     * });
     *  }
     * </pre>
     *
     * This method is intended to be called by a scheduler.
     * And must be running in an transaction so it's
     * splitted from the scheduler.
     *
     * Rollouts which are currently running are investigated, by means the
     * error- and finish condition of running groups in this rollout are
     * evaluated.
     *
     * @param delayBetweenChecks
     *            the time in milliseconds of the delay between the further and
     *            this check. This check is only applied if the last check is
     *            less than (lastcheck-delay).
     */
    @PreAuthorize(SpringEvalExpressions.HAS_AUTH_ROLLOUT_MANAGEMENT_WRITE)
    void checkRunningRollouts(long delayBetweenChecks);

    /**
     * Checking Rollouts that are currently being created with asynchronous
     * assignment of targets to the Rollout Groups.
     *
     * @param delayBetweenChecks
     *            the time in milliseconds of the delay between the further and
     *            this check. This check is only applied if the last check is
     *            less than (lastcheck-delay).
     */
    @PreAuthorize(SpringEvalExpressions.HAS_AUTH_ROLLOUT_MANAGEMENT_WRITE)
    void checkCreatingRollouts(long delayBetweenChecks);

    /**
     * Checking Rollouts that are currently being started with asynchronous
     * creation of actions to the targets of a group.
     *
     * @param delayBetweenChecks
     *            the time in milliseconds of the delay between the further and
     *            this check. This check is only applied if the last check is
     *            less than (lastcheck-delay).
     */
    @PreAuthorize(SpringEvalExpressions.HAS_AUTH_ROLLOUT_MANAGEMENT_WRITE)
    void checkStartingRollouts(long delayBetweenChecks);

    /**
<<<<<<< HEAD
     * TODO: lazy michael, time for you to write javadoc!
     * 
     * @param delayBetweenChecks
     */
    void checkDeletingRollouts(long delayBetweenChecks);

    /**
     * Counts all {@link Rollout}s in the repository that are not marked as
     * deleted.
=======
     * Checking Rollouts that are currently ready for an auto start.
     *
     * @param delayBetweenChecks
     *            the time in milliseconds of the delay between the further and
     *            this check. This check is only applied if the last check is
     *            less than (lastcheck-delay).
     */
    @PreAuthorize(SpringEvalExpressions.HAS_AUTH_ROLLOUT_MANAGEMENT_WRITE)
    void checkReadyRollouts(long delayBetweenChecks);

    /**
     * Counts all {@link Rollout}s in the repository.
>>>>>>> 9980fd56
     *
     * @return number of roll outs
     */
    @PreAuthorize(SpringEvalExpressions.HAS_AUTH_ROLLOUT_MANAGEMENT_READ)
    Long countRolloutsAll();

    /**
     * Count rollouts by given text in name or description.
     *
     * @param searchText
     *            name or description
     * @return total count rollouts for specified filter text.
     */
    @PreAuthorize(SpringEvalExpressions.HAS_AUTH_ROLLOUT_MANAGEMENT_READ)
    Long countRolloutsAllByFilters(@NotEmpty String searchText);

    /**
     * Persists a new rollout entity. The filter within the
     * {@link Rollout#getTargetFilterQuery()} is used to retrieve the targets
     * which are effected by this rollout to create. The amount of groups will
     * be defined as equally sized.
     *
     * The rollout is not started. Only the preparation of the rollout is done,
     * creating and persisting all the necessary groups. The Rollout and the
     * groups are persisted in {@link RolloutStatus#CREATING} and
     * {@link RolloutGroupStatus#CREATING}.
     *
     * The RolloutScheduler will start to assign targets to the groups. Once all
     * targets have been assigned to the groups, the rollout status is changed
     * to {@link RolloutStatus#READY} so it can be started with
     * {@link #startRollout(Rollout)}.
     *
     * @param create
     *            the rollout entity to create
     * @param amountGroup
     *            the amount of groups to split the rollout into
     * @param conditions
     *            the rolloutgroup conditions and actions which should be
     *            applied for each {@link RolloutGroup}
     * @return the persisted rollout.
     *
     * @throws EntityNotFoundException
     *             if given {@link DistributionSet} does not exist
     * @throws ConstraintViolationException
     *             if rollout or group parameters are invalid
     */
    @PreAuthorize(SpringEvalExpressions.HAS_AUTH_ROLLOUT_MANAGEMENT_WRITE)
    Rollout createRollout(@NotNull RolloutCreate create, int amountGroup, @NotNull RolloutGroupConditions conditions);

    /**
     * Persists a new rollout entity. The filter within the
     * {@link Rollout#getTargetFilterQuery()} is used to filter the targets
     * which are affected by this rollout. The given groups will be used to
     * create the groups.
     *
     * The rollout is not started. Only the preparation of the rollout is done,
     * creating and persisting all the necessary groups. The Rollout and the
     * groups are persisted in {@link RolloutStatus#CREATING} and
     * {@link RolloutGroupStatus#CREATING}.
     *
     * The RolloutScheduler will start to assign targets to the groups. Once all
     * targets have been assigned to the groups, the rollout status is changed
     * to {@link RolloutStatus#READY} so it can be started with
     * {@link #startRollout(Rollout)}.
     *
     * @param rollout
     *            the rollout entity to create
     * @param groups
     *            optional definition of groups
     * @param conditions
     *            the rollout group conditions and actions which should be
     *            applied for each {@link RolloutGroup} if not defined by the
     *            RolloutGroup itself
     * @return the persisted rollout.
     *
     * @throws EntityNotFoundException
     *             if given {@link DistributionSet} does not exist
     * @throws ConstraintViolationException
     *             if rollout or group parameters are invalid
     */
    @PreAuthorize(SpringEvalExpressions.HAS_AUTH_ROLLOUT_MANAGEMENT_WRITE)
    Rollout createRollout(@NotNull RolloutCreate rollout, @NotNull List<RolloutGroupCreate> groups,
            RolloutGroupConditions conditions);

    /**
     * Calculates how many targets are addressed by each rollout group and
     * returns the validation information.
     *
     * @param groups
     *            a list of rollout groups
     * @param targetFilter
     *            the rollout
     * @param createdAt
     *            timestamp when the rollout was created
     * @return the validation information
     * @throws RolloutIllegalStateException
     *             thrown when no targets are targeted by the rollout
     */
    @PreAuthorize(SpringEvalExpressions.HAS_AUTH_ROLLOUT_MANAGEMENT_READ_AND_TARGET_READ)
    ListenableFuture<RolloutGroupsValidation> validateTargetsInGroups(List<RolloutGroupCreate> groups,
            String targetFilter, Long createdAt);

    /**
     * Can be called on a Rollout in {@link RolloutStatus#CREATING} to
     * automatically fill it with targets.
     *
     * Works through all Rollout groups in {@link RolloutGroupStatus#CREATING}
     * and fills them with remaining targets until the supposed amount of
     * targets for the group is reached. Targets are added to a group when they
     * match the overall {@link Rollout#getTargetFilterQuery()} and the
     * {@link RolloutGroup#getTargetFilterQuery()} and not more than
     * {@link RolloutGroup#getTargetPercentage()} are assigned to the group.
     *
     * @param rollout
     *            the rollout
     */
    @PreAuthorize(SpringEvalExpressions.HAS_AUTH_ROLLOUT_MANAGEMENT_WRITE)
    void fillRolloutGroupsWithTargets(@NotNull Long rollout);

    /**
     * Retrieves all rollouts.
     *
     * @param pageable
     *            the page request to sort and limit the result
     * @param deleted
     *            flag if deleted rollouts should be included
     * @return a page of found rollouts
     */
    @PreAuthorize(SpringEvalExpressions.HAS_AUTH_ROLLOUT_MANAGEMENT_READ)
    Page<Rollout> findAll(@NotNull Pageable pageable, Boolean deleted);

    /**
     * Get count of targets in different status in rollout.
     *
     * @param pageable
     *            the page request to sort and limit the result
     * @param deleted
     *            flag if deleted rollouts should be included
     * @return a list of rollouts with details of targets count for different
     *         statuses
     */
    @PreAuthorize(SpringEvalExpressions.HAS_AUTH_ROLLOUT_MANAGEMENT_READ)
    Page<Rollout> findAllRolloutsWithDetailedStatus(@NotNull Pageable pageable, Boolean deleted);

    /**
     * Retrieves all rollouts found by the given specification.
     *
     * @param rsqlParam
     *            the specification to filter rollouts
     * @param pageable
     *            the page request to sort and limit the result
     * @param deleted
     *            flag if deleted rollouts should be included
     * @return a page of found rollouts
     * 
     * @throws RSQLParameterUnsupportedFieldException
     *             if a field in the RSQL string is used but not provided by the
     *             given {@code fieldNameProvider}
     * @throws RSQLParameterSyntaxException
     *             if the RSQL syntax is wrong
     */
    @PreAuthorize(SpringEvalExpressions.HAS_AUTH_ROLLOUT_MANAGEMENT_READ)
    Page<Rollout> findAllByPredicate(@NotNull String rsqlParam, @NotNull Pageable pageable, Boolean deleted);

    /**
     * Finds rollouts by given text in name or description.
     *
     * @param pageable
     *            the page request to sort and limit the result
     * @param searchText
     *            search text which matches name or description of rollout
     * @param deleted
     *            flag if deleted rollouts should be included
     * @return the founded rollout or {@code null} if rollout with given ID does
     *         not exists
     */
    @PreAuthorize(SpringEvalExpressions.HAS_AUTH_ROLLOUT_MANAGEMENT_READ)
    Slice<Rollout> findRolloutWithDetailedStatusByFilters(@NotNull Pageable pageable, @NotEmpty String searchText,
            Boolean deleted);

    /**
     * Retrieves a specific rollout by its ID.
     *
     * @param rolloutId
     *            the ID of the rollout to retrieve
     * @return the founded rollout or {@code null} if rollout with given ID does
     *         not exists
     */
    @PreAuthorize(SpringEvalExpressions.HAS_AUTH_ROLLOUT_MANAGEMENT_READ)
    Rollout findRolloutById(@NotNull Long rolloutId);

    /**
     * Retrieves a specific rollout by its name.
     *
     * @param rolloutName
     *            the name of the rollout to retrieve
     * @return the founded rollout or {@code null} if rollout with given name
     *         does not exists
     */
    @PreAuthorize(SpringEvalExpressions.HAS_AUTH_ROLLOUT_MANAGEMENT_READ)
    Rollout findRolloutByName(@NotNull String rolloutName);

    /**
     * Get count of targets in different status in rollout.
     *
     * @param rolloutId
     *            rollout id
     * @param deleted
     *            flag if deleted rollouts should be included
     * @return rollout details of targets count for different statuses
     *
     */
    @PreAuthorize(SpringEvalExpressions.HAS_AUTH_ROLLOUT_MANAGEMENT_READ)
    Rollout findRolloutWithDetailedStatus(@NotNull Long rolloutId, Boolean deleted);

    /***
     * Get finished percentage details for a specified group which is in running
     * state.
     *
     * @param rolloutId
     *            the ID of the {@link Rollout}
     * @param rolloutGroupId
     *            the ID of the {@link RolloutGroup}
     * @return percentage finished
     */
    @PreAuthorize(SpringEvalExpressions.HAS_AUTH_ROLLOUT_MANAGEMENT_READ)
    float getFinishedPercentForRunningGroup(@NotNull Long rolloutId, @NotNull Long rolloutGroupId);

    /**
     * Pauses a rollout which is currently running. The Rollout switches
     * {@link RolloutStatus#PAUSED}. {@link RolloutGroup}s which are currently
     * running will be untouched. {@link RolloutGroup}s which are
     * {@link RolloutGroupStatus#SCHEDULED} will not be started and keep in
     * {@link RolloutGroupStatus#SCHEDULED} state until the rollout is
     * {@link RolloutManagement#resumeRollout(Rollout)}.
     *
     * Switching the rollout status to {@link RolloutStatus#PAUSED} is
     * sufficient due the {@link #checkRunningRollouts(long)} will not check
     * this rollout anymore.
     *
     * @param rollout
     *            the rollout to be paused.
     *
     * @throws EntityNotFoundException
     *             if rollout or group with given ID does not exist
     * @throws RolloutIllegalStateException
     *             if given rollout is not in {@link RolloutStatus#RUNNING}.
     *             Only running rollouts can be paused.
     * 
     */
    @PreAuthorize(SpringEvalExpressions.HAS_AUTH_ROLLOUT_MANAGEMENT_WRITE)
    void pauseRollout(@NotNull Long rollout);

    /**
     * Resumes a paused rollout. The rollout switches back to
     * {@link RolloutStatus#RUNNING} state which is then picked up again by the
     * {@link #checkRunningRollouts(long)}.
     *
     * @param rollout
     *            the rollout to be resumed
     * 
     * @throws EntityNotFoundException
     *             if rollout with given ID does not exist
     * @throws RolloutIllegalStateException
     *             if given rollout is not in {@link RolloutStatus#PAUSED}. Only
     *             paused rollouts can be resumed.
     */
    @PreAuthorize(SpringEvalExpressions.HAS_AUTH_ROLLOUT_MANAGEMENT_WRITE)
    void resumeRollout(@NotNull Long rollout);

    /**
     * Starts a rollout which has been created. The rollout must be in
     * {@link RolloutStatus#READY} state. The Rollout will be set into the
     * {@link RolloutStatus#STARTING} state. The RolloutScheduler will ensure
     * all actions are created and the first group is started. The rollout
     * itself will be then also in {@link RolloutStatus#RUNNING}.
     *
     * @param rollout
     *            the rollout to be started
     *
     * @return started rollout
     * 
     * @throws EntityNotFoundException
     *             if rollout with given ID does not exist
     * @throws RolloutIllegalStateException
     *             if given rollout is not in {@link RolloutStatus#READY}. Only
     *             ready rollouts can be started.
     */
    @PreAuthorize(SpringEvalExpressions.HAS_AUTH_ROLLOUT_MANAGEMENT_WRITE)
    Rollout startRollout(@NotNull Long rollout);

    /**
     * Update rollout details.
     *
     * @param update
     *            rollout to be updated
     *
     * @return Rollout updated rollout
     */
    @PreAuthorize(SpringEvalExpressions.HAS_AUTH_ROLLOUT_MANAGEMENT_WRITE)
    Rollout updateRollout(@NotNull RolloutUpdate update);

    /**
     * Deletes a rollout. A rollout might be deleted asynchronously by
     * indicating the rollout by {@link RolloutStatus#DELETING}
     * 
     * 
     * @param rolloutId
     *            the ID of the rollout to be deleted
     */
    @PreAuthorize(SpringEvalExpressions.HAS_AUTH_ROLLOUT_MANAGEMENT_WRITE)
    void deleteRollout(long rolloutId);
}<|MERGE_RESOLUTION|>--- conflicted
+++ resolved
@@ -99,17 +99,6 @@
     void checkStartingRollouts(long delayBetweenChecks);
 
     /**
-<<<<<<< HEAD
-     * TODO: lazy michael, time for you to write javadoc!
-     * 
-     * @param delayBetweenChecks
-     */
-    void checkDeletingRollouts(long delayBetweenChecks);
-
-    /**
-     * Counts all {@link Rollout}s in the repository that are not marked as
-     * deleted.
-=======
      * Checking Rollouts that are currently ready for an auto start.
      *
      * @param delayBetweenChecks
@@ -121,8 +110,15 @@
     void checkReadyRollouts(long delayBetweenChecks);
 
     /**
-     * Counts all {@link Rollout}s in the repository.
->>>>>>> 9980fd56
+     * TODO: lazy michael, time for you to write javadoc!
+     * 
+     * @param delayBetweenChecks
+     */
+    void checkDeletingRollouts(long delayBetweenChecks);
+
+    /**
+     * Counts all {@link Rollout}s in the repository that are not marked as
+     * deleted.
      *
      * @return number of roll outs
      */
