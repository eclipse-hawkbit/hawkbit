/**
 * Copyright (c) 2015 Bosch Software Innovations GmbH and others
 *
 * This program and the accompanying materials are made
 * available under the terms of the Eclipse Public License 2.0
 * which is available at https://www.eclipse.org/legal/epl-2.0/
 *
 * SPDX-License-Identifier: EPL-2.0
 */
package org.eclipse.hawkbit.repository;

import java.util.List;
import java.util.Optional;

import jakarta.validation.ConstraintViolationException;
import jakarta.validation.Valid;
import jakarta.validation.constraints.Max;
import jakarta.validation.constraints.Min;
import jakarta.validation.constraints.NotEmpty;
import jakarta.validation.constraints.NotNull;
import jakarta.validation.constraints.Size;

import lombok.Builder;
import lombok.Data;
import lombok.EqualsAndHashCode;
import lombok.Getter;
import lombok.Setter;
import lombok.ToString;
import lombok.experimental.Accessors;
import lombok.experimental.SuperBuilder;
import org.eclipse.hawkbit.im.authentication.SpPermission;
import org.eclipse.hawkbit.im.authentication.SpringEvalExpressions;
import org.eclipse.hawkbit.repository.exception.AssignmentQuotaExceededException;
import org.eclipse.hawkbit.repository.exception.EntityNotFoundException;
import org.eclipse.hawkbit.repository.exception.EntityReadOnlyException;
import org.eclipse.hawkbit.repository.exception.RSQLParameterSyntaxException;
import org.eclipse.hawkbit.repository.exception.RSQLParameterUnsupportedFieldException;
import org.eclipse.hawkbit.repository.exception.RolloutIllegalStateException;
import org.eclipse.hawkbit.repository.model.Action;
import org.eclipse.hawkbit.repository.model.ActionCancellationType;
import org.eclipse.hawkbit.repository.model.DistributionSet;
import org.eclipse.hawkbit.repository.model.NamedEntity;
import org.eclipse.hawkbit.repository.model.Rollout;
import org.eclipse.hawkbit.repository.model.Rollout.RolloutStatus;
import org.eclipse.hawkbit.repository.model.RolloutGroup;
import org.eclipse.hawkbit.repository.model.RolloutGroup.RolloutGroupStatus;
import org.eclipse.hawkbit.repository.model.RolloutGroupConditionBuilder;
import org.eclipse.hawkbit.repository.model.RolloutGroupConditions;
import org.eclipse.hawkbit.repository.model.TargetFilterQuery;
import org.springframework.data.domain.Page;
import org.springframework.data.domain.Pageable;
import org.springframework.security.access.prepost.PreAuthorize;

/**
 * RolloutManagement to control rollouts e.g. like creating, starting, resuming and pausing rollouts. This service secures all the
 * functionality based on the {@link PreAuthorize} annotation on methods.
 */
public interface RolloutManagement extends PermissionSupport {

    String HAS_ROLLOUT_APPROVE = "hasPermission(#root, 'APPROVE')";
    String HAS_ROLLOUT_HANDLE = "hasPermission(#root, 'HANDLE')";

    @Override
    default String permissionGroup() {
        return SpPermission.ROLLOUT;
    }

    /**
     * Counts all {@link Rollout}s in the repository that are not marked as deleted.
     *
     * @return number of rollouts
     */
    @PreAuthorize(SpringEvalExpressions.HAS_READ_REPOSITORY)
    long count();

    /**
     * Counts all {@link Rollout}s for a specific {@link DistributionSet} that
     * are stoppable
     * <p/>
     * No access control applied
     *
     * @param setId the distribution set
     * @return the count
     */
    @PreAuthorize(SpringEvalExpressions.HAS_READ_REPOSITORY)
    long countByDistributionSetIdAndRolloutIsStoppable(long setId);

    /**
     * Persists a new rollout entity. The filter within the
     * {@link Rollout#getTargetFilterQuery()} is used to retrieve the targets which
     * are effected by this rollout to create. The amount of groups will be defined
     * as equally sized.
     *
     * The rollout is not started. Only the preparation of the rollout is done,
     * creating and persisting all the necessary groups. The Rollout and the groups
     * are persisted in {@link RolloutStatus#CREATING} and
     * {@link RolloutGroupStatus#CREATING}.
     *
     * The RolloutScheduler will start to assign targets to the groups. Once all
     * targets have been assigned to the groups, the rollout status is changed to
     * {@link RolloutStatus#READY} so it can be started with .
     *
     * @param create the rollout entity to create
     * @param amountGroup the amount of groups to split the rollout into
     * @param confirmationRequired if a confirmation is required by the device group(s) of the rollout
     * @param conditions the rolloutgroup conditions and actions which should be applied
     *         for each {@link RolloutGroup}
     * @param dynamicRolloutGroupTemplate the template for dynamic rollout groups
     * @return the persisted rollout.
     * @throws EntityNotFoundException if given {@link DistributionSet} does not exist
     * @throws ConstraintViolationException if rollout or group parameters are invalid.
     * @throws AssignmentQuotaExceededException if the maximum number of allowed targets per rollout group is
     *         exceeded.
     */
    @PreAuthorize(SpringEvalExpressions.HAS_CREATE_REPOSITORY)
    Rollout create(
            @NotNull @Valid Create create, int amountGroup, boolean confirmationRequired,
            @NotNull RolloutGroupConditions conditions, DynamicRolloutGroupTemplate dynamicRolloutGroupTemplate);

    /**
     * Persists a new rollout entity. The filter within the
     * {@link Rollout#getTargetFilterQuery()} is used to retrieve the targets which
     * are effected by this rollout to create. The amount of groups will be defined
     * as equally sized.
     *
     * The rollout is not started. Only the preparation of the rollout is done,
     * creating and persisting all the necessary groups. The Rollout and the groups
     * are persisted in {@link RolloutStatus#CREATING} and
     * {@link RolloutGroupStatus#CREATING}.
     *
     * The RolloutScheduler will start to assign targets to the groups. Once all
     * targets have been assigned to the groups, the rollout status is changed to
     * {@link RolloutStatus#READY} so it can be started with .
     *
     * @param create the rollout entity to create
     * @param amountGroup the amount of groups to split the rollout into
     * @param confirmationRequired if a confirmation is required by the device group(s) of the rollout
     * @param conditions the rolloutgroup conditions and actions which should be applied
     *         for each {@link RolloutGroup}
     * @return the persisted rollout.
     * @throws EntityNotFoundException if given {@link DistributionSet} does not exist
     * @throws ConstraintViolationException if rollout or group parameters are invalid.
     * @throws AssignmentQuotaExceededException if the maximum number of allowed targets per rollout group is
     *         exceeded.
     */
    @PreAuthorize(SpringEvalExpressions.HAS_CREATE_REPOSITORY)
    Rollout create(@NotNull @Valid Create create, int amountGroup, boolean confirmationRequired,
            @NotNull RolloutGroupConditions conditions);

    /**
     * Persists a new rollout entity. The filter within the
     * {@link Rollout#getTargetFilterQuery()} is used to filter the targets which
     * are affected by this rollout. The given groups will be used to create the
     * groups.
     *
     * The rollout is not started. Only the preparation of the rollout is done,
     * creating and persisting all the necessary groups. The Rollout and the groups
     * are persisted in {@link RolloutStatus#CREATING} and
     * {@link RolloutGroupStatus#CREATING}.
     *
     * The RolloutScheduler will start to assign targets to the groups. Once all
     * targets have been assigned to the groups, the rollout status is changed to
     * {@link RolloutStatus#READY} so it can be started with
     * {@link #start(long)}.
     *
     * @param rollout the rollout entity to create
     * @param groups optional definition of groups
     * @param conditions the rollout group conditions and actions which should be applied
     *         for each {@link RolloutGroup} if not defined by the RolloutGroup
     *         itself
     * @return the persisted rollout.
     * @throws EntityNotFoundException if given {@link DistributionSet} does not exist
     * @throws ConstraintViolationException if rollout or group parameters are invalid
     * @throws AssignmentQuotaExceededException if the maximum number of allowed targets per rollout group is
     *         exceeded.
     */
    @PreAuthorize(SpringEvalExpressions.HAS_CREATE_REPOSITORY)
    Rollout create(@Valid @NotNull Create rollout, @NotNull @Valid List<GroupCreate> groups, RolloutGroupConditions conditions);

    /**
     * Retrieves all rollouts.
     *
     * @param deleted flag if deleted rollouts should be included
     * @param pageable the page request to sort and limit the result
     * @return a page of found rollouts
     */
    @PreAuthorize(SpringEvalExpressions.HAS_READ_REPOSITORY)
    Page<Rollout> findAll(boolean deleted, @NotNull Pageable pageable);

    /**
     * Get count of targets in different status in rollout.
     *
     * @param deleted flag if deleted rollouts should be included
     * @param pageable the page request to sort and limit the result
     * @return a list of rollouts with details of targets count for different
     *         statuses
     */
    @PreAuthorize(SpringEvalExpressions.HAS_READ_REPOSITORY)
    Page<Rollout> findAllWithDetailedStatus(boolean deleted, @NotNull Pageable pageable);

    /**
     * Retrieves all rollouts found by the given specification.
     *
     * @param rsql the specification to filter rollouts
     * @param deleted flag if deleted rollouts should be included
     * @param pageable the page request to sort and limit the result
     * @return a page of found rollouts
     * @throws RSQLParameterUnsupportedFieldException if a field in the RSQL string is used but not provided by the
     *         given {@code fieldNameProvider}
     * @throws RSQLParameterSyntaxException if the RSQL syntax is wrong
     */
    @PreAuthorize(SpringEvalExpressions.HAS_READ_REPOSITORY)
    Page<Rollout> findByRsql(@NotNull String rsql, boolean deleted, @NotNull Pageable pageable);

    /**
     * Finds rollouts by given text in name or description.
     *
     * @param rsql search text which matches name or description of rollout
     * @param deleted flag if deleted rollouts should be included
     * @param pageable the page request to sort and limit the result
     * @return the founded rollout or {@code null} if rollout with given ID does not exists
     */
    @PreAuthorize(SpringEvalExpressions.HAS_READ_REPOSITORY)
    Page<Rollout> findByRsqlWithDetailedStatus(@NotEmpty String rsql, boolean deleted, @NotNull Pageable pageable);

    /**
     * Find rollouts which are still active and needs to be handled.
     *
     * @return a list of active rollouts
     */
    @PreAuthorize(SpringEvalExpressions.HAS_READ_REPOSITORY)
    List<Long> findActiveRollouts();

    /**
     * Retrieves a specific rollout by its ID.
     *
     * @param rolloutId the ID of the rollout to retrieve
     * @return the founded rollout or {@code null} if rollout with given ID does
     *         not exists
     */
    @PreAuthorize(SpringEvalExpressions.HAS_READ_REPOSITORY)
    Optional<Rollout> get(long rolloutId);

    /**
     * Retrieves a specific rollout by its name.
     *
     * @param rolloutName the name of the rollout to retrieve
     * @return the founded rollout or {@code null} if rollout with given name
     *         does not exists
     */
    @PreAuthorize(SpringEvalExpressions.HAS_READ_REPOSITORY)
    Optional<Rollout> getByName(@NotEmpty String rolloutName);

    /**
     * Get count of targets in different status in rollout.
     *
     * @param rolloutId rollout id
     * @return rollout details of targets count for different statuses
     */
    @PreAuthorize(SpringEvalExpressions.HAS_READ_REPOSITORY)
    Optional<Rollout> getWithDetailedStatus(long rolloutId);

    /**
     * Checks if rollout with given ID exists.
     *
     * @param rolloutId rollout id
     * @return <code>true</code> if rollout exists
     */
    boolean exists(long rolloutId);

    /**
     * Pauses a rollout which is currently running. The Rollout switches
     * {@link RolloutStatus#PAUSED}. {@link RolloutGroup}s which are currently
     * running will be untouched. {@link RolloutGroup}s which are
     * {@link RolloutGroupStatus#SCHEDULED} will not be started and keep in
     * {@link RolloutGroupStatus#SCHEDULED} state until the rollout is
     * {@link RolloutManagement#resumeRollout(long)}.
     * <p/>
     * Switching the rollout status to {@link RolloutStatus#PAUSED} is sufficient.
     *
     * @param rolloutId the rollout to be paused.
     * @throws EntityNotFoundException if rollout or group with given ID does not exist
     * @throws RolloutIllegalStateException if given rollout is not in {@link RolloutStatus#RUNNING}. Only running rollouts can be paused.
     */
    @PreAuthorize(HAS_ROLLOUT_HANDLE)
    void pauseRollout(long rolloutId);

    /**
     * Resumes a paused rollout. The rollout switches back to {@link RolloutStatus#RUNNING} state which is then picked up again executor.
     *
     * @param rolloutId the rollout to be resumed
     * @throws EntityNotFoundException if rollout with given ID does not exist
     * @throws RolloutIllegalStateException if given rollout is not in {@link RolloutStatus#PAUSED}. Only paused rollouts can be resumed.
     */
    @PreAuthorize(HAS_ROLLOUT_HANDLE)
    void resumeRollout(long rolloutId);

    /**
     * Approves or denies a created rollout being in state {@link RolloutStatus#WAITING_FOR_APPROVAL}. If the rollout is approved,
     * it switches state to {@link RolloutStatus#READY}, otherwise it switches to state {@link RolloutStatus#APPROVAL_DENIED}
     *
     * @param rolloutId the rollout to be approved or denied.
     * @param decision decision whether a rollout is approved or denied.
     * @return approved or denied rollout
     * @throws EntityNotFoundException if rollout with given ID does not exist
     * @throws RolloutIllegalStateException if given rollout is not in {@link RolloutStatus#WAITING_FOR_APPROVAL}. Only rollouts
     *         waiting for approval can be acted upon.
     */
    @PreAuthorize(HAS_ROLLOUT_APPROVE)
    Rollout approveOrDeny(long rolloutId, Rollout.ApprovalDecision decision);

    /**
     * Approves or denies a created rollout being in state
     * {@link RolloutStatus#WAITING_FOR_APPROVAL}. If the rollout is approved,
     * it switches state to {@link RolloutStatus#READY}, otherwise it switches
     * to state {@link RolloutStatus#APPROVAL_DENIED}
     *
     * @param rolloutId the rollout to be approved or denied.
     * @param decision decision whether a rollout is approved or denied.
     * @param remark user remark on approve / deny decision
     * @return approved or denied rollout
     * @throws EntityNotFoundException if rollout with given ID does not exist
     * @throws RolloutIllegalStateException if given rollout is not in
     *         {@link RolloutStatus#WAITING_FOR_APPROVAL}. Only rollouts
     *         waiting for approveOrDeny can be acted upon.
     */
    @PreAuthorize(HAS_ROLLOUT_APPROVE)
    Rollout approveOrDeny(long rolloutId, Rollout.ApprovalDecision decision, String remark);

    /**
     * Starts a rollout which has been created. The rollout must be in
     * {@link RolloutStatus#READY} state. The Rollout will be set into the
     * {@link RolloutStatus#STARTING} state. The RolloutScheduler will ensure
     * all actions are created and the first group is started. The rollout
     * itself will be then also in {@link RolloutStatus#RUNNING}.
     *
     * @param rolloutId the rollout to be started
     * @return started rollout
     * @throws EntityNotFoundException if rollout with given ID does not exist
     * @throws RolloutIllegalStateException if given rollout is not in {@link RolloutStatus#READY}. Only
     *         ready rollouts can be started.
     */
    @PreAuthorize(HAS_ROLLOUT_HANDLE)
    Rollout start(long rolloutId);

    /**
     * Update rollout details.
     *
     * @param update rollout to be updated
     * @return Rollout updated rollout
     * @throws EntityNotFoundException if rollout or DS with given IDs do not exist
     * @throws EntityReadOnlyException if rollout is in soft deleted state, i.e. only kept as
     *         reference
     */
    @PreAuthorize(SpringEvalExpressions.HAS_UPDATE_REPOSITORY)
    Rollout update(@NotNull @Valid Update update);

    /**
     * Stop a rollout
     * @param rolloutId of the rollout to be stopped
     * @return stopped rollout
     */
    @PreAuthorize(SpringEvalExpressions.HAS_AUTH_ROLLOUT_MANAGEMENT_UPDATE)
    Rollout stop(long rolloutId);

    /**
     * Deletes a rollout. A rollout might be deleted asynchronously by
     * indicating the rollout by {@link RolloutStatus#DELETING}
     *
     * @param rolloutId the ID of the rollout to be deleted
     */
    @PreAuthorize(SpringEvalExpressions.HAS_DELETE_REPOSITORY)
    void delete(long rolloutId);

    /**
     * Cancels all rollouts that refer to the given {@link DistributionSet}.
     * This is called when a distribution set is invalidated and the cancel
     * rollouts option is activated.
     *
     * @param set the {@link DistributionSet} for that the rollouts should be
     *         canceled
     */
<<<<<<< HEAD
    @PreAuthorize(SpringEvalExpressions.HAS_AUTH_ROLLOUT_MANAGEMENT_UPDATE)
    void cancelRolloutsForDistributionSet(DistributionSet set, ActionCancellationType cancelationType);
=======
    @PreAuthorize(SpringEvalExpressions.HAS_UPDATE_REPOSITORY)
    void cancelRolloutsForDistributionSet(DistributionSet set);
>>>>>>> 45667020

    /**
     * Triggers next group of a rollout for processing even success threshold
     * isn't met yet. Current running groups will not change their status.
     *
     * @param rolloutId the rollout to be paused.
     * @throws EntityNotFoundException if rollout or group with given ID does not exist
     * @throws RolloutIllegalStateException if given rollout is not in {@link RolloutStatus#RUNNING}.
     */
    @PreAuthorize(SpringEvalExpressions.HAS_UPDATE_REPOSITORY)
    void triggerNextGroup(long rolloutId);

    /**
     * Cancels all actions that refer to a given rollout.
     *
     * @param cancelationType - type of cancellation - FORCE or SOFT (NONE is ignored)
     * @param rollout - the rollout which actions are about to be cancelled
     */
    @PreAuthorize(SpringEvalExpressions.HAS_AUTH_ROLLOUT_MANAGEMENT_UPDATE)
    void cancelActiveActionsForRollouts(final Rollout rollout, final ActionCancellationType cancelationType);

    @SuperBuilder
    @Getter
    @EqualsAndHashCode(callSuper = true)
    @ToString(callSuper = true)
    final class Create extends UpdateCreate {

        @ValidString
        @Size(min = 1, max = TargetFilterQuery.QUERY_MAX_SIZE)
        @NotNull
        private String targetFilterQuery;
        @NotNull
        private DistributionSet distributionSet;
        private boolean dynamic;
        @Builder.Default
        @NotNull
        private Action.ActionType actionType = Action.ActionType.FORCED;
        private Long forcedTime;
        private Long startAt;
        @Min(Action.WEIGHT_MIN)
        @Max(Action.WEIGHT_MAX)
        private Integer weight;
    }

    @SuperBuilder
    @Getter
    @EqualsAndHashCode(callSuper = true)
    @ToString(callSuper = true)
    final class Update extends UpdateCreate implements Identifiable<Long> {

        @NotNull
        private Long id;
    }

    @SuperBuilder
    @Getter
    class UpdateCreate {

        @ValidString
        @Size(min = 1, max = NamedEntity.NAME_MAX_SIZE)
        @NotNull(groups = Create.class)
        private String name;
        @ValidString
        @Size(max = NamedEntity.DESCRIPTION_MAX_SIZE)
        private String description;
    }

    @Getter
    class GroupCreate {

        @ValidString
        @Size(min = 1, max = NamedEntity.NAME_MAX_SIZE)
        @NotNull
        private final String name;
        @ValidString
        @Size(max = NamedEntity.DESCRIPTION_MAX_SIZE)
        private final String description;
        @ValidString
        @Size(min = 1, max = TargetFilterQuery.QUERY_MAX_SIZE)
        private final String targetFilterQuery;
        private final Float targetPercentage;
        private final boolean confirmationRequired;

        // Conditions and actions for the rollout group
        private final RolloutGroup.RolloutGroupSuccessCondition successCondition;
        private final String successConditionExp;
        private final RolloutGroup.RolloutGroupSuccessAction successAction;
        private final String successActionExp;
        private final RolloutGroup.RolloutGroupErrorCondition errorCondition;
        private final String errorConditionExp;
        private final RolloutGroup.RolloutGroupErrorAction errorAction;
        private final String errorActionExp;

        private GroupCreate(
                final String name, final String description, final String targetFilterQuery, final Float targetPercentage,
                final RolloutGroupConditions conditions, final boolean confirmationRequired) {
            this.name = name;
            this.description = description;
            this.targetFilterQuery = targetFilterQuery;
            this.targetPercentage = targetPercentage;

            this.successCondition = conditions.getSuccessCondition();
            this.successConditionExp = conditions.getSuccessConditionExp();
            this.successAction = conditions.getSuccessAction();
            this.successActionExp = conditions.getSuccessActionExp();
            this.errorCondition = conditions.getErrorCondition();
            this.errorConditionExp = conditions.getErrorConditionExp();
            this.errorAction = conditions.getErrorAction();
            this.errorActionExp = conditions.getErrorActionExp();

            this.confirmationRequired = confirmationRequired;
        }

        public static GroupCreateBuilder builder() {
            return new GroupCreateBuilder();
        }

        @Setter
        @Accessors(fluent = true)
        public static class GroupCreateBuilder {

            private String name;
            private String description;
            private String targetFilterQuery;
            private Float targetPercentage;
            private RolloutGroupConditions conditions;
            private boolean confirmationRequired;

            public GroupCreate build() {
                return new GroupCreate(
                        name, description, targetFilterQuery, targetPercentage,
                        conditions == null ? new RolloutGroupConditionBuilder().withDefaults().build() : conditions,
                        confirmationRequired);
            }
        }
    }

    /**
     * Builder to create a new dynamic rollout group secret
     */
    @Data
    @Builder
    class DynamicRolloutGroupTemplate {

        /**
         * The name suffix, by default "" is used.
         */
        @NotNull
        private String nameSuffix = "";

        /**
         * The count of matching Targets that should be assigned to this Group
         */
        private long targetCount;

        /**
         * The group conditions
         */
        private RolloutGroupConditions conditions;

        /**
         * If confirmation is required for this rollout group (considered with confirmation flow active)
         */
        private boolean confirmationRequired;
    }
}<|MERGE_RESOLUTION|>--- conflicted
+++ resolved
@@ -360,7 +360,7 @@
      * @param rolloutId of the rollout to be stopped
      * @return stopped rollout
      */
-    @PreAuthorize(SpringEvalExpressions.HAS_AUTH_ROLLOUT_MANAGEMENT_UPDATE)
+    @PreAuthorize(SpringEvalExpressions.HAS_UPDATE_REPOSITORY)
     Rollout stop(long rolloutId);
 
     /**
@@ -380,13 +380,8 @@
      * @param set the {@link DistributionSet} for that the rollouts should be
      *         canceled
      */
-<<<<<<< HEAD
-    @PreAuthorize(SpringEvalExpressions.HAS_AUTH_ROLLOUT_MANAGEMENT_UPDATE)
+    @PreAuthorize(SpringEvalExpressions.HAS_UPDATE_REPOSITORY)
     void cancelRolloutsForDistributionSet(DistributionSet set, ActionCancellationType cancelationType);
-=======
-    @PreAuthorize(SpringEvalExpressions.HAS_UPDATE_REPOSITORY)
-    void cancelRolloutsForDistributionSet(DistributionSet set);
->>>>>>> 45667020
 
     /**
      * Triggers next group of a rollout for processing even success threshold
@@ -405,7 +400,7 @@
      * @param cancelationType - type of cancellation - FORCE or SOFT (NONE is ignored)
      * @param rollout - the rollout which actions are about to be cancelled
      */
-    @PreAuthorize(SpringEvalExpressions.HAS_AUTH_ROLLOUT_MANAGEMENT_UPDATE)
+    @PreAuthorize(SpringEvalExpressions.HAS_UPDATE_REPOSITORY)
     void cancelActiveActionsForRollouts(final Rollout rollout, final ActionCancellationType cancelationType);
 
     @SuperBuilder
