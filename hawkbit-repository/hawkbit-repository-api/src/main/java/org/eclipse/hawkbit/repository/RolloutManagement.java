--- conflicted
+++ resolved
@@ -158,13 +158,8 @@
      * @throws ConstraintViolationException
      *             if rollout or group parameters are invalid
      */
-<<<<<<< HEAD
-    @PreAuthorize(SpringEvalExpressions.HAS_AUTH_ROLLOUT_MANAGEMENT_WRITE)
+    @PreAuthorize(SpringEvalExpressions.HAS_AUTH_ROLLOUT_MANAGEMENT_CREATE)
     Rollout create(@NotNull @Valid RolloutCreate rollout, @NotNull @Valid List<RolloutGroupCreate> groups,
-=======
-    @PreAuthorize(SpringEvalExpressions.HAS_AUTH_ROLLOUT_MANAGEMENT_CREATE)
-    Rollout create(@NotNull RolloutCreate rollout, @NotNull List<RolloutGroupCreate> groups,
->>>>>>> 1a6ab123
             RolloutGroupConditions conditions);
 
     /**
@@ -318,13 +313,8 @@
      *             Only running rollouts can be paused.
      * 
      */
-<<<<<<< HEAD
-    @PreAuthorize(SpringEvalExpressions.HAS_AUTH_ROLLOUT_MANAGEMENT_WRITE)
+    @PreAuthorize(SpringEvalExpressions.HAS_AUTH_ROLLOUT_MANAGEMENT_HANDLE)
     void pauseRollout(long rolloutId);
-=======
-    @PreAuthorize(SpringEvalExpressions.HAS_AUTH_ROLLOUT_MANAGEMENT_HANDLE)
-    void pauseRollout(@NotNull Long rolloutId);
->>>>>>> 1a6ab123
 
     /**
      * Resumes a paused rollout. The rollout switches back to
@@ -340,13 +330,8 @@
      *             if given rollout is not in {@link RolloutStatus#PAUSED}. Only
      *             paused rollouts can be resumed.
      */
-<<<<<<< HEAD
-    @PreAuthorize(SpringEvalExpressions.HAS_AUTH_ROLLOUT_MANAGEMENT_WRITE)
+    @PreAuthorize(SpringEvalExpressions.HAS_AUTH_ROLLOUT_MANAGEMENT_HANDLE)
     void resumeRollout(long rolloutId);
-=======
-    @PreAuthorize(SpringEvalExpressions.HAS_AUTH_ROLLOUT_MANAGEMENT_HANDLE)
-    void resumeRollout(@NotNull Long rolloutId);
->>>>>>> 1a6ab123
 
     /**
      * Starts a rollout which has been created. The rollout must be in
@@ -366,13 +351,8 @@
      *             if given rollout is not in {@link RolloutStatus#READY}. Only
      *             ready rollouts can be started.
      */
-<<<<<<< HEAD
-    @PreAuthorize(SpringEvalExpressions.HAS_AUTH_ROLLOUT_MANAGEMENT_WRITE)
+    @PreAuthorize(SpringEvalExpressions.HAS_AUTH_ROLLOUT_MANAGEMENT_HANDLE)
     Rollout start(long rolloutId);
-=======
-    @PreAuthorize(SpringEvalExpressions.HAS_AUTH_ROLLOUT_MANAGEMENT_HANDLE)
-    Rollout start(@NotNull Long rolloutId);
->>>>>>> 1a6ab123
 
     /**
      * Update rollout details.
@@ -389,13 +369,8 @@
      *             reference
      * 
      */
-<<<<<<< HEAD
-    @PreAuthorize(SpringEvalExpressions.HAS_AUTH_ROLLOUT_MANAGEMENT_WRITE)
+    @PreAuthorize(SpringEvalExpressions.HAS_AUTH_ROLLOUT_MANAGEMENT_UPDATE)
     Rollout update(@NotNull @Valid RolloutUpdate update);
-=======
-    @PreAuthorize(SpringEvalExpressions.HAS_AUTH_ROLLOUT_MANAGEMENT_UPDATE)
-    Rollout update(@NotNull RolloutUpdate update);
->>>>>>> 1a6ab123
 
     /**
      * Deletes a rollout. A rollout might be deleted asynchronously by
@@ -405,12 +380,7 @@
      * @param rolloutId
      *            the ID of the rollout to be deleted
      */
-<<<<<<< HEAD
-    @PreAuthorize(SpringEvalExpressions.HAS_AUTH_ROLLOUT_MANAGEMENT_WRITE)
+    @PreAuthorize(SpringEvalExpressions.HAS_AUTH_ROLLOUT_MANAGEMENT_DELETE)
     void delete(long rolloutId);
-=======
-    @PreAuthorize(SpringEvalExpressions.HAS_AUTH_ROLLOUT_MANAGEMENT_DELETE)
-    void delete(@NotNull Long rolloutId);
->>>>>>> 1a6ab123
 
 }