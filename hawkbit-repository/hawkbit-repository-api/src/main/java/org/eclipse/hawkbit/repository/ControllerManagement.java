--- conflicted
+++ resolved
@@ -56,11 +56,7 @@
      * @throws EntityAlreadyExistsException
      *             if a given entity already exists
      *
-<<<<<<< HEAD
-     * @throws QuotaExceededException
-=======
      * @throws AssignmentQuotaExceededException
->>>>>>> 09f2d8a4
      *             if more than the allowed number of status entries or messages
      *             per entry are inserted
      * @throws EntityNotFoundException
@@ -105,11 +101,7 @@
      *
      * @return created {@link ActionStatus} entity
      *
-<<<<<<< HEAD
-     * @throws QuotaExceededException
-=======
      * @throws AssignmentQuotaExceededException
->>>>>>> 09f2d8a4
      *             if more than the allowed number of status entries or messages
      *             per entry are inserted
      * @throws EntityNotFoundException
@@ -131,11 +123,7 @@
      *
      * @throws EntityAlreadyExistsException
      *             if a given entity already exists
-<<<<<<< HEAD
-     * @throws QuotaExceededException
-=======
      * @throws AssignmentQuotaExceededException
->>>>>>> 09f2d8a4
      *             if more than the allowed number of status entries or messages
      *             per entry are inserted
      * @throws EntityNotFoundException
