--- conflicted
+++ resolved
@@ -46,18 +46,13 @@
 public interface ControllerManagement {
 
     /**
-<<<<<<< HEAD
      * Adds an {@link ActionStatus} for a cancel {@link Action} including potential
      * state changes for the target and the {@link Action} itself.
-=======
-     * Adds an {@link ActionStatus} for a cancel {@link Action} including
-     * potential state changes for the target and the {@link Action} itself.
->>>>>>> ed0f56d0
      *
      * @param create
      *            to be added
      * @return the updated {@link Action}
-     *
+     * 
      * @throws EntityAlreadyExistsException
      *             if a given entity already exists
      *
@@ -98,13 +93,8 @@
             @NotNull Collection<Long> moduleId);
 
     /**
-<<<<<<< HEAD
      * Simple addition of a new {@link ActionStatus} entry to the {@link Action} .
      * No state changes.
-=======
-     * Simple addition of a new {@link ActionStatus} entry to the {@link Action}
-     * . No state changes.
->>>>>>> ed0f56d0
      *
      * @param create
      *            to add to the action
@@ -150,13 +140,8 @@
      * {@link Target}.
      *
      * For performance reasons this method does not throw
-<<<<<<< HEAD
-     * {@link EntityNotFoundException} in case target with given controlelrId does
-     * not exist but will return an {@link Optional#empty()} instead.
-=======
-     * {@link EntityNotFoundException} in case target with given controllerId
+     * {@link EntityNotFoundException} in case target with given controlelrId
      * does not exist but will return an {@link Optional#empty()} instead.
->>>>>>> ed0f56d0
      *
      * @param controllerId
      *            identifies the target to retrieve the actions from
@@ -167,13 +152,8 @@
     Optional<Action> findOldestActiveActionByTarget(@NotEmpty String controllerId);
 
     /**
-<<<<<<< HEAD
      * Retrieves all active actions which are assigned to the target with the given
      * controller ID.
-=======
-     * Retrieves all active actions which are assigned to the target with the
-     * given controller ID.
->>>>>>> ed0f56d0
      *
      * @param pageable
      *            pagination parameter
@@ -306,34 +286,20 @@
     String getPollingTimeForAction(long actionId);
 
     /**
-<<<<<<< HEAD
      * Checks if a given target has currently or has even been assigned to the given
      * artifact through the action history list. This can e.g. indicate if a target
      * is allowed to download a given artifact because it has currently assigned or
      * had ever been assigned to the target and so it's visible to a specific target
      * e.g. for downloading.
-=======
-     * Checks if a given target has currently or has even been assigned to the
-     * given artifact through the action history list. This can e.g. indicate if
-     * a target is allowed to download a given artifact because it has currently
-     * assigned or had ever been assigned to the target and so it's visible to a
-     * specific target e.g. for downloading.
->>>>>>> ed0f56d0
      *
      * @param controllerId
      *            the ID of the target to check
      * @param sha1Hash
      *            of the artifact to verify if the given target had even been
      *            assigned to
-<<<<<<< HEAD
      * @return {@code true} if the given target has currently or had ever a relation
      *         to the given artifact through the action history, otherwise
      *         {@code false}
-=======
-     * @return {@code true} if the given target has currently or had ever a
-     *         relation to the given artifact through the action history,
-     *         otherwise {@code false}
->>>>>>> ed0f56d0
      *
      * @throws EntityNotFoundException
      *             if target with given ID does not exist
@@ -342,34 +308,20 @@
     boolean hasTargetArtifactAssigned(@NotEmpty String controllerId, @NotEmpty String sha1Hash);
 
     /**
-<<<<<<< HEAD
      * Checks if a given target has currently or has even been assigned to the given
      * artifact through the action history list. This can e.g. indicate if a target
      * is allowed to download a given artifact because it has currently assigned or
      * had ever been assigned to the target and so it's visible to a specific target
      * e.g. for downloading.
-=======
-     * Checks if a given target has currently or has even been assigned to the
-     * given artifact through the action history list. This can e.g. indicate if
-     * a target is allowed to download a given artifact because it has currently
-     * assigned or had ever been assigned to the target and so it's visible to a
-     * specific target e.g. for downloading.
->>>>>>> ed0f56d0
      *
      * @param targetId
      *            the ID of the target to check
      * @param sha1Hash
      *            of the artifact to verify if the given target had even been
      *            assigned to
-<<<<<<< HEAD
      * @return {@code true} if the given target has currently or had ever a relation
      *         to the given artifact through the action history, otherwise
      *         {@code false}
-=======
-     * @return {@code true} if the given target has currently or had ever a
-     *         relation to the given artifact through the action history,
-     *         otherwise {@code false}
->>>>>>> ed0f56d0
      *
      * @throws EntityNotFoundException
      *             if target with given ID does not exist
