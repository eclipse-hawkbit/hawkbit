/**
 * Copyright (c) 2015 Bosch Software Innovations GmbH and others.
 *
 * All rights reserved. This program and the accompanying materials
 * are made available under the terms of the Eclipse Public License v1.0
 * which accompanies this distribution, and is available at
 * http://www.eclipse.org/legal/epl-v10.html
 */
package org.eclipse.hawkbit.repository.model;

/**
 * The core functionality of a {@link Rollout} is the cascading processing of
 * (sub) deployment groups. The group defines under which conditions the
 * following group is processed.
 *
 */
public interface RolloutGroup extends NamedEntity {

    /**
     * @return the corresponding {@link Rollout} of this group
     */
    Rollout getRollout();

    /**
     * @return the current {@link RolloutGroupStatus} for this group
     */
    RolloutGroupStatus getStatus();

    /**
     * @return the parent group of this group, in case the group is the root
     *         group it does not have a parent and so return {@code null}
     */
    RolloutGroup getParent();

    /**
     * @return the {@link RolloutGroupSuccessCondition} for this group to
     *         indicate when a group is successful
     */
    RolloutGroupSuccessCondition getSuccessCondition();

    /**
     * @return a String representation of the expression to be evaluated by the
     *         {@link RolloutGroupSuccessCondition} to indicate if the condition
     *         is true, might be {@code null} if no expression must be set for
     *         the {@link RolloutGroupSuccessCondition}
     */
    String getSuccessConditionExp();

    /**
     * @return the {@link RolloutGroupErrorCondition} for this group to indicate
     *         when a group should marked as failed
     */
    RolloutGroupErrorCondition getErrorCondition();

    /**
     * @return a String representation of the expression to be evaluated by the
     *         {@link RolloutGroupErrorCondition} to indicate if the condition
     *         is true, might be {@code null} if no expression must be set for
     *         the {@link RolloutGroupErrorCondition}
     */
    String getErrorConditionExp();

    /**
     * @return a {@link RolloutGroupErrorAction} which is executed when the
     *         given {@link RolloutGroupErrorCondition} is met, might be
     *         {@code null} if no error action is set
     */
    RolloutGroupErrorAction getErrorAction();

    /**
     * @return a String representation of the expression to be evaluated by the
     *         {@link RolloutGroupErrorAction} might be {@code null} if no
     *         expression must be set for the {@link RolloutGroupErrorAction}
     */
    String getErrorActionExp();

    /**
     * @return the {@link RolloutGroupSuccessAction} which is executed if the
     *         {@link RolloutGroupSuccessCondition} is met
     */
    RolloutGroupSuccessAction getSuccessAction();

    /**
     * @return a String representation of the expression to be evaluated by the
     *         {@link RolloutGroupSuccessAction} might be {@code null} if no
     *         expression must be set for the {@link RolloutGroupSuccessAction}
     */
    String getSuccessActionExp();

    /**
     * @param successAction
     *            which is executed if the {@link RolloutGroupSuccessCondition}
     *            is met
     */
    void setSuccessAction(RolloutGroupSuccessAction successAction);

    /**
     *
     * @param successActionExp
     *            a String representation of the expression to be evaluated by
     *            the {@link RolloutGroupSuccessAction} might be {@code null} if
     *            no expression must be set for the
     *            {@link RolloutGroupSuccessAction}
     */
    void setSuccessActionExp(String successActionExp);

    /**
     * @return the total amount of targets containing in this group
     */
    int getTotalTargets();

    /**
     * @return the totalTargetCountStatus
     */
    TotalTargetCountStatus getTotalTargetCountStatus();

    /**
<<<<<<< HEAD
     * Rollout goup state machine.
=======
     * @param totalTargetCountStatus
     *            the totalTargetCountStatus to set
     */
    void setTotalTargetCountStatus(TotalTargetCountStatus totalTargetCountStatus);

    /**
     * @return the target filter query, that is used to assign Targets to this
     *         Group
     */
    String getTargetFilterQuery();

    /**
     * @param targetFilterQuery
     *            the target filter query, that is used to assign Targets to
     *            this Group. Can be null, if no restrictions should apply.
     */
    void setTargetFilterQuery(String targetFilterQuery);

    /**
     * @return the percentage of matching Targets that should be assigned to
     *         this Group
     */
    float getTargetPercentage();

    /**
     * @param targetPercentage
     *            the percentage of matching Targets that should be assigned to
     *            this Group
     */
    void setTargetPercentage(float targetPercentage);

    /**
     * Rollout group state machine.
>>>>>>> b6834e9e
     *
     */
    enum RolloutGroupStatus {

        /**
         * Group has been defined, but not all targets have been assigned yet.
         */
        CREATING,

        /**
         * Ready to start the group.
         */
        READY,

        /**
         * Group is scheduled and started sometime, e.g. trigger of group
         * before.
         */
        SCHEDULED,

        /**
         * Group is finished.
         */
        FINISHED,

        /**
         * Group is finished and has errors.
         */
        ERROR,

        /**
         * Group is running.
         */
        RUNNING
    }

    /**
     * The condition to evaluate if an group is success state.
     */
    enum RolloutGroupSuccessCondition {
        THRESHOLD("thresholdRolloutGroupSuccessCondition");

        private final String beanName;

        RolloutGroupSuccessCondition(final String beanName) {
            this.beanName = beanName;
        }

        /**
         * @return the beanName
         */
        public String getBeanName() {
            return beanName;
        }
    }

    /**
     * The condition to evaluate if an group is in error state.
     */
    enum RolloutGroupErrorCondition {
        THRESHOLD("thresholdRolloutGroupErrorCondition");

        private final String beanName;

        RolloutGroupErrorCondition(final String beanName) {
            this.beanName = beanName;
        }

        /**
         * @return the beanName
         */
        public String getBeanName() {
            return beanName;
        }
    }

    /**
     * The actions executed when the {@link RolloutGroup#getErrorCondition()} is hit.
     */
    enum RolloutGroupErrorAction {
        PAUSE("pauseRolloutGroupAction");

        private final String beanName;

        RolloutGroupErrorAction(final String beanName) {
            this.beanName = beanName;
        }

        /**
         * @return the beanName
         */
        public String getBeanName() {
            return beanName;
        }
    }

    /**
     * The actions executed when the {@link RolloutGroup#getSuccessCondition()} is
     * hit.
     */
    enum RolloutGroupSuccessAction {
        NEXTGROUP("startNextRolloutGroupAction");

        private final String beanName;

        RolloutGroupSuccessAction(final String beanName) {
            this.beanName = beanName;
        }

        /**
         * @return the beanName
         */
        public String getBeanName() {
            return beanName;
        }
    }
}<|MERGE_RESOLUTION|>--- conflicted
+++ resolved
@@ -88,23 +88,6 @@
     String getSuccessActionExp();
 
     /**
-     * @param successAction
-     *            which is executed if the {@link RolloutGroupSuccessCondition}
-     *            is met
-     */
-    void setSuccessAction(RolloutGroupSuccessAction successAction);
-
-    /**
-     *
-     * @param successActionExp
-     *            a String representation of the expression to be evaluated by
-     *            the {@link RolloutGroupSuccessAction} might be {@code null} if
-     *            no expression must be set for the
-     *            {@link RolloutGroupSuccessAction}
-     */
-    void setSuccessActionExp(String successActionExp);
-
-    /**
      * @return the total amount of targets containing in this group
      */
     int getTotalTargets();
@@ -113,15 +96,6 @@
      * @return the totalTargetCountStatus
      */
     TotalTargetCountStatus getTotalTargetCountStatus();
-
-    /**
-<<<<<<< HEAD
-     * Rollout goup state machine.
-=======
-     * @param totalTargetCountStatus
-     *            the totalTargetCountStatus to set
-     */
-    void setTotalTargetCountStatus(TotalTargetCountStatus totalTargetCountStatus);
 
     /**
      * @return the target filter query, that is used to assign Targets to this
@@ -130,28 +104,13 @@
     String getTargetFilterQuery();
 
     /**
-     * @param targetFilterQuery
-     *            the target filter query, that is used to assign Targets to
-     *            this Group. Can be null, if no restrictions should apply.
-     */
-    void setTargetFilterQuery(String targetFilterQuery);
-
-    /**
      * @return the percentage of matching Targets that should be assigned to
      *         this Group
      */
     float getTargetPercentage();
 
     /**
-     * @param targetPercentage
-     *            the percentage of matching Targets that should be assigned to
-     *            this Group
-     */
-    void setTargetPercentage(float targetPercentage);
-
-    /**
      * Rollout group state machine.
->>>>>>> b6834e9e
      *
      */
     enum RolloutGroupStatus {
@@ -229,7 +188,8 @@
     }
 
     /**
-     * The actions executed when the {@link RolloutGroup#getErrorCondition()} is hit.
+     * The actions executed when the {@link RolloutGroup#getErrorCondition()} is
+     * hit.
      */
     enum RolloutGroupErrorAction {
         PAUSE("pauseRolloutGroupAction");
@@ -249,8 +209,8 @@
     }
 
     /**
-     * The actions executed when the {@link RolloutGroup#getSuccessCondition()} is
-     * hit.
+     * The actions executed when the {@link RolloutGroup#getSuccessCondition()}
+     * is hit.
      */
     enum RolloutGroupSuccessAction {
         NEXTGROUP("startNextRolloutGroupAction");
